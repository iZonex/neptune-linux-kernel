--- conflicted
+++ resolved
@@ -81,10 +81,7 @@
               data-lanes:
                 description:
                   Note that 'fsl,imx7-mipi-csi2' only supports up to 2 data lines.
-<<<<<<< HEAD
-=======
                 minItems: 1
->>>>>>> 754e0b0e
                 items:
                   - const: 1
                   - const: 2
