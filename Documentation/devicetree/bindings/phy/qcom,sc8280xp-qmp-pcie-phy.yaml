# SPDX-License-Identifier: (GPL-2.0 OR BSD-2-Clause)
%YAML 1.2
---
$id: http://devicetree.org/schemas/phy/qcom,sc8280xp-qmp-pcie-phy.yaml#
$schema: http://devicetree.org/meta-schemas/core.yaml#

title: Qualcomm QMP PHY controller (PCIe, SC8280XP)

maintainers:
  - Vinod Koul <vkoul@kernel.org>

description:
  The QMP PHY controller supports physical layer functionality for a number of
  controllers on Qualcomm chipsets, such as, PCIe, UFS, and USB.

properties:
  compatible:
    enum:
      - qcom,sa8775p-qmp-gen4x2-pcie-phy
      - qcom,sa8775p-qmp-gen4x4-pcie-phy
      - qcom,sc8180x-qmp-pcie-phy
      - qcom,sc8280xp-qmp-gen3x1-pcie-phy
      - qcom,sc8280xp-qmp-gen3x2-pcie-phy
      - qcom,sc8280xp-qmp-gen3x4-pcie-phy
      - qcom,sdm845-qhp-pcie-phy
      - qcom,sdm845-qmp-pcie-phy
      - qcom,sdx55-qmp-pcie-phy
      - qcom,sdx65-qmp-gen4x2-pcie-phy
      - qcom,sm8150-qmp-gen3x1-pcie-phy
      - qcom,sm8150-qmp-gen3x2-pcie-phy
      - qcom,sm8250-qmp-gen3x1-pcie-phy
      - qcom,sm8250-qmp-gen3x2-pcie-phy
      - qcom,sm8250-qmp-modem-pcie-phy
      - qcom,sm8350-qmp-gen3x1-pcie-phy
      - qcom,sm8450-qmp-gen3x1-pcie-phy
      - qcom,sm8450-qmp-gen4x2-pcie-phy
      - qcom,sm8550-qmp-gen3x2-pcie-phy
      - qcom,sm8550-qmp-gen4x2-pcie-phy
      - qcom,sm8650-qmp-gen3x2-pcie-phy
      - qcom,sm8650-qmp-gen4x2-pcie-phy
      - qcom,x1e80100-qmp-gen3x2-pcie-phy
      - qcom,x1e80100-qmp-gen4x2-pcie-phy

  reg:
    minItems: 1
    maxItems: 2

  clocks:
    minItems: 5
    maxItems: 7

  clock-names:
    minItems: 5
    items:
      - const: aux
      - const: cfg_ahb
      - const: ref
      - enum: [rchng, refgen]
      - const: pipe
      - const: pipediv2
      - const: phy_aux

  power-domains:
    maxItems: 1

  resets:
    minItems: 1
    maxItems: 2

  reset-names:
    minItems: 1
    items:
      - const: phy
      - const: phy_nocsr

  vdda-phy-supply: true

  vdda-pll-supply: true

  vdda-qref-supply: true

  qcom,4ln-config-sel:
    description: PCIe 4-lane configuration
    $ref: /schemas/types.yaml#/definitions/phandle-array
    items:
      - items:
          - description: phandle of TCSR syscon
          - description: offset of PCIe 4-lane configuration register
          - description: offset of configuration bit for this PHY

  "#clock-cells": true

  clock-output-names:
    minItems: 1
    maxItems: 2

  "#phy-cells":
    const: 0

required:
  - compatible
  - reg
  - clocks
  - clock-names
  - resets
  - reset-names
  - vdda-phy-supply
  - vdda-pll-supply
  - "#clock-cells"
  - clock-output-names
  - "#phy-cells"

additionalProperties: false

allOf:
  - if:
      properties:
        compatible:
          contains:
            enum:
              - qcom,sc8280xp-qmp-gen3x4-pcie-phy
    then:
      properties:
        reg:
          items:
            - description: port a
            - description: port b
      required:
        - qcom,4ln-config-sel
    else:
      properties:
        reg:
          maxItems: 1

  - if:
      properties:
        compatible:
          contains:
            enum:
              - qcom,sc8180x-qmp-pcie-phy
              - qcom,sdm845-qhp-pcie-phy
              - qcom,sdm845-qmp-pcie-phy
              - qcom,sdx55-qmp-pcie-phy
              - qcom,sm8150-qmp-gen3x1-pcie-phy
              - qcom,sm8150-qmp-gen3x2-pcie-phy
              - qcom,sm8250-qmp-gen3x1-pcie-phy
              - qcom,sm8250-qmp-gen3x2-pcie-phy
              - qcom,sm8250-qmp-modem-pcie-phy
              - qcom,sm8350-qmp-gen3x1-pcie-phy
              - qcom,sm8450-qmp-gen3x1-pcie-phy
              - qcom,sm8450-qmp-gen3x2-pcie-phy
              - qcom,sm8550-qmp-gen3x2-pcie-phy
              - qcom,sm8550-qmp-gen4x2-pcie-phy
              - qcom,sm8650-qmp-gen3x2-pcie-phy
              - qcom,sm8650-qmp-gen4x2-pcie-phy
              - qcom,x1e80100-qmp-gen3x2-pcie-phy
              - qcom,x1e80100-qmp-gen4x2-pcie-phy
    then:
      properties:
        clocks:
          maxItems: 5
        clock-names:
          maxItems: 5

  - if:
      properties:
        compatible:
          contains:
            enum:
              - qcom,sc8280xp-qmp-gen3x1-pcie-phy
              - qcom,sc8280xp-qmp-gen3x2-pcie-phy
              - qcom,sc8280xp-qmp-gen3x4-pcie-phy
    then:
      properties:
        clocks:
          minItems: 6
        clock-names:
          minItems: 6

  - if:
      properties:
        compatible:
          contains:
            enum:
              - qcom,sa8775p-qmp-gen4x2-pcie-phy
              - qcom,sa8775p-qmp-gen4x4-pcie-phy
    then:
      properties:
        clocks:
          minItems: 7
        clock-names:
          minItems: 7

  - if:
      properties:
        compatible:
          contains:
            enum:
              - qcom,sm8550-qmp-gen4x2-pcie-phy
              - qcom,sm8650-qmp-gen4x2-pcie-phy
<<<<<<< HEAD
              - qcom,x1e80100-qmp-gen3x2-pcie-phy
=======
>>>>>>> 0c383648
              - qcom,x1e80100-qmp-gen4x2-pcie-phy
    then:
      properties:
        resets:
          minItems: 2
        reset-names:
          minItems: 2
    else:
      properties:
        resets:
          maxItems: 1
        reset-names:
          maxItems: 1

  - if:
      properties:
        compatible:
          contains:
            enum:
              - qcom,sm8450-qmp-gen4x2-pcie-phy
              - qcom,sm8550-qmp-gen4x2-pcie-phy
              - qcom,sm8650-qmp-gen4x2-pcie-phy
    then:
      properties:
        clock-output-names:
          minItems: 2
        "#clock-cells":
          const: 1
    else:
      properties:
        clock-output-names:
          maxItems: 1
        "#clock-cells":
          const: 0

examples:
  - |
    #include <dt-bindings/clock/qcom,gcc-sc8280xp.h>

    pcie2b_phy: phy@1c18000 {
      compatible = "qcom,sc8280xp-qmp-gen3x2-pcie-phy";
      reg = <0x01c18000 0x2000>;

      clocks = <&gcc GCC_PCIE_2B_AUX_CLK>,
               <&gcc GCC_PCIE_2B_CFG_AHB_CLK>,
               <&gcc GCC_PCIE_2A2B_CLKREF_CLK>,
               <&gcc GCC_PCIE2B_PHY_RCHNG_CLK>,
               <&gcc GCC_PCIE_2B_PIPE_CLK>,
               <&gcc GCC_PCIE_2B_PIPEDIV2_CLK>;
      clock-names = "aux", "cfg_ahb", "ref", "rchng",
                    "pipe", "pipediv2";

      power-domains = <&gcc PCIE_2B_GDSC>;

      resets = <&gcc GCC_PCIE_2B_PHY_BCR>;
      reset-names = "phy";

      vdda-phy-supply = <&vreg_l6d>;
      vdda-pll-supply = <&vreg_l4d>;

      #clock-cells = <0>;
      clock-output-names = "pcie_2b_pipe_clk";

      #phy-cells = <0>;
    };

    pcie2a_phy: phy@1c24000 {
      compatible = "qcom,sc8280xp-qmp-gen3x4-pcie-phy";
      reg = <0x01c24000 0x2000>, <0x01c26000 0x2000>;

      clocks = <&gcc GCC_PCIE_2A_AUX_CLK>,
               <&gcc GCC_PCIE_2A_CFG_AHB_CLK>,
               <&gcc GCC_PCIE_2A2B_CLKREF_CLK>,
               <&gcc GCC_PCIE2A_PHY_RCHNG_CLK>,
               <&gcc GCC_PCIE_2A_PIPE_CLK>,
               <&gcc GCC_PCIE_2A_PIPEDIV2_CLK>;
      clock-names = "aux", "cfg_ahb", "ref", "rchng",
                    "pipe", "pipediv2";

      power-domains = <&gcc PCIE_2A_GDSC>;

      resets = <&gcc GCC_PCIE_2A_PHY_BCR>;
      reset-names = "phy";

      vdda-phy-supply = <&vreg_l6d>;
      vdda-pll-supply = <&vreg_l4d>;

      qcom,4ln-config-sel = <&tcsr 0xa044 0>;

      #clock-cells = <0>;
      clock-output-names = "pcie_2a_pipe_clk";

      #phy-cells = <0>;
    };<|MERGE_RESOLUTION|>--- conflicted
+++ resolved
@@ -198,10 +198,6 @@
             enum:
               - qcom,sm8550-qmp-gen4x2-pcie-phy
               - qcom,sm8650-qmp-gen4x2-pcie-phy
-<<<<<<< HEAD
-              - qcom,x1e80100-qmp-gen3x2-pcie-phy
-=======
->>>>>>> 0c383648
               - qcom,x1e80100-qmp-gen4x2-pcie-phy
     then:
       properties:
