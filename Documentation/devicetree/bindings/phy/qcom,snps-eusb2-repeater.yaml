# SPDX-License-Identifier: (GPL-2.0 OR BSD-2-Clause)
%YAML 1.2
---
$id: http://devicetree.org/schemas/phy/qcom,snps-eusb2-repeater.yaml#
$schema: http://devicetree.org/meta-schemas/core.yaml#

title: Qualcomm Synopsis eUSB2 to USB 2.0 repeater

maintainers:
  - Abel Vesa <abel.vesa@linaro.org>

description:
  eUSB2 repeater converts between eUSB2 and USB 2.0 signaling levels and
  allows a eUSB2 PHY to connect to legacy USB 2.0 products

properties:
  compatible:
    oneOf:
      - items:
          - enum:
              - qcom,pm7550ba-eusb2-repeater
          - const: qcom,pm8550b-eusb2-repeater
<<<<<<< HEAD
      - const: qcom,pm8550b-eusb2-repeater
=======
      - enum:
          - qcom,pm8550b-eusb2-repeater
          - qcom,smb2360-eusb2-repeater
>>>>>>> 0c383648

  reg:
    maxItems: 1

  "#phy-cells":
    const: 0

  vdd18-supply: true

  vdd3-supply: true

  qcom,tune-usb2-disc-thres:
    $ref: /schemas/types.yaml#/definitions/uint8
    description: High-Speed disconnect threshold
    minimum: 0
    maximum: 7
    default: 0

  qcom,tune-usb2-amplitude:
    $ref: /schemas/types.yaml#/definitions/uint8
    description: High-Speed trasmit amplitude
    minimum: 0
    maximum: 15
    default: 8

  qcom,tune-usb2-preem:
    $ref: /schemas/types.yaml#/definitions/uint8
    description: High-Speed TX pre-emphasis tuning
    minimum: 0
    maximum: 7
    default: 5

required:
  - compatible
  - reg
  - "#phy-cells"

additionalProperties: false

examples:
  - |
    #include <dt-bindings/spmi/spmi.h>

    pmic@7 {
      reg = <0x7 SPMI_USID>;
      #address-cells = <1>;
      #size-cells = <0>;

      pm8550b_eusb2_repeater: phy@fd00 {
        compatible = "qcom,pm8550b-eusb2-repeater";
        reg = <0xfd00>;
        #phy-cells = <0>;
      };
    };
...<|MERGE_RESOLUTION|>--- conflicted
+++ resolved
@@ -20,13 +20,9 @@
           - enum:
               - qcom,pm7550ba-eusb2-repeater
           - const: qcom,pm8550b-eusb2-repeater
-<<<<<<< HEAD
-      - const: qcom,pm8550b-eusb2-repeater
-=======
       - enum:
           - qcom,pm8550b-eusb2-repeater
           - qcom,smb2360-eusb2-repeater
->>>>>>> 0c383648
 
   reg:
     maxItems: 1
