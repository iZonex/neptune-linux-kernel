--- conflicted
+++ resolved
@@ -232,11 +232,6 @@
 	- directory with info about Linux on MIPS architecture.
 mono.txt
 	- how to execute Mono-based .NET binaries with the help of BINFMT_MISC.
-<<<<<<< HEAD
-moxa-smartio
-	- file with info on installing/using Moxa multiport serial driver.
-=======
->>>>>>> c07f62e5
 mutex-design.txt
 	- info on the generic mutex subsystem.
 namespaces/
