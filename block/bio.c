// SPDX-License-Identifier: GPL-2.0
/*
 * Copyright (C) 2001 Jens Axboe <axboe@kernel.dk>
 */
#include <linux/mm.h>
#include <linux/swap.h>
#include <linux/bio.h>
#include <linux/blkdev.h>
#include <linux/uio.h>
#include <linux/iocontext.h>
#include <linux/slab.h>
#include <linux/init.h>
#include <linux/kernel.h>
#include <linux/export.h>
#include <linux/mempool.h>
#include <linux/workqueue.h>
#include <linux/cgroup.h>
#include <linux/highmem.h>
#include <linux/sched/sysctl.h>
#include <linux/blk-crypto.h>
#include <linux/xarray.h>

#include <trace/events/block.h>
#include "blk.h"
#include "blk-rq-qos.h"
#include "blk-cgroup.h"

struct bio_alloc_cache {
	struct bio		*free_list;
	unsigned int		nr;
};

static struct biovec_slab {
	int nr_vecs;
	char *name;
	struct kmem_cache *slab;
} bvec_slabs[] __read_mostly = {
	{ .nr_vecs = 16, .name = "biovec-16" },
	{ .nr_vecs = 64, .name = "biovec-64" },
	{ .nr_vecs = 128, .name = "biovec-128" },
	{ .nr_vecs = BIO_MAX_VECS, .name = "biovec-max" },
};

static struct biovec_slab *biovec_slab(unsigned short nr_vecs)
{
	switch (nr_vecs) {
	/* smaller bios use inline vecs */
	case 5 ... 16:
		return &bvec_slabs[0];
	case 17 ... 64:
		return &bvec_slabs[1];
	case 65 ... 128:
		return &bvec_slabs[2];
	case 129 ... BIO_MAX_VECS:
		return &bvec_slabs[3];
	default:
		BUG();
		return NULL;
	}
}

/*
 * fs_bio_set is the bio_set containing bio and iovec memory pools used by
 * IO code that does not need private memory pools.
 */
struct bio_set fs_bio_set;
EXPORT_SYMBOL(fs_bio_set);

/*
 * Our slab pool management
 */
struct bio_slab {
	struct kmem_cache *slab;
	unsigned int slab_ref;
	unsigned int slab_size;
	char name[8];
};
static DEFINE_MUTEX(bio_slab_lock);
static DEFINE_XARRAY(bio_slabs);

static struct bio_slab *create_bio_slab(unsigned int size)
{
	struct bio_slab *bslab = kzalloc(sizeof(*bslab), GFP_KERNEL);

	if (!bslab)
		return NULL;

	snprintf(bslab->name, sizeof(bslab->name), "bio-%d", size);
	bslab->slab = kmem_cache_create(bslab->name, size,
			ARCH_KMALLOC_MINALIGN,
			SLAB_HWCACHE_ALIGN | SLAB_TYPESAFE_BY_RCU, NULL);
	if (!bslab->slab)
		goto fail_alloc_slab;

	bslab->slab_ref = 1;
	bslab->slab_size = size;

	if (!xa_err(xa_store(&bio_slabs, size, bslab, GFP_KERNEL)))
		return bslab;

	kmem_cache_destroy(bslab->slab);

fail_alloc_slab:
	kfree(bslab);
	return NULL;
}

static inline unsigned int bs_bio_slab_size(struct bio_set *bs)
{
	return bs->front_pad + sizeof(struct bio) + bs->back_pad;
}

static struct kmem_cache *bio_find_or_create_slab(struct bio_set *bs)
{
	unsigned int size = bs_bio_slab_size(bs);
	struct bio_slab *bslab;

	mutex_lock(&bio_slab_lock);
	bslab = xa_load(&bio_slabs, size);
	if (bslab)
		bslab->slab_ref++;
	else
		bslab = create_bio_slab(size);
	mutex_unlock(&bio_slab_lock);

	if (bslab)
		return bslab->slab;
	return NULL;
}

static void bio_put_slab(struct bio_set *bs)
{
	struct bio_slab *bslab = NULL;
	unsigned int slab_size = bs_bio_slab_size(bs);

	mutex_lock(&bio_slab_lock);

	bslab = xa_load(&bio_slabs, slab_size);
	if (WARN(!bslab, KERN_ERR "bio: unable to find slab!\n"))
		goto out;

	WARN_ON_ONCE(bslab->slab != bs->bio_slab);

	WARN_ON(!bslab->slab_ref);

	if (--bslab->slab_ref)
		goto out;

	xa_erase(&bio_slabs, slab_size);

	kmem_cache_destroy(bslab->slab);
	kfree(bslab);

out:
	mutex_unlock(&bio_slab_lock);
}

void bvec_free(mempool_t *pool, struct bio_vec *bv, unsigned short nr_vecs)
{
	BUG_ON(nr_vecs > BIO_MAX_VECS);

	if (nr_vecs == BIO_MAX_VECS)
		mempool_free(bv, pool);
	else if (nr_vecs > BIO_INLINE_VECS)
		kmem_cache_free(biovec_slab(nr_vecs)->slab, bv);
}

/*
 * Make the first allocation restricted and don't dump info on allocation
 * failures, since we'll fall back to the mempool in case of failure.
 */
static inline gfp_t bvec_alloc_gfp(gfp_t gfp)
{
	return (gfp & ~(__GFP_DIRECT_RECLAIM | __GFP_IO)) |
		__GFP_NOMEMALLOC | __GFP_NORETRY | __GFP_NOWARN;
}

struct bio_vec *bvec_alloc(mempool_t *pool, unsigned short *nr_vecs,
		gfp_t gfp_mask)
{
	struct biovec_slab *bvs = biovec_slab(*nr_vecs);

	if (WARN_ON_ONCE(!bvs))
		return NULL;

	/*
	 * Upgrade the nr_vecs request to take full advantage of the allocation.
	 * We also rely on this in the bvec_free path.
	 */
	*nr_vecs = bvs->nr_vecs;

	/*
	 * Try a slab allocation first for all smaller allocations.  If that
	 * fails and __GFP_DIRECT_RECLAIM is set retry with the mempool.
	 * The mempool is sized to handle up to BIO_MAX_VECS entries.
	 */
	if (*nr_vecs < BIO_MAX_VECS) {
		struct bio_vec *bvl;

		bvl = kmem_cache_alloc(bvs->slab, bvec_alloc_gfp(gfp_mask));
		if (likely(bvl) || !(gfp_mask & __GFP_DIRECT_RECLAIM))
			return bvl;
		*nr_vecs = BIO_MAX_VECS;
	}

	return mempool_alloc(pool, gfp_mask);
}

void bio_uninit(struct bio *bio)
{
#ifdef CONFIG_BLK_CGROUP
	if (bio->bi_blkg) {
		blkg_put(bio->bi_blkg);
		bio->bi_blkg = NULL;
	}
#endif
	if (bio_integrity(bio))
		bio_integrity_free(bio);

	bio_crypt_free_ctx(bio);
}
EXPORT_SYMBOL(bio_uninit);

static void bio_free(struct bio *bio)
{
	struct bio_set *bs = bio->bi_pool;
	void *p = bio;

	WARN_ON_ONCE(!bs);

	bio_uninit(bio);
	bvec_free(&bs->bvec_pool, bio->bi_io_vec, bio->bi_max_vecs);
	mempool_free(p - bs->front_pad, &bs->bio_pool);
}

/*
 * Users of this function have their own bio allocation. Subsequently,
 * they must remember to pair any call to bio_init() with bio_uninit()
 * when IO has completed, or when the bio is released.
 */
void bio_init(struct bio *bio, struct block_device *bdev, struct bio_vec *table,
	      unsigned short max_vecs, blk_opf_t opf)
{
	bio->bi_next = NULL;
	bio->bi_bdev = bdev;
	bio->bi_opf = opf;
	bio->bi_flags = 0;
	bio->bi_ioprio = 0;
	bio->bi_status = 0;
	bio->bi_iter.bi_sector = 0;
	bio->bi_iter.bi_size = 0;
	bio->bi_iter.bi_idx = 0;
	bio->bi_iter.bi_bvec_done = 0;
	bio->bi_end_io = NULL;
	bio->bi_private = NULL;
#ifdef CONFIG_BLK_CGROUP
	bio->bi_blkg = NULL;
	bio->bi_issue.value = 0;
	if (bdev)
		bio_associate_blkg(bio);
#ifdef CONFIG_BLK_CGROUP_IOCOST
	bio->bi_iocost_cost = 0;
#endif
#endif
#ifdef CONFIG_BLK_INLINE_ENCRYPTION
	bio->bi_crypt_context = NULL;
#endif
#ifdef CONFIG_BLK_DEV_INTEGRITY
	bio->bi_integrity = NULL;
#endif
	bio->bi_vcnt = 0;

	atomic_set(&bio->__bi_remaining, 1);
	atomic_set(&bio->__bi_cnt, 1);
	bio->bi_cookie = BLK_QC_T_NONE;

	bio->bi_max_vecs = max_vecs;
	bio->bi_io_vec = table;
	bio->bi_pool = NULL;
}
EXPORT_SYMBOL(bio_init);

/**
 * bio_reset - reinitialize a bio
 * @bio:	bio to reset
 * @bdev:	block device to use the bio for
 * @opf:	operation and flags for bio
 *
 * Description:
 *   After calling bio_reset(), @bio will be in the same state as a freshly
 *   allocated bio returned bio bio_alloc_bioset() - the only fields that are
 *   preserved are the ones that are initialized by bio_alloc_bioset(). See
 *   comment in struct bio.
 */
void bio_reset(struct bio *bio, struct block_device *bdev, blk_opf_t opf)
{
	bio_uninit(bio);
	memset(bio, 0, BIO_RESET_BYTES);
	atomic_set(&bio->__bi_remaining, 1);
	bio->bi_bdev = bdev;
	if (bio->bi_bdev)
		bio_associate_blkg(bio);
	bio->bi_opf = opf;
}
EXPORT_SYMBOL(bio_reset);

static struct bio *__bio_chain_endio(struct bio *bio)
{
	struct bio *parent = bio->bi_private;

	if (bio->bi_status && !parent->bi_status)
		parent->bi_status = bio->bi_status;
	bio_put(bio);
	return parent;
}

static void bio_chain_endio(struct bio *bio)
{
	bio_endio(__bio_chain_endio(bio));
}

/**
 * bio_chain - chain bio completions
 * @bio: the target bio
 * @parent: the parent bio of @bio
 *
 * The caller won't have a bi_end_io called when @bio completes - instead,
 * @parent's bi_end_io won't be called until both @parent and @bio have
 * completed; the chained bio will also be freed when it completes.
 *
 * The caller must not set bi_private or bi_end_io in @bio.
 */
void bio_chain(struct bio *bio, struct bio *parent)
{
	BUG_ON(bio->bi_private || bio->bi_end_io);

	bio->bi_private = parent;
	bio->bi_end_io	= bio_chain_endio;
	bio_inc_remaining(parent);
}
EXPORT_SYMBOL(bio_chain);

struct bio *blk_next_bio(struct bio *bio, struct block_device *bdev,
		unsigned int nr_pages, blk_opf_t opf, gfp_t gfp)
{
	struct bio *new = bio_alloc(bdev, nr_pages, opf, gfp);

	if (bio) {
		bio_chain(bio, new);
		submit_bio(bio);
	}

	return new;
}
EXPORT_SYMBOL_GPL(blk_next_bio);

static void bio_alloc_rescue(struct work_struct *work)
{
	struct bio_set *bs = container_of(work, struct bio_set, rescue_work);
	struct bio *bio;

	while (1) {
		spin_lock(&bs->rescue_lock);
		bio = bio_list_pop(&bs->rescue_list);
		spin_unlock(&bs->rescue_lock);

		if (!bio)
			break;

		submit_bio_noacct(bio);
	}
}

static void punt_bios_to_rescuer(struct bio_set *bs)
{
	struct bio_list punt, nopunt;
	struct bio *bio;

	if (WARN_ON_ONCE(!bs->rescue_workqueue))
		return;
	/*
	 * In order to guarantee forward progress we must punt only bios that
	 * were allocated from this bio_set; otherwise, if there was a bio on
	 * there for a stacking driver higher up in the stack, processing it
	 * could require allocating bios from this bio_set, and doing that from
	 * our own rescuer would be bad.
	 *
	 * Since bio lists are singly linked, pop them all instead of trying to
	 * remove from the middle of the list:
	 */

	bio_list_init(&punt);
	bio_list_init(&nopunt);

	while ((bio = bio_list_pop(&current->bio_list[0])))
		bio_list_add(bio->bi_pool == bs ? &punt : &nopunt, bio);
	current->bio_list[0] = nopunt;

	bio_list_init(&nopunt);
	while ((bio = bio_list_pop(&current->bio_list[1])))
		bio_list_add(bio->bi_pool == bs ? &punt : &nopunt, bio);
	current->bio_list[1] = nopunt;

	spin_lock(&bs->rescue_lock);
	bio_list_merge(&bs->rescue_list, &punt);
	spin_unlock(&bs->rescue_lock);

	queue_work(bs->rescue_workqueue, &bs->rescue_work);
}

static struct bio *bio_alloc_percpu_cache(struct block_device *bdev,
		unsigned short nr_vecs, blk_opf_t opf, gfp_t gfp,
		struct bio_set *bs)
{
	struct bio_alloc_cache *cache;
	struct bio *bio;

	cache = per_cpu_ptr(bs->cache, get_cpu());
	if (!cache->free_list) {
		put_cpu();
		return NULL;
	}
	bio = cache->free_list;
	cache->free_list = bio->bi_next;
	cache->nr--;
	put_cpu();

	bio_init(bio, bdev, nr_vecs ? bio->bi_inline_vecs : NULL, nr_vecs, opf);
	bio->bi_pool = bs;
	return bio;
}

/**
 * bio_alloc_bioset - allocate a bio for I/O
 * @bdev:	block device to allocate the bio for (can be %NULL)
 * @nr_vecs:	number of bvecs to pre-allocate
 * @opf:	operation and flags for bio
 * @gfp_mask:   the GFP_* mask given to the slab allocator
 * @bs:		the bio_set to allocate from.
 *
 * Allocate a bio from the mempools in @bs.
 *
 * If %__GFP_DIRECT_RECLAIM is set then bio_alloc will always be able to
 * allocate a bio.  This is due to the mempool guarantees.  To make this work,
 * callers must never allocate more than 1 bio at a time from the general pool.
 * Callers that need to allocate more than 1 bio must always submit the
 * previously allocated bio for IO before attempting to allocate a new one.
 * Failure to do so can cause deadlocks under memory pressure.
 *
 * Note that when running under submit_bio_noacct() (i.e. any block driver),
 * bios are not submitted until after you return - see the code in
 * submit_bio_noacct() that converts recursion into iteration, to prevent
 * stack overflows.
 *
 * This would normally mean allocating multiple bios under submit_bio_noacct()
 * would be susceptible to deadlocks, but we have
 * deadlock avoidance code that resubmits any blocked bios from a rescuer
 * thread.
 *
 * However, we do not guarantee forward progress for allocations from other
 * mempools. Doing multiple allocations from the same mempool under
 * submit_bio_noacct() should be avoided - instead, use bio_set's front_pad
 * for per bio allocations.
 *
 * If REQ_ALLOC_CACHE is set, the final put of the bio MUST be done from process
 * context, not hard/soft IRQ.
 *
 * Returns: Pointer to new bio on success, NULL on failure.
 */
struct bio *bio_alloc_bioset(struct block_device *bdev, unsigned short nr_vecs,
			     blk_opf_t opf, gfp_t gfp_mask,
			     struct bio_set *bs)
{
	gfp_t saved_gfp = gfp_mask;
	struct bio *bio;
	void *p;

	/* should not use nobvec bioset for nr_vecs > 0 */
	if (WARN_ON_ONCE(!mempool_initialized(&bs->bvec_pool) && nr_vecs > 0))
		return NULL;

	if (opf & REQ_ALLOC_CACHE) {
		if (bs->cache && nr_vecs <= BIO_INLINE_VECS) {
			bio = bio_alloc_percpu_cache(bdev, nr_vecs, opf,
						     gfp_mask, bs);
			if (bio)
				return bio;
			/*
			 * No cached bio available, bio returned below marked with
			 * REQ_ALLOC_CACHE to particpate in per-cpu alloc cache.
			 */
		} else {
			opf &= ~REQ_ALLOC_CACHE;
		}
	}

	/*
	 * submit_bio_noacct() converts recursion to iteration; this means if
	 * we're running beneath it, any bios we allocate and submit will not be
	 * submitted (and thus freed) until after we return.
	 *
	 * This exposes us to a potential deadlock if we allocate multiple bios
	 * from the same bio_set() while running underneath submit_bio_noacct().
	 * If we were to allocate multiple bios (say a stacking block driver
	 * that was splitting bios), we would deadlock if we exhausted the
	 * mempool's reserve.
	 *
	 * We solve this, and guarantee forward progress, with a rescuer
	 * workqueue per bio_set. If we go to allocate and there are bios on
	 * current->bio_list, we first try the allocation without
	 * __GFP_DIRECT_RECLAIM; if that fails, we punt those bios we would be
	 * blocking to the rescuer workqueue before we retry with the original
	 * gfp_flags.
	 */
	if (current->bio_list &&
	    (!bio_list_empty(&current->bio_list[0]) ||
	     !bio_list_empty(&current->bio_list[1])) &&
	    bs->rescue_workqueue)
		gfp_mask &= ~__GFP_DIRECT_RECLAIM;

	p = mempool_alloc(&bs->bio_pool, gfp_mask);
	if (!p && gfp_mask != saved_gfp) {
		punt_bios_to_rescuer(bs);
		gfp_mask = saved_gfp;
		p = mempool_alloc(&bs->bio_pool, gfp_mask);
	}
	if (unlikely(!p))
		return NULL;

	bio = p + bs->front_pad;
	if (nr_vecs > BIO_INLINE_VECS) {
		struct bio_vec *bvl = NULL;

		bvl = bvec_alloc(&bs->bvec_pool, &nr_vecs, gfp_mask);
		if (!bvl && gfp_mask != saved_gfp) {
			punt_bios_to_rescuer(bs);
			gfp_mask = saved_gfp;
			bvl = bvec_alloc(&bs->bvec_pool, &nr_vecs, gfp_mask);
		}
		if (unlikely(!bvl))
			goto err_free;

		bio_init(bio, bdev, bvl, nr_vecs, opf);
	} else if (nr_vecs) {
		bio_init(bio, bdev, bio->bi_inline_vecs, BIO_INLINE_VECS, opf);
	} else {
		bio_init(bio, bdev, NULL, 0, opf);
	}

	bio->bi_pool = bs;
	return bio;

err_free:
	mempool_free(p, &bs->bio_pool);
	return NULL;
}
EXPORT_SYMBOL(bio_alloc_bioset);

/**
 * bio_kmalloc - kmalloc a bio
 * @nr_vecs:	number of bio_vecs to allocate
 * @gfp_mask:   the GFP_* mask given to the slab allocator
 *
 * Use kmalloc to allocate a bio (including bvecs).  The bio must be initialized
 * using bio_init() before use.  To free a bio returned from this function use
 * kfree() after calling bio_uninit().  A bio returned from this function can
 * be reused by calling bio_uninit() before calling bio_init() again.
 *
 * Note that unlike bio_alloc() or bio_alloc_bioset() allocations from this
 * function are not backed by a mempool can can fail.  Do not use this function
 * for allocations in the file system I/O path.
 *
 * Returns: Pointer to new bio on success, NULL on failure.
 */
struct bio *bio_kmalloc(unsigned short nr_vecs, gfp_t gfp_mask)
{
	struct bio *bio;

	if (nr_vecs > UIO_MAXIOV)
		return NULL;
	return kmalloc(struct_size(bio, bi_inline_vecs, nr_vecs), gfp_mask);
}
EXPORT_SYMBOL(bio_kmalloc);

void zero_fill_bio(struct bio *bio)
{
	struct bio_vec bv;
	struct bvec_iter iter;

	bio_for_each_segment(bv, bio, iter)
		memzero_bvec(&bv);
}
EXPORT_SYMBOL(zero_fill_bio);

/**
 * bio_truncate - truncate the bio to small size of @new_size
 * @bio:	the bio to be truncated
 * @new_size:	new size for truncating the bio
 *
 * Description:
 *   Truncate the bio to new size of @new_size. If bio_op(bio) is
 *   REQ_OP_READ, zero the truncated part. This function should only
 *   be used for handling corner cases, such as bio eod.
 */
static void bio_truncate(struct bio *bio, unsigned new_size)
{
	struct bio_vec bv;
	struct bvec_iter iter;
	unsigned int done = 0;
	bool truncated = false;

	if (new_size >= bio->bi_iter.bi_size)
		return;

	if (bio_op(bio) != REQ_OP_READ)
		goto exit;

	bio_for_each_segment(bv, bio, iter) {
		if (done + bv.bv_len > new_size) {
			unsigned offset;

			if (!truncated)
				offset = new_size - done;
			else
				offset = 0;
			zero_user(bv.bv_page, bv.bv_offset + offset,
				  bv.bv_len - offset);
			truncated = true;
		}
		done += bv.bv_len;
	}

 exit:
	/*
	 * Don't touch bvec table here and make it really immutable, since
	 * fs bio user has to retrieve all pages via bio_for_each_segment_all
	 * in its .end_bio() callback.
	 *
	 * It is enough to truncate bio by updating .bi_size since we can make
	 * correct bvec with the updated .bi_size for drivers.
	 */
	bio->bi_iter.bi_size = new_size;
}

/**
 * guard_bio_eod - truncate a BIO to fit the block device
 * @bio:	bio to truncate
 *
 * This allows us to do IO even on the odd last sectors of a device, even if the
 * block size is some multiple of the physical sector size.
 *
 * We'll just truncate the bio to the size of the device, and clear the end of
 * the buffer head manually.  Truly out-of-range accesses will turn into actual
 * I/O errors, this only handles the "we need to be able to do I/O at the final
 * sector" case.
 */
void guard_bio_eod(struct bio *bio)
{
	sector_t maxsector = bdev_nr_sectors(bio->bi_bdev);

	if (!maxsector)
		return;

	/*
	 * If the *whole* IO is past the end of the device,
	 * let it through, and the IO layer will turn it into
	 * an EIO.
	 */
	if (unlikely(bio->bi_iter.bi_sector >= maxsector))
		return;

	maxsector -= bio->bi_iter.bi_sector;
	if (likely((bio->bi_iter.bi_size >> 9) <= maxsector))
		return;

	bio_truncate(bio, maxsector << 9);
}

#define ALLOC_CACHE_MAX		512
#define ALLOC_CACHE_SLACK	 64

static void bio_alloc_cache_prune(struct bio_alloc_cache *cache,
				  unsigned int nr)
{
	unsigned int i = 0;
	struct bio *bio;

	while ((bio = cache->free_list) != NULL) {
		cache->free_list = bio->bi_next;
		cache->nr--;
		bio_free(bio);
		if (++i == nr)
			break;
	}
}

static int bio_cpu_dead(unsigned int cpu, struct hlist_node *node)
{
	struct bio_set *bs;

	bs = hlist_entry_safe(node, struct bio_set, cpuhp_dead);
	if (bs->cache) {
		struct bio_alloc_cache *cache = per_cpu_ptr(bs->cache, cpu);

		bio_alloc_cache_prune(cache, -1U);
	}
	return 0;
}

static void bio_alloc_cache_destroy(struct bio_set *bs)
{
	int cpu;

	if (!bs->cache)
		return;

	cpuhp_state_remove_instance_nocalls(CPUHP_BIO_DEAD, &bs->cpuhp_dead);
	for_each_possible_cpu(cpu) {
		struct bio_alloc_cache *cache;

		cache = per_cpu_ptr(bs->cache, cpu);
		bio_alloc_cache_prune(cache, -1U);
	}
	free_percpu(bs->cache);
	bs->cache = NULL;
}

/**
 * bio_put - release a reference to a bio
 * @bio:   bio to release reference to
 *
 * Description:
 *   Put a reference to a &struct bio, either one you have gotten with
 *   bio_alloc, bio_get or bio_clone_*. The last put of a bio will free it.
 **/
void bio_put(struct bio *bio)
{
	if (unlikely(bio_flagged(bio, BIO_REFFED))) {
		BUG_ON(!atomic_read(&bio->__bi_cnt));
		if (!atomic_dec_and_test(&bio->__bi_cnt))
			return;
	}

	if (bio->bi_opf & REQ_ALLOC_CACHE) {
		struct bio_alloc_cache *cache;

		bio_uninit(bio);
		cache = per_cpu_ptr(bio->bi_pool->cache, get_cpu());
		bio->bi_next = cache->free_list;
		cache->free_list = bio;
		if (++cache->nr > ALLOC_CACHE_MAX + ALLOC_CACHE_SLACK)
			bio_alloc_cache_prune(cache, ALLOC_CACHE_SLACK);
		put_cpu();
	} else {
		bio_free(bio);
	}
}
EXPORT_SYMBOL(bio_put);

static int __bio_clone(struct bio *bio, struct bio *bio_src, gfp_t gfp)
{
	bio_set_flag(bio, BIO_CLONED);
	if (bio_flagged(bio_src, BIO_THROTTLED))
		bio_set_flag(bio, BIO_THROTTLED);
	bio->bi_ioprio = bio_src->bi_ioprio;
	bio->bi_iter = bio_src->bi_iter;

	if (bio->bi_bdev) {
		if (bio->bi_bdev == bio_src->bi_bdev &&
		    bio_flagged(bio_src, BIO_REMAPPED))
			bio_set_flag(bio, BIO_REMAPPED);
		bio_clone_blkg_association(bio, bio_src);
	}

	if (bio_crypt_clone(bio, bio_src, gfp) < 0)
		return -ENOMEM;
	if (bio_integrity(bio_src) &&
	    bio_integrity_clone(bio, bio_src, gfp) < 0)
		return -ENOMEM;
	return 0;
}

/**
 * bio_alloc_clone - clone a bio that shares the original bio's biovec
 * @bdev: block_device to clone onto
 * @bio_src: bio to clone from
 * @gfp: allocation priority
 * @bs: bio_set to allocate from
 *
 * Allocate a new bio that is a clone of @bio_src. The caller owns the returned
 * bio, but not the actual data it points to.
 *
 * The caller must ensure that the return bio is not freed before @bio_src.
 */
struct bio *bio_alloc_clone(struct block_device *bdev, struct bio *bio_src,
		gfp_t gfp, struct bio_set *bs)
{
	struct bio *bio;

	bio = bio_alloc_bioset(bdev, 0, bio_src->bi_opf, gfp, bs);
	if (!bio)
		return NULL;

	if (__bio_clone(bio, bio_src, gfp) < 0) {
		bio_put(bio);
		return NULL;
	}
	bio->bi_io_vec = bio_src->bi_io_vec;

	return bio;
}
EXPORT_SYMBOL(bio_alloc_clone);

/**
 * bio_init_clone - clone a bio that shares the original bio's biovec
 * @bdev: block_device to clone onto
 * @bio: bio to clone into
 * @bio_src: bio to clone from
 * @gfp: allocation priority
 *
 * Initialize a new bio in caller provided memory that is a clone of @bio_src.
 * The caller owns the returned bio, but not the actual data it points to.
 *
 * The caller must ensure that @bio_src is not freed before @bio.
 */
int bio_init_clone(struct block_device *bdev, struct bio *bio,
		struct bio *bio_src, gfp_t gfp)
{
	int ret;

	bio_init(bio, bdev, bio_src->bi_io_vec, 0, bio_src->bi_opf);
	ret = __bio_clone(bio, bio_src, gfp);
	if (ret)
		bio_uninit(bio);
	return ret;
}
EXPORT_SYMBOL(bio_init_clone);

/**
 * bio_full - check if the bio is full
 * @bio:	bio to check
 * @len:	length of one segment to be added
 *
 * Return true if @bio is full and one segment with @len bytes can't be
 * added to the bio, otherwise return false
 */
static inline bool bio_full(struct bio *bio, unsigned len)
{
	if (bio->bi_vcnt >= bio->bi_max_vecs)
		return true;
	if (bio->bi_iter.bi_size > UINT_MAX - len)
		return true;
	return false;
}

static inline bool page_is_mergeable(const struct bio_vec *bv,
		struct page *page, unsigned int len, unsigned int off,
		bool *same_page)
{
	size_t bv_end = bv->bv_offset + bv->bv_len;
	phys_addr_t vec_end_addr = page_to_phys(bv->bv_page) + bv_end - 1;
	phys_addr_t page_addr = page_to_phys(page);

	if (vec_end_addr + 1 != page_addr + off)
		return false;
	if (xen_domain() && !xen_biovec_phys_mergeable(bv, page))
		return false;

	*same_page = ((vec_end_addr & PAGE_MASK) == page_addr);
	if (*same_page)
		return true;
	return (bv->bv_page + bv_end / PAGE_SIZE) == (page + off / PAGE_SIZE);
}

/**
 * __bio_try_merge_page - try appending data to an existing bvec.
 * @bio: destination bio
 * @page: start page to add
 * @len: length of the data to add
 * @off: offset of the data relative to @page
 * @same_page: return if the segment has been merged inside the same page
 *
 * Try to add the data at @page + @off to the last bvec of @bio.  This is a
 * useful optimisation for file systems with a block size smaller than the
 * page size.
 *
 * Warn if (@len, @off) crosses pages in case that @same_page is true.
 *
 * Return %true on success or %false on failure.
 */
static bool __bio_try_merge_page(struct bio *bio, struct page *page,
		unsigned int len, unsigned int off, bool *same_page)
{
	if (WARN_ON_ONCE(bio_flagged(bio, BIO_CLONED)))
		return false;

	if (bio->bi_vcnt > 0) {
		struct bio_vec *bv = &bio->bi_io_vec[bio->bi_vcnt - 1];

		if (page_is_mergeable(bv, page, len, off, same_page)) {
			if (bio->bi_iter.bi_size > UINT_MAX - len) {
				*same_page = false;
				return false;
			}
			bv->bv_len += len;
			bio->bi_iter.bi_size += len;
			return true;
		}
	}
	return false;
}

/*
 * Try to merge a page into a segment, while obeying the hardware segment
 * size limit.  This is not for normal read/write bios, but for passthrough
 * or Zone Append operations that we can't split.
 */
static bool bio_try_merge_hw_seg(struct request_queue *q, struct bio *bio,
				 struct page *page, unsigned len,
				 unsigned offset, bool *same_page)
{
	struct bio_vec *bv = &bio->bi_io_vec[bio->bi_vcnt - 1];
	unsigned long mask = queue_segment_boundary(q);
	phys_addr_t addr1 = page_to_phys(bv->bv_page) + bv->bv_offset;
	phys_addr_t addr2 = page_to_phys(page) + offset + len - 1;

	if ((addr1 | mask) != (addr2 | mask))
		return false;
	if (bv->bv_len + len > queue_max_segment_size(q))
		return false;
	return __bio_try_merge_page(bio, page, len, offset, same_page);
}

/**
 * bio_add_hw_page - attempt to add a page to a bio with hw constraints
 * @q: the target queue
 * @bio: destination bio
 * @page: page to add
 * @len: vec entry length
 * @offset: vec entry offset
 * @max_sectors: maximum number of sectors that can be added
 * @same_page: return if the segment has been merged inside the same page
 *
 * Add a page to a bio while respecting the hardware max_sectors, max_segment
 * and gap limitations.
 */
int bio_add_hw_page(struct request_queue *q, struct bio *bio,
		struct page *page, unsigned int len, unsigned int offset,
		unsigned int max_sectors, bool *same_page)
{
	struct bio_vec *bvec;

	if (WARN_ON_ONCE(bio_flagged(bio, BIO_CLONED)))
		return 0;

	if (((bio->bi_iter.bi_size + len) >> 9) > max_sectors)
		return 0;

	if (bio->bi_vcnt > 0) {
		if (bio_try_merge_hw_seg(q, bio, page, len, offset, same_page))
			return len;

		/*
		 * If the queue doesn't support SG gaps and adding this segment
		 * would create a gap, disallow it.
		 */
		bvec = &bio->bi_io_vec[bio->bi_vcnt - 1];
		if (bvec_gap_to_prev(q, bvec, offset))
			return 0;
	}

	if (bio_full(bio, len))
		return 0;

	if (bio->bi_vcnt >= queue_max_segments(q))
		return 0;

	bvec = &bio->bi_io_vec[bio->bi_vcnt];
	bvec->bv_page = page;
	bvec->bv_len = len;
	bvec->bv_offset = offset;
	bio->bi_vcnt++;
	bio->bi_iter.bi_size += len;
	return len;
}

/**
 * bio_add_pc_page	- attempt to add page to passthrough bio
 * @q: the target queue
 * @bio: destination bio
 * @page: page to add
 * @len: vec entry length
 * @offset: vec entry offset
 *
 * Attempt to add a page to the bio_vec maplist. This can fail for a
 * number of reasons, such as the bio being full or target block device
 * limitations. The target block device must allow bio's up to PAGE_SIZE,
 * so it is always possible to add a single page to an empty bio.
 *
 * This should only be used by passthrough bios.
 */
int bio_add_pc_page(struct request_queue *q, struct bio *bio,
		struct page *page, unsigned int len, unsigned int offset)
{
	bool same_page = false;
	return bio_add_hw_page(q, bio, page, len, offset,
			queue_max_hw_sectors(q), &same_page);
}
EXPORT_SYMBOL(bio_add_pc_page);

/**
 * bio_add_zone_append_page - attempt to add page to zone-append bio
 * @bio: destination bio
 * @page: page to add
 * @len: vec entry length
 * @offset: vec entry offset
 *
 * Attempt to add a page to the bio_vec maplist of a bio that will be submitted
 * for a zone-append request. This can fail for a number of reasons, such as the
 * bio being full or the target block device is not a zoned block device or
 * other limitations of the target block device. The target block device must
 * allow bio's up to PAGE_SIZE, so it is always possible to add a single page
 * to an empty bio.
 *
 * Returns: number of bytes added to the bio, or 0 in case of a failure.
 */
int bio_add_zone_append_page(struct bio *bio, struct page *page,
			     unsigned int len, unsigned int offset)
{
	struct request_queue *q = bdev_get_queue(bio->bi_bdev);
	bool same_page = false;

	if (WARN_ON_ONCE(bio_op(bio) != REQ_OP_ZONE_APPEND))
		return 0;

	if (WARN_ON_ONCE(!bdev_is_zoned(bio->bi_bdev)))
		return 0;

	return bio_add_hw_page(q, bio, page, len, offset,
			       queue_max_zone_append_sectors(q), &same_page);
}
EXPORT_SYMBOL_GPL(bio_add_zone_append_page);

/**
 * __bio_add_page - add page(s) to a bio in a new segment
 * @bio: destination bio
 * @page: start page to add
 * @len: length of the data to add, may cross pages
 * @off: offset of the data relative to @page, may cross pages
 *
 * Add the data at @page + @off to @bio as a new bvec.  The caller must ensure
 * that @bio has space for another bvec.
 */
void __bio_add_page(struct bio *bio, struct page *page,
		unsigned int len, unsigned int off)
{
	struct bio_vec *bv = &bio->bi_io_vec[bio->bi_vcnt];

	WARN_ON_ONCE(bio_flagged(bio, BIO_CLONED));
	WARN_ON_ONCE(bio_full(bio, len));

	bv->bv_page = page;
	bv->bv_offset = off;
	bv->bv_len = len;

	bio->bi_iter.bi_size += len;
	bio->bi_vcnt++;

	if (!bio_flagged(bio, BIO_WORKINGSET) && unlikely(PageWorkingset(page)))
		bio_set_flag(bio, BIO_WORKINGSET);
}
EXPORT_SYMBOL_GPL(__bio_add_page);

/**
 *	bio_add_page	-	attempt to add page(s) to bio
 *	@bio: destination bio
 *	@page: start page to add
 *	@len: vec entry length, may cross pages
 *	@offset: vec entry offset relative to @page, may cross pages
 *
 *	Attempt to add page(s) to the bio_vec maplist. This will only fail
 *	if either bio->bi_vcnt == bio->bi_max_vecs or it's a cloned bio.
 */
int bio_add_page(struct bio *bio, struct page *page,
		 unsigned int len, unsigned int offset)
{
	bool same_page = false;

	if (!__bio_try_merge_page(bio, page, len, offset, &same_page)) {
		if (bio_full(bio, len))
			return 0;
		__bio_add_page(bio, page, len, offset);
	}
	return len;
}
EXPORT_SYMBOL(bio_add_page);

/**
 * bio_add_folio - Attempt to add part of a folio to a bio.
 * @bio: BIO to add to.
 * @folio: Folio to add.
 * @len: How many bytes from the folio to add.
 * @off: First byte in this folio to add.
 *
 * Filesystems that use folios can call this function instead of calling
 * bio_add_page() for each page in the folio.  If @off is bigger than
 * PAGE_SIZE, this function can create a bio_vec that starts in a page
 * after the bv_page.  BIOs do not support folios that are 4GiB or larger.
 *
 * Return: Whether the addition was successful.
 */
bool bio_add_folio(struct bio *bio, struct folio *folio, size_t len,
		   size_t off)
{
	if (len > UINT_MAX || off > UINT_MAX)
		return false;
	return bio_add_page(bio, &folio->page, len, off) > 0;
}

void __bio_release_pages(struct bio *bio, bool mark_dirty)
{
	struct bvec_iter_all iter_all;
	struct bio_vec *bvec;

	bio_for_each_segment_all(bvec, bio, iter_all) {
		if (mark_dirty && !PageCompound(bvec->bv_page))
			set_page_dirty_lock(bvec->bv_page);
		put_page(bvec->bv_page);
	}
}
EXPORT_SYMBOL_GPL(__bio_release_pages);

void bio_iov_bvec_set(struct bio *bio, struct iov_iter *iter)
{
	size_t size = iov_iter_count(iter);

	WARN_ON_ONCE(bio->bi_max_vecs);

	if (bio_op(bio) == REQ_OP_ZONE_APPEND) {
		struct request_queue *q = bdev_get_queue(bio->bi_bdev);
		size_t max_sectors = queue_max_zone_append_sectors(q);

		size = min(size, max_sectors << SECTOR_SHIFT);
	}

	bio->bi_vcnt = iter->nr_segs;
	bio->bi_io_vec = (struct bio_vec *)iter->bvec;
	bio->bi_iter.bi_bvec_done = iter->iov_offset;
	bio->bi_iter.bi_size = size;
	bio_set_flag(bio, BIO_NO_PAGE_REF);
	bio_set_flag(bio, BIO_CLONED);
}

static int bio_iov_add_page(struct bio *bio, struct page *page,
		unsigned int len, unsigned int offset)
{
	bool same_page = false;

	if (!__bio_try_merge_page(bio, page, len, offset, &same_page)) {
		__bio_add_page(bio, page, len, offset);
		return 0;
	}

	if (same_page)
		put_page(page);
	return 0;
}

static int bio_iov_add_zone_append_page(struct bio *bio, struct page *page,
		unsigned int len, unsigned int offset)
{
	struct request_queue *q = bdev_get_queue(bio->bi_bdev);
	bool same_page = false;

	if (bio_add_hw_page(q, bio, page, len, offset,
			queue_max_zone_append_sectors(q), &same_page) != len)
		return -EINVAL;
	if (same_page)
		put_page(page);
	return 0;
}

#define PAGE_PTRS_PER_BVEC     (sizeof(struct bio_vec) / sizeof(struct page *))

/**
 * __bio_iov_iter_get_pages - pin user or kernel pages and add them to a bio
 * @bio: bio to add pages to
 * @iter: iov iterator describing the region to be mapped
 *
 * Pins pages from *iter and appends them to @bio's bvec array. The
 * pages will have to be released using put_page() when done.
 * For multi-segment *iter, this function only adds pages from the
 * next non-empty segment of the iov iterator.
 */
static int __bio_iov_iter_get_pages(struct bio *bio, struct iov_iter *iter)
{
	unsigned short nr_pages = bio->bi_max_vecs - bio->bi_vcnt;
	unsigned short entries_left = bio->bi_max_vecs - bio->bi_vcnt;
	struct bio_vec *bv = bio->bi_io_vec + bio->bi_vcnt;
	struct page **pages = (struct page **)bv;
	ssize_t size, left;
	unsigned len, i = 0;
<<<<<<< HEAD
	size_t offset, trim;
=======
	size_t offset;
>>>>>>> b1fc9e8a
	int ret = 0;

	/*
	 * Move page array up in the allocated memory for the bio vecs as far as
	 * possible so that we can start filling biovecs from the beginning
	 * without overwriting the temporary page array.
	 */
	BUILD_BUG_ON(PAGE_PTRS_PER_BVEC < 2);
	pages += entries_left * (PAGE_PTRS_PER_BVEC - 1);

	/*
	 * Each segment in the iov is required to be a block size multiple.
	 * However, we may not be able to get the entire segment if it spans
	 * more pages than bi_max_vecs allows, so we have to ALIGN_DOWN the
	 * result to ensure the bio's total size is correct. The remainder of
	 * the iov data will be picked up in the next bio iteration.
	 */
<<<<<<< HEAD
	size = iov_iter_get_pages2(iter, pages, UINT_MAX - bio->bi_iter.bi_size,
				  nr_pages, &offset);
	if (unlikely(size <= 0))
		return size ? size : -EFAULT;

	nr_pages = DIV_ROUND_UP(offset + size, PAGE_SIZE);

	trim = size & (bdev_logical_block_size(bio->bi_bdev) - 1);
	iov_iter_revert(iter, trim);

	size -= trim;
	if (unlikely(!size)) {
		ret = -EFAULT;
=======
	size = iov_iter_get_pages(iter, pages, UINT_MAX - bio->bi_iter.bi_size,
				  nr_pages, &offset);
	if (size > 0) {
		nr_pages = DIV_ROUND_UP(offset + size, PAGE_SIZE);
		size = ALIGN_DOWN(size, bdev_logical_block_size(bio->bi_bdev));
	} else
		nr_pages = 0;

	if (unlikely(size <= 0)) {
		ret = size ? size : -EFAULT;
>>>>>>> b1fc9e8a
		goto out;
	}

	for (left = size, i = 0; left > 0; left -= len, i++) {
		struct page *page = pages[i];

		len = min_t(size_t, PAGE_SIZE - offset, left);
		if (bio_op(bio) == REQ_OP_ZONE_APPEND) {
			ret = bio_iov_add_zone_append_page(bio, page, len,
					offset);
			if (ret)
				break;
		} else
			bio_iov_add_page(bio, page, len, offset);

		offset = 0;
	}

<<<<<<< HEAD
	iov_iter_revert(iter, left);
=======
	iov_iter_advance(iter, size - left);
>>>>>>> b1fc9e8a
out:
	while (i < nr_pages)
		put_page(pages[i++]);

	return ret;
}

/**
 * bio_iov_iter_get_pages - add user or kernel pages to a bio
 * @bio: bio to add pages to
 * @iter: iov iterator describing the region to be added
 *
 * This takes either an iterator pointing to user memory, or one pointing to
 * kernel pages (BVEC iterator). If we're adding user pages, we pin them and
 * map them into the kernel. On IO completion, the caller should put those
 * pages. For bvec based iterators bio_iov_iter_get_pages() uses the provided
 * bvecs rather than copying them. Hence anyone issuing kiocb based IO needs
 * to ensure the bvecs and pages stay referenced until the submitted I/O is
 * completed by a call to ->ki_complete() or returns with an error other than
 * -EIOCBQUEUED. The caller needs to check if the bio is flagged BIO_NO_PAGE_REF
 * on IO completion. If it isn't, then pages should be released.
 *
 * The function tries, but does not guarantee, to pin as many pages as
 * fit into the bio, or are requested in @iter, whatever is smaller. If
 * MM encounters an error pinning the requested pages, it stops. Error
 * is returned only if 0 pages could be pinned.
 *
 * It's intended for direct IO, so doesn't do PSI tracking, the caller is
 * responsible for setting BIO_WORKINGSET if necessary.
 */
int bio_iov_iter_get_pages(struct bio *bio, struct iov_iter *iter)
{
	int ret = 0;

	if (iov_iter_is_bvec(iter)) {
		bio_iov_bvec_set(bio, iter);
		iov_iter_advance(iter, bio->bi_iter.bi_size);
		return 0;
	}

	do {
		ret = __bio_iov_iter_get_pages(bio, iter);
	} while (!ret && iov_iter_count(iter) && !bio_full(bio, 0));

	/* don't account direct I/O as memory stall */
	bio_clear_flag(bio, BIO_WORKINGSET);
	return bio->bi_vcnt ? 0 : ret;
}
EXPORT_SYMBOL_GPL(bio_iov_iter_get_pages);

static void submit_bio_wait_endio(struct bio *bio)
{
	complete(bio->bi_private);
}

/**
 * submit_bio_wait - submit a bio, and wait until it completes
 * @bio: The &struct bio which describes the I/O
 *
 * Simple wrapper around submit_bio(). Returns 0 on success, or the error from
 * bio_endio() on failure.
 *
 * WARNING: Unlike to how submit_bio() is usually used, this function does not
 * result in bio reference to be consumed. The caller must drop the reference
 * on his own.
 */
int submit_bio_wait(struct bio *bio)
{
	DECLARE_COMPLETION_ONSTACK_MAP(done,
			bio->bi_bdev->bd_disk->lockdep_map);
	unsigned long hang_check;

	bio->bi_private = &done;
	bio->bi_end_io = submit_bio_wait_endio;
	bio->bi_opf |= REQ_SYNC;
	submit_bio(bio);

	/* Prevent hang_check timer from firing at us during very long I/O */
	hang_check = sysctl_hung_task_timeout_secs;
	if (hang_check)
		while (!wait_for_completion_io_timeout(&done,
					hang_check * (HZ/2)))
			;
	else
		wait_for_completion_io(&done);

	return blk_status_to_errno(bio->bi_status);
}
EXPORT_SYMBOL(submit_bio_wait);

void __bio_advance(struct bio *bio, unsigned bytes)
{
	if (bio_integrity(bio))
		bio_integrity_advance(bio, bytes);

	bio_crypt_advance(bio, bytes);
	bio_advance_iter(bio, &bio->bi_iter, bytes);
}
EXPORT_SYMBOL(__bio_advance);

void bio_copy_data_iter(struct bio *dst, struct bvec_iter *dst_iter,
			struct bio *src, struct bvec_iter *src_iter)
{
	while (src_iter->bi_size && dst_iter->bi_size) {
		struct bio_vec src_bv = bio_iter_iovec(src, *src_iter);
		struct bio_vec dst_bv = bio_iter_iovec(dst, *dst_iter);
		unsigned int bytes = min(src_bv.bv_len, dst_bv.bv_len);
		void *src_buf = bvec_kmap_local(&src_bv);
		void *dst_buf = bvec_kmap_local(&dst_bv);

		memcpy(dst_buf, src_buf, bytes);

		kunmap_local(dst_buf);
		kunmap_local(src_buf);

		bio_advance_iter_single(src, src_iter, bytes);
		bio_advance_iter_single(dst, dst_iter, bytes);
	}
}
EXPORT_SYMBOL(bio_copy_data_iter);

/**
 * bio_copy_data - copy contents of data buffers from one bio to another
 * @src: source bio
 * @dst: destination bio
 *
 * Stops when it reaches the end of either @src or @dst - that is, copies
 * min(src->bi_size, dst->bi_size) bytes (or the equivalent for lists of bios).
 */
void bio_copy_data(struct bio *dst, struct bio *src)
{
	struct bvec_iter src_iter = src->bi_iter;
	struct bvec_iter dst_iter = dst->bi_iter;

	bio_copy_data_iter(dst, &dst_iter, src, &src_iter);
}
EXPORT_SYMBOL(bio_copy_data);

void bio_free_pages(struct bio *bio)
{
	struct bio_vec *bvec;
	struct bvec_iter_all iter_all;

	bio_for_each_segment_all(bvec, bio, iter_all)
		__free_page(bvec->bv_page);
}
EXPORT_SYMBOL(bio_free_pages);

/*
 * bio_set_pages_dirty() and bio_check_pages_dirty() are support functions
 * for performing direct-IO in BIOs.
 *
 * The problem is that we cannot run set_page_dirty() from interrupt context
 * because the required locks are not interrupt-safe.  So what we can do is to
 * mark the pages dirty _before_ performing IO.  And in interrupt context,
 * check that the pages are still dirty.   If so, fine.  If not, redirty them
 * in process context.
 *
 * We special-case compound pages here: normally this means reads into hugetlb
 * pages.  The logic in here doesn't really work right for compound pages
 * because the VM does not uniformly chase down the head page in all cases.
 * But dirtiness of compound pages is pretty meaningless anyway: the VM doesn't
 * handle them at all.  So we skip compound pages here at an early stage.
 *
 * Note that this code is very hard to test under normal circumstances because
 * direct-io pins the pages with get_user_pages().  This makes
 * is_page_cache_freeable return false, and the VM will not clean the pages.
 * But other code (eg, flusher threads) could clean the pages if they are mapped
 * pagecache.
 *
 * Simply disabling the call to bio_set_pages_dirty() is a good way to test the
 * deferred bio dirtying paths.
 */

/*
 * bio_set_pages_dirty() will mark all the bio's pages as dirty.
 */
void bio_set_pages_dirty(struct bio *bio)
{
	struct bio_vec *bvec;
	struct bvec_iter_all iter_all;

	bio_for_each_segment_all(bvec, bio, iter_all) {
		if (!PageCompound(bvec->bv_page))
			set_page_dirty_lock(bvec->bv_page);
	}
}

/*
 * bio_check_pages_dirty() will check that all the BIO's pages are still dirty.
 * If they are, then fine.  If, however, some pages are clean then they must
 * have been written out during the direct-IO read.  So we take another ref on
 * the BIO and re-dirty the pages in process context.
 *
 * It is expected that bio_check_pages_dirty() will wholly own the BIO from
 * here on.  It will run one put_page() against each page and will run one
 * bio_put() against the BIO.
 */

static void bio_dirty_fn(struct work_struct *work);

static DECLARE_WORK(bio_dirty_work, bio_dirty_fn);
static DEFINE_SPINLOCK(bio_dirty_lock);
static struct bio *bio_dirty_list;

/*
 * This runs in process context
 */
static void bio_dirty_fn(struct work_struct *work)
{
	struct bio *bio, *next;

	spin_lock_irq(&bio_dirty_lock);
	next = bio_dirty_list;
	bio_dirty_list = NULL;
	spin_unlock_irq(&bio_dirty_lock);

	while ((bio = next) != NULL) {
		next = bio->bi_private;

		bio_release_pages(bio, true);
		bio_put(bio);
	}
}

void bio_check_pages_dirty(struct bio *bio)
{
	struct bio_vec *bvec;
	unsigned long flags;
	struct bvec_iter_all iter_all;

	bio_for_each_segment_all(bvec, bio, iter_all) {
		if (!PageDirty(bvec->bv_page) && !PageCompound(bvec->bv_page))
			goto defer;
	}

	bio_release_pages(bio, false);
	bio_put(bio);
	return;
defer:
	spin_lock_irqsave(&bio_dirty_lock, flags);
	bio->bi_private = bio_dirty_list;
	bio_dirty_list = bio;
	spin_unlock_irqrestore(&bio_dirty_lock, flags);
	schedule_work(&bio_dirty_work);
}

static inline bool bio_remaining_done(struct bio *bio)
{
	/*
	 * If we're not chaining, then ->__bi_remaining is always 1 and
	 * we always end io on the first invocation.
	 */
	if (!bio_flagged(bio, BIO_CHAIN))
		return true;

	BUG_ON(atomic_read(&bio->__bi_remaining) <= 0);

	if (atomic_dec_and_test(&bio->__bi_remaining)) {
		bio_clear_flag(bio, BIO_CHAIN);
		return true;
	}

	return false;
}

/**
 * bio_endio - end I/O on a bio
 * @bio:	bio
 *
 * Description:
 *   bio_endio() will end I/O on the whole bio. bio_endio() is the preferred
 *   way to end I/O on a bio. No one should call bi_end_io() directly on a
 *   bio unless they own it and thus know that it has an end_io function.
 *
 *   bio_endio() can be called several times on a bio that has been chained
 *   using bio_chain().  The ->bi_end_io() function will only be called the
 *   last time.
 **/
void bio_endio(struct bio *bio)
{
again:
	if (!bio_remaining_done(bio))
		return;
	if (!bio_integrity_endio(bio))
		return;

	rq_qos_done_bio(bio);

	if (bio->bi_bdev && bio_flagged(bio, BIO_TRACE_COMPLETION)) {
		trace_block_bio_complete(bdev_get_queue(bio->bi_bdev), bio);
		bio_clear_flag(bio, BIO_TRACE_COMPLETION);
	}

	/*
	 * Need to have a real endio function for chained bios, otherwise
	 * various corner cases will break (like stacking block devices that
	 * save/restore bi_end_io) - however, we want to avoid unbounded
	 * recursion and blowing the stack. Tail call optimization would
	 * handle this, but compiling with frame pointers also disables
	 * gcc's sibling call optimization.
	 */
	if (bio->bi_end_io == bio_chain_endio) {
		bio = __bio_chain_endio(bio);
		goto again;
	}

	blk_throtl_bio_endio(bio);
	/* release cgroup info */
	bio_uninit(bio);
	if (bio->bi_end_io)
		bio->bi_end_io(bio);
}
EXPORT_SYMBOL(bio_endio);

/**
 * bio_split - split a bio
 * @bio:	bio to split
 * @sectors:	number of sectors to split from the front of @bio
 * @gfp:	gfp mask
 * @bs:		bio set to allocate from
 *
 * Allocates and returns a new bio which represents @sectors from the start of
 * @bio, and updates @bio to represent the remaining sectors.
 *
 * Unless this is a discard request the newly allocated bio will point
 * to @bio's bi_io_vec. It is the caller's responsibility to ensure that
 * neither @bio nor @bs are freed before the split bio.
 */
struct bio *bio_split(struct bio *bio, int sectors,
		      gfp_t gfp, struct bio_set *bs)
{
	struct bio *split;

	BUG_ON(sectors <= 0);
	BUG_ON(sectors >= bio_sectors(bio));

	/* Zone append commands cannot be split */
	if (WARN_ON_ONCE(bio_op(bio) == REQ_OP_ZONE_APPEND))
		return NULL;

	split = bio_alloc_clone(bio->bi_bdev, bio, gfp, bs);
	if (!split)
		return NULL;

	split->bi_iter.bi_size = sectors << 9;

	if (bio_integrity(split))
		bio_integrity_trim(split);

	bio_advance(bio, split->bi_iter.bi_size);

	if (bio_flagged(bio, BIO_TRACE_COMPLETION))
		bio_set_flag(split, BIO_TRACE_COMPLETION);

	return split;
}
EXPORT_SYMBOL(bio_split);

/**
 * bio_trim - trim a bio
 * @bio:	bio to trim
 * @offset:	number of sectors to trim from the front of @bio
 * @size:	size we want to trim @bio to, in sectors
 *
 * This function is typically used for bios that are cloned and submitted
 * to the underlying device in parts.
 */
void bio_trim(struct bio *bio, sector_t offset, sector_t size)
{
	if (WARN_ON_ONCE(offset > BIO_MAX_SECTORS || size > BIO_MAX_SECTORS ||
			 offset + size > bio_sectors(bio)))
		return;

	size <<= 9;
	if (offset == 0 && size == bio->bi_iter.bi_size)
		return;

	bio_advance(bio, offset << 9);
	bio->bi_iter.bi_size = size;

	if (bio_integrity(bio))
		bio_integrity_trim(bio);
}
EXPORT_SYMBOL_GPL(bio_trim);

/*
 * create memory pools for biovec's in a bio_set.
 * use the global biovec slabs created for general use.
 */
int biovec_init_pool(mempool_t *pool, int pool_entries)
{
	struct biovec_slab *bp = bvec_slabs + ARRAY_SIZE(bvec_slabs) - 1;

	return mempool_init_slab_pool(pool, pool_entries, bp->slab);
}

/*
 * bioset_exit - exit a bioset initialized with bioset_init()
 *
 * May be called on a zeroed but uninitialized bioset (i.e. allocated with
 * kzalloc()).
 */
void bioset_exit(struct bio_set *bs)
{
	bio_alloc_cache_destroy(bs);
	if (bs->rescue_workqueue)
		destroy_workqueue(bs->rescue_workqueue);
	bs->rescue_workqueue = NULL;

	mempool_exit(&bs->bio_pool);
	mempool_exit(&bs->bvec_pool);

	bioset_integrity_free(bs);
	if (bs->bio_slab)
		bio_put_slab(bs);
	bs->bio_slab = NULL;
}
EXPORT_SYMBOL(bioset_exit);

/**
 * bioset_init - Initialize a bio_set
 * @bs:		pool to initialize
 * @pool_size:	Number of bio and bio_vecs to cache in the mempool
 * @front_pad:	Number of bytes to allocate in front of the returned bio
 * @flags:	Flags to modify behavior, currently %BIOSET_NEED_BVECS
 *              and %BIOSET_NEED_RESCUER
 *
 * Description:
 *    Set up a bio_set to be used with @bio_alloc_bioset. Allows the caller
 *    to ask for a number of bytes to be allocated in front of the bio.
 *    Front pad allocation is useful for embedding the bio inside
 *    another structure, to avoid allocating extra data to go with the bio.
 *    Note that the bio must be embedded at the END of that structure always,
 *    or things will break badly.
 *    If %BIOSET_NEED_BVECS is set in @flags, a separate pool will be allocated
 *    for allocating iovecs.  This pool is not needed e.g. for bio_init_clone().
 *    If %BIOSET_NEED_RESCUER is set, a workqueue is created which can be used
 *    to dispatch queued requests when the mempool runs out of space.
 *
 */
int bioset_init(struct bio_set *bs,
		unsigned int pool_size,
		unsigned int front_pad,
		int flags)
{
	bs->front_pad = front_pad;
	if (flags & BIOSET_NEED_BVECS)
		bs->back_pad = BIO_INLINE_VECS * sizeof(struct bio_vec);
	else
		bs->back_pad = 0;

	spin_lock_init(&bs->rescue_lock);
	bio_list_init(&bs->rescue_list);
	INIT_WORK(&bs->rescue_work, bio_alloc_rescue);

	bs->bio_slab = bio_find_or_create_slab(bs);
	if (!bs->bio_slab)
		return -ENOMEM;

	if (mempool_init_slab_pool(&bs->bio_pool, pool_size, bs->bio_slab))
		goto bad;

	if ((flags & BIOSET_NEED_BVECS) &&
	    biovec_init_pool(&bs->bvec_pool, pool_size))
		goto bad;

	if (flags & BIOSET_NEED_RESCUER) {
		bs->rescue_workqueue = alloc_workqueue("bioset",
							WQ_MEM_RECLAIM, 0);
		if (!bs->rescue_workqueue)
			goto bad;
	}
	if (flags & BIOSET_PERCPU_CACHE) {
		bs->cache = alloc_percpu(struct bio_alloc_cache);
		if (!bs->cache)
			goto bad;
		cpuhp_state_add_instance_nocalls(CPUHP_BIO_DEAD, &bs->cpuhp_dead);
	}

	return 0;
bad:
	bioset_exit(bs);
	return -ENOMEM;
}
EXPORT_SYMBOL(bioset_init);

static int __init init_bio(void)
{
	int i;

	bio_integrity_init();

	for (i = 0; i < ARRAY_SIZE(bvec_slabs); i++) {
		struct biovec_slab *bvs = bvec_slabs + i;

		bvs->slab = kmem_cache_create(bvs->name,
				bvs->nr_vecs * sizeof(struct bio_vec), 0,
				SLAB_HWCACHE_ALIGN | SLAB_PANIC, NULL);
	}

	cpuhp_setup_state_multi(CPUHP_BIO_DEAD, "block/bio:dead", NULL,
					bio_cpu_dead);

	if (bioset_init(&fs_bio_set, BIO_POOL_SIZE, 0, BIOSET_NEED_BVECS))
		panic("bio: can't allocate bios\n");

	if (bioset_integrity_create(&fs_bio_set, BIO_POOL_SIZE))
		panic("bio: can't create integrity pool\n");

	return 0;
}
subsys_initcall(init_bio);<|MERGE_RESOLUTION|>--- conflicted
+++ resolved
@@ -1200,11 +1200,7 @@
 	struct page **pages = (struct page **)bv;
 	ssize_t size, left;
 	unsigned len, i = 0;
-<<<<<<< HEAD
 	size_t offset, trim;
-=======
-	size_t offset;
->>>>>>> b1fc9e8a
 	int ret = 0;
 
 	/*
@@ -1222,7 +1218,6 @@
 	 * result to ensure the bio's total size is correct. The remainder of
 	 * the iov data will be picked up in the next bio iteration.
 	 */
-<<<<<<< HEAD
 	size = iov_iter_get_pages2(iter, pages, UINT_MAX - bio->bi_iter.bi_size,
 				  nr_pages, &offset);
 	if (unlikely(size <= 0))
@@ -1236,18 +1231,6 @@
 	size -= trim;
 	if (unlikely(!size)) {
 		ret = -EFAULT;
-=======
-	size = iov_iter_get_pages(iter, pages, UINT_MAX - bio->bi_iter.bi_size,
-				  nr_pages, &offset);
-	if (size > 0) {
-		nr_pages = DIV_ROUND_UP(offset + size, PAGE_SIZE);
-		size = ALIGN_DOWN(size, bdev_logical_block_size(bio->bi_bdev));
-	} else
-		nr_pages = 0;
-
-	if (unlikely(size <= 0)) {
-		ret = size ? size : -EFAULT;
->>>>>>> b1fc9e8a
 		goto out;
 	}
 
@@ -1266,11 +1249,7 @@
 		offset = 0;
 	}
 
-<<<<<<< HEAD
 	iov_iter_revert(iter, left);
-=======
-	iov_iter_advance(iter, size - left);
->>>>>>> b1fc9e8a
 out:
 	while (i < nr_pages)
 		put_page(pages[i++]);
