/* SPDX-License-Identifier: GPL-2.0 */
#ifndef BLK_INTERNAL_H
#define BLK_INTERNAL_H

#include <linux/blk-crypto.h>
#include <linux/memblock.h>	/* for max_pfn/max_low_pfn */
#include <xen/xen.h>
#include "blk-crypto-internal.h"

struct elevator_type;

/* Max future timer expiry for timeouts */
#define BLK_MAX_TIMEOUT		(5 * HZ)

extern struct dentry *blk_debugfs_root;

struct blk_flush_queue {
	unsigned int		flush_pending_idx:1;
	unsigned int		flush_running_idx:1;
	blk_status_t 		rq_status;
	unsigned long		flush_pending_since;
	struct list_head	flush_queue[2];
	struct list_head	flush_data_in_flight;
	struct request		*flush_rq;

	spinlock_t		mq_flush_lock;
};

extern struct kmem_cache *blk_requestq_cachep;
extern struct kmem_cache *blk_requestq_srcu_cachep;
extern struct kobj_type blk_queue_ktype;
extern struct ida blk_queue_ida;

static inline void __blk_get_queue(struct request_queue *q)
{
	kobject_get(&q->kobj);
}

bool is_flush_rq(struct request *req);

struct blk_flush_queue *blk_alloc_flush_queue(int node, int cmd_size,
					      gfp_t flags);
void blk_free_flush_queue(struct blk_flush_queue *q);

void blk_freeze_queue(struct request_queue *q);
void __blk_mq_unfreeze_queue(struct request_queue *q, bool force_atomic);
void blk_queue_start_drain(struct request_queue *q);
int __bio_queue_enter(struct request_queue *q, struct bio *bio);
void submit_bio_noacct_nocheck(struct bio *bio);

static inline bool blk_try_enter_queue(struct request_queue *q, bool pm)
{
	rcu_read_lock();
	if (!percpu_ref_tryget_live_rcu(&q->q_usage_counter))
		goto fail;

	/*
	 * The code that increments the pm_only counter must ensure that the
	 * counter is globally visible before the queue is unfrozen.
	 */
	if (blk_queue_pm_only(q) &&
	    (!pm || queue_rpm_status(q) == RPM_SUSPENDED))
		goto fail_put;

	rcu_read_unlock();
	return true;

fail_put:
	blk_queue_exit(q);
fail:
	rcu_read_unlock();
	return false;
}

static inline int bio_queue_enter(struct bio *bio)
{
	struct request_queue *q = bdev_get_queue(bio->bi_bdev);

	if (blk_try_enter_queue(q, false))
		return 0;
	return __bio_queue_enter(q, bio);
}

#define BIO_INLINE_VECS 4
struct bio_vec *bvec_alloc(mempool_t *pool, unsigned short *nr_vecs,
		gfp_t gfp_mask);
void bvec_free(mempool_t *pool, struct bio_vec *bv, unsigned short nr_vecs);

static inline bool biovec_phys_mergeable(struct request_queue *q,
		struct bio_vec *vec1, struct bio_vec *vec2)
{
	unsigned long mask = queue_segment_boundary(q);
	phys_addr_t addr1 = page_to_phys(vec1->bv_page) + vec1->bv_offset;
	phys_addr_t addr2 = page_to_phys(vec2->bv_page) + vec2->bv_offset;

	if (addr1 + vec1->bv_len != addr2)
		return false;
	if (xen_domain() && !xen_biovec_phys_mergeable(vec1, vec2->bv_page))
		return false;
	if ((addr1 | mask) != ((addr2 + vec2->bv_len - 1) | mask))
		return false;
	return true;
}

static inline bool __bvec_gap_to_prev(struct request_queue *q,
		struct bio_vec *bprv, unsigned int offset)
{
	return (offset & queue_virt_boundary(q)) ||
		((bprv->bv_offset + bprv->bv_len) & queue_virt_boundary(q));
}

/*
 * Check if adding a bio_vec after bprv with offset would create a gap in
 * the SG list. Most drivers don't care about this, but some do.
 */
static inline bool bvec_gap_to_prev(struct request_queue *q,
		struct bio_vec *bprv, unsigned int offset)
{
	if (!queue_virt_boundary(q))
		return false;
	return __bvec_gap_to_prev(q, bprv, offset);
}

static inline bool rq_mergeable(struct request *rq)
{
	if (blk_rq_is_passthrough(rq))
		return false;

	if (req_op(rq) == REQ_OP_FLUSH)
		return false;

	if (req_op(rq) == REQ_OP_WRITE_ZEROES)
		return false;

	if (req_op(rq) == REQ_OP_ZONE_APPEND)
		return false;

	if (rq->cmd_flags & REQ_NOMERGE_FLAGS)
		return false;
	if (rq->rq_flags & RQF_NOMERGE_FLAGS)
		return false;

	return true;
}

/*
 * There are two different ways to handle DISCARD merges:
 *  1) If max_discard_segments > 1, the driver treats every bio as a range and
 *     send the bios to controller together. The ranges don't need to be
 *     contiguous.
 *  2) Otherwise, the request will be normal read/write requests.  The ranges
 *     need to be contiguous.
 */
static inline bool blk_discard_mergable(struct request *req)
{
	if (req_op(req) == REQ_OP_DISCARD &&
	    queue_max_discard_segments(req->q) > 1)
		return true;
	return false;
}

#ifdef CONFIG_BLK_DEV_INTEGRITY
void blk_flush_integrity(void);
bool __bio_integrity_endio(struct bio *);
void bio_integrity_free(struct bio *bio);
static inline bool bio_integrity_endio(struct bio *bio)
{
	if (bio_integrity(bio))
		return __bio_integrity_endio(bio);
	return true;
}

bool blk_integrity_merge_rq(struct request_queue *, struct request *,
		struct request *);
bool blk_integrity_merge_bio(struct request_queue *, struct request *,
		struct bio *);

static inline bool integrity_req_gap_back_merge(struct request *req,
		struct bio *next)
{
	struct bio_integrity_payload *bip = bio_integrity(req->bio);
	struct bio_integrity_payload *bip_next = bio_integrity(next);

	return bvec_gap_to_prev(req->q, &bip->bip_vec[bip->bip_vcnt - 1],
				bip_next->bip_vec[0].bv_offset);
}

static inline bool integrity_req_gap_front_merge(struct request *req,
		struct bio *bio)
{
	struct bio_integrity_payload *bip = bio_integrity(bio);
	struct bio_integrity_payload *bip_next = bio_integrity(req->bio);

	return bvec_gap_to_prev(req->q, &bip->bip_vec[bip->bip_vcnt - 1],
				bip_next->bip_vec[0].bv_offset);
}

int blk_integrity_add(struct gendisk *disk);
void blk_integrity_del(struct gendisk *);
#else /* CONFIG_BLK_DEV_INTEGRITY */
static inline bool blk_integrity_merge_rq(struct request_queue *rq,
		struct request *r1, struct request *r2)
{
	return true;
}
static inline bool blk_integrity_merge_bio(struct request_queue *rq,
		struct request *r, struct bio *b)
{
	return true;
}
static inline bool integrity_req_gap_back_merge(struct request *req,
		struct bio *next)
{
	return false;
}
static inline bool integrity_req_gap_front_merge(struct request *req,
		struct bio *bio)
{
	return false;
}

static inline void blk_flush_integrity(void)
{
}
static inline bool bio_integrity_endio(struct bio *bio)
{
	return true;
}
static inline void bio_integrity_free(struct bio *bio)
{
}
static inline int blk_integrity_add(struct gendisk *disk)
{
	return 0;
}
static inline void blk_integrity_del(struct gendisk *disk)
{
}
#endif /* CONFIG_BLK_DEV_INTEGRITY */

unsigned long blk_rq_timeout(unsigned long timeout);
void blk_add_timer(struct request *req);
const char *blk_status_to_str(blk_status_t status);

bool blk_attempt_plug_merge(struct request_queue *q, struct bio *bio,
		unsigned int nr_segs);
bool blk_bio_list_merge(struct request_queue *q, struct list_head *list,
			struct bio *bio, unsigned int nr_segs);

/*
 * Plug flush limits
 */
#define BLK_MAX_REQUEST_COUNT	32
#define BLK_PLUG_FLUSH_SIZE	(128 * 1024)

/*
 * Internal elevator interface
 */
#define ELV_ON_HASH(rq) ((rq)->rq_flags & RQF_HASHED)

void blk_insert_flush(struct request *rq);

int elevator_switch_mq(struct request_queue *q,
			      struct elevator_type *new_e);
void elevator_exit(struct request_queue *q);
int elv_register_queue(struct request_queue *q, bool uevent);
void elv_unregister_queue(struct request_queue *q);

ssize_t part_size_show(struct device *dev, struct device_attribute *attr,
		char *buf);
ssize_t part_stat_show(struct device *dev, struct device_attribute *attr,
		char *buf);
ssize_t part_inflight_show(struct device *dev, struct device_attribute *attr,
		char *buf);
ssize_t part_fail_show(struct device *dev, struct device_attribute *attr,
		char *buf);
ssize_t part_fail_store(struct device *dev, struct device_attribute *attr,
		const char *buf, size_t count);
ssize_t part_timeout_show(struct device *, struct device_attribute *, char *);
ssize_t part_timeout_store(struct device *, struct device_attribute *,
				const char *, size_t);

static inline bool blk_may_split(struct request_queue *q, struct bio *bio)
{
	switch (bio_op(bio)) {
	case REQ_OP_DISCARD:
	case REQ_OP_SECURE_ERASE:
	case REQ_OP_WRITE_ZEROES:
		return true; /* non-trivial splitting decisions */
	default:
		break;
	}

	/*
	 * All drivers must accept single-segments bios that are <= PAGE_SIZE.
	 * This is a quick and dirty check that relies on the fact that
	 * bi_io_vec[0] is always valid if a bio has data.  The check might
	 * lead to occasional false negatives when bios are cloned, but compared
	 * to the performance impact of cloned bios themselves the loop below
	 * doesn't matter anyway.
	 */
	return q->limits.chunk_sectors || bio->bi_vcnt != 1 ||
		bio->bi_io_vec->bv_len + bio->bi_io_vec->bv_offset > PAGE_SIZE;
}

void __blk_queue_split(struct request_queue *q, struct bio **bio,
			unsigned int *nr_segs);
int ll_back_merge_fn(struct request *req, struct bio *bio,
		unsigned int nr_segs);
bool blk_attempt_req_merge(struct request_queue *q, struct request *rq,
				struct request *next);
unsigned int blk_recalc_rq_segments(struct request *rq);
void blk_rq_set_mixed_merge(struct request *rq);
bool blk_rq_merge_ok(struct request *rq, struct bio *bio);
enum elv_merge blk_try_merge(struct request *rq, struct bio *bio);

int blk_dev_init(void);

/*
 * Contribute to IO statistics IFF:
 *
 *	a) it's attached to a gendisk, and
 *	b) the queue had IO stats enabled when this request was started
 */
static inline bool blk_do_io_stat(struct request *rq)
{
<<<<<<< HEAD
	return (rq->rq_flags & RQF_IO_STAT) && rq->q->disk;
=======
	return (rq->rq_flags & RQF_IO_STAT) && !blk_rq_is_passthrough(rq);
>>>>>>> 95cd2cdc
}

void update_io_ticks(struct block_device *part, unsigned long now, bool end);

static inline void req_set_nomerge(struct request_queue *q, struct request *req)
{
	req->cmd_flags |= REQ_NOMERGE;
	if (req == q->last_merge)
		q->last_merge = NULL;
}

/*
 * The max size one bio can handle is UINT_MAX becasue bvec_iter.bi_size
 * is defined as 'unsigned int', meantime it has to aligned to with logical
 * block size which is the minimum accepted unit by hardware.
 */
static inline unsigned int bio_allowed_max_sectors(struct request_queue *q)
{
	return round_down(UINT_MAX, queue_logical_block_size(q)) >> 9;
}

/*
 * The max bio size which is aligned to q->limits.discard_granularity. This
 * is a hint to split large discard bio in generic block layer, then if device
 * driver needs to split the discard bio into smaller ones, their bi_size can
 * be very probably and easily aligned to discard_granularity of the device's
 * queue.
 */
static inline unsigned int bio_aligned_discard_max_sectors(
					struct request_queue *q)
{
	return round_down(UINT_MAX, q->limits.discard_granularity) >>
			SECTOR_SHIFT;
}

/*
 * Internal io_context interface
 */
struct io_cq *ioc_find_get_icq(struct request_queue *q);
struct io_cq *ioc_lookup_icq(struct request_queue *q);
#ifdef CONFIG_BLK_ICQ
void ioc_clear_queue(struct request_queue *q);
#else
static inline void ioc_clear_queue(struct request_queue *q)
{
}
#endif /* CONFIG_BLK_ICQ */

#ifdef CONFIG_BLK_DEV_THROTTLING_LOW
extern ssize_t blk_throtl_sample_time_show(struct request_queue *q, char *page);
extern ssize_t blk_throtl_sample_time_store(struct request_queue *q,
	const char *page, size_t count);
extern void blk_throtl_bio_endio(struct bio *bio);
extern void blk_throtl_stat_add(struct request *rq, u64 time);
#else
static inline void blk_throtl_bio_endio(struct bio *bio) { }
static inline void blk_throtl_stat_add(struct request *rq, u64 time) { }
#endif

void __blk_queue_bounce(struct request_queue *q, struct bio **bio);

static inline bool blk_queue_may_bounce(struct request_queue *q)
{
	return IS_ENABLED(CONFIG_BOUNCE) &&
		q->limits.bounce == BLK_BOUNCE_HIGH &&
		max_low_pfn >= max_pfn;
}

static inline void blk_queue_bounce(struct request_queue *q, struct bio **bio)
{
	if (unlikely(blk_queue_may_bounce(q) && bio_has_data(*bio)))
		__blk_queue_bounce(q, bio);	
}

#ifdef CONFIG_BLK_CGROUP_IOLATENCY
extern int blk_iolatency_init(struct request_queue *q);
#else
static inline int blk_iolatency_init(struct request_queue *q) { return 0; }
#endif

#ifdef CONFIG_BLK_DEV_ZONED
void blk_queue_free_zone_bitmaps(struct request_queue *q);
void blk_queue_clear_zone_settings(struct request_queue *q);
#else
static inline void blk_queue_free_zone_bitmaps(struct request_queue *q) {}
static inline void blk_queue_clear_zone_settings(struct request_queue *q) {}
#endif

int blk_alloc_ext_minor(void);
void blk_free_ext_minor(unsigned int minor);
#define ADDPART_FLAG_NONE	0
#define ADDPART_FLAG_RAID	1
#define ADDPART_FLAG_WHOLEDISK	2
int bdev_add_partition(struct gendisk *disk, int partno, sector_t start,
		sector_t length);
int bdev_del_partition(struct gendisk *disk, int partno);
int bdev_resize_partition(struct gendisk *disk, int partno, sector_t start,
		sector_t length);
void blk_drop_partitions(struct gendisk *disk);

int bio_add_hw_page(struct request_queue *q, struct bio *bio,
		struct page *page, unsigned int len, unsigned int offset,
		unsigned int max_sectors, bool *same_page);

static inline struct kmem_cache *blk_get_queue_kmem_cache(bool srcu)
{
	if (srcu)
		return blk_requestq_srcu_cachep;
	return blk_requestq_cachep;
}
struct request_queue *blk_alloc_queue(int node_id, bool alloc_srcu);

int disk_scan_partitions(struct gendisk *disk, fmode_t mode);

int disk_alloc_events(struct gendisk *disk);
void disk_add_events(struct gendisk *disk);
void disk_del_events(struct gendisk *disk);
void disk_release_events(struct gendisk *disk);
void disk_block_events(struct gendisk *disk);
void disk_unblock_events(struct gendisk *disk);
void disk_flush_events(struct gendisk *disk, unsigned int mask);
extern struct device_attribute dev_attr_events;
extern struct device_attribute dev_attr_events_async;
extern struct device_attribute dev_attr_events_poll_msecs;

static inline void bio_clear_polled(struct bio *bio)
{
	/* can't support alloc cache if we turn off polling */
	bio_clear_flag(bio, BIO_PERCPU_CACHE);
	bio->bi_opf &= ~REQ_POLLED;
}

long blkdev_ioctl(struct file *file, unsigned cmd, unsigned long arg);
long compat_blkdev_ioctl(struct file *file, unsigned cmd, unsigned long arg);

extern const struct address_space_operations def_blk_aops;

int disk_register_independent_access_ranges(struct gendisk *disk,
				struct blk_independent_access_ranges *new_iars);
void disk_unregister_independent_access_ranges(struct gendisk *disk);

#ifdef CONFIG_FAIL_MAKE_REQUEST
bool should_fail_request(struct block_device *part, unsigned int bytes);
#else /* CONFIG_FAIL_MAKE_REQUEST */
static inline bool should_fail_request(struct block_device *part,
					unsigned int bytes)
{
	return false;
}
#endif /* CONFIG_FAIL_MAKE_REQUEST */

/*
 * Optimized request reference counting. Ideally we'd make timeouts be more
 * clever, as that's the only reason we need references at all... But until
 * this happens, this is faster than using refcount_t. Also see:
 *
 * abc54d634334 ("io_uring: switch to atomic_t for io_kiocb reference count")
 */
#define req_ref_zero_or_close_to_overflow(req)	\
	((unsigned int) atomic_read(&(req->ref)) + 127u <= 127u)

static inline bool req_ref_inc_not_zero(struct request *req)
{
	return atomic_inc_not_zero(&req->ref);
}

static inline bool req_ref_put_and_test(struct request *req)
{
	WARN_ON_ONCE(req_ref_zero_or_close_to_overflow(req));
	return atomic_dec_and_test(&req->ref);
}

static inline void req_ref_set(struct request *req, int value)
{
	atomic_set(&req->ref, value);
}

static inline int req_ref_read(struct request *req)
{
	return atomic_read(&req->ref);
}

#endif /* BLK_INTERNAL_H */<|MERGE_RESOLUTION|>--- conflicted
+++ resolved
@@ -324,11 +324,7 @@
  */
 static inline bool blk_do_io_stat(struct request *rq)
 {
-<<<<<<< HEAD
-	return (rq->rq_flags & RQF_IO_STAT) && rq->q->disk;
-=======
 	return (rq->rq_flags & RQF_IO_STAT) && !blk_rq_is_passthrough(rq);
->>>>>>> 95cd2cdc
 }
 
 void update_io_ticks(struct block_device *part, unsigned long now, bool end);
