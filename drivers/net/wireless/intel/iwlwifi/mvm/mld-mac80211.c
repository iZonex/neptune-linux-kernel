// SPDX-License-Identifier: GPL-2.0 OR BSD-3-Clause
/*
 * Copyright (C) 2022-2023 Intel Corporation
 */
#include "mvm.h"

static int iwl_mvm_mld_mac_add_interface(struct ieee80211_hw *hw,
					 struct ieee80211_vif *vif)
{
	struct iwl_mvm *mvm = IWL_MAC80211_GET_MVM(hw);
	struct iwl_mvm_vif *mvmvif = iwl_mvm_vif_from_mac80211(vif);
	int ret;
	int i;

	mutex_lock(&mvm->mutex);

	mvmvif->mvm = mvm;

	/* Not much to do here. The stack will not allow interface
	 * types or combinations that we didn't advertise, so we
	 * don't really have to check the types.
	 */

	/* make sure that beacon statistics don't go backwards with FW reset */
	if (test_bit(IWL_MVM_STATUS_IN_HW_RESTART, &mvm->status))
		for_each_mvm_vif_valid_link(mvmvif, i)
			mvmvif->link[i]->beacon_stats.accu_num_beacons +=
				mvmvif->link[i]->beacon_stats.num_beacons;

	/* Allocate resources for the MAC context, and add it to the fw  */
	ret = iwl_mvm_mac_ctxt_init(mvm, vif);
	if (ret)
		goto out_unlock;

	rcu_assign_pointer(mvm->vif_id_to_mac[mvmvif->id], vif);

	mvmvif->features |= hw->netdev_features;

	/* reset deflink MLO parameters */
	mvmvif->deflink.fw_link_id = IWL_MVM_FW_LINK_ID_INVALID;
	mvmvif->deflink.active = 0;
	/* the first link always points to the default one */
	mvmvif->link[0] = &mvmvif->deflink;

	ret = iwl_mvm_mld_mac_ctxt_add(mvm, vif);
	if (ret)
		goto out_unlock;

	/* beacon filtering */
	ret = iwl_mvm_disable_beacon_filter(mvm, vif, 0);
	if (ret)
		goto out_remove_mac;

	if (!mvm->bf_allowed_vif &&
	    vif->type == NL80211_IFTYPE_STATION && !vif->p2p) {
		mvm->bf_allowed_vif = mvmvif;
		vif->driver_flags |= IEEE80211_VIF_BEACON_FILTER |
				     IEEE80211_VIF_SUPPORTS_CQM_RSSI;
	}

	ret = iwl_mvm_add_link(mvm, vif, &vif->bss_conf);
	if (ret)
		goto out_free_bf;

	/* Save a pointer to p2p device vif, so it can later be used to
	 * update the p2p device MAC when a GO is started/stopped
	 */
	if (vif->type == NL80211_IFTYPE_P2P_DEVICE)
		mvm->p2p_device_vif = vif;

	ret = iwl_mvm_power_update_mac(mvm);
	if (ret)
		goto out_free_bf;

	iwl_mvm_tcm_add_vif(mvm, vif);
	INIT_DELAYED_WORK(&mvmvif->csa_work,
			  iwl_mvm_channel_switch_disconnect_wk);

	if (vif->type == NL80211_IFTYPE_MONITOR) {
		mvm->monitor_on = true;
		ieee80211_hw_set(mvm->hw, RX_INCLUDES_FCS);
	}

	iwl_mvm_vif_dbgfs_add_link(mvm, vif);

	if (!test_bit(IWL_MVM_STATUS_IN_HW_RESTART, &mvm->status) &&
	    vif->type == NL80211_IFTYPE_STATION && !vif->p2p &&
	    !mvm->csme_vif && mvm->mei_registered) {
		iwl_mei_set_nic_info(vif->addr, mvm->nvm_data->hw_addr);
		iwl_mei_set_netdev(ieee80211_vif_to_wdev(vif)->netdev);
		mvm->csme_vif = vif;
	}

	goto out_unlock;

 out_free_bf:
	if (mvm->bf_allowed_vif == mvmvif) {
		mvm->bf_allowed_vif = NULL;
		vif->driver_flags &= ~(IEEE80211_VIF_BEACON_FILTER |
				       IEEE80211_VIF_SUPPORTS_CQM_RSSI);
	}
 out_remove_mac:
	mvmvif->link[0] = NULL;
	iwl_mvm_mld_mac_ctxt_remove(mvm, vif);
 out_unlock:
	mutex_unlock(&mvm->mutex);

	return ret;
}

static void iwl_mvm_mld_mac_remove_interface(struct ieee80211_hw *hw,
					     struct ieee80211_vif *vif)
{
	struct iwl_mvm *mvm = IWL_MAC80211_GET_MVM(hw);
	struct iwl_mvm_vif *mvmvif = iwl_mvm_vif_from_mac80211(vif);
	struct iwl_probe_resp_data *probe_data;

	iwl_mvm_prepare_mac_removal(mvm, vif);

	if (!(vif->type == NL80211_IFTYPE_AP ||
	      vif->type == NL80211_IFTYPE_ADHOC))
		iwl_mvm_tcm_rm_vif(mvm, vif);

	mutex_lock(&mvm->mutex);

	if (vif == mvm->csme_vif) {
		iwl_mei_set_netdev(NULL);
		mvm->csme_vif = NULL;
	}

	if (mvm->bf_allowed_vif == mvmvif) {
		mvm->bf_allowed_vif = NULL;
		vif->driver_flags &= ~(IEEE80211_VIF_BEACON_FILTER |
				       IEEE80211_VIF_SUPPORTS_CQM_RSSI);
	}

	if (vif->bss_conf.ftm_responder)
		memset(&mvm->ftm_resp_stats, 0, sizeof(mvm->ftm_resp_stats));

	iwl_mvm_vif_dbgfs_rm_link(mvm, vif);

	/* For AP/GO interface, the tear down of the resources allocated to the
	 * interface is be handled as part of the stop_ap flow.
	 */
	if (vif->type == NL80211_IFTYPE_AP ||
	    vif->type == NL80211_IFTYPE_ADHOC) {
#ifdef CONFIG_NL80211_TESTMODE
		if (vif == mvm->noa_vif) {
			mvm->noa_vif = NULL;
			mvm->noa_duration = 0;
		}
#endif
	}

	iwl_mvm_power_update_mac(mvm);

	/* Before the interface removal, mac80211 would cancel the ROC, and the
	 * ROC worker would be scheduled if needed. The worker would be flushed
	 * in iwl_mvm_prepare_mac_removal() and thus at this point the link is
	 * not active. So need only to remove the link.
	 */
	if (vif->type == NL80211_IFTYPE_P2P_DEVICE) {
		if (mvmvif->deflink.phy_ctxt) {
			iwl_mvm_phy_ctxt_unref(mvm, mvmvif->deflink.phy_ctxt);
			mvmvif->deflink.phy_ctxt = NULL;
		}
		mvm->p2p_device_vif = NULL;
		iwl_mvm_remove_link(mvm, vif, &vif->bss_conf);
	} else {
		iwl_mvm_disable_link(mvm, vif, &vif->bss_conf);
	}

	iwl_mvm_mld_mac_ctxt_remove(mvm, vif);

	RCU_INIT_POINTER(mvm->vif_id_to_mac[mvmvif->id], NULL);

	probe_data = rcu_dereference_protected(mvmvif->deflink.probe_resp_data,
					       lockdep_is_held(&mvm->mutex));
	RCU_INIT_POINTER(mvmvif->deflink.probe_resp_data, NULL);
	if (probe_data)
		kfree_rcu(probe_data, rcu_head);

	if (vif->type == NL80211_IFTYPE_MONITOR) {
		mvm->monitor_on = false;
		__clear_bit(IEEE80211_HW_RX_INCLUDES_FCS, mvm->hw->flags);
	}

	mutex_unlock(&mvm->mutex);
}

static unsigned int iwl_mvm_mld_count_active_links(struct ieee80211_vif *vif)
{
	unsigned int n_active = 0;
	int i;

	for (i = 0; i < IEEE80211_MLD_MAX_NUM_LINKS; i++) {
		struct ieee80211_bss_conf *link_conf;

		link_conf = link_conf_dereference_protected(vif, i);
		if (link_conf &&
		    rcu_access_pointer(link_conf->chanctx_conf))
			n_active++;
	}

	return n_active;
}

static int iwl_mvm_esr_mode_active(struct iwl_mvm *mvm,
				   struct ieee80211_vif *vif)
{
	struct iwl_mvm_vif *mvmvif = iwl_mvm_vif_from_mac80211(vif);
	int link_id, ret = 0;

	mvmvif->esr_active = true;

	/* Indicate to mac80211 that EML is enabled */
	vif->driver_flags |= IEEE80211_VIF_EML_ACTIVE;

	iwl_mvm_update_smps_on_active_links(mvm, vif, IWL_MVM_SMPS_REQ_FW,
					    IEEE80211_SMPS_OFF);

	for_each_mvm_vif_valid_link(mvmvif, link_id) {
		struct iwl_mvm_vif_link_info *link = mvmvif->link[link_id];

		if (!link->phy_ctxt)
			continue;

		ret = iwl_mvm_phy_send_rlc(mvm, link->phy_ctxt, 2, 2);
		if (ret)
			break;

		link->phy_ctxt->rlc_disabled = true;
	}

	return ret;
}

static int
__iwl_mvm_mld_assign_vif_chanctx(struct iwl_mvm *mvm,
				 struct ieee80211_vif *vif,
				 struct ieee80211_bss_conf *link_conf,
				 struct ieee80211_chanctx_conf *ctx,
				 bool switching_chanctx)
{
	u16 *phy_ctxt_id = (u16 *)ctx->drv_priv;
	struct iwl_mvm_phy_ctxt *phy_ctxt = &mvm->phy_ctxts[*phy_ctxt_id];
	unsigned int n_active = iwl_mvm_mld_count_active_links(vif);
	struct iwl_mvm_vif *mvmvif = iwl_mvm_vif_from_mac80211(vif);
	unsigned int link_id = link_conf->link_id;
	int ret;

	/* if the assigned one was not counted yet, count it now */
	if (!rcu_access_pointer(link_conf->chanctx_conf))
		n_active++;

	if (n_active > iwl_mvm_max_active_links(mvm, vif))
		return -EOPNOTSUPP;

	if (WARN_ON_ONCE(!mvmvif->link[link_id]))
		return -EINVAL;

	/* mac parameters such as HE support can change at this stage
	 * For sta, need first to configure correct state from drv_sta_state
	 * and only after that update mac config.
	 */
	if (vif->type == NL80211_IFTYPE_AP) {
		ret = iwl_mvm_mld_mac_ctxt_changed(mvm, vif, false);
		if (ret) {
			IWL_ERR(mvm, "failed to update MAC %pM\n", vif->addr);
			return -EINVAL;
		}
	}

	if (iwl_mvm_is_esr_supported(mvm->fwrt.trans) && n_active > 1) {
		mvmvif->link[link_id]->listen_lmac = true;
		ret = iwl_mvm_esr_mode_active(mvm, vif);
		if (ret) {
			IWL_ERR(mvm, "failed to activate ESR mode (%d)\n", ret);
			return ret;
		}
	}

	mvmvif->link[link_id]->phy_ctxt = phy_ctxt;

	if (switching_chanctx) {
		/* reactivate if we turned this off during channel switch */
		if (vif->type == NL80211_IFTYPE_AP)
			mvmvif->ap_ibss_active = true;
	}

	/* send it first with phy context ID */
	ret = iwl_mvm_link_changed(mvm, vif, link_conf, 0, false);
	if (ret)
		goto out;

	/* Initialize rate control for the AP station, since we might be
	 * doing a link switch here - we cannot initialize it before since
	 * this needs the phy context assigned (and in FW?), and we cannot
	 * do it later because it needs to be initialized as soon as we're
	 * able to TX on the link, i.e. when active.
	 *
	 * Firmware restart isn't quite correct yet for MLO, but we don't
	 * need to do it in that case anyway since it will happen from the
	 * normal station state callback.
	 */
	if (mvmvif->ap_sta &&
	    !test_bit(IWL_MVM_STATUS_IN_HW_RESTART, &mvm->status)) {
		struct ieee80211_link_sta *link_sta;

		rcu_read_lock();
		link_sta = rcu_dereference(mvmvif->ap_sta->link[link_id]);

		if (!WARN_ON_ONCE(!link_sta))
			iwl_mvm_rs_rate_init(mvm, vif, mvmvif->ap_sta,
					     link_conf, link_sta,
					     phy_ctxt->channel->band);
		rcu_read_unlock();
	}

	/* then activate */
	ret = iwl_mvm_link_changed(mvm, vif, link_conf,
				   LINK_CONTEXT_MODIFY_ACTIVE |
				   LINK_CONTEXT_MODIFY_RATES_INFO,
				   true);
	if (ret)
		goto out;

	/*
	 * Power state must be updated before quotas,
	 * otherwise fw will complain.
	 */
	iwl_mvm_power_update_mac(mvm);

	if (vif->type == NL80211_IFTYPE_MONITOR) {
		ret = iwl_mvm_mld_add_snif_sta(mvm, vif, link_conf);
		if (ret)
			goto deactivate;
	}

	return 0;

deactivate:
	iwl_mvm_link_changed(mvm, vif, link_conf, LINK_CONTEXT_MODIFY_ACTIVE,
			     false);
out:
	mvmvif->link[link_id]->phy_ctxt = NULL;
	iwl_mvm_power_update_mac(mvm);
	return ret;
}

static int iwl_mvm_mld_assign_vif_chanctx(struct ieee80211_hw *hw,
					  struct ieee80211_vif *vif,
					  struct ieee80211_bss_conf *link_conf,
					  struct ieee80211_chanctx_conf *ctx)
{
	struct iwl_mvm *mvm = IWL_MAC80211_GET_MVM(hw);
	int ret;

	mutex_lock(&mvm->mutex);
	ret = __iwl_mvm_mld_assign_vif_chanctx(mvm, vif, link_conf, ctx, false);
	mutex_unlock(&mvm->mutex);

	return ret;
}

static int iwl_mvm_esr_mode_inactive(struct iwl_mvm *mvm,
				     struct ieee80211_vif *vif)
{
	struct iwl_mvm_vif *mvmvif = iwl_mvm_vif_from_mac80211(vif);
	struct ieee80211_bss_conf *link_conf;
	int link_id, ret = 0;

	mvmvif->esr_active = false;

	vif->driver_flags &= ~IEEE80211_VIF_EML_ACTIVE;

	iwl_mvm_update_smps_on_active_links(mvm, vif, IWL_MVM_SMPS_REQ_FW,
					    IEEE80211_SMPS_AUTOMATIC);

	for_each_vif_active_link(vif, link_conf, link_id) {
		struct ieee80211_chanctx_conf *chanctx_conf;
		struct iwl_mvm_phy_ctxt *phy_ctxt;
		u8 static_chains, dynamic_chains;

		mvmvif->link[link_id]->listen_lmac = false;

		rcu_read_lock();

		chanctx_conf = rcu_dereference(link_conf->chanctx_conf);
		phy_ctxt = mvmvif->link[link_id]->phy_ctxt;

		if (!chanctx_conf || !phy_ctxt) {
			rcu_read_unlock();
			continue;
		}

		phy_ctxt->rlc_disabled = false;
		static_chains = chanctx_conf->rx_chains_static;
		dynamic_chains = chanctx_conf->rx_chains_dynamic;

		rcu_read_unlock();

		ret = iwl_mvm_phy_send_rlc(mvm, phy_ctxt, static_chains,
					   dynamic_chains);
		if (ret)
			break;
	}

	return ret;
}

static void
__iwl_mvm_mld_unassign_vif_chanctx(struct iwl_mvm *mvm,
				   struct ieee80211_vif *vif,
				   struct ieee80211_bss_conf *link_conf,
				   struct ieee80211_chanctx_conf *ctx,
				   bool switching_chanctx)

{
	struct iwl_mvm_vif *mvmvif = iwl_mvm_vif_from_mac80211(vif);
	unsigned int n_active = iwl_mvm_mld_count_active_links(vif);
	unsigned int link_id = link_conf->link_id;

	/* shouldn't happen, but verify link_id is valid before accessing */
	if (WARN_ON_ONCE(!mvmvif->link[link_id]))
		return;

	if (vif->type == NL80211_IFTYPE_AP && switching_chanctx) {
		mvmvif->csa_countdown = false;

		/* Set CS bit on all the stations */
		iwl_mvm_modify_all_sta_disable_tx(mvm, mvmvif, true);

		/* Save blocked iface, the timeout is set on the next beacon */
		rcu_assign_pointer(mvm->csa_tx_blocked_vif, vif);

		mvmvif->ap_ibss_active = false;
	}

	if (iwl_mvm_is_esr_supported(mvm->fwrt.trans) && n_active > 1) {
		int ret = iwl_mvm_esr_mode_inactive(mvm, vif);

		if (ret)
			IWL_ERR(mvm, "failed to deactivate ESR mode (%d)\n",
				ret);
	}

	if (vif->type == NL80211_IFTYPE_MONITOR)
		iwl_mvm_mld_rm_snif_sta(mvm, vif);

	iwl_mvm_link_changed(mvm, vif, link_conf,
			     LINK_CONTEXT_MODIFY_ACTIVE, false);

	if (switching_chanctx)
		return;
	mvmvif->link[link_id]->phy_ctxt = NULL;
	iwl_mvm_power_update_mac(mvm);
}

static void iwl_mvm_mld_unassign_vif_chanctx(struct ieee80211_hw *hw,
					     struct ieee80211_vif *vif,
					     struct ieee80211_bss_conf *link_conf,
					     struct ieee80211_chanctx_conf *ctx)
{
	struct iwl_mvm_vif *mvmvif = iwl_mvm_vif_from_mac80211(vif);
	struct iwl_mvm *mvm = IWL_MAC80211_GET_MVM(hw);

	mutex_lock(&mvm->mutex);
	__iwl_mvm_mld_unassign_vif_chanctx(mvm, vif, link_conf, ctx, false);
	/* in the non-MLD case, remove/re-add the link to clean up FW state */
	if (!ieee80211_vif_is_mld(vif) && !mvmvif->ap_sta &&
	    !WARN_ON_ONCE(vif->cfg.assoc)) {
		iwl_mvm_remove_link(mvm, vif, link_conf);
		iwl_mvm_add_link(mvm, vif, link_conf);
	}
	mutex_unlock(&mvm->mutex);
}

static int iwl_mvm_mld_start_ap_ibss(struct ieee80211_hw *hw,
				     struct ieee80211_vif *vif,
				     struct ieee80211_bss_conf *link_conf)
{
	struct iwl_mvm *mvm = IWL_MAC80211_GET_MVM(hw);
	struct iwl_mvm_vif *mvmvif = iwl_mvm_vif_from_mac80211(vif);
	int ret;

	mutex_lock(&mvm->mutex);
	/* Send the beacon template */
	ret = iwl_mvm_mac_ctxt_beacon_changed(mvm, vif, link_conf);
	if (ret)
		goto out_unlock;

	/* the link should be already activated when assigning chan context */
	ret = iwl_mvm_link_changed(mvm, vif, link_conf,
				   LINK_CONTEXT_MODIFY_ALL &
				   ~LINK_CONTEXT_MODIFY_ACTIVE,
				   true);
	if (ret)
		goto out_unlock;

	ret = iwl_mvm_mld_add_mcast_sta(mvm, vif, link_conf);
	if (ret)
		goto out_unlock;

	/* Send the bcast station. At this stage the TBTT and DTIM time
	 * events are added and applied to the scheduler
	 */
	ret = iwl_mvm_mld_add_bcast_sta(mvm, vif, link_conf);
	if (ret)
		goto out_rm_mcast;

	if (iwl_mvm_start_ap_ibss_common(hw, vif, &ret))
		goto out_failed;

	/* Need to update the P2P Device MAC (only GO, IBSS is single vif) */
	if (vif->p2p && mvm->p2p_device_vif)
		iwl_mvm_mld_mac_ctxt_changed(mvm, mvm->p2p_device_vif, false);

	iwl_mvm_bt_coex_vif_change(mvm);

	/* we don't support TDLS during DCM */
	if (iwl_mvm_phy_ctx_count(mvm) > 1)
		iwl_mvm_teardown_tdls_peers(mvm);

	iwl_mvm_ftm_restart_responder(mvm, vif, link_conf);

	goto out_unlock;

out_failed:
	iwl_mvm_power_update_mac(mvm);
	mvmvif->ap_ibss_active = false;
	iwl_mvm_mld_rm_bcast_sta(mvm, vif, link_conf);
out_rm_mcast:
	iwl_mvm_mld_rm_mcast_sta(mvm, vif, link_conf);
out_unlock:
	mutex_unlock(&mvm->mutex);
	return ret;
}

static int iwl_mvm_mld_start_ap(struct ieee80211_hw *hw,
				struct ieee80211_vif *vif,
				struct ieee80211_bss_conf *link_conf)
{
	return iwl_mvm_mld_start_ap_ibss(hw, vif, link_conf);
}

static int iwl_mvm_mld_start_ibss(struct ieee80211_hw *hw,
				  struct ieee80211_vif *vif)
{
	return iwl_mvm_mld_start_ap_ibss(hw, vif, &vif->bss_conf);
}

static void iwl_mvm_mld_stop_ap_ibss(struct ieee80211_hw *hw,
				     struct ieee80211_vif *vif,
				     struct ieee80211_bss_conf *link_conf)
{
	struct iwl_mvm *mvm = IWL_MAC80211_GET_MVM(hw);

	mutex_lock(&mvm->mutex);

	iwl_mvm_stop_ap_ibss_common(mvm, vif);

	/* Need to update the P2P Device MAC (only GO, IBSS is single vif) */
	if (vif->p2p && mvm->p2p_device_vif)
		iwl_mvm_mld_mac_ctxt_changed(mvm, mvm->p2p_device_vif, false);

	iwl_mvm_ftm_responder_clear(mvm, vif);

	iwl_mvm_mld_rm_bcast_sta(mvm, vif, link_conf);
	iwl_mvm_mld_rm_mcast_sta(mvm, vif, link_conf);

	iwl_mvm_power_update_mac(mvm);
	mutex_unlock(&mvm->mutex);
}

static void iwl_mvm_mld_stop_ap(struct ieee80211_hw *hw,
				struct ieee80211_vif *vif,
				struct ieee80211_bss_conf *link_conf)
{
	iwl_mvm_mld_stop_ap_ibss(hw, vif, link_conf);
}

static void iwl_mvm_mld_stop_ibss(struct ieee80211_hw *hw,
				  struct ieee80211_vif *vif)
{
	iwl_mvm_mld_stop_ap_ibss(hw, vif, &vif->bss_conf);
}

static int iwl_mvm_mld_mac_sta_state(struct ieee80211_hw *hw,
				     struct ieee80211_vif *vif,
				     struct ieee80211_sta *sta,
				     enum ieee80211_sta_state old_state,
				     enum ieee80211_sta_state new_state)
{
	static const struct iwl_mvm_sta_state_ops callbacks = {
		.add_sta = iwl_mvm_mld_add_sta,
		.update_sta = iwl_mvm_mld_update_sta,
		.rm_sta = iwl_mvm_mld_rm_sta,
		.mac_ctxt_changed = iwl_mvm_mld_mac_ctxt_changed,
	};

	return iwl_mvm_mac_sta_state_common(hw, vif, sta, old_state, new_state,
					    &callbacks);
}

struct iwl_mvm_link_sel_data {
	u8 link_id;
	enum nl80211_band band;
	bool active;
};

static bool iwl_mvm_mld_valid_link_pair(struct iwl_mvm_link_sel_data *a,
					struct iwl_mvm_link_sel_data *b)
{
	return a->band != b->band;
}

void iwl_mvm_mld_select_links(struct iwl_mvm *mvm, struct ieee80211_vif *vif,
			      bool valid_links_changed)
{
	struct iwl_mvm_link_sel_data data[IEEE80211_MLD_MAX_NUM_LINKS];
	unsigned long usable_links = ieee80211_vif_usable_links(vif);
	u32 max_active_links = iwl_mvm_max_active_links(mvm, vif);
	u16 new_active_links;
	u8 link_id, n_data = 0, i, j;

	if (!IWL_MVM_AUTO_EML_ENABLE)
		return;

	if (!ieee80211_vif_is_mld(vif) || usable_links == 1)
		return;

	/* The logic below is a simple version that doesn't suit more than 2
	 * links
	 */
	WARN_ON_ONCE(max_active_links > 2);

	/* if only a single active link is supported, assume that the one
	 * selected by higher layer for connection establishment is the best.
	 */
	if (max_active_links == 1 && !valid_links_changed)
		return;

	/* If we are already using the maximal number of active links, don't do
	 * any change. This can later be optimized to pick a 'better' link pair.
	 */
	if (hweight16(vif->active_links) == max_active_links)
		return;

	rcu_read_lock();

	for_each_set_bit(link_id, &usable_links, IEEE80211_MLD_MAX_NUM_LINKS) {
		struct ieee80211_bss_conf *link_conf =
			rcu_dereference(vif->link_conf[link_id]);

		if (WARN_ON_ONCE(!link_conf))
			continue;

		data[n_data].link_id = link_id;
		data[n_data].band = link_conf->chandef.chan->band;
		data[n_data].active = vif->active_links & BIT(link_id);
		n_data++;
	}

	rcu_read_unlock();

	/* this is expected to be the current active link */
	if (n_data == 1)
		return;

	new_active_links = 0;

	/* Assume that after association only a single link is active, thus,
	 * select only the 2nd link
	 */
	if (!valid_links_changed) {
		for (i = 0; i < n_data; i++) {
			if (data[i].active)
				break;
		}

		if (WARN_ON_ONCE(i == n_data))
			return;

		for (j = 0; j < n_data; j++) {
			if (i == j)
				continue;

			if (iwl_mvm_mld_valid_link_pair(&data[i], &data[j]))
				break;
		}

		if (j != n_data)
			new_active_links = BIT(data[i].link_id) |
				BIT(data[j].link_id);
	} else {
		/* Try to find a valid link pair for EMLSR operation. If a pair
		 * is not found continue using the current active link.
		 */
		for (i = 0; i < n_data; i++) {
			for (j = 0; j < n_data; j++) {
				if (i == j)
					continue;

				if (iwl_mvm_mld_valid_link_pair(&data[i],
								&data[j]))
					break;
			}

			/* found a valid pair for EMLSR, use it */
			if (j != n_data) {
				new_active_links = BIT(data[i].link_id) |
					BIT(data[j].link_id);
				break;
			}
		}
	}

	if (WARN_ON(!new_active_links))
		return;

	if (vif->active_links != new_active_links)
		ieee80211_set_active_links_async(vif, new_active_links);
}

static void
iwl_mvm_mld_link_info_changed_station(struct iwl_mvm *mvm,
				      struct ieee80211_vif *vif,
				      struct ieee80211_bss_conf *link_conf,
				      u64 changes)
{
	struct iwl_mvm_vif *mvmvif = iwl_mvm_vif_from_mac80211(vif);
	bool has_he, has_eht;
	u32 link_changes = 0;
	int ret;

	if (WARN_ON_ONCE(!mvmvif->link[link_conf->link_id]))
		return;

	has_he = link_conf->he_support && !iwlwifi_mod_params.disable_11ax;
	has_eht = link_conf->eht_support && !iwlwifi_mod_params.disable_11be;

	/* Update EDCA params */
	if (changes & BSS_CHANGED_QOS && vif->cfg.assoc && link_conf->qos)
		link_changes |= LINK_CONTEXT_MODIFY_QOS_PARAMS;

	if (changes & BSS_CHANGED_ERP_SLOT)
		link_changes |= LINK_CONTEXT_MODIFY_RATES_INFO;

	if (vif->cfg.assoc && (has_he || has_eht)) {
		IWL_DEBUG_MAC80211(mvm, "Associated in HE mode\n");
		link_changes |= LINK_CONTEXT_MODIFY_HE_PARAMS;
	}

	/* Update EHT Puncturing info */
	if (changes & BSS_CHANGED_EHT_PUNCTURING && vif->cfg.assoc)
		link_changes |= LINK_CONTEXT_MODIFY_EHT_PARAMS;

	if (link_changes) {
		ret = iwl_mvm_link_changed(mvm, vif, link_conf, link_changes,
					   true);
		if (ret)
			IWL_ERR(mvm, "failed to update link\n");
	}

	ret = iwl_mvm_mld_mac_ctxt_changed(mvm, vif, false);
	if (ret)
		IWL_ERR(mvm, "failed to update MAC %pM\n", vif->addr);

	if (changes & BSS_CHANGED_MLD_VALID_LINKS)
		iwl_mvm_mld_select_links(mvm, vif, true);

	memcpy(mvmvif->link[link_conf->link_id]->bssid, link_conf->bssid,
	       ETH_ALEN);

	iwl_mvm_bss_info_changed_station_common(mvm, vif, link_conf, changes);
}

static bool iwl_mvm_mld_vif_have_valid_ap_sta(struct iwl_mvm_vif *mvmvif)
{
	int i;

	for_each_mvm_vif_valid_link(mvmvif, i) {
		if (mvmvif->link[i]->ap_sta_id != IWL_MVM_INVALID_STA)
			return true;
	}

	return false;
}

static void iwl_mvm_mld_vif_delete_all_stas(struct iwl_mvm *mvm,
					    struct ieee80211_vif *vif)
{
	struct iwl_mvm_vif *mvmvif = iwl_mvm_vif_from_mac80211(vif);
	int i, ret;

	if (test_bit(IWL_MVM_STATUS_IN_HW_RESTART, &mvm->status))
		return;

	for_each_mvm_vif_valid_link(mvmvif, i) {
		struct iwl_mvm_vif_link_info *link = mvmvif->link[i];

		if (!link)
			continue;

		iwl_mvm_sec_key_remove_ap(mvm, vif, link, i);
		ret = iwl_mvm_mld_rm_sta_id(mvm, link->ap_sta_id);
		if (ret)
			IWL_ERR(mvm, "failed to remove AP station\n");

		link->ap_sta_id = IWL_MVM_INVALID_STA;
	}
}

static void iwl_mvm_mld_vif_cfg_changed_station(struct iwl_mvm *mvm,
						struct ieee80211_vif *vif,
						u64 changes)
{
	struct iwl_mvm_vif *mvmvif = iwl_mvm_vif_from_mac80211(vif);
	struct ieee80211_bss_conf *link_conf;
	bool protect = false;
	unsigned int i;
	int ret;

	/* This might get called without active links during the
	 * chanctx switch, but we don't care about it anyway.
	 */
	if (changes == BSS_CHANGED_IDLE)
		return;

	ret = iwl_mvm_mld_mac_ctxt_changed(mvm, vif, false);
	if (ret)
		IWL_ERR(mvm, "failed to update MAC %pM\n", vif->addr);

	mvmvif->associated = vif->cfg.assoc;

	if (changes & BSS_CHANGED_ASSOC) {
		if (vif->cfg.assoc) {
			/* clear statistics to get clean beacon counter */
			iwl_mvm_request_statistics(mvm, true);
			iwl_mvm_sf_update(mvm, vif, false);
			iwl_mvm_power_vif_assoc(mvm, vif);

			for_each_mvm_vif_valid_link(mvmvif, i) {
				memset(&mvmvif->link[i]->beacon_stats, 0,
				       sizeof(mvmvif->link[i]->beacon_stats));

				if (vif->p2p) {
					iwl_mvm_update_smps(mvm, vif,
							    IWL_MVM_SMPS_REQ_PROT,
							    IEEE80211_SMPS_DYNAMIC, i);
				}

				rcu_read_lock();
				link_conf = rcu_dereference(vif->link_conf[i]);
				if (link_conf && !link_conf->dtim_period)
					protect = true;
				rcu_read_unlock();
			}

			if (!test_bit(IWL_MVM_STATUS_IN_HW_RESTART, &mvm->status) &&
			    protect) {
<<<<<<< HEAD
=======
				/* We are in assoc so only one link is active-
				 * The association link
				 */
				unsigned int link_id =
					ffs(vif->active_links) - 1;

>>>>>>> 740329d7
				/* If we're not restarting and still haven't
				 * heard a beacon (dtim period unknown) then
				 * make sure we still have enough minimum time
				 * remaining in the time event, since the auth
				 * might actually have taken quite a while
				 * (especially for SAE) and so the remaining
				 * time could be small without us having heard
				 * a beacon yet.
				 */
<<<<<<< HEAD
				iwl_mvm_protect_assoc(mvm, vif, 0);
			}

			iwl_mvm_sf_update(mvm, vif, false);

			/* FIXME: need to decide about misbehaving AP handling */
			iwl_mvm_power_vif_assoc(mvm, vif);
		} else if (iwl_mvm_mld_vif_have_valid_ap_sta(mvmvif)) {
			iwl_mvm_mei_host_disassociated(mvm);

			/* If update fails - SF might be running in associated
			 * mode while disassociated - which is forbidden.
			 */
			ret = iwl_mvm_sf_update(mvm, vif, false);
			WARN_ONCE(ret &&
				  !test_bit(IWL_MVM_STATUS_HW_RESTART_REQUESTED,
					    &mvm->status),
				  "Failed to update SF upon disassociation\n");

			/* If we get an assert during the connection (after the
			 * station has been added, but before the vif is set
			 * to associated), mac80211 will re-add the station and
			 * then configure the vif. Since the vif is not
			 * associated, we would remove the station here and
			 * this would fail the recovery.
			 */
=======
				iwl_mvm_protect_assoc(mvm, vif, 0, link_id);
			}

			iwl_mvm_sf_update(mvm, vif, false);

			/* FIXME: need to decide about misbehaving AP handling */
			iwl_mvm_power_vif_assoc(mvm, vif);
		} else if (iwl_mvm_mld_vif_have_valid_ap_sta(mvmvif)) {
			iwl_mvm_mei_host_disassociated(mvm);

			/* If update fails - SF might be running in associated
			 * mode while disassociated - which is forbidden.
			 */
			ret = iwl_mvm_sf_update(mvm, vif, false);
			WARN_ONCE(ret &&
				  !test_bit(IWL_MVM_STATUS_HW_RESTART_REQUESTED,
					    &mvm->status),
				  "Failed to update SF upon disassociation\n");

			/* If we get an assert during the connection (after the
			 * station has been added, but before the vif is set
			 * to associated), mac80211 will re-add the station and
			 * then configure the vif. Since the vif is not
			 * associated, we would remove the station here and
			 * this would fail the recovery.
			 */
>>>>>>> 740329d7
			iwl_mvm_mld_vif_delete_all_stas(mvm, vif);
		}

		iwl_mvm_bss_info_changed_station_assoc(mvm, vif, changes);
	}

	if (changes & BSS_CHANGED_PS) {
		ret = iwl_mvm_power_update_mac(mvm);
		if (ret)
			IWL_ERR(mvm, "failed to update power mode\n");
	}
}

static void
iwl_mvm_mld_link_info_changed_ap_ibss(struct iwl_mvm *mvm,
				      struct ieee80211_vif *vif,
				      struct ieee80211_bss_conf *link_conf,
				      u64 changes)
{
	struct iwl_mvm_vif *mvmvif = iwl_mvm_vif_from_mac80211(vif);
	u32 link_changes = LINK_CONTEXT_MODIFY_PROTECT_FLAGS |
			   LINK_CONTEXT_MODIFY_QOS_PARAMS;

	/* Changes will be applied when the AP/IBSS is started */
	if (!mvmvif->ap_ibss_active)
		return;

	if (link_conf->he_support)
		link_changes |= LINK_CONTEXT_MODIFY_HE_PARAMS;

	if (changes & BSS_CHANGED_ERP_SLOT)
		link_changes |= LINK_CONTEXT_MODIFY_RATES_INFO;

	if (changes & (BSS_CHANGED_ERP_CTS_PROT | BSS_CHANGED_ERP_SLOT |
		       BSS_CHANGED_HT |
		       BSS_CHANGED_BANDWIDTH | BSS_CHANGED_QOS |
		       BSS_CHANGED_HE_BSS_COLOR) &&
		       iwl_mvm_link_changed(mvm, vif, link_conf,
					    link_changes, true))
		IWL_ERR(mvm, "failed to update MAC %pM\n", vif->addr);

	/* Need to send a new beacon template to the FW */
	if (changes & BSS_CHANGED_BEACON &&
	    iwl_mvm_mac_ctxt_beacon_changed(mvm, vif, link_conf))
		IWL_WARN(mvm, "Failed updating beacon data\n");

	/* FIXME: need to decide if we need FTM responder per link */
	if (changes & BSS_CHANGED_FTM_RESPONDER) {
		int ret = iwl_mvm_ftm_start_responder(mvm, vif, link_conf);

		if (ret)
			IWL_WARN(mvm, "Failed to enable FTM responder (%d)\n",
				 ret);
	}
}

static void iwl_mvm_mld_link_info_changed(struct ieee80211_hw *hw,
					  struct ieee80211_vif *vif,
					  struct ieee80211_bss_conf *link_conf,
					  u64 changes)
{
	struct iwl_mvm *mvm = IWL_MAC80211_GET_MVM(hw);

	mutex_lock(&mvm->mutex);

	switch (vif->type) {
	case NL80211_IFTYPE_STATION:
		iwl_mvm_mld_link_info_changed_station(mvm, vif, link_conf,
						      changes);
		break;
	case NL80211_IFTYPE_AP:
	case NL80211_IFTYPE_ADHOC:
		iwl_mvm_mld_link_info_changed_ap_ibss(mvm, vif, link_conf,
						      changes);
		break;
	case NL80211_IFTYPE_MONITOR:
		if (changes & BSS_CHANGED_MU_GROUPS)
			iwl_mvm_update_mu_groups(mvm, vif);
		break;
	default:
		/* shouldn't happen */
		WARN_ON_ONCE(1);
	}

	if (changes & BSS_CHANGED_TXPOWER) {
		IWL_DEBUG_CALIB(mvm, "Changing TX Power to %d dBm\n",
				link_conf->txpower);
		iwl_mvm_set_tx_power(mvm, vif, link_conf->txpower);
	}

	mutex_unlock(&mvm->mutex);
}

static void iwl_mvm_mld_vif_cfg_changed(struct ieee80211_hw *hw,
					struct ieee80211_vif *vif,
					u64 changes)
{
	struct iwl_mvm *mvm = IWL_MAC80211_GET_MVM(hw);

	mutex_lock(&mvm->mutex);

	if (changes & BSS_CHANGED_IDLE && !vif->cfg.idle)
		iwl_mvm_scan_stop(mvm, IWL_MVM_SCAN_SCHED, true);

	if (vif->type == NL80211_IFTYPE_STATION)
		iwl_mvm_mld_vif_cfg_changed_station(mvm, vif, changes);

	mutex_unlock(&mvm->mutex);
}

static int
iwl_mvm_mld_switch_vif_chanctx(struct ieee80211_hw *hw,
			       struct ieee80211_vif_chanctx_switch *vifs,
			       int n_vifs,
			       enum ieee80211_chanctx_switch_mode mode)
{
	static const struct iwl_mvm_switch_vif_chanctx_ops ops = {
		.__assign_vif_chanctx = __iwl_mvm_mld_assign_vif_chanctx,
		.__unassign_vif_chanctx = __iwl_mvm_mld_unassign_vif_chanctx,
	};

	return iwl_mvm_switch_vif_chanctx_common(hw, vifs, n_vifs, mode, &ops);
}

static void iwl_mvm_mld_config_iface_filter(struct ieee80211_hw *hw,
					    struct ieee80211_vif *vif,
					    unsigned int filter_flags,
					    unsigned int changed_flags)
{
	struct iwl_mvm *mvm = IWL_MAC80211_GET_MVM(hw);

	/* We support only filter for probe requests */
	if (!(changed_flags & FIF_PROBE_REQ))
		return;

	/* Supported only for p2p client interfaces */
	if (vif->type != NL80211_IFTYPE_STATION || !vif->cfg.assoc ||
	    !vif->p2p)
		return;

	mutex_lock(&mvm->mutex);
	iwl_mvm_mld_mac_ctxt_changed(mvm, vif, false);
	mutex_unlock(&mvm->mutex);
}

static int
iwl_mvm_mld_mac_conf_tx(struct ieee80211_hw *hw,
			struct ieee80211_vif *vif,
			unsigned int link_id, u16 ac,
			const struct ieee80211_tx_queue_params *params)
{
	struct iwl_mvm *mvm = IWL_MAC80211_GET_MVM(hw);
	struct iwl_mvm_vif *mvmvif = iwl_mvm_vif_from_mac80211(vif);
	struct iwl_mvm_vif_link_info *mvm_link = mvmvif->link[link_id];

	if (!mvm_link)
		return -EINVAL;

	mvm_link->queue_params[ac] = *params;

	/* No need to update right away, we'll get BSS_CHANGED_QOS
	 * The exception is P2P_DEVICE interface which needs immediate update.
	 */
	if (vif->type == NL80211_IFTYPE_P2P_DEVICE) {
		int ret;

		mutex_lock(&mvm->mutex);
		ret = iwl_mvm_link_changed(mvm, vif, &vif->bss_conf,
					   LINK_CONTEXT_MODIFY_QOS_PARAMS,
					   true);
		mutex_unlock(&mvm->mutex);
		return ret;
	}
	return 0;
}

static int iwl_mvm_mld_roc_link(struct iwl_mvm *mvm, struct ieee80211_vif *vif)
{
	int ret;

	lockdep_assert_held(&mvm->mutex);

	/* The PHY context ID might have changed so need to set it */
	ret = iwl_mvm_link_changed(mvm, vif, &vif->bss_conf, 0, false);
	if (WARN(ret, "Failed to set PHY context ID\n"))
		return ret;

	ret = iwl_mvm_link_changed(mvm, vif, &vif->bss_conf,
				   LINK_CONTEXT_MODIFY_ACTIVE |
				   LINK_CONTEXT_MODIFY_RATES_INFO,
				   true);

	if (WARN(ret, "Failed linking P2P_DEVICE\n"))
		return ret;

	/* The station and queue allocation must be done only after the linking
	 * is done, as otherwise the FW might incorrectly configure its state.
	 */
	return iwl_mvm_mld_add_bcast_sta(mvm, vif, &vif->bss_conf);
}

static int iwl_mvm_mld_roc(struct ieee80211_hw *hw, struct ieee80211_vif *vif,
			   struct ieee80211_channel *channel, int duration,
			   enum ieee80211_roc_type type)
{
	static const struct iwl_mvm_roc_ops ops = {
		.add_aux_sta_for_hs20 = iwl_mvm_mld_add_aux_sta,
		.link = iwl_mvm_mld_roc_link,
	};

	return iwl_mvm_roc_common(hw, vif, channel, duration, type, &ops);
}

static int
iwl_mvm_mld_change_vif_links(struct ieee80211_hw *hw,
			     struct ieee80211_vif *vif,
			     u16 old_links, u16 new_links,
			     struct ieee80211_bss_conf *old[IEEE80211_MLD_MAX_NUM_LINKS])
{
	struct iwl_mvm_vif_link_info *new_link[IEEE80211_MLD_MAX_NUM_LINKS] = {};
	unsigned int n_active = iwl_mvm_mld_count_active_links(vif);
	struct iwl_mvm_vif *mvmvif = iwl_mvm_vif_from_mac80211(vif);
	struct iwl_mvm *mvm = IWL_MAC80211_GET_MVM(hw);
	u16 removed = old_links & ~new_links;
	u16 added = new_links & ~old_links;
	int err, i;

	if (hweight16(new_links) > 1 &&
	    n_active > iwl_mvm_max_active_links(mvm, vif))
		return -EOPNOTSUPP;

	for (i = 0; i < IEEE80211_MLD_MAX_NUM_LINKS; i++) {
		int r;

		if (test_bit(IWL_MVM_STATUS_IN_HW_RESTART, &mvm->status))
			break;

		if (!(added & BIT(i)))
			continue;
		new_link[i] = kzalloc(sizeof(*new_link[i]), GFP_KERNEL);
		if (!new_link[i]) {
			err = -ENOMEM;
			goto free;
		}

		new_link[i]->bcast_sta.sta_id = IWL_MVM_INVALID_STA;
		new_link[i]->mcast_sta.sta_id = IWL_MVM_INVALID_STA;
		new_link[i]->ap_sta_id = IWL_MVM_INVALID_STA;
		new_link[i]->fw_link_id = IWL_MVM_FW_LINK_ID_INVALID;

		for (r = 0; r < NUM_IWL_MVM_SMPS_REQ; r++)
			new_link[i]->smps_requests[r] =
				IEEE80211_SMPS_AUTOMATIC;
	}

	mutex_lock(&mvm->mutex);

	if (old_links == 0) {
		err = iwl_mvm_disable_link(mvm, vif, &vif->bss_conf);
		if (err)
			goto out_err;
		mvmvif->link[0] = NULL;
	}

	for (i = 0; i < IEEE80211_MLD_MAX_NUM_LINKS; i++) {
		if (removed & BIT(i)) {
			struct ieee80211_bss_conf *link_conf = old[i];

			err = iwl_mvm_disable_link(mvm, vif, link_conf);
			if (err)
				goto out_err;
			kfree(mvmvif->link[i]);
			mvmvif->link[i] = NULL;
		} else if (added & BIT(i)) {
			struct ieee80211_bss_conf *link_conf;

			link_conf = link_conf_dereference_protected(vif, i);
			if (WARN_ON(!link_conf))
				continue;

			if (!test_bit(IWL_MVM_STATUS_IN_HW_RESTART,
				      &mvm->status))
				mvmvif->link[i] = new_link[i];
			new_link[i] = NULL;
			err = iwl_mvm_add_link(mvm, vif, link_conf);
			if (err)
				goto out_err;
		}
	}

	err = 0;
	if (new_links == 0) {
		mvmvif->link[0] = &mvmvif->deflink;
		err = iwl_mvm_add_link(mvm, vif, &vif->bss_conf);
	}

out_err:
	/* we really don't have a good way to roll back here ... */
	mutex_unlock(&mvm->mutex);

free:
	for (i = 0; i < IEEE80211_MLD_MAX_NUM_LINKS; i++)
		kfree(new_link[i]);
	return err;
}

static int
iwl_mvm_mld_change_sta_links(struct ieee80211_hw *hw,
			     struct ieee80211_vif *vif,
			     struct ieee80211_sta *sta,
			     u16 old_links, u16 new_links)
{
	struct iwl_mvm *mvm = IWL_MAC80211_GET_MVM(hw);
	int ret;

	mutex_lock(&mvm->mutex);
	ret = iwl_mvm_mld_update_sta_links(mvm, vif, sta, old_links, new_links);
	mutex_unlock(&mvm->mutex);

	return ret;
}

const struct ieee80211_ops iwl_mvm_mld_hw_ops = {
	.tx = iwl_mvm_mac_tx,
	.wake_tx_queue = iwl_mvm_mac_wake_tx_queue,
	.ampdu_action = iwl_mvm_mac_ampdu_action,
	.get_antenna = iwl_mvm_op_get_antenna,
	.set_antenna = iwl_mvm_op_set_antenna,
	.start = iwl_mvm_mac_start,
	.reconfig_complete = iwl_mvm_mac_reconfig_complete,
	.stop = iwl_mvm_mac_stop,
	.add_interface = iwl_mvm_mld_mac_add_interface,
	.remove_interface = iwl_mvm_mld_mac_remove_interface,
	.config = iwl_mvm_mac_config,
	.prepare_multicast = iwl_mvm_prepare_multicast,
	.configure_filter = iwl_mvm_configure_filter,
	.config_iface_filter = iwl_mvm_mld_config_iface_filter,
	.link_info_changed = iwl_mvm_mld_link_info_changed,
	.vif_cfg_changed = iwl_mvm_mld_vif_cfg_changed,
	.hw_scan = iwl_mvm_mac_hw_scan,
	.cancel_hw_scan = iwl_mvm_mac_cancel_hw_scan,
	.sta_pre_rcu_remove = iwl_mvm_sta_pre_rcu_remove,
	.sta_state = iwl_mvm_mld_mac_sta_state,
	.sta_notify = iwl_mvm_mac_sta_notify,
	.allow_buffered_frames = iwl_mvm_mac_allow_buffered_frames,
	.release_buffered_frames = iwl_mvm_mac_release_buffered_frames,
	.set_rts_threshold = iwl_mvm_mac_set_rts_threshold,
	.sta_rc_update = iwl_mvm_sta_rc_update,
	.conf_tx = iwl_mvm_mld_mac_conf_tx,
	.mgd_prepare_tx = iwl_mvm_mac_mgd_prepare_tx,
	.mgd_complete_tx = iwl_mvm_mac_mgd_complete_tx,
	.mgd_protect_tdls_discover = iwl_mvm_mac_mgd_protect_tdls_discover,
	.flush = iwl_mvm_mac_flush,
	.flush_sta = iwl_mvm_mac_flush_sta,
	.sched_scan_start = iwl_mvm_mac_sched_scan_start,
	.sched_scan_stop = iwl_mvm_mac_sched_scan_stop,
	.set_key = iwl_mvm_mac_set_key,
	.update_tkip_key = iwl_mvm_mac_update_tkip_key,
	.remain_on_channel = iwl_mvm_mld_roc,
	.cancel_remain_on_channel = iwl_mvm_cancel_roc,
	.add_chanctx = iwl_mvm_add_chanctx,
	.remove_chanctx = iwl_mvm_remove_chanctx,
	.change_chanctx = iwl_mvm_change_chanctx,
	.assign_vif_chanctx = iwl_mvm_mld_assign_vif_chanctx,
	.unassign_vif_chanctx = iwl_mvm_mld_unassign_vif_chanctx,
	.switch_vif_chanctx = iwl_mvm_mld_switch_vif_chanctx,

	.start_ap = iwl_mvm_mld_start_ap,
	.stop_ap = iwl_mvm_mld_stop_ap,
	.join_ibss = iwl_mvm_mld_start_ibss,
	.leave_ibss = iwl_mvm_mld_stop_ibss,

	.tx_last_beacon = iwl_mvm_tx_last_beacon,

	.channel_switch = iwl_mvm_channel_switch,
	.pre_channel_switch = iwl_mvm_pre_channel_switch,
	.post_channel_switch = iwl_mvm_post_channel_switch,
	.abort_channel_switch = iwl_mvm_abort_channel_switch,
	.channel_switch_rx_beacon = iwl_mvm_channel_switch_rx_beacon,

	.tdls_channel_switch = iwl_mvm_tdls_channel_switch,
	.tdls_cancel_channel_switch = iwl_mvm_tdls_cancel_channel_switch,
	.tdls_recv_channel_switch = iwl_mvm_tdls_recv_channel_switch,

	.event_callback = iwl_mvm_mac_event_callback,

	.sync_rx_queues = iwl_mvm_sync_rx_queues,

	CFG80211_TESTMODE_CMD(iwl_mvm_mac_testmode_cmd)

#ifdef CONFIG_PM_SLEEP
	/* look at d3.c */
	.suspend = iwl_mvm_suspend,
	.resume = iwl_mvm_resume,
	.set_wakeup = iwl_mvm_set_wakeup,
	.set_rekey_data = iwl_mvm_set_rekey_data,
#if IS_ENABLED(CONFIG_IPV6)
	.ipv6_addr_change = iwl_mvm_ipv6_addr_change,
#endif
	.set_default_unicast_key = iwl_mvm_set_default_unicast_key,
#endif
	.get_survey = iwl_mvm_mac_get_survey,
	.sta_statistics = iwl_mvm_mac_sta_statistics,
	.get_ftm_responder_stats = iwl_mvm_mac_get_ftm_responder_stats,
	.start_pmsr = iwl_mvm_start_pmsr,
	.abort_pmsr = iwl_mvm_abort_pmsr,

#ifdef CONFIG_IWLWIFI_DEBUGFS
	.vif_add_debugfs = iwl_mvm_vif_add_debugfs,
	.link_add_debugfs = iwl_mvm_link_add_debugfs,
	.link_sta_add_debugfs = iwl_mvm_link_sta_add_debugfs,
#endif
	.set_hw_timestamp = iwl_mvm_set_hw_timestamp,

	.change_vif_links = iwl_mvm_mld_change_vif_links,
	.change_sta_links = iwl_mvm_mld_change_sta_links,
};<|MERGE_RESOLUTION|>--- conflicted
+++ resolved
@@ -860,15 +860,12 @@
 
 			if (!test_bit(IWL_MVM_STATUS_IN_HW_RESTART, &mvm->status) &&
 			    protect) {
-<<<<<<< HEAD
-=======
 				/* We are in assoc so only one link is active-
 				 * The association link
 				 */
 				unsigned int link_id =
 					ffs(vif->active_links) - 1;
 
->>>>>>> 740329d7
 				/* If we're not restarting and still haven't
 				 * heard a beacon (dtim period unknown) then
 				 * make sure we still have enough minimum time
@@ -878,8 +875,7 @@
 				 * time could be small without us having heard
 				 * a beacon yet.
 				 */
-<<<<<<< HEAD
-				iwl_mvm_protect_assoc(mvm, vif, 0);
+				iwl_mvm_protect_assoc(mvm, vif, 0, link_id);
 			}
 
 			iwl_mvm_sf_update(mvm, vif, false);
@@ -905,34 +901,6 @@
 			 * associated, we would remove the station here and
 			 * this would fail the recovery.
 			 */
-=======
-				iwl_mvm_protect_assoc(mvm, vif, 0, link_id);
-			}
-
-			iwl_mvm_sf_update(mvm, vif, false);
-
-			/* FIXME: need to decide about misbehaving AP handling */
-			iwl_mvm_power_vif_assoc(mvm, vif);
-		} else if (iwl_mvm_mld_vif_have_valid_ap_sta(mvmvif)) {
-			iwl_mvm_mei_host_disassociated(mvm);
-
-			/* If update fails - SF might be running in associated
-			 * mode while disassociated - which is forbidden.
-			 */
-			ret = iwl_mvm_sf_update(mvm, vif, false);
-			WARN_ONCE(ret &&
-				  !test_bit(IWL_MVM_STATUS_HW_RESTART_REQUESTED,
-					    &mvm->status),
-				  "Failed to update SF upon disassociation\n");
-
-			/* If we get an assert during the connection (after the
-			 * station has been added, but before the vif is set
-			 * to associated), mac80211 will re-add the station and
-			 * then configure the vif. Since the vif is not
-			 * associated, we would remove the station here and
-			 * this would fail the recovery.
-			 */
->>>>>>> 740329d7
 			iwl_mvm_mld_vif_delete_all_stas(mvm, vif);
 		}
 
