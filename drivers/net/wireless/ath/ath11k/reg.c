// SPDX-License-Identifier: BSD-3-Clause-Clear
/*
 * Copyright (c) 2018-2019 The Linux Foundation. All rights reserved.
 * Copyright (c) 2021-2023 Qualcomm Innovation Center, Inc. All rights reserved.
 */
#include <linux/rtnetlink.h>

#include "core.h"
#include "debug.h"

/* World regdom to be used in case default regd from fw is unavailable */
#define ATH11K_2GHZ_CH01_11      REG_RULE(2412 - 10, 2462 + 10, 40, 0, 20, 0)
#define ATH11K_5GHZ_5150_5350    REG_RULE(5150 - 10, 5350 + 10, 80, 0, 30,\
					  NL80211_RRF_NO_IR)
#define ATH11K_5GHZ_5725_5850    REG_RULE(5725 - 10, 5850 + 10, 80, 0, 30,\
					  NL80211_RRF_NO_IR)

#define ETSI_WEATHER_RADAR_BAND_LOW		5590
#define ETSI_WEATHER_RADAR_BAND_HIGH		5650
#define ETSI_WEATHER_RADAR_BAND_CAC_TIMEOUT	600000

static const struct ieee80211_regdomain ath11k_world_regd = {
	.n_reg_rules = 3,
	.alpha2 =  "00",
	.reg_rules = {
		ATH11K_2GHZ_CH01_11,
		ATH11K_5GHZ_5150_5350,
		ATH11K_5GHZ_5725_5850,
	}
};

static bool ath11k_regdom_changes(struct ath11k *ar, char *alpha2)
{
	const struct ieee80211_regdomain *regd;

	regd = rcu_dereference_rtnl(ar->hw->wiphy->regd);
	/* This can happen during wiphy registration where the previous
	 * user request is received before we update the regd received
	 * from firmware.
	 */
	if (!regd)
		return true;

	return memcmp(regd->alpha2, alpha2, 2) != 0;
}

static void
ath11k_reg_notifier(struct wiphy *wiphy, struct regulatory_request *request)
{
	struct ieee80211_hw *hw = wiphy_to_ieee80211_hw(wiphy);
	struct wmi_init_country_params init_country_param;
	struct wmi_set_current_country_params set_current_param = {};
	struct ath11k *ar = hw->priv;
	int ret;

	ath11k_dbg(ar->ab, ATH11K_DBG_REG,
		   "Regulatory Notification received for %s\n", wiphy_name(wiphy));

	if ((request->initiator == NL80211_REGDOM_SET_BY_DRIVER) &&
	    (ar->state == ATH11K_STATE_ON)) {
		ath11k_dbg(ar->ab, ATH11K_DBG_REG,
			   "dynamically updated by driver\n");
		ret = ath11k_reg_update_chan_list(ar, true);
		if (ret)
			ath11k_warn(ar->ab, "failed to update channel list: %d\n", ret);

		return;
	}

	/* Currently supporting only General User Hints. Cell base user
	 * hints to be handled later.
	 * Hints from other sources like Core, Beacons are not expected for
	 * self managed wiphy's
	 */
	if (!(request->initiator == NL80211_REGDOM_SET_BY_USER &&
	      request->user_reg_hint_type == NL80211_USER_REG_HINT_USER)) {
		ath11k_warn(ar->ab, "Unexpected Regulatory event for this wiphy\n");
		return;
	}

	if (!IS_ENABLED(CONFIG_ATH_REG_DYNAMIC_USER_REG_HINTS)) {
		ath11k_dbg(ar->ab, ATH11K_DBG_REG,
			   "Country Setting is not allowed\n");
		return;
	}

	if (!ath11k_regdom_changes(ar, request->alpha2)) {
		ath11k_dbg(ar->ab, ATH11K_DBG_REG, "Country is already set\n");
		return;
	}

	/* Set the country code to the firmware and will receive
	 * the WMI_REG_CHAN_LIST_CC EVENT for updating the
	 * reg info
	 */
	if (ar->ab->hw_params.current_cc_support) {
		memcpy(&set_current_param.alpha2, request->alpha2, 2);
		memcpy(&ar->alpha2, &set_current_param.alpha2, 2);
		ret = ath11k_wmi_send_set_current_country_cmd(ar, &set_current_param);
		if (ret)
			ath11k_warn(ar->ab,
				    "failed set current country code: %d\n", ret);
	} else {
		init_country_param.flags = ALPHA_IS_SET;
		memcpy(&init_country_param.cc_info.alpha2, request->alpha2, 2);
		init_country_param.cc_info.alpha2[2] = 0;

		ret = ath11k_wmi_send_init_country_cmd(ar, init_country_param);
		if (ret)
			ath11k_warn(ar->ab,
				    "INIT Country code set to fw failed : %d\n", ret);
	}

	ath11k_mac_11d_scan_stop(ar);
	ar->regdom_set_by_user = true;
}

int ath11k_reg_update_chan_list(struct ath11k *ar, bool wait)
{
	struct ieee80211_supported_band **bands;
	struct scan_chan_list_params *params;
	struct ieee80211_channel *channel;
	struct ieee80211_hw *hw = ar->hw;
	struct channel_param *ch;
	enum nl80211_band band;
	int num_channels = 0;
	int i, ret = 0;

	if (ar->state == ATH11K_STATE_RESTARTING)
		return 0;

	bands = hw->wiphy->bands;
	for (band = 0; band < NUM_NL80211_BANDS; band++) {
		if (!bands[band])
			continue;

		for (i = 0; i < bands[band]->n_channels; i++) {
			if (bands[band]->channels[i].flags &
			    IEEE80211_CHAN_DISABLED)
				continue;

			num_channels++;
		}
	}

	if (WARN_ON(!num_channels))
		return -EINVAL;

	params = kzalloc(struct_size(params, ch_param, num_channels),
			 GFP_KERNEL);
	if (!params)
		return -ENOMEM;

	params->pdev_id = ar->pdev->pdev_id;
	params->nallchans = num_channels;

	ch = params->ch_param;

	for (band = 0; band < NUM_NL80211_BANDS; band++) {
		if (!bands[band])
			continue;

		for (i = 0; i < bands[band]->n_channels; i++) {
			channel = &bands[band]->channels[i];

			if (channel->flags & IEEE80211_CHAN_DISABLED)
				continue;

			/* TODO: Set to true/false based on some condition? */
			ch->allow_ht = true;
			ch->allow_vht = true;
			ch->allow_he = true;

			ch->dfs_set =
				!!(channel->flags & IEEE80211_CHAN_RADAR);
			ch->is_chan_passive = !!(channel->flags &
						IEEE80211_CHAN_NO_IR);
			ch->is_chan_passive |= ch->dfs_set;
			ch->mhz = channel->center_freq;
			ch->cfreq1 = channel->center_freq;
			ch->minpower = 0;
			ch->maxpower = channel->max_power * 2;
			ch->maxregpower = channel->max_reg_power * 2;
			ch->antennamax = channel->max_antenna_gain * 2;

			/* TODO: Use appropriate phymodes */
			if (channel->band == NL80211_BAND_2GHZ)
				ch->phy_mode = MODE_11G;
			else
				ch->phy_mode = MODE_11A;

			if (channel->band == NL80211_BAND_6GHZ &&
			    cfg80211_channel_is_psc(channel))
				ch->psc_channel = true;

			ath11k_dbg(ar->ab, ATH11K_DBG_WMI,
				   "mac channel [%d/%d] freq %d maxpower %d regpower %d antenna %d mode %d\n",
				   i, params->nallchans,
				   ch->mhz, ch->maxpower, ch->maxregpower,
				   ch->antennamax, ch->phy_mode);

			ch++;
			/* TODO: use quarrter/half rate, cfreq12, dfs_cfreq2
			 * set_agile, reg_class_idx
			 */
		}
	}

	if (wait) {
		spin_lock_bh(&ar->channel_update_lock);
		list_add_tail(&params->list, &ar->channel_update_queue);
		spin_unlock_bh(&ar->channel_update_lock);
		queue_work(ar->ab->workqueue, &ar->channel_update_work);
	} else {
		ret = ath11k_wmi_send_scan_chan_list_cmd(ar, params);
		kfree(params);
	}

	return ret;
}

static void ath11k_copy_regd(struct ieee80211_regdomain *regd_orig,
			     struct ieee80211_regdomain *regd_copy)
{
	u8 i;

	/* The caller should have checked error conditions */
	memcpy(regd_copy, regd_orig, sizeof(*regd_orig));

	for (i = 0; i < regd_orig->n_reg_rules; i++)
		memcpy(&regd_copy->reg_rules[i], &regd_orig->reg_rules[i],
		       sizeof(struct ieee80211_reg_rule));
}

int ath11k_regd_update(struct ath11k *ar)
{
	struct ieee80211_regdomain *regd, *regd_copy = NULL;
	int ret, regd_len, pdev_id;
	struct ath11k_base *ab;

	ab = ar->ab;
	pdev_id = ar->pdev_idx;

	spin_lock_bh(&ab->base_lock);

	/* Prefer the latest regd update over default if it's available */
	if (ab->new_regd[pdev_id]) {
		regd = ab->new_regd[pdev_id];
	} else {
		/* Apply the regd received during init through
		 * WMI_REG_CHAN_LIST_CC event. In case of failure to
		 * receive the regd, initialize with a default world
		 * regulatory.
		 */
		if (ab->default_regd[pdev_id]) {
			regd = ab->default_regd[pdev_id];
		} else {
			ath11k_warn(ab,
				    "failed to receive default regd during init\n");
			regd = (struct ieee80211_regdomain *)&ath11k_world_regd;
		}
	}

	if (!regd) {
		ret = -EINVAL;
		spin_unlock_bh(&ab->base_lock);
		goto err;
	}

	regd_len = sizeof(*regd) + (regd->n_reg_rules *
		sizeof(struct ieee80211_reg_rule));

	regd_copy = kzalloc(regd_len, GFP_ATOMIC);
	if (regd_copy)
		ath11k_copy_regd(regd, regd_copy);

	spin_unlock_bh(&ab->base_lock);

	if (!regd_copy) {
		ret = -ENOMEM;
		goto err;
	}

	ret = regulatory_set_wiphy_regd(ar->hw->wiphy, regd_copy);

	kfree(regd_copy);

	if (ret)
		goto err;

	return 0;
err:
	ath11k_warn(ab, "failed to perform regd update : %d\n", ret);
	return ret;
}

static enum nl80211_dfs_regions
ath11k_map_fw_dfs_region(enum ath11k_dfs_region dfs_region)
{
	switch (dfs_region) {
	case ATH11K_DFS_REG_FCC:
	case ATH11K_DFS_REG_CN:
		return NL80211_DFS_FCC;
	case ATH11K_DFS_REG_ETSI:
	case ATH11K_DFS_REG_KR:
		return NL80211_DFS_ETSI;
	case ATH11K_DFS_REG_MKK:
	case ATH11K_DFS_REG_MKK_N:
		return NL80211_DFS_JP;
	default:
		return NL80211_DFS_UNSET;
	}
}

static u32 ath11k_map_fw_reg_flags(u16 reg_flags)
{
	u32 flags = 0;

	if (reg_flags & REGULATORY_CHAN_NO_IR)
		flags = NL80211_RRF_NO_IR;

	if (reg_flags & REGULATORY_CHAN_RADAR)
		flags |= NL80211_RRF_DFS;

	if (reg_flags & REGULATORY_CHAN_NO_OFDM)
		flags |= NL80211_RRF_NO_OFDM;

	if (reg_flags & REGULATORY_CHAN_INDOOR_ONLY)
		flags |= NL80211_RRF_NO_OUTDOOR;

	if (reg_flags & REGULATORY_CHAN_NO_HT40)
		flags |= NL80211_RRF_NO_HT40;

	if (reg_flags & REGULATORY_CHAN_NO_80MHZ)
		flags |= NL80211_RRF_NO_80MHZ;

	if (reg_flags & REGULATORY_CHAN_NO_160MHZ)
		flags |= NL80211_RRF_NO_160MHZ;

	return flags;
}

static u32 ath11k_map_fw_phy_flags(u32 phy_flags)
{
	u32 flags = 0;

	if (phy_flags & ATH11K_REG_PHY_BITMAP_NO11AX)
		flags |= NL80211_RRF_NO_HE;

	return flags;
}

static bool
ath11k_reg_can_intersect(struct ieee80211_reg_rule *rule1,
			 struct ieee80211_reg_rule *rule2)
{
	u32 start_freq1, end_freq1;
	u32 start_freq2, end_freq2;

	start_freq1 = rule1->freq_range.start_freq_khz;
	start_freq2 = rule2->freq_range.start_freq_khz;

	end_freq1 = rule1->freq_range.end_freq_khz;
	end_freq2 = rule2->freq_range.end_freq_khz;

	if ((start_freq1 >= start_freq2 &&
	     start_freq1 < end_freq2) ||
	    (start_freq2 > start_freq1 &&
	     start_freq2 < end_freq1))
		return true;

	/* TODO: Should we restrict intersection feasibility
	 *  based on min bandwidth of the intersected region also,
	 *  say the intersected rule should have a  min bandwidth
	 * of 20MHz?
	 */

	return false;
}

static void ath11k_reg_intersect_rules(struct ieee80211_reg_rule *rule1,
				       struct ieee80211_reg_rule *rule2,
				       struct ieee80211_reg_rule *new_rule)
{
	u32 start_freq1, end_freq1;
	u32 start_freq2, end_freq2;
	u32 freq_diff, max_bw;

	start_freq1 = rule1->freq_range.start_freq_khz;
	start_freq2 = rule2->freq_range.start_freq_khz;

	end_freq1 = rule1->freq_range.end_freq_khz;
	end_freq2 = rule2->freq_range.end_freq_khz;

	new_rule->freq_range.start_freq_khz = max_t(u32, start_freq1,
						    start_freq2);
	new_rule->freq_range.end_freq_khz = min_t(u32, end_freq1, end_freq2);

	freq_diff = new_rule->freq_range.end_freq_khz -
			new_rule->freq_range.start_freq_khz;
	max_bw = min_t(u32, rule1->freq_range.max_bandwidth_khz,
		       rule2->freq_range.max_bandwidth_khz);
	new_rule->freq_range.max_bandwidth_khz = min_t(u32, max_bw, freq_diff);

	new_rule->power_rule.max_antenna_gain =
		min_t(u32, rule1->power_rule.max_antenna_gain,
		      rule2->power_rule.max_antenna_gain);

	new_rule->power_rule.max_eirp = min_t(u32, rule1->power_rule.max_eirp,
					      rule2->power_rule.max_eirp);

	/* Use the flags of both the rules */
	new_rule->flags = rule1->flags | rule2->flags;

	if ((rule1->flags & NL80211_RRF_PSD) && (rule2->flags & NL80211_RRF_PSD))
		new_rule->psd = min_t(s8, rule1->psd, rule2->psd);
	else
		new_rule->flags &= ~NL80211_RRF_PSD;

	/* To be safe, lts use the max cac timeout of both rules */
	new_rule->dfs_cac_ms = max_t(u32, rule1->dfs_cac_ms,
				     rule2->dfs_cac_ms);
}

static struct ieee80211_regdomain *
ath11k_regd_intersect(struct ieee80211_regdomain *default_regd,
		      struct ieee80211_regdomain *curr_regd)
{
	u8 num_old_regd_rules, num_curr_regd_rules, num_new_regd_rules;
	struct ieee80211_reg_rule *old_rule, *curr_rule, *new_rule;
	struct ieee80211_regdomain *new_regd = NULL;
	u8 i, j, k;

	num_old_regd_rules = default_regd->n_reg_rules;
	num_curr_regd_rules = curr_regd->n_reg_rules;
	num_new_regd_rules = 0;

	/* Find the number of intersecting rules to allocate new regd memory */
	for (i = 0; i < num_old_regd_rules; i++) {
		old_rule = default_regd->reg_rules + i;
		for (j = 0; j < num_curr_regd_rules; j++) {
			curr_rule = curr_regd->reg_rules + j;

			if (ath11k_reg_can_intersect(old_rule, curr_rule))
				num_new_regd_rules++;
		}
	}

	if (!num_new_regd_rules)
		return NULL;

	new_regd = kzalloc(sizeof(*new_regd) + (num_new_regd_rules *
			sizeof(struct ieee80211_reg_rule)),
			GFP_ATOMIC);

	if (!new_regd)
		return NULL;

	/* We set the new country and dfs region directly and only trim
	 * the freq, power, antenna gain by intersecting with the
	 * default regdomain. Also MAX of the dfs cac timeout is selected.
	 */
	new_regd->n_reg_rules = num_new_regd_rules;
	memcpy(new_regd->alpha2, curr_regd->alpha2, sizeof(new_regd->alpha2));
	new_regd->dfs_region = curr_regd->dfs_region;
	new_rule = new_regd->reg_rules;

	for (i = 0, k = 0; i < num_old_regd_rules; i++) {
		old_rule = default_regd->reg_rules + i;
		for (j = 0; j < num_curr_regd_rules; j++) {
			curr_rule = curr_regd->reg_rules + j;

			if (ath11k_reg_can_intersect(old_rule, curr_rule))
				ath11k_reg_intersect_rules(old_rule, curr_rule,
							   (new_rule + k++));
		}
	}
	return new_regd;
}

static const char *
ath11k_reg_get_regdom_str(enum nl80211_dfs_regions dfs_region)
{
	switch (dfs_region) {
	case NL80211_DFS_FCC:
		return "FCC";
	case NL80211_DFS_ETSI:
		return "ETSI";
	case NL80211_DFS_JP:
		return "JP";
	default:
		return "UNSET";
	}
}

static u16
ath11k_reg_adjust_bw(u16 start_freq, u16 end_freq, u16 max_bw)
{
	u16 bw;

	if (end_freq <= start_freq)
		return 0;

	bw = end_freq - start_freq;
	bw = min_t(u16, bw, max_bw);

	if (bw >= 80 && bw < 160)
		bw = 80;
	else if (bw >= 40 && bw < 80)
		bw = 40;
	else if (bw >= 20 && bw < 40)
		bw = 20;
	else
		bw = 0;

	return bw;
}

static void
ath11k_reg_update_rule(struct ieee80211_reg_rule *reg_rule, u32 start_freq,
		       u32 end_freq, u32 bw, u32 ant_gain, u32 reg_pwr,
		       s8 psd, u32 reg_flags)
{
	reg_rule->freq_range.start_freq_khz = MHZ_TO_KHZ(start_freq);
	reg_rule->freq_range.end_freq_khz = MHZ_TO_KHZ(end_freq);
	reg_rule->freq_range.max_bandwidth_khz = MHZ_TO_KHZ(bw);
	reg_rule->power_rule.max_antenna_gain = DBI_TO_MBI(ant_gain);
	reg_rule->power_rule.max_eirp = DBM_TO_MBM(reg_pwr);
	reg_rule->psd = psd;
	reg_rule->flags = reg_flags;
}

static void
ath11k_reg_update_weather_radar_band(struct ath11k_base *ab,
				     struct ieee80211_regdomain *regd,
				     struct cur_reg_rule *reg_rule,
				     u8 *rule_idx, u32 flags, u16 max_bw)
{
	u32 start_freq;
	u32 end_freq;
	u16 bw;
	u8 i;

	i = *rule_idx;

	/* there might be situations when even the input rule must be dropped */
	i--;

	/* frequencies below weather radar */
	bw = ath11k_reg_adjust_bw(reg_rule->start_freq,
				  ETSI_WEATHER_RADAR_BAND_LOW, max_bw);
	if (bw > 0) {
		i++;

		ath11k_reg_update_rule(regd->reg_rules + i,
				       reg_rule->start_freq,
				       ETSI_WEATHER_RADAR_BAND_LOW, bw,
				       reg_rule->ant_gain, reg_rule->reg_power,
				       reg_rule->psd_eirp, flags);

		ath11k_dbg(ab, ATH11K_DBG_REG,
			   "\t%d. (%d - %d @ %d) (%d, %d) (%d ms) (FLAGS %d)\n",
			   i + 1, reg_rule->start_freq,
			   ETSI_WEATHER_RADAR_BAND_LOW, bw, reg_rule->ant_gain,
			   reg_rule->reg_power, regd->reg_rules[i].dfs_cac_ms,
			   flags);
	}

	/* weather radar frequencies */
	start_freq = max_t(u32, reg_rule->start_freq,
			   ETSI_WEATHER_RADAR_BAND_LOW);
	end_freq = min_t(u32, reg_rule->end_freq, ETSI_WEATHER_RADAR_BAND_HIGH);

	bw = ath11k_reg_adjust_bw(start_freq, end_freq, max_bw);
	if (bw > 0) {
		i++;

		ath11k_reg_update_rule(regd->reg_rules + i, start_freq,
				       end_freq, bw, reg_rule->ant_gain,
				       reg_rule->reg_power, reg_rule->psd_eirp, flags);

		regd->reg_rules[i].dfs_cac_ms = ETSI_WEATHER_RADAR_BAND_CAC_TIMEOUT;

		ath11k_dbg(ab, ATH11K_DBG_REG,
			   "\t%d. (%d - %d @ %d) (%d, %d) (%d ms) (FLAGS %d)\n",
			   i + 1, start_freq, end_freq, bw,
			   reg_rule->ant_gain, reg_rule->reg_power,
			   regd->reg_rules[i].dfs_cac_ms, flags);
	}

	/* frequencies above weather radar */
	bw = ath11k_reg_adjust_bw(ETSI_WEATHER_RADAR_BAND_HIGH,
				  reg_rule->end_freq, max_bw);
	if (bw > 0) {
		i++;

		ath11k_reg_update_rule(regd->reg_rules + i,
				       ETSI_WEATHER_RADAR_BAND_HIGH,
				       reg_rule->end_freq, bw,
				       reg_rule->ant_gain, reg_rule->reg_power,
				       reg_rule->psd_eirp, flags);

		ath11k_dbg(ab, ATH11K_DBG_REG,
			   "\t%d. (%d - %d @ %d) (%d, %d) (%d ms) (FLAGS %d)\n",
			   i + 1, ETSI_WEATHER_RADAR_BAND_HIGH,
			   reg_rule->end_freq, bw, reg_rule->ant_gain,
			   reg_rule->reg_power, regd->reg_rules[i].dfs_cac_ms,
			   flags);
	}

	*rule_idx = i;
}

enum wmi_reg_6ghz_ap_type
ath11k_reg_ap_pwr_convert(enum ieee80211_ap_reg_power power_type)
{
	switch (power_type) {
	case IEEE80211_REG_LPI_AP:
		return WMI_REG_INDOOR_AP;
	case IEEE80211_REG_SP_AP:
		return WMI_REG_STANDARD_POWER_AP;
	case IEEE80211_REG_VLP_AP:
		return WMI_REG_VERY_LOW_POWER_AP;
	default:
		return WMI_REG_MAX_AP_TYPE;
	}
}

struct ieee80211_regdomain *
ath11k_reg_build_regd(struct ath11k_base *ab,
		      struct cur_regulatory_info *reg_info, bool intersect,
		      enum wmi_vdev_type vdev_type,
		      enum ieee80211_ap_reg_power power_type)
{
	struct ieee80211_regdomain *tmp_regd, *default_regd, *new_regd = NULL;
	struct cur_reg_rule *reg_rule, *reg_rule_6ghz;
	u8 i = 0, j = 0, k = 0;
	u8 num_rules;
	u16 max_bw;
	u32 flags, reg_6ghz_number, max_bw_6ghz;
	char alpha2[3];

	num_rules = reg_info->num_5ghz_reg_rules + reg_info->num_2ghz_reg_rules;

	if (reg_info->is_ext_reg_event) {
		if (vdev_type == WMI_VDEV_TYPE_STA) {
			enum wmi_reg_6ghz_ap_type ap_type;

			ap_type = ath11k_reg_ap_pwr_convert(power_type);

			if (ap_type == WMI_REG_MAX_AP_TYPE)
				ap_type = WMI_REG_INDOOR_AP;

			reg_6ghz_number = reg_info->num_6ghz_rules_client
					[ap_type][WMI_REG_DEFAULT_CLIENT];

			if (reg_6ghz_number == 0) {
				ap_type = WMI_REG_INDOOR_AP;
				reg_6ghz_number = reg_info->num_6ghz_rules_client
						[ap_type][WMI_REG_DEFAULT_CLIENT];
			}

			reg_rule_6ghz = reg_info->reg_rules_6ghz_client_ptr
					[ap_type][WMI_REG_DEFAULT_CLIENT];
			max_bw_6ghz = reg_info->max_bw_6ghz_client
					[ap_type][WMI_REG_DEFAULT_CLIENT];
		} else {
			reg_6ghz_number = reg_info->num_6ghz_rules_ap[WMI_REG_INDOOR_AP];
			reg_rule_6ghz =
				reg_info->reg_rules_6ghz_ap_ptr[WMI_REG_INDOOR_AP];
			max_bw_6ghz = reg_info->max_bw_6ghz_ap[WMI_REG_INDOOR_AP];
		}

		num_rules += reg_6ghz_number;
	}

	if (!num_rules)
		goto ret;

	/* Add max additional rules to accommodate weather radar band */
	if (reg_info->dfs_region == ATH11K_DFS_REG_ETSI)
		num_rules += 2;

	tmp_regd =  kzalloc(sizeof(*tmp_regd) +
			(num_rules * sizeof(struct ieee80211_reg_rule)),
			GFP_ATOMIC);
	if (!tmp_regd)
		goto ret;

	memcpy(tmp_regd->alpha2, reg_info->alpha2, REG_ALPHA2_LEN + 1);
	memcpy(alpha2, reg_info->alpha2, REG_ALPHA2_LEN + 1);
	alpha2[2] = '\0';
	tmp_regd->dfs_region = ath11k_map_fw_dfs_region(reg_info->dfs_region);

	ath11k_dbg(ab, ATH11K_DBG_REG,
		   "Country %s, CFG Regdomain %s FW Regdomain %d, num_reg_rules %d\n",
		   alpha2, ath11k_reg_get_regdom_str(tmp_regd->dfs_region),
		   reg_info->dfs_region, num_rules);
	/* Update reg_rules[] below. Firmware is expected to
	 * send these rules in order(2 GHz rules first and then 5 GHz)
	 */
	for (; i < num_rules; i++) {
		if (reg_info->num_2ghz_reg_rules &&
		    (i < reg_info->num_2ghz_reg_rules)) {
			reg_rule = reg_info->reg_rules_2ghz_ptr + i;
			max_bw = min_t(u16, reg_rule->max_bw,
				       reg_info->max_bw_2ghz);
			flags = 0;
		} else if (reg_info->num_5ghz_reg_rules &&
			   (j < reg_info->num_5ghz_reg_rules)) {
			reg_rule = reg_info->reg_rules_5ghz_ptr + j++;
			max_bw = min_t(u16, reg_rule->max_bw,
				       reg_info->max_bw_5ghz);

			/* FW doesn't pass NL80211_RRF_AUTO_BW flag for
			 * BW Auto correction, we can enable this by default
			 * for all 5G rules here. The regulatory core performs
			 * BW correction if required and applies flags as
			 * per other BW rule flags we pass from here
			 */
			flags = NL80211_RRF_AUTO_BW;
		} else if (reg_info->is_ext_reg_event && reg_6ghz_number &&
			   k < reg_6ghz_number) {
			reg_rule = reg_rule_6ghz + k++;
			max_bw = min_t(u16, reg_rule->max_bw, max_bw_6ghz);
			flags = NL80211_RRF_AUTO_BW;
			if (reg_rule->psd_flag)
				flags |= NL80211_RRF_PSD;
		} else {
			break;
		}

		flags |= ath11k_map_fw_reg_flags(reg_rule->flags);
		flags |= ath11k_map_fw_phy_flags(reg_info->phybitmap);

		ath11k_reg_update_rule(tmp_regd->reg_rules + i,
				       reg_rule->start_freq,
				       reg_rule->end_freq, max_bw,
				       reg_rule->ant_gain, reg_rule->reg_power,
				       reg_rule->psd_eirp, flags);

		/* Update dfs cac timeout if the dfs domain is ETSI and the
		 * new rule covers weather radar band.
		 * Default value of '0' corresponds to 60s timeout, so no
		 * need to update that for other rules.
		 */
		if (flags & NL80211_RRF_DFS &&
		    reg_info->dfs_region == ATH11K_DFS_REG_ETSI &&
		    (reg_rule->end_freq > ETSI_WEATHER_RADAR_BAND_LOW &&
		    reg_rule->start_freq < ETSI_WEATHER_RADAR_BAND_HIGH)){
			ath11k_reg_update_weather_radar_band(ab, tmp_regd,
							     reg_rule, &i,
							     flags, max_bw);
			continue;
		}

		if (reg_info->is_ext_reg_event) {
			ath11k_dbg(ab, ATH11K_DBG_REG,
				   "\t%d. (%d - %d @ %d) (%d, %d) (%d ms) (FLAGS %d) (%d, %d)\n",
				   i + 1, reg_rule->start_freq, reg_rule->end_freq,
				   max_bw, reg_rule->ant_gain, reg_rule->reg_power,
				   tmp_regd->reg_rules[i].dfs_cac_ms, flags,
				   reg_rule->psd_flag, reg_rule->psd_eirp);
		} else {
			ath11k_dbg(ab, ATH11K_DBG_REG,
				   "\t%d. (%d - %d @ %d) (%d, %d) (%d ms) (FLAGS %d)\n",
				   i + 1, reg_rule->start_freq, reg_rule->end_freq,
				   max_bw, reg_rule->ant_gain, reg_rule->reg_power,
				   tmp_regd->reg_rules[i].dfs_cac_ms,
				   flags);
		}
	}

	tmp_regd->n_reg_rules = i;

	if (intersect) {
		default_regd = ab->default_regd[reg_info->phy_id];

		/* Get a new regd by intersecting the received regd with
		 * our default regd.
		 */
		new_regd = ath11k_regd_intersect(default_regd, tmp_regd);
		kfree(tmp_regd);
		if (!new_regd) {
			ath11k_warn(ab, "Unable to create intersected regdomain\n");
			goto ret;
		}
	} else {
		new_regd = tmp_regd;
	}

ret:
	return new_regd;
}

<<<<<<< HEAD
=======
void ath11k_regd_update_chan_list_work(struct work_struct *work)
{
	struct ath11k *ar = container_of(work, struct ath11k,
					 channel_update_work);
	struct scan_chan_list_params *params, *tmp;
	int left;

	spin_lock_bh(&ar->channel_update_lock);

	list_for_each_entry_safe(params, tmp, &ar->channel_update_queue, list) {
		list_del(&params->list);
		spin_unlock_bh(&ar->channel_update_lock);

		if (ar->state_11d != ATH11K_11D_IDLE) {
			left = wait_for_completion_timeout(&ar->completed_11d_scan,
							   ATH11K_SCAN_TIMEOUT_HZ);
			if (!left) {
				ath11k_dbg(ar->ab, ATH11K_DBG_REG,
					   "failed to receive 11d scan complete: timed out\n");
				ar->state_11d = ATH11K_11D_IDLE;
			}
			ath11k_dbg(ar->ab, ATH11K_DBG_REG,
				   "reg 11d scan wait left time %d\n", left);
		}

		if ((ar->scan.state == ATH11K_SCAN_STARTING ||
		     ar->scan.state == ATH11K_SCAN_RUNNING)) {
			left = wait_for_completion_timeout(&ar->scan.completed,
							   ATH11K_SCAN_TIMEOUT_HZ);
			if (!left)
				ath11k_dbg(ar->ab, ATH11K_DBG_REG,
					   "failed to receive hw scan complete: timed out\n");

			ath11k_dbg(ar->ab, ATH11K_DBG_REG,
				   "reg hw scan wait left time %d\n", left);
		}

		ath11k_wmi_send_scan_chan_list_cmd(ar, params);
		kfree(params);
		spin_lock_bh(&ar->channel_update_lock);
	}
	spin_unlock_bh(&ar->channel_update_lock);
}

>>>>>>> 9119a09d
static bool ath11k_reg_is_world_alpha(char *alpha)
{
	if (alpha[0] == '0' && alpha[1] == '0')
		return true;

	if (alpha[0] == 'n' && alpha[1] == 'a')
		return true;

	return false;
}

static enum wmi_vdev_type ath11k_reg_get_ar_vdev_type(struct ath11k *ar)
{
	struct ath11k_vif *arvif;

	/* Currently each struct ath11k maps to one struct ieee80211_hw/wiphy
	 * and one struct ieee80211_regdomain, so it could only store one group
	 * reg rules. It means multi-interface concurrency in the same ath11k is
	 * not support for the regdomain. So get the vdev type of the first entry
	 * now. After concurrency support for the regdomain, this should change.
	 */
	arvif = list_first_entry_or_null(&ar->arvifs, struct ath11k_vif, list);
	if (arvif)
		return arvif->vdev_type;

	return WMI_VDEV_TYPE_UNSPEC;
}

int ath11k_reg_handle_chan_list(struct ath11k_base *ab,
				struct cur_regulatory_info *reg_info,
				enum ieee80211_ap_reg_power power_type)
{
	struct ieee80211_regdomain *regd;
	bool intersect = false;
	int pdev_idx;
	struct ath11k *ar;
	enum wmi_vdev_type vdev_type;

	ath11k_dbg(ab, ATH11K_DBG_WMI, "event reg handle chan list");

	if (reg_info->status_code != REG_SET_CC_STATUS_PASS) {
		/* In case of failure to set the requested ctry,
		 * fw retains the current regd. We print a failure info
		 * and return from here.
		 */
		ath11k_warn(ab, "Failed to set the requested Country regulatory setting\n");
		return -EINVAL;
	}

	pdev_idx = reg_info->phy_id;

	/* Avoid default reg rule updates sent during FW recovery if
	 * it is already available
	 */
	spin_lock_bh(&ab->base_lock);
	if (test_bit(ATH11K_FLAG_RECOVERY, &ab->dev_flags) &&
	    ab->default_regd[pdev_idx]) {
		spin_unlock_bh(&ab->base_lock);
		goto retfail;
	}
	spin_unlock_bh(&ab->base_lock);

	if (pdev_idx >= ab->num_radios) {
		/* Process the event for phy0 only if single_pdev_only
		 * is true. If pdev_idx is valid but not 0, discard the
		 * event. Otherwise, it goes to fallback. In either case
		 * ath11k_reg_reset_info() needs to be called to avoid
		 * memory leak issue.
		 */
		ath11k_reg_reset_info(reg_info);

		if (ab->hw_params.single_pdev_only &&
		    pdev_idx < ab->hw_params.num_rxmda_per_pdev)
			return 0;
		goto fallback;
	}

	/* Avoid multiple overwrites to default regd, during core
	 * stop-start after mac registration.
	 */
	if (ab->default_regd[pdev_idx] && !ab->new_regd[pdev_idx] &&
	    !memcmp((char *)ab->default_regd[pdev_idx]->alpha2,
		    (char *)reg_info->alpha2, 2))
		goto retfail;

	/* Intersect new rules with default regd if a new country setting was
	 * requested, i.e a default regd was already set during initialization
	 * and the regd coming from this event has a valid country info.
	 */
	if (ab->default_regd[pdev_idx] &&
	    !ath11k_reg_is_world_alpha((char *)
		ab->default_regd[pdev_idx]->alpha2) &&
	    !ath11k_reg_is_world_alpha((char *)reg_info->alpha2))
		intersect = true;

	ar = ab->pdevs[pdev_idx].ar;
	vdev_type = ath11k_reg_get_ar_vdev_type(ar);

	ath11k_dbg(ab, ATH11K_DBG_WMI,
		   "wmi handle chan list power type %d vdev type %d intersect %d\n",
		   power_type, vdev_type, intersect);

	regd = ath11k_reg_build_regd(ab, reg_info, intersect, vdev_type, power_type);
	if (!regd) {
		ath11k_warn(ab, "failed to build regd from reg_info\n");
		goto fallback;
	}

	if (power_type == IEEE80211_REG_UNSET_AP) {
		ath11k_reg_reset_info(&ab->reg_info_store[pdev_idx]);
		ab->reg_info_store[pdev_idx] = *reg_info;
	}

	spin_lock_bh(&ab->base_lock);
	if (ab->default_regd[pdev_idx]) {
		/* The initial rules from FW after WMI Init is to build
		 * the default regd. From then on, any rules updated for
		 * the pdev could be due to user reg changes.
		 * Free previously built regd before assigning the newly
		 * generated regd to ar. NULL pointer handling will be
		 * taken care by kfree itself.
		 */
		ar = ab->pdevs[pdev_idx].ar;
		kfree(ab->new_regd[pdev_idx]);
		ab->new_regd[pdev_idx] = regd;
		queue_work(ab->workqueue, &ar->regd_update_work);
	} else {
		/* This regd would be applied during mac registration and is
		 * held constant throughout for regd intersection purpose
		 */
		ab->default_regd[pdev_idx] = regd;
	}
	ab->dfs_region = reg_info->dfs_region;
	spin_unlock_bh(&ab->base_lock);

	return 0;

fallback:
	/* Fallback to older reg (by sending previous country setting
	 * again if fw has succeeded and we failed to process here.
	 * The Regdomain should be uniform across driver and fw. Since the
	 * FW has processed the command and sent a success status, we expect
	 * this function to succeed as well. If it doesn't, CTRY needs to be
	 * reverted at the fw and the old SCAN_CHAN_LIST cmd needs to be sent.
	 */
	/* TODO: This is rare, but still should also be handled */
	WARN_ON(1);

retfail:

	return -EINVAL;
}

void ath11k_regd_update_work(struct work_struct *work)
{
	struct ath11k *ar = container_of(work, struct ath11k,
					 regd_update_work);
	int ret;

	ret = ath11k_regd_update(ar);
	if (ret) {
		/* Firmware has already moved to the new regd. We need
		 * to maintain channel consistency across FW, Host driver
		 * and userspace. Hence as a fallback mechanism we can set
		 * the prev or default country code to the firmware.
		 */
		/* TODO: Implement Fallback Mechanism */
	}
}

void ath11k_reg_init(struct ath11k *ar)
{
	ar->hw->wiphy->regulatory_flags = REGULATORY_WIPHY_SELF_MANAGED;
	ar->hw->wiphy->flags |= WIPHY_FLAG_NOTIFY_REGDOM_BY_DRIVER;
	ar->hw->wiphy->reg_notifier = ath11k_reg_notifier;
}

void ath11k_reg_reset_info(struct cur_regulatory_info *reg_info)
{
	int i, j;

	if (!reg_info)
		return;

	kfree(reg_info->reg_rules_2ghz_ptr);
	kfree(reg_info->reg_rules_5ghz_ptr);

	for (i = 0; i < WMI_REG_CURRENT_MAX_AP_TYPE; i++) {
		kfree(reg_info->reg_rules_6ghz_ap_ptr[i]);

		for (j = 0; j < WMI_REG_MAX_CLIENT_TYPE; j++)
			kfree(reg_info->reg_rules_6ghz_client_ptr[i][j]);
	}

	memset(reg_info, 0, sizeof(*reg_info));
}

void ath11k_reg_free(struct ath11k_base *ab)
{
	int i;

	for (i = 0; i < ab->num_radios; i++)
		ath11k_reg_reset_info(&ab->reg_info_store[i]);

	kfree(ab->reg_info_store);
	ab->reg_info_store = NULL;

	for (i = 0; i < ab->hw_params.max_radios; i++) {
		kfree(ab->default_regd[i]);
		kfree(ab->new_regd[i]);
	}
}<|MERGE_RESOLUTION|>--- conflicted
+++ resolved
@@ -793,8 +793,6 @@
 	return new_regd;
 }
 
-<<<<<<< HEAD
-=======
 void ath11k_regd_update_chan_list_work(struct work_struct *work)
 {
 	struct ath11k *ar = container_of(work, struct ath11k,
@@ -839,7 +837,6 @@
 	spin_unlock_bh(&ar->channel_update_lock);
 }
 
->>>>>>> 9119a09d
 static bool ath11k_reg_is_world_alpha(char *alpha)
 {
 	if (alpha[0] == '0' && alpha[1] == '0')
