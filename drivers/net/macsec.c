--- conflicted
+++ resolved
@@ -245,17 +245,6 @@
 #define DEFAULT_ENCRYPT false
 #define DEFAULT_ENCODING_SA 0
 #define MACSEC_XPN_MAX_REPLAY_WINDOW (((1 << 30) - 1))
-<<<<<<< HEAD
-
-static bool send_sci(const struct macsec_secy *secy)
-{
-	const struct macsec_tx_sc *tx_sc = &secy->tx_sc;
-
-	return tx_sc->send_sci ||
-		(secy->n_rx_sc > 1 && !tx_sc->end_station && !tx_sc->scb);
-}
-=======
->>>>>>> 7365df19
 
 static sci_t make_sci(const u8 *addr, __be16 port)
 {
