--- conflicted
+++ resolved
@@ -1314,11 +1314,7 @@
 	int err;
 
 	/*  Finished with card initialization. */
-<<<<<<< HEAD
-	dev_info(&pdev->dev, "Netronome Flow Processor %s PCIe Card Probe\n",
-=======
 	dev_info(&pdev->dev, "Network Flow Processor %s PCIe Card Probe\n",
->>>>>>> 88084a3d
 		 dev_info->chip_names);
 	pcie_print_link_status(pdev);
 
