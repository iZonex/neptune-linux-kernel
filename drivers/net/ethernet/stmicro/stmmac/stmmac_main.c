--- conflicted
+++ resolved
@@ -3798,10 +3798,6 @@
 
 	buf_sz = dma_conf->dma_buf_sz;
 	memcpy(&priv->dma_conf, dma_conf, sizeof(*dma_conf));
-<<<<<<< HEAD
-
-	stmmac_reset_queues_param(priv);
-=======
 
 	stmmac_reset_queues_param(priv);
 
@@ -3813,7 +3809,6 @@
 			goto init_error;
 		}
 	}
->>>>>>> 7365df19
 
 	ret = stmmac_hw_setup(dev, true);
 	if (ret < 0) {
