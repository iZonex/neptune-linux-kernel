--- conflicted
+++ resolved
@@ -18,10 +18,7 @@
 #include <net/pkt_cls.h>
 #include <net/devlink.h>
 #include <linux/time64.h>
-<<<<<<< HEAD
-=======
 #include <linux/dim.h>
->>>>>>> 88084a3d
 
 #include <mbox.h>
 #include <npc.h>
@@ -418,12 +415,9 @@
 	u8			pfc_en;
 	u8			*queue_to_pfc_map;
 #endif
-<<<<<<< HEAD
-=======
 
 	/* napi event count. It is needed for adaptive irq coalescing. */
 	u32 napi_events;
->>>>>>> 88084a3d
 };
 
 static inline bool is_otx2_lbkvf(struct pci_dev *pdev)
