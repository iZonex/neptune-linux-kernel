--- conflicted
+++ resolved
@@ -15,110 +15,6 @@
 struct hclgevf_dev;
 
 #define HCLGEVF_SYNC_RX_RING_HEAD_EN_B	4
-<<<<<<< HEAD
-struct hclgevf_firmware_compat_cmd {
-	__le32 compat;
-	u8 rsv[20];
-};
-
-struct hclgevf_desc {
-	__le16 opcode;
-	__le16 flag;
-	__le16 retval;
-	__le16 rsv;
-	__le32 data[6];
-};
-
-struct hclgevf_desc_cb {
-	dma_addr_t dma;
-	void *va;
-	u32 length;
-};
-
-struct hclgevf_cmq_ring {
-	dma_addr_t desc_dma_addr;
-	struct hclgevf_desc *desc;
-	struct hclgevf_desc_cb *desc_cb;
-	struct hclgevf_dev  *dev;
-	u32 head;
-	u32 tail;
-
-	u16 buf_size;
-	u16 desc_num;
-	int next_to_use;
-	int next_to_clean;
-	u8 flag;
-	spinlock_t lock; /* Command queue lock */
-};
-
-enum hclgevf_cmd_return_status {
-	HCLGEVF_CMD_EXEC_SUCCESS	= 0,
-	HCLGEVF_CMD_NO_AUTH		= 1,
-	HCLGEVF_CMD_NOT_SUPPORTED	= 2,
-	HCLGEVF_CMD_QUEUE_FULL		= 3,
-	HCLGEVF_CMD_NEXT_ERR		= 4,
-	HCLGEVF_CMD_UNEXE_ERR		= 5,
-	HCLGEVF_CMD_PARA_ERR		= 6,
-	HCLGEVF_CMD_RESULT_ERR		= 7,
-	HCLGEVF_CMD_TIMEOUT		= 8,
-	HCLGEVF_CMD_HILINK_ERR		= 9,
-	HCLGEVF_CMD_QUEUE_ILLEGAL	= 10,
-	HCLGEVF_CMD_INVALID		= 11,
-};
-
-enum hclgevf_cmd_status {
-	HCLGEVF_STATUS_SUCCESS	= 0,
-	HCLGEVF_ERR_CSQ_FULL	= -1,
-	HCLGEVF_ERR_CSQ_TIMEOUT	= -2,
-	HCLGEVF_ERR_CSQ_ERROR	= -3
-};
-
-struct hclgevf_cmq {
-	struct hclgevf_cmq_ring csq;
-	struct hclgevf_cmq_ring crq;
-	u16 tx_timeout; /* Tx timeout */
-	enum hclgevf_cmd_status last_status;
-};
-
-#define HCLGEVF_CMD_FLAG_IN_VALID_SHIFT		0
-#define HCLGEVF_CMD_FLAG_OUT_VALID_SHIFT	1
-#define HCLGEVF_CMD_FLAG_NEXT_SHIFT		2
-#define HCLGEVF_CMD_FLAG_WR_OR_RD_SHIFT		3
-#define HCLGEVF_CMD_FLAG_NO_INTR_SHIFT		4
-#define HCLGEVF_CMD_FLAG_ERR_INTR_SHIFT		5
-
-#define HCLGEVF_CMD_FLAG_IN		BIT(HCLGEVF_CMD_FLAG_IN_VALID_SHIFT)
-#define HCLGEVF_CMD_FLAG_OUT		BIT(HCLGEVF_CMD_FLAG_OUT_VALID_SHIFT)
-#define HCLGEVF_CMD_FLAG_NEXT		BIT(HCLGEVF_CMD_FLAG_NEXT_SHIFT)
-#define HCLGEVF_CMD_FLAG_WR		BIT(HCLGEVF_CMD_FLAG_WR_OR_RD_SHIFT)
-#define HCLGEVF_CMD_FLAG_NO_INTR	BIT(HCLGEVF_CMD_FLAG_NO_INTR_SHIFT)
-#define HCLGEVF_CMD_FLAG_ERR_INTR	BIT(HCLGEVF_CMD_FLAG_ERR_INTR_SHIFT)
-
-enum hclgevf_opcode_type {
-	/* Generic command */
-	HCLGEVF_OPC_QUERY_FW_VER	= 0x0001,
-	HCLGEVF_OPC_QUERY_VF_RSRC	= 0x0024,
-	HCLGEVF_OPC_QUERY_DEV_SPECS	= 0x0050,
-
-	/* TQP command */
-	HCLGEVF_OPC_QUERY_TX_STATUS	= 0x0B03,
-	HCLGEVF_OPC_QUERY_RX_STATUS	= 0x0B13,
-	HCLGEVF_OPC_CFG_COM_TQP_QUEUE	= 0x0B20,
-	/* GRO command */
-	HCLGEVF_OPC_GRO_GENERIC_CONFIG  = 0x0C10,
-	/* RSS cmd */
-	HCLGEVF_OPC_RSS_GENERIC_CONFIG	= 0x0D01,
-	HCLGEVF_OPC_RSS_INPUT_TUPLE     = 0x0D02,
-	HCLGEVF_OPC_RSS_INDIR_TABLE	= 0x0D07,
-	HCLGEVF_OPC_RSS_TC_MODE		= 0x0D08,
-	/* Mailbox cmd */
-	HCLGEVF_OPC_MBX_VF_TO_PF	= 0x2001,
-
-	/* IMP stats command */
-	HCLGEVF_OPC_IMP_COMPAT_CFG	= 0x701A,
-};
-=======
->>>>>>> 817b8b9c
 
 #define HCLGEVF_TQP_REG_OFFSET		0x80000
 #define HCLGEVF_TQP_REG_SIZE		0x200
