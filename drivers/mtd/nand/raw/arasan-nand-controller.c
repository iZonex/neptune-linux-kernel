// SPDX-License-Identifier: GPL-2.0
/*
 * Arasan NAND Flash Controller Driver
 *
 * Copyright (C) 2014 - 2020 Xilinx, Inc.
 * Author:
 *   Miquel Raynal <miquel.raynal@bootlin.com>
 * Original work (fully rewritten):
 *   Punnaiah Choudary Kalluri <punnaia@xilinx.com>
 *   Naga Sureshkumar Relli <nagasure@xilinx.com>
 */

#include <linux/bch.h>
#include <linux/bitfield.h>
#include <linux/clk.h>
#include <linux/delay.h>
#include <linux/dma-mapping.h>
#include <linux/gpio/consumer.h>
#include <linux/interrupt.h>
#include <linux/iopoll.h>
#include <linux/module.h>
#include <linux/mtd/mtd.h>
#include <linux/mtd/partitions.h>
#include <linux/mtd/rawnand.h>
#include <linux/of.h>
#include <linux/platform_device.h>
#include <linux/slab.h>

#define PKT_REG				0x00
#define   PKT_SIZE(x)			FIELD_PREP(GENMASK(10, 0), (x))
#define   PKT_STEPS(x)			FIELD_PREP(GENMASK(23, 12), (x))

#define MEM_ADDR1_REG			0x04

#define MEM_ADDR2_REG			0x08
#define   ADDR2_STRENGTH(x)		FIELD_PREP(GENMASK(27, 25), (x))
#define   ADDR2_CS(x)			FIELD_PREP(GENMASK(31, 30), (x))

#define CMD_REG				0x0C
#define   CMD_1(x)			FIELD_PREP(GENMASK(7, 0), (x))
#define   CMD_2(x)			FIELD_PREP(GENMASK(15, 8), (x))
#define   CMD_PAGE_SIZE(x)		FIELD_PREP(GENMASK(25, 23), (x))
#define   CMD_DMA_ENABLE		BIT(27)
#define   CMD_NADDRS(x)			FIELD_PREP(GENMASK(30, 28), (x))
#define   CMD_ECC_ENABLE		BIT(31)

#define PROG_REG			0x10
#define   PROG_PGRD			BIT(0)
#define   PROG_ERASE			BIT(2)
#define   PROG_STATUS			BIT(3)
#define   PROG_PGPROG			BIT(4)
#define   PROG_RDID			BIT(6)
#define   PROG_RDPARAM			BIT(7)
#define   PROG_RST			BIT(8)
#define   PROG_GET_FEATURE		BIT(9)
#define   PROG_SET_FEATURE		BIT(10)
#define   PROG_CHG_RD_COL_ENH		BIT(14)

#define INTR_STS_EN_REG			0x14
#define INTR_SIG_EN_REG			0x18
#define INTR_STS_REG			0x1C
#define   WRITE_READY			BIT(0)
#define   READ_READY			BIT(1)
#define   XFER_COMPLETE			BIT(2)
#define   DMA_BOUNDARY			BIT(6)
#define   EVENT_MASK			GENMASK(7, 0)

#define READY_STS_REG			0x20

#define DMA_ADDR0_REG			0x50
#define DMA_ADDR1_REG			0x24

#define FLASH_STS_REG			0x28

#define TIMING_REG			0x2C
#define   TCCS_TIME_500NS		0
#define   TCCS_TIME_300NS		3
#define   TCCS_TIME_200NS		2
#define   TCCS_TIME_100NS		1
#define   FAST_TCAD			BIT(2)
#define   DQS_BUFF_SEL_IN(x)		FIELD_PREP(GENMASK(6, 3), (x))
#define   DQS_BUFF_SEL_OUT(x)		FIELD_PREP(GENMASK(18, 15), (x))

#define DATA_PORT_REG			0x30

#define ECC_CONF_REG			0x34
#define   ECC_CONF_COL(x)		FIELD_PREP(GENMASK(15, 0), (x))
#define   ECC_CONF_LEN(x)		FIELD_PREP(GENMASK(26, 16), (x))
#define   ECC_CONF_BCH_EN		BIT(27)

#define ECC_ERR_CNT_REG			0x38
#define   GET_PKT_ERR_CNT(x)		FIELD_GET(GENMASK(7, 0), (x))
#define   GET_PAGE_ERR_CNT(x)		FIELD_GET(GENMASK(16, 8), (x))

#define ECC_SP_REG			0x3C
#define   ECC_SP_CMD1(x)		FIELD_PREP(GENMASK(7, 0), (x))
#define   ECC_SP_CMD2(x)		FIELD_PREP(GENMASK(15, 8), (x))
#define   ECC_SP_ADDRS(x)		FIELD_PREP(GENMASK(30, 28), (x))

#define ECC_1ERR_CNT_REG		0x40
#define ECC_2ERR_CNT_REG		0x44

#define DATA_INTERFACE_REG		0x6C
#define   DIFACE_SDR_MODE(x)		FIELD_PREP(GENMASK(2, 0), (x))
#define   DIFACE_DDR_MODE(x)		FIELD_PREP(GENMASK(5, 3), (x))
#define   DIFACE_SDR			0
#define   DIFACE_NVDDR			BIT(9)

#define ANFC_MAX_CS			2
#define ANFC_DFLT_TIMEOUT_US		1000000
#define ANFC_MAX_CHUNK_SIZE		SZ_1M
#define ANFC_MAX_PARAM_SIZE		SZ_4K
#define ANFC_MAX_STEPS			SZ_2K
#define ANFC_MAX_PKT_SIZE		(SZ_2K - 1)
#define ANFC_MAX_ADDR_CYC		5U
#define ANFC_RSVD_ECC_BYTES		21

#define ANFC_XLNX_SDR_DFLT_CORE_CLK	100000000
#define ANFC_XLNX_SDR_HS_CORE_CLK	80000000

static struct gpio_desc *anfc_default_cs_array[2] = {NULL, NULL};

/**
 * struct anfc_op - Defines how to execute an operation
 * @pkt_reg: Packet register
 * @addr1_reg: Memory address 1 register
 * @addr2_reg: Memory address 2 register
 * @cmd_reg: Command register
 * @prog_reg: Program register
 * @steps: Number of "packets" to read/write
 * @rdy_timeout_ms: Timeout for waits on Ready/Busy pin
 * @len: Data transfer length
 * @read: Data transfer direction from the controller point of view
 * @buf: Data buffer
 */
struct anfc_op {
	u32 pkt_reg;
	u32 addr1_reg;
	u32 addr2_reg;
	u32 cmd_reg;
	u32 prog_reg;
	int steps;
	unsigned int rdy_timeout_ms;
	unsigned int len;
	bool read;
	u8 *buf;
};

/**
 * struct anand - Defines the NAND chip related information
 * @node:		Used to store NAND chips into a list
 * @chip:		NAND chip information structure
 * @rb:			Ready-busy line
 * @page_sz:		Register value of the page_sz field to use
 * @clk:		Expected clock frequency to use
 * @data_iface:		Data interface timing mode to use
 * @timings:		NV-DDR specific timings to use
 * @ecc_conf:		Hardware ECC configuration value
 * @strength:		Register value of the ECC strength
 * @raddr_cycles:	Row address cycle information
 * @caddr_cycles:	Column address cycle information
 * @ecc_bits:		Exact number of ECC bits per syndrome
 * @ecc_total:		Total number of ECC bytes
 * @errloc:		Array of errors located with soft BCH
 * @hw_ecc:		Buffer to store syndromes computed by hardware
 * @bch:		BCH structure
 * @cs_idx:		Array of chip-select for this device, values are indexes
 *			of the controller structure @gpio_cs array
 * @ncs_idx:		Size of the @cs_idx array
 */
struct anand {
	struct list_head node;
	struct nand_chip chip;
	unsigned int rb;
	unsigned int page_sz;
	unsigned long clk;
	u32 data_iface;
	u32 timings;
	u32 ecc_conf;
	u32 strength;
	u16 raddr_cycles;
	u16 caddr_cycles;
	unsigned int ecc_bits;
	unsigned int ecc_total;
	unsigned int *errloc;
	u8 *hw_ecc;
	struct bch_control *bch;
	int *cs_idx;
	int ncs_idx;
};

/**
 * struct arasan_nfc - Defines the Arasan NAND flash controller driver instance
 * @dev:		Pointer to the device structure
 * @base:		Remapped register area
 * @controller_clk:		Pointer to the system clock
 * @bus_clk:		Pointer to the flash clock
 * @controller:		Base controller structure
 * @chips:		List of all NAND chips attached to the controller
 * @cur_clk:		Current clock rate
 * @cs_array:		CS array. Native CS are left empty, the other cells are
 *			populated with their corresponding GPIO descriptor.
 * @ncs:		Size of @cs_array
 * @cur_cs:		Index in @cs_array of the currently in use CS
 * @native_cs:		Currently selected native CS
 * @spare_cs:		Native CS that is not wired (may be selected when a GPIO
 *			CS is in use)
 */
struct arasan_nfc {
	struct device *dev;
	void __iomem *base;
	struct clk *controller_clk;
	struct clk *bus_clk;
	struct nand_controller controller;
	struct list_head chips;
	unsigned int cur_clk;
	struct gpio_desc **cs_array;
	unsigned int ncs;
	int cur_cs;
	unsigned int native_cs;
	unsigned int spare_cs;
};

static struct anand *to_anand(struct nand_chip *nand)
{
	return container_of(nand, struct anand, chip);
}

static struct arasan_nfc *to_anfc(struct nand_controller *ctrl)
{
	return container_of(ctrl, struct arasan_nfc, controller);
}

static int anfc_wait_for_event(struct arasan_nfc *nfc, unsigned int event)
{
	u32 val;
	int ret;

	ret = readl_relaxed_poll_timeout(nfc->base + INTR_STS_REG, val,
					 val & event, 0,
					 ANFC_DFLT_TIMEOUT_US);
	if (ret) {
		dev_err(nfc->dev, "Timeout waiting for event 0x%x\n", event);
		return -ETIMEDOUT;
	}

	writel_relaxed(event, nfc->base + INTR_STS_REG);

	return 0;
}

static int anfc_wait_for_rb(struct arasan_nfc *nfc, struct nand_chip *chip,
			    unsigned int timeout_ms)
{
	struct anand *anand = to_anand(chip);
	u32 val;
	int ret;

	/* There is no R/B interrupt, we must poll a register */
	ret = readl_relaxed_poll_timeout(nfc->base + READY_STS_REG, val,
					 val & BIT(anand->rb),
					 1, timeout_ms * 1000);
	if (ret) {
		dev_err(nfc->dev, "Timeout waiting for R/B 0x%x\n",
			readl_relaxed(nfc->base + READY_STS_REG));
		return -ETIMEDOUT;
	}

	return 0;
}

static void anfc_trigger_op(struct arasan_nfc *nfc, struct anfc_op *nfc_op)
{
	writel_relaxed(nfc_op->pkt_reg, nfc->base + PKT_REG);
	writel_relaxed(nfc_op->addr1_reg, nfc->base + MEM_ADDR1_REG);
	writel_relaxed(nfc_op->addr2_reg, nfc->base + MEM_ADDR2_REG);
	writel_relaxed(nfc_op->cmd_reg, nfc->base + CMD_REG);
	writel_relaxed(nfc_op->prog_reg, nfc->base + PROG_REG);
}

static int anfc_pkt_len_config(unsigned int len, unsigned int *steps,
			       unsigned int *pktsize)
{
	unsigned int nb, sz;

	for (nb = 1; nb < ANFC_MAX_STEPS; nb *= 2) {
		sz = len / nb;
		if (sz <= ANFC_MAX_PKT_SIZE)
			break;
	}

	if (sz * nb != len)
		return -ENOTSUPP;

	if (steps)
		*steps = nb;

	if (pktsize)
		*pktsize = sz;

	return 0;
}

static bool anfc_is_gpio_cs(struct arasan_nfc *nfc, int nfc_cs)
{
	return nfc_cs >= 0 && nfc->cs_array[nfc_cs];
}

static int anfc_relative_to_absolute_cs(struct anand *anand, int num)
{
	return anand->cs_idx[num];
}

static void anfc_assert_cs(struct arasan_nfc *nfc, unsigned int nfc_cs_idx)
{
	/* CS did not change: do nothing */
	if (nfc->cur_cs == nfc_cs_idx)
		return;

	/* Deassert the previous CS if it was a GPIO */
	if (anfc_is_gpio_cs(nfc, nfc->cur_cs))
		gpiod_set_value_cansleep(nfc->cs_array[nfc->cur_cs], 1);

	/* Assert the new one */
	if (anfc_is_gpio_cs(nfc, nfc_cs_idx)) {
		nfc->native_cs = nfc->spare_cs;
		gpiod_set_value_cansleep(nfc->cs_array[nfc_cs_idx], 0);
	} else {
		nfc->native_cs = nfc_cs_idx;
	}

	nfc->cur_cs = nfc_cs_idx;
}

static int anfc_select_target(struct nand_chip *chip, int target)
{
	struct anand *anand = to_anand(chip);
	struct arasan_nfc *nfc = to_anfc(chip->controller);
	unsigned int nfc_cs_idx = anfc_relative_to_absolute_cs(anand, target);
	int ret;

	anfc_assert_cs(nfc, nfc_cs_idx);

	/* Update the controller timings and the potential ECC configuration */
	writel_relaxed(anand->data_iface, nfc->base + DATA_INTERFACE_REG);
	writel_relaxed(anand->timings, nfc->base + TIMING_REG);

	/* Update clock frequency */
	if (nfc->cur_clk != anand->clk) {
		clk_disable_unprepare(nfc->controller_clk);
		ret = clk_set_rate(nfc->controller_clk, anand->clk);
		if (ret) {
			dev_err(nfc->dev, "Failed to change clock rate\n");
			return ret;
		}

		ret = clk_prepare_enable(nfc->controller_clk);
		if (ret) {
			dev_err(nfc->dev,
				"Failed to re-enable the controller clock\n");
			return ret;
		}

		nfc->cur_clk = anand->clk;
	}

	return 0;
}

/*
 * When using the embedded hardware ECC engine, the controller is in charge of
 * feeding the engine with, first, the ECC residue present in the data array.
 * A typical read operation is:
 * 1/ Assert the read operation by sending the relevant command/address cycles
 *    but targeting the column of the first ECC bytes in the OOB area instead of
 *    the main data directly.
 * 2/ After having read the relevant number of ECC bytes, the controller uses
 *    the RNDOUT/RNDSTART commands which are set into the "ECC Spare Command
 *    Register" to move the pointer back at the beginning of the main data.
 * 3/ It will read the content of the main area for a given size (pktsize) and
 *    will feed the ECC engine with this buffer again.
 * 4/ The ECC engine derives the ECC bytes for the given data and compare them
 *    with the ones already received. It eventually trigger status flags and
 *    then set the "Buffer Read Ready" flag.
 * 5/ The corrected data is then available for reading from the data port
 *    register.
 *
 * The hardware BCH ECC engine is known to be inconstent in BCH mode and never
 * reports uncorrectable errors. Because of this bug, we have to use the
 * software BCH implementation in the read path.
 */
static int anfc_read_page_hw_ecc(struct nand_chip *chip, u8 *buf,
				 int oob_required, int page)
{
	struct arasan_nfc *nfc = to_anfc(chip->controller);
	struct mtd_info *mtd = nand_to_mtd(chip);
	struct anand *anand = to_anand(chip);
	unsigned int len = mtd->writesize + (oob_required ? mtd->oobsize : 0);
	unsigned int max_bitflips = 0;
	dma_addr_t dma_addr;
	int step, ret;
	struct anfc_op nfc_op = {
		.pkt_reg =
			PKT_SIZE(chip->ecc.size) |
			PKT_STEPS(chip->ecc.steps),
		.addr1_reg =
			(page & 0xFF) << (8 * (anand->caddr_cycles)) |
			(((page >> 8) & 0xFF) << (8 * (1 + anand->caddr_cycles))),
		.addr2_reg =
			((page >> 16) & 0xFF) |
			ADDR2_STRENGTH(anand->strength) |
			ADDR2_CS(nfc->native_cs),
		.cmd_reg =
			CMD_1(NAND_CMD_READ0) |
			CMD_2(NAND_CMD_READSTART) |
			CMD_PAGE_SIZE(anand->page_sz) |
			CMD_DMA_ENABLE |
			CMD_NADDRS(anand->caddr_cycles +
				   anand->raddr_cycles),
		.prog_reg = PROG_PGRD,
	};

	dma_addr = dma_map_single(nfc->dev, (void *)buf, len, DMA_FROM_DEVICE);
	if (dma_mapping_error(nfc->dev, dma_addr)) {
		dev_err(nfc->dev, "Buffer mapping error");
		return -EIO;
	}

	writel_relaxed(lower_32_bits(dma_addr), nfc->base + DMA_ADDR0_REG);
	writel_relaxed(upper_32_bits(dma_addr), nfc->base + DMA_ADDR1_REG);

	anfc_trigger_op(nfc, &nfc_op);

	ret = anfc_wait_for_event(nfc, XFER_COMPLETE);
	dma_unmap_single(nfc->dev, dma_addr, len, DMA_FROM_DEVICE);
	if (ret) {
		dev_err(nfc->dev, "Error reading page %d\n", page);
		return ret;
	}

	/* Store the raw OOB bytes as well */
	ret = nand_change_read_column_op(chip, mtd->writesize, chip->oob_poi,
					 mtd->oobsize, 0);
	if (ret)
		return ret;

	/*
	 * For each step, compute by softare the BCH syndrome over the raw data.
	 * Compare the theoretical amount of errors and compare with the
	 * hardware engine feedback.
	 */
	for (step = 0; step < chip->ecc.steps; step++) {
		u8 *raw_buf = &buf[step * chip->ecc.size];
		unsigned int bit, byte;
		int bf, i;

		/* Extract the syndrome, it is not necessarily aligned */
		memset(anand->hw_ecc, 0, chip->ecc.bytes);
		nand_extract_bits(anand->hw_ecc, 0,
				  &chip->oob_poi[mtd->oobsize - anand->ecc_total],
				  anand->ecc_bits * step, anand->ecc_bits);

		bf = bch_decode(anand->bch, raw_buf, chip->ecc.size,
				anand->hw_ecc, NULL, NULL, anand->errloc);
		if (!bf) {
			continue;
		} else if (bf > 0) {
			for (i = 0; i < bf; i++) {
				/* Only correct the data, not the syndrome */
				if (anand->errloc[i] < (chip->ecc.size * 8)) {
					bit = BIT(anand->errloc[i] & 7);
					byte = anand->errloc[i] >> 3;
					raw_buf[byte] ^= bit;
				}
			}

			mtd->ecc_stats.corrected += bf;
			max_bitflips = max_t(unsigned int, max_bitflips, bf);

			continue;
		}

		bf = nand_check_erased_ecc_chunk(raw_buf, chip->ecc.size,
						 NULL, 0, NULL, 0,
						 chip->ecc.strength);
		if (bf > 0) {
			mtd->ecc_stats.corrected += bf;
			max_bitflips = max_t(unsigned int, max_bitflips, bf);
			memset(raw_buf, 0xFF, chip->ecc.size);
		} else if (bf < 0) {
			mtd->ecc_stats.failed++;
		}
	}

	return 0;
}

static int anfc_sel_read_page_hw_ecc(struct nand_chip *chip, u8 *buf,
				     int oob_required, int page)
{
	int ret;

	ret = anfc_select_target(chip, chip->cur_cs);
	if (ret)
		return ret;

	return anfc_read_page_hw_ecc(chip, buf, oob_required, page);
};

static int anfc_write_page_hw_ecc(struct nand_chip *chip, const u8 *buf,
				  int oob_required, int page)
{
	struct anand *anand = to_anand(chip);
	struct arasan_nfc *nfc = to_anfc(chip->controller);
	struct mtd_info *mtd = nand_to_mtd(chip);
	unsigned int len = mtd->writesize + (oob_required ? mtd->oobsize : 0);
	dma_addr_t dma_addr;
	int ret;
	struct anfc_op nfc_op = {
		.pkt_reg =
			PKT_SIZE(chip->ecc.size) |
			PKT_STEPS(chip->ecc.steps),
		.addr1_reg =
			(page & 0xFF) << (8 * (anand->caddr_cycles)) |
			(((page >> 8) & 0xFF) << (8 * (1 + anand->caddr_cycles))),
		.addr2_reg =
			((page >> 16) & 0xFF) |
			ADDR2_STRENGTH(anand->strength) |
			ADDR2_CS(nfc->native_cs),
		.cmd_reg =
			CMD_1(NAND_CMD_SEQIN) |
			CMD_2(NAND_CMD_PAGEPROG) |
			CMD_PAGE_SIZE(anand->page_sz) |
			CMD_DMA_ENABLE |
			CMD_NADDRS(anand->caddr_cycles +
				   anand->raddr_cycles) |
			CMD_ECC_ENABLE,
		.prog_reg = PROG_PGPROG,
	};

	writel_relaxed(anand->ecc_conf, nfc->base + ECC_CONF_REG);
	writel_relaxed(ECC_SP_CMD1(NAND_CMD_RNDIN) |
		       ECC_SP_ADDRS(anand->caddr_cycles),
		       nfc->base + ECC_SP_REG);

	dma_addr = dma_map_single(nfc->dev, (void *)buf, len, DMA_TO_DEVICE);
	if (dma_mapping_error(nfc->dev, dma_addr)) {
		dev_err(nfc->dev, "Buffer mapping error");
		return -EIO;
	}

	writel_relaxed(lower_32_bits(dma_addr), nfc->base + DMA_ADDR0_REG);
	writel_relaxed(upper_32_bits(dma_addr), nfc->base + DMA_ADDR1_REG);

	anfc_trigger_op(nfc, &nfc_op);
	ret = anfc_wait_for_event(nfc, XFER_COMPLETE);
	dma_unmap_single(nfc->dev, dma_addr, len, DMA_TO_DEVICE);
	if (ret) {
		dev_err(nfc->dev, "Error writing page %d\n", page);
		return ret;
	}

	/* Spare data is not protected */
	if (oob_required)
		ret = nand_write_oob_std(chip, page);

	return ret;
}

static int anfc_sel_write_page_hw_ecc(struct nand_chip *chip, const u8 *buf,
				      int oob_required, int page)
{
	int ret;

	ret = anfc_select_target(chip, chip->cur_cs);
	if (ret)
		return ret;

	return anfc_write_page_hw_ecc(chip, buf, oob_required, page);
};

/* NAND framework ->exec_op() hooks and related helpers */
static int anfc_parse_instructions(struct nand_chip *chip,
				   const struct nand_subop *subop,
				   struct anfc_op *nfc_op)
{
	struct arasan_nfc *nfc = to_anfc(chip->controller);
	struct anand *anand = to_anand(chip);
	const struct nand_op_instr *instr = NULL;
	bool first_cmd = true;
	unsigned int op_id;
	int ret, i;

	memset(nfc_op, 0, sizeof(*nfc_op));
	nfc_op->addr2_reg = ADDR2_CS(nfc->native_cs);
	nfc_op->cmd_reg = CMD_PAGE_SIZE(anand->page_sz);

	for (op_id = 0; op_id < subop->ninstrs; op_id++) {
		unsigned int offset, naddrs, pktsize;
		const u8 *addrs;
		u8 *buf;

		instr = &subop->instrs[op_id];

		switch (instr->type) {
		case NAND_OP_CMD_INSTR:
			if (first_cmd)
				nfc_op->cmd_reg |= CMD_1(instr->ctx.cmd.opcode);
			else
				nfc_op->cmd_reg |= CMD_2(instr->ctx.cmd.opcode);

			first_cmd = false;
			break;

		case NAND_OP_ADDR_INSTR:
			offset = nand_subop_get_addr_start_off(subop, op_id);
			naddrs = nand_subop_get_num_addr_cyc(subop, op_id);
			addrs = &instr->ctx.addr.addrs[offset];
			nfc_op->cmd_reg |= CMD_NADDRS(naddrs);

			for (i = 0; i < min(ANFC_MAX_ADDR_CYC, naddrs); i++) {
				if (i < 4)
					nfc_op->addr1_reg |= (u32)addrs[i] << i * 8;
				else
					nfc_op->addr2_reg |= addrs[i];
			}

			break;
		case NAND_OP_DATA_IN_INSTR:
			nfc_op->read = true;
			fallthrough;
		case NAND_OP_DATA_OUT_INSTR:
			offset = nand_subop_get_data_start_off(subop, op_id);
			buf = instr->ctx.data.buf.in;
			nfc_op->buf = &buf[offset];
			nfc_op->len = nand_subop_get_data_len(subop, op_id);
			ret = anfc_pkt_len_config(nfc_op->len, &nfc_op->steps,
						  &pktsize);
			if (ret)
				return ret;

			/*
			 * Number of DATA cycles must be aligned on 4, this
			 * means the controller might read/write more than
			 * requested. This is harmless most of the time as extra
			 * DATA are discarded in the write path and read pointer
			 * adjusted in the read path.
			 *
			 * FIXME: The core should mark operations where
			 * reading/writing more is allowed so the exec_op()
			 * implementation can take the right decision when the
			 * alignment constraint is not met: adjust the number of
			 * DATA cycles when it's allowed, reject the operation
			 * otherwise.
			 */
			nfc_op->pkt_reg |= PKT_SIZE(round_up(pktsize, 4)) |
					   PKT_STEPS(nfc_op->steps);
			break;
		case NAND_OP_WAITRDY_INSTR:
			nfc_op->rdy_timeout_ms = instr->ctx.waitrdy.timeout_ms;
			break;
		}
	}

	return 0;
}

static int anfc_rw_pio_op(struct arasan_nfc *nfc, struct anfc_op *nfc_op)
{
	unsigned int dwords = (nfc_op->len / 4) / nfc_op->steps;
	unsigned int last_len = nfc_op->len % 4;
	unsigned int offset, dir;
	u8 *buf = nfc_op->buf;
	int ret, i;

	for (i = 0; i < nfc_op->steps; i++) {
		dir = nfc_op->read ? READ_READY : WRITE_READY;
		ret = anfc_wait_for_event(nfc, dir);
		if (ret) {
			dev_err(nfc->dev, "PIO %s ready signal not received\n",
				nfc_op->read ? "Read" : "Write");
			return ret;
		}

		offset = i * (dwords * 4);
		if (nfc_op->read)
			ioread32_rep(nfc->base + DATA_PORT_REG, &buf[offset],
				     dwords);
		else
			iowrite32_rep(nfc->base + DATA_PORT_REG, &buf[offset],
				      dwords);
	}

	if (last_len) {
		u32 remainder;

		offset = nfc_op->len - last_len;

		if (nfc_op->read) {
			remainder = readl_relaxed(nfc->base + DATA_PORT_REG);
			memcpy(&buf[offset], &remainder, last_len);
		} else {
			memcpy(&remainder, &buf[offset], last_len);
			writel_relaxed(remainder, nfc->base + DATA_PORT_REG);
		}
	}

	return anfc_wait_for_event(nfc, XFER_COMPLETE);
}

static int anfc_misc_data_type_exec(struct nand_chip *chip,
				    const struct nand_subop *subop,
				    u32 prog_reg)
{
	struct arasan_nfc *nfc = to_anfc(chip->controller);
	struct anfc_op nfc_op = {};
	int ret;

	ret = anfc_parse_instructions(chip, subop, &nfc_op);
	if (ret)
		return ret;

	nfc_op.prog_reg = prog_reg;
	anfc_trigger_op(nfc, &nfc_op);

	if (nfc_op.rdy_timeout_ms) {
		ret = anfc_wait_for_rb(nfc, chip, nfc_op.rdy_timeout_ms);
		if (ret)
			return ret;
	}

	return anfc_rw_pio_op(nfc, &nfc_op);
}

static int anfc_param_read_type_exec(struct nand_chip *chip,
				     const struct nand_subop *subop)
{
	return anfc_misc_data_type_exec(chip, subop, PROG_RDPARAM);
}

static int anfc_data_read_type_exec(struct nand_chip *chip,
				    const struct nand_subop *subop)
{
	u32 prog_reg = PROG_PGRD;

	/*
	 * Experience shows that while in SDR mode sending a CHANGE READ COLUMN
	 * command through the READ PAGE "type" always works fine, when in
	 * NV-DDR mode the same command simply fails. However, it was also
	 * spotted that any CHANGE READ COLUMN command sent through the CHANGE
	 * READ COLUMN ENHANCED "type" would correctly work in both cases (SDR
	 * and NV-DDR). So, for simplicity, let's program the controller with
	 * the CHANGE READ COLUMN ENHANCED "type" whenever we are requested to
	 * perform a CHANGE READ COLUMN operation.
	 */
	if (subop->instrs[0].ctx.cmd.opcode == NAND_CMD_RNDOUT &&
	    subop->instrs[2].ctx.cmd.opcode == NAND_CMD_RNDOUTSTART)
		prog_reg = PROG_CHG_RD_COL_ENH;

	return anfc_misc_data_type_exec(chip, subop, prog_reg);
}

static int anfc_param_write_type_exec(struct nand_chip *chip,
				      const struct nand_subop *subop)
{
	return anfc_misc_data_type_exec(chip, subop, PROG_SET_FEATURE);
}

static int anfc_data_write_type_exec(struct nand_chip *chip,
				     const struct nand_subop *subop)
{
	return anfc_misc_data_type_exec(chip, subop, PROG_PGPROG);
}

static int anfc_misc_zerolen_type_exec(struct nand_chip *chip,
				       const struct nand_subop *subop,
				       u32 prog_reg)
{
	struct arasan_nfc *nfc = to_anfc(chip->controller);
	struct anfc_op nfc_op = {};
	int ret;

	ret = anfc_parse_instructions(chip, subop, &nfc_op);
	if (ret)
		return ret;

	nfc_op.prog_reg = prog_reg;
	anfc_trigger_op(nfc, &nfc_op);

	ret = anfc_wait_for_event(nfc, XFER_COMPLETE);
	if (ret)
		return ret;

	if (nfc_op.rdy_timeout_ms)
		ret = anfc_wait_for_rb(nfc, chip, nfc_op.rdy_timeout_ms);

	return ret;
}

static int anfc_status_type_exec(struct nand_chip *chip,
				 const struct nand_subop *subop)
{
	struct arasan_nfc *nfc = to_anfc(chip->controller);
	u32 tmp;
	int ret;

	/* See anfc_check_op() for details about this constraint */
	if (subop->instrs[0].ctx.cmd.opcode != NAND_CMD_STATUS)
		return -ENOTSUPP;

	ret = anfc_misc_zerolen_type_exec(chip, subop, PROG_STATUS);
	if (ret)
		return ret;

	tmp = readl_relaxed(nfc->base + FLASH_STS_REG);
	memcpy(subop->instrs[1].ctx.data.buf.in, &tmp, 1);

	return 0;
}

static int anfc_reset_type_exec(struct nand_chip *chip,
				const struct nand_subop *subop)
{
	return anfc_misc_zerolen_type_exec(chip, subop, PROG_RST);
}

static int anfc_erase_type_exec(struct nand_chip *chip,
				const struct nand_subop *subop)
{
	return anfc_misc_zerolen_type_exec(chip, subop, PROG_ERASE);
}

static int anfc_wait_type_exec(struct nand_chip *chip,
			       const struct nand_subop *subop)
{
	struct arasan_nfc *nfc = to_anfc(chip->controller);
	struct anfc_op nfc_op = {};
	int ret;

	ret = anfc_parse_instructions(chip, subop, &nfc_op);
	if (ret)
		return ret;

	return anfc_wait_for_rb(nfc, chip, nfc_op.rdy_timeout_ms);
}

static const struct nand_op_parser anfc_op_parser = NAND_OP_PARSER(
	NAND_OP_PARSER_PATTERN(
		anfc_param_read_type_exec,
		NAND_OP_PARSER_PAT_CMD_ELEM(false),
		NAND_OP_PARSER_PAT_ADDR_ELEM(false, ANFC_MAX_ADDR_CYC),
		NAND_OP_PARSER_PAT_WAITRDY_ELEM(true),
		NAND_OP_PARSER_PAT_DATA_IN_ELEM(false, ANFC_MAX_CHUNK_SIZE)),
	NAND_OP_PARSER_PATTERN(
		anfc_param_write_type_exec,
		NAND_OP_PARSER_PAT_CMD_ELEM(false),
		NAND_OP_PARSER_PAT_ADDR_ELEM(false, ANFC_MAX_ADDR_CYC),
		NAND_OP_PARSER_PAT_DATA_OUT_ELEM(false, ANFC_MAX_PARAM_SIZE)),
	NAND_OP_PARSER_PATTERN(
		anfc_data_read_type_exec,
		NAND_OP_PARSER_PAT_CMD_ELEM(false),
		NAND_OP_PARSER_PAT_ADDR_ELEM(false, ANFC_MAX_ADDR_CYC),
		NAND_OP_PARSER_PAT_CMD_ELEM(false),
		NAND_OP_PARSER_PAT_WAITRDY_ELEM(true),
		NAND_OP_PARSER_PAT_DATA_IN_ELEM(true, ANFC_MAX_CHUNK_SIZE)),
	NAND_OP_PARSER_PATTERN(
		anfc_data_write_type_exec,
		NAND_OP_PARSER_PAT_CMD_ELEM(false),
		NAND_OP_PARSER_PAT_ADDR_ELEM(false, ANFC_MAX_ADDR_CYC),
		NAND_OP_PARSER_PAT_DATA_OUT_ELEM(false, ANFC_MAX_CHUNK_SIZE),
		NAND_OP_PARSER_PAT_CMD_ELEM(false)),
	NAND_OP_PARSER_PATTERN(
		anfc_reset_type_exec,
		NAND_OP_PARSER_PAT_CMD_ELEM(false),
		NAND_OP_PARSER_PAT_WAITRDY_ELEM(false)),
	NAND_OP_PARSER_PATTERN(
		anfc_erase_type_exec,
		NAND_OP_PARSER_PAT_CMD_ELEM(false),
		NAND_OP_PARSER_PAT_ADDR_ELEM(false, ANFC_MAX_ADDR_CYC),
		NAND_OP_PARSER_PAT_CMD_ELEM(false),
		NAND_OP_PARSER_PAT_WAITRDY_ELEM(false)),
	NAND_OP_PARSER_PATTERN(
		anfc_status_type_exec,
		NAND_OP_PARSER_PAT_CMD_ELEM(false),
		NAND_OP_PARSER_PAT_DATA_IN_ELEM(false, ANFC_MAX_CHUNK_SIZE)),
	NAND_OP_PARSER_PATTERN(
		anfc_wait_type_exec,
		NAND_OP_PARSER_PAT_WAITRDY_ELEM(false)),
	);

static int anfc_check_op(struct nand_chip *chip,
			 const struct nand_operation *op)
{
	const struct nand_op_instr *instr;
	int op_id;

	/*
	 * The controller abstracts all the NAND operations and do not support
	 * data only operations.
	 *
	 * TODO: The nand_op_parser framework should be extended to
	 * support custom checks on DATA instructions.
	 */
	for (op_id = 0; op_id < op->ninstrs; op_id++) {
		instr = &op->instrs[op_id];

		switch (instr->type) {
		case NAND_OP_ADDR_INSTR:
			if (instr->ctx.addr.naddrs > ANFC_MAX_ADDR_CYC)
				return -ENOTSUPP;

			break;
		case NAND_OP_DATA_IN_INSTR:
		case NAND_OP_DATA_OUT_INSTR:
			if (instr->ctx.data.len > ANFC_MAX_CHUNK_SIZE)
				return -ENOTSUPP;

			if (anfc_pkt_len_config(instr->ctx.data.len, 0, 0))
				return -ENOTSUPP;

			break;
		default:
			break;
		}
	}

	/*
	 * The controller does not allow to proceed with a CMD+DATA_IN cycle
	 * manually on the bus by reading data from the data register. Instead,
	 * the controller abstract a status read operation with its own status
	 * register after ordering a read status operation. Hence, we cannot
	 * support any CMD+DATA_IN operation other than a READ STATUS.
	 *
	 * TODO: The nand_op_parser() framework should be extended to describe
	 * fixed patterns instead of open-coding this check here.
	 */
	if (op->ninstrs == 2 &&
	    op->instrs[0].type == NAND_OP_CMD_INSTR &&
	    op->instrs[0].ctx.cmd.opcode != NAND_CMD_STATUS &&
	    op->instrs[1].type == NAND_OP_DATA_IN_INSTR)
		return -ENOTSUPP;

	return nand_op_parser_exec_op(chip, &anfc_op_parser, op, true);
}

static int anfc_exec_op(struct nand_chip *chip,
			const struct nand_operation *op,
			bool check_only)
{
	int ret;

	if (check_only)
		return anfc_check_op(chip, op);

	ret = anfc_select_target(chip, op->cs);
	if (ret)
		return ret;

	return nand_op_parser_exec_op(chip, &anfc_op_parser, op, check_only);
}

static int anfc_setup_interface(struct nand_chip *chip, int target,
				const struct nand_interface_config *conf)
{
	struct anand *anand = to_anand(chip);
	struct arasan_nfc *nfc = to_anfc(chip->controller);
	struct device_node *np = nfc->dev->of_node;
	const struct nand_sdr_timings *sdr;
	const struct nand_nvddr_timings *nvddr;
	unsigned int tccs_min, dqs_mode, fast_tcad;

	if (nand_interface_is_nvddr(conf)) {
		nvddr = nand_get_nvddr_timings(conf);
		if (IS_ERR(nvddr))
			return PTR_ERR(nvddr);
<<<<<<< HEAD
=======

		/*
		 * The controller only supports data payload requests which are
		 * a multiple of 4. In practice, most data accesses are 4-byte
		 * aligned and this is not an issue. However, rounding up will
		 * simply be refused by the controller if we reached the end of
		 * the device *and* we are using the NV-DDR interface(!). In
		 * this situation, unaligned data requests ending at the device
		 * boundary will confuse the controller and cannot be performed.
		 *
		 * This is something that happens in nand_read_subpage() when
		 * selecting software ECC support and must be avoided.
		 */
		if (chip->ecc.engine_type == NAND_ECC_ENGINE_TYPE_SOFT)
			return -ENOTSUPP;
>>>>>>> df0cc57e
	} else {
		sdr = nand_get_sdr_timings(conf);
		if (IS_ERR(sdr))
			return PTR_ERR(sdr);
	}

	if (target < 0)
		return 0;

	if (nand_interface_is_sdr(conf)) {
		anand->data_iface = DIFACE_SDR |
				    DIFACE_SDR_MODE(conf->timings.mode);
		anand->timings = 0;
	} else {
		anand->data_iface = DIFACE_NVDDR |
				    DIFACE_DDR_MODE(conf->timings.mode);

		if (conf->timings.nvddr.tCCS_min <= 100000)
			tccs_min = TCCS_TIME_100NS;
		else if (conf->timings.nvddr.tCCS_min <= 200000)
			tccs_min = TCCS_TIME_200NS;
		else if (conf->timings.nvddr.tCCS_min <= 300000)
			tccs_min = TCCS_TIME_300NS;
		else
			tccs_min = TCCS_TIME_500NS;

		fast_tcad = 0;
		if (conf->timings.nvddr.tCAD_min < 45000)
			fast_tcad = FAST_TCAD;

		switch (conf->timings.mode) {
		case 5:
		case 4:
			dqs_mode = 2;
			break;
		case 3:
			dqs_mode = 3;
			break;
		case 2:
			dqs_mode = 4;
			break;
		case 1:
			dqs_mode = 5;
			break;
		case 0:
		default:
			dqs_mode = 6;
			break;
		}

		anand->timings = tccs_min | fast_tcad |
				 DQS_BUFF_SEL_IN(dqs_mode) |
				 DQS_BUFF_SEL_OUT(dqs_mode);
	}

	anand->clk = ANFC_XLNX_SDR_DFLT_CORE_CLK;

	/*
	 * Due to a hardware bug in the ZynqMP SoC, SDR timing modes 0-1 work
	 * with f > 90MHz (default clock is 100MHz) but signals are unstable
	 * with higher modes. Hence we decrease a little bit the clock rate to
	 * 80MHz when using SDR modes 2-5 with this SoC.
	 */
	if (of_device_is_compatible(np, "xlnx,zynqmp-nand-controller") &&
	    nand_interface_is_sdr(conf) && conf->timings.mode >= 2)
		anand->clk = ANFC_XLNX_SDR_HS_CORE_CLK;

	return 0;
}

static int anfc_calc_hw_ecc_bytes(int step_size, int strength)
{
	unsigned int bch_gf_mag, ecc_bits;

	switch (step_size) {
	case SZ_512:
		bch_gf_mag = 13;
		break;
	case SZ_1K:
		bch_gf_mag = 14;
		break;
	default:
		return -EINVAL;
	}

	ecc_bits = bch_gf_mag * strength;

	return DIV_ROUND_UP(ecc_bits, 8);
}

static const int anfc_hw_ecc_512_strengths[] = {4, 8, 12};

static const int anfc_hw_ecc_1024_strengths[] = {24};

static const struct nand_ecc_step_info anfc_hw_ecc_step_infos[] = {
	{
		.stepsize = SZ_512,
		.strengths = anfc_hw_ecc_512_strengths,
		.nstrengths = ARRAY_SIZE(anfc_hw_ecc_512_strengths),
	},
	{
		.stepsize = SZ_1K,
		.strengths = anfc_hw_ecc_1024_strengths,
		.nstrengths = ARRAY_SIZE(anfc_hw_ecc_1024_strengths),
	},
};

static const struct nand_ecc_caps anfc_hw_ecc_caps = {
	.stepinfos = anfc_hw_ecc_step_infos,
	.nstepinfos = ARRAY_SIZE(anfc_hw_ecc_step_infos),
	.calc_ecc_bytes = anfc_calc_hw_ecc_bytes,
};

static int anfc_init_hw_ecc_controller(struct arasan_nfc *nfc,
				       struct nand_chip *chip)
{
	struct anand *anand = to_anand(chip);
	struct mtd_info *mtd = nand_to_mtd(chip);
	struct nand_ecc_ctrl *ecc = &chip->ecc;
	unsigned int bch_prim_poly = 0, bch_gf_mag = 0, ecc_offset;
	int ret;

	switch (mtd->writesize) {
	case SZ_512:
	case SZ_2K:
	case SZ_4K:
	case SZ_8K:
	case SZ_16K:
		break;
	default:
		dev_err(nfc->dev, "Unsupported page size %d\n", mtd->writesize);
		return -EINVAL;
	}

	ret = nand_ecc_choose_conf(chip, &anfc_hw_ecc_caps, mtd->oobsize);
	if (ret)
		return ret;

	switch (ecc->strength) {
	case 12:
		anand->strength = 0x1;
		break;
	case 8:
		anand->strength = 0x2;
		break;
	case 4:
		anand->strength = 0x3;
		break;
	case 24:
		anand->strength = 0x4;
		break;
	default:
		dev_err(nfc->dev, "Unsupported strength %d\n", ecc->strength);
		return -EINVAL;
	}

	switch (ecc->size) {
	case SZ_512:
		bch_gf_mag = 13;
		bch_prim_poly = 0x201b;
		break;
	case SZ_1K:
		bch_gf_mag = 14;
		bch_prim_poly = 0x4443;
		break;
	default:
		dev_err(nfc->dev, "Unsupported step size %d\n", ecc->strength);
		return -EINVAL;
	}

	mtd_set_ooblayout(mtd, nand_get_large_page_ooblayout());

	ecc->steps = mtd->writesize / ecc->size;
	ecc->algo = NAND_ECC_ALGO_BCH;
	anand->ecc_bits = bch_gf_mag * ecc->strength;
	ecc->bytes = DIV_ROUND_UP(anand->ecc_bits, 8);
	anand->ecc_total = DIV_ROUND_UP(anand->ecc_bits * ecc->steps, 8);
	ecc_offset = mtd->writesize + mtd->oobsize - anand->ecc_total;
	anand->ecc_conf = ECC_CONF_COL(ecc_offset) |
			  ECC_CONF_LEN(anand->ecc_total) |
			  ECC_CONF_BCH_EN;

	anand->errloc = devm_kmalloc_array(nfc->dev, ecc->strength,
					   sizeof(*anand->errloc), GFP_KERNEL);
	if (!anand->errloc)
		return -ENOMEM;

	anand->hw_ecc = devm_kmalloc(nfc->dev, ecc->bytes, GFP_KERNEL);
	if (!anand->hw_ecc)
		return -ENOMEM;

	/* Enforce bit swapping to fit the hardware */
	anand->bch = bch_init(bch_gf_mag, ecc->strength, bch_prim_poly, true);
	if (!anand->bch)
		return -EINVAL;

	ecc->read_page = anfc_sel_read_page_hw_ecc;
	ecc->write_page = anfc_sel_write_page_hw_ecc;

	return 0;
}

static int anfc_attach_chip(struct nand_chip *chip)
{
	struct anand *anand = to_anand(chip);
	struct arasan_nfc *nfc = to_anfc(chip->controller);
	struct mtd_info *mtd = nand_to_mtd(chip);
	int ret = 0;

	if (mtd->writesize <= SZ_512)
		anand->caddr_cycles = 1;
	else
		anand->caddr_cycles = 2;

	if (chip->options & NAND_ROW_ADDR_3)
		anand->raddr_cycles = 3;
	else
		anand->raddr_cycles = 2;

	switch (mtd->writesize) {
	case 512:
		anand->page_sz = 0;
		break;
	case 1024:
		anand->page_sz = 5;
		break;
	case 2048:
		anand->page_sz = 1;
		break;
	case 4096:
		anand->page_sz = 2;
		break;
	case 8192:
		anand->page_sz = 3;
		break;
	case 16384:
		anand->page_sz = 4;
		break;
	default:
		return -EINVAL;
	}

	/* These hooks are valid for all ECC providers */
	chip->ecc.read_page_raw = nand_monolithic_read_page_raw;
	chip->ecc.write_page_raw = nand_monolithic_write_page_raw;

	switch (chip->ecc.engine_type) {
	case NAND_ECC_ENGINE_TYPE_NONE:
	case NAND_ECC_ENGINE_TYPE_SOFT:
	case NAND_ECC_ENGINE_TYPE_ON_DIE:
		break;
	case NAND_ECC_ENGINE_TYPE_ON_HOST:
		ret = anfc_init_hw_ecc_controller(nfc, chip);
		break;
	default:
		dev_err(nfc->dev, "Unsupported ECC mode: %d\n",
			chip->ecc.engine_type);
		return -EINVAL;
	}

	return ret;
}

static void anfc_detach_chip(struct nand_chip *chip)
{
	struct anand *anand = to_anand(chip);

	if (anand->bch)
		bch_free(anand->bch);
}

static const struct nand_controller_ops anfc_ops = {
	.exec_op = anfc_exec_op,
	.setup_interface = anfc_setup_interface,
	.attach_chip = anfc_attach_chip,
	.detach_chip = anfc_detach_chip,
};

static int anfc_chip_init(struct arasan_nfc *nfc, struct device_node *np)
{
	struct anand *anand;
	struct nand_chip *chip;
	struct mtd_info *mtd;
	int rb, ret, i;

	anand = devm_kzalloc(nfc->dev, sizeof(*anand), GFP_KERNEL);
	if (!anand)
		return -ENOMEM;

	/* Chip-select init */
	anand->ncs_idx = of_property_count_elems_of_size(np, "reg", sizeof(u32));
	if (anand->ncs_idx <= 0 || anand->ncs_idx > nfc->ncs) {
		dev_err(nfc->dev, "Invalid reg property\n");
		return -EINVAL;
	}

	anand->cs_idx = devm_kcalloc(nfc->dev, anand->ncs_idx,
				     sizeof(*anand->cs_idx), GFP_KERNEL);
	if (!anand->cs_idx)
		return -ENOMEM;

	for (i = 0; i < anand->ncs_idx; i++) {
		ret = of_property_read_u32_index(np, "reg", i,
						 &anand->cs_idx[i]);
		if (ret) {
			dev_err(nfc->dev, "invalid CS property: %d\n", ret);
			return ret;
		}
	}

	/* Ready-busy init */
	ret = of_property_read_u32(np, "nand-rb", &rb);
	if (ret)
		return ret;

	if (rb >= ANFC_MAX_CS) {
		dev_err(nfc->dev, "Wrong RB %d\n", rb);
		return -EINVAL;
	}

	anand->rb = rb;

	chip = &anand->chip;
	mtd = nand_to_mtd(chip);
	mtd->dev.parent = nfc->dev;
	chip->controller = &nfc->controller;
	chip->options = NAND_BUSWIDTH_AUTO | NAND_NO_SUBPAGE_WRITE |
			NAND_USES_DMA;

	nand_set_flash_node(chip, np);
	if (!mtd->name) {
		dev_err(nfc->dev, "NAND label property is mandatory\n");
		return -EINVAL;
	}

	ret = nand_scan(chip, anand->ncs_idx);
	if (ret) {
		dev_err(nfc->dev, "Scan operation failed\n");
		return ret;
	}

	ret = mtd_device_register(mtd, NULL, 0);
	if (ret) {
		nand_cleanup(chip);
		return ret;
	}

	list_add_tail(&anand->node, &nfc->chips);

	return 0;
}

static void anfc_chips_cleanup(struct arasan_nfc *nfc)
{
	struct anand *anand, *tmp;
	struct nand_chip *chip;
	int ret;

	list_for_each_entry_safe(anand, tmp, &nfc->chips, node) {
		chip = &anand->chip;
		ret = mtd_device_unregister(nand_to_mtd(chip));
		WARN_ON(ret);
		nand_cleanup(chip);
		list_del(&anand->node);
	}
}

static int anfc_chips_init(struct arasan_nfc *nfc)
{
	struct device_node *np = nfc->dev->of_node, *nand_np;
	int nchips = of_get_child_count(np);
	int ret;

	if (!nchips) {
		dev_err(nfc->dev, "Incorrect number of NAND chips (%d)\n",
			nchips);
		return -EINVAL;
	}

	for_each_child_of_node(np, nand_np) {
		ret = anfc_chip_init(nfc, nand_np);
		if (ret) {
			of_node_put(nand_np);
			anfc_chips_cleanup(nfc);
			break;
		}
	}

	return ret;
}

static void anfc_reset(struct arasan_nfc *nfc)
{
	/* Disable interrupt signals */
	writel_relaxed(0, nfc->base + INTR_SIG_EN_REG);

	/* Enable interrupt status */
	writel_relaxed(EVENT_MASK, nfc->base + INTR_STS_EN_REG);

	nfc->cur_cs = -1;
}

static int anfc_parse_cs(struct arasan_nfc *nfc)
{
	int ret;

	/* Check the gpio-cs property */
	ret = rawnand_dt_parse_gpio_cs(nfc->dev, &nfc->cs_array, &nfc->ncs);
	if (ret)
		return ret;

	/*
	 * The controller native CS cannot be both disabled at the same time.
	 * Hence, only one native CS can be used if GPIO CS are needed, so that
	 * the other is selected when a non-native CS must be asserted (not
	 * wired physically or configured as GPIO instead of NAND CS). In this
	 * case, the "not" chosen CS is assigned to nfc->spare_cs and selected
	 * whenever a GPIO CS must be asserted.
	 */
	if (nfc->cs_array && nfc->ncs > 2) {
		if (!nfc->cs_array[0] && !nfc->cs_array[1]) {
			dev_err(nfc->dev,
				"Assign a single native CS when using GPIOs\n");
			return -EINVAL;
		}

		if (nfc->cs_array[0])
			nfc->spare_cs = 0;
		else
			nfc->spare_cs = 1;
	}

	if (!nfc->cs_array) {
		nfc->cs_array = anfc_default_cs_array;
		nfc->ncs = ANFC_MAX_CS;
		return 0;
	}

	return 0;
}

static int anfc_probe(struct platform_device *pdev)
{
	struct arasan_nfc *nfc;
	int ret;

	nfc = devm_kzalloc(&pdev->dev, sizeof(*nfc), GFP_KERNEL);
	if (!nfc)
		return -ENOMEM;

	nfc->dev = &pdev->dev;
	nand_controller_init(&nfc->controller);
	nfc->controller.ops = &anfc_ops;
	INIT_LIST_HEAD(&nfc->chips);

	nfc->base = devm_platform_ioremap_resource(pdev, 0);
	if (IS_ERR(nfc->base))
		return PTR_ERR(nfc->base);

	anfc_reset(nfc);

	nfc->controller_clk = devm_clk_get(&pdev->dev, "controller");
	if (IS_ERR(nfc->controller_clk))
		return PTR_ERR(nfc->controller_clk);

	nfc->bus_clk = devm_clk_get(&pdev->dev, "bus");
	if (IS_ERR(nfc->bus_clk))
		return PTR_ERR(nfc->bus_clk);

	ret = clk_prepare_enable(nfc->controller_clk);
	if (ret)
		return ret;

	ret = clk_prepare_enable(nfc->bus_clk);
	if (ret)
		goto disable_controller_clk;

	ret = dma_set_mask(&pdev->dev, DMA_BIT_MASK(64));
	if (ret)
		goto disable_bus_clk;

	ret = anfc_parse_cs(nfc);
	if (ret)
		goto disable_bus_clk;

	ret = anfc_chips_init(nfc);
	if (ret)
		goto disable_bus_clk;

	platform_set_drvdata(pdev, nfc);

	return 0;

disable_bus_clk:
	clk_disable_unprepare(nfc->bus_clk);

disable_controller_clk:
	clk_disable_unprepare(nfc->controller_clk);

	return ret;
}

static int anfc_remove(struct platform_device *pdev)
{
	struct arasan_nfc *nfc = platform_get_drvdata(pdev);

	anfc_chips_cleanup(nfc);

	clk_disable_unprepare(nfc->bus_clk);
	clk_disable_unprepare(nfc->controller_clk);

	return 0;
}

static const struct of_device_id anfc_ids[] = {
	{
		.compatible = "xlnx,zynqmp-nand-controller",
	},
	{
		.compatible = "arasan,nfc-v3p10",
	},
	{}
};
MODULE_DEVICE_TABLE(of, anfc_ids);

static struct platform_driver anfc_driver = {
	.driver = {
		.name = "arasan-nand-controller",
		.of_match_table = anfc_ids,
	},
	.probe = anfc_probe,
	.remove = anfc_remove,
};
module_platform_driver(anfc_driver);

MODULE_LICENSE("GPL v2");
MODULE_AUTHOR("Punnaiah Choudary Kalluri <punnaia@xilinx.com>");
MODULE_AUTHOR("Naga Sureshkumar Relli <nagasure@xilinx.com>");
MODULE_AUTHOR("Miquel Raynal <miquel.raynal@bootlin.com>");
MODULE_DESCRIPTION("Arasan NAND Flash Controller Driver");<|MERGE_RESOLUTION|>--- conflicted
+++ resolved
@@ -973,8 +973,6 @@
 		nvddr = nand_get_nvddr_timings(conf);
 		if (IS_ERR(nvddr))
 			return PTR_ERR(nvddr);
-<<<<<<< HEAD
-=======
 
 		/*
 		 * The controller only supports data payload requests which are
@@ -990,7 +988,6 @@
 		 */
 		if (chip->ecc.engine_type == NAND_ECC_ENGINE_TYPE_SOFT)
 			return -ENOTSUPP;
->>>>>>> df0cc57e
 	} else {
 		sdr = nand_get_sdr_timings(conf);
 		if (IS_ERR(sdr))
