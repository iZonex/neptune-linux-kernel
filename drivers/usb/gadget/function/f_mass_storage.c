--- conflicted
+++ resolved
@@ -2662,12 +2662,6 @@
 }
 
 static DEVICE_ATTR_RW(nofua);
-<<<<<<< HEAD
-/* mode wil be set in fsg_lun_attr_is_visible() */
-static DEVICE_ATTR(ro, 0, ro_show, ro_store);
-static DEVICE_ATTR(file, 0, file_show, file_store);
-static DEVICE_ATTR_WO(forced_eject);
-=======
 static DEVICE_ATTR_WO(forced_eject);
 
 /*
@@ -2677,7 +2671,6 @@
  */
 static DEVICE_ATTR_RW(ro);
 static DEVICE_ATTR_RW(file);
->>>>>>> 7365df19
 
 /****************************** FSG COMMON ******************************/
 
