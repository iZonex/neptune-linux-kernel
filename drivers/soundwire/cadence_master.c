// SPDX-License-Identifier: (GPL-2.0 OR BSD-3-Clause)
// Copyright(c) 2015-17 Intel Corporation.

/*
 * Cadence SoundWire Master module
 * Used by Master driver
 */

#include <linux/delay.h>
#include <linux/device.h>
#include <linux/debugfs.h>
#include <linux/interrupt.h>
#include <linux/io.h>
#include <linux/module.h>
#include <linux/mod_devicetable.h>
#include <linux/pm_runtime.h>
#include <linux/soundwire/sdw_registers.h>
#include <linux/soundwire/sdw.h>
#include <sound/pcm_params.h>
#include <sound/soc.h>
#include <linux/workqueue.h>
#include "bus.h"
#include "cadence_master.h"

static int interrupt_mask;
module_param_named(cnds_mcp_int_mask, interrupt_mask, int, 0444);
MODULE_PARM_DESC(cdns_mcp_int_mask, "Cadence MCP IntMask");

#define CDNS_MCP_CONFIG				0x0

#define CDNS_MCP_CONFIG_MCMD_RETRY		GENMASK(27, 24)
#define CDNS_MCP_CONFIG_MPREQ_DELAY		GENMASK(20, 16)
#define CDNS_MCP_CONFIG_MMASTER			BIT(7)
#define CDNS_MCP_CONFIG_BUS_REL			BIT(6)
#define CDNS_MCP_CONFIG_SNIFFER			BIT(5)
#define CDNS_MCP_CONFIG_SSPMOD			BIT(4)
#define CDNS_MCP_CONFIG_CMD			BIT(3)
#define CDNS_MCP_CONFIG_OP			GENMASK(2, 0)
#define CDNS_MCP_CONFIG_OP_NORMAL		0

#define CDNS_MCP_CONTROL			0x4

#define CDNS_MCP_CONTROL_RST_DELAY		GENMASK(10, 8)
#define CDNS_MCP_CONTROL_CMD_RST		BIT(7)
#define CDNS_MCP_CONTROL_SOFT_RST		BIT(6)
#define CDNS_MCP_CONTROL_SW_RST			BIT(5)
#define CDNS_MCP_CONTROL_HW_RST			BIT(4)
#define CDNS_MCP_CONTROL_CLK_PAUSE		BIT(3)
#define CDNS_MCP_CONTROL_CLK_STOP_CLR		BIT(2)
#define CDNS_MCP_CONTROL_CMD_ACCEPT		BIT(1)
#define CDNS_MCP_CONTROL_BLOCK_WAKEUP		BIT(0)

#define CDNS_MCP_CMDCTRL			0x8

#define CDNS_MCP_CMDCTRL_INSERT_PARITY_ERR	BIT(2)

#define CDNS_MCP_SSPSTAT			0xC
#define CDNS_MCP_FRAME_SHAPE			0x10
#define CDNS_MCP_FRAME_SHAPE_INIT		0x14
#define CDNS_MCP_FRAME_SHAPE_COL_MASK		GENMASK(2, 0)
#define CDNS_MCP_FRAME_SHAPE_ROW_MASK		GENMASK(7, 3)

#define CDNS_MCP_CONFIG_UPDATE			0x18
#define CDNS_MCP_CONFIG_UPDATE_BIT		BIT(0)

#define CDNS_MCP_PHYCTRL			0x1C
#define CDNS_MCP_SSP_CTRL0			0x20
#define CDNS_MCP_SSP_CTRL1			0x28
#define CDNS_MCP_CLK_CTRL0			0x30
#define CDNS_MCP_CLK_CTRL1			0x38
#define CDNS_MCP_CLK_MCLKD_MASK		GENMASK(7, 0)

#define CDNS_MCP_STAT				0x40

#define CDNS_MCP_STAT_ACTIVE_BANK		BIT(20)
#define CDNS_MCP_STAT_CLK_STOP			BIT(16)

#define CDNS_MCP_INTSTAT			0x44
#define CDNS_MCP_INTMASK			0x48

#define CDNS_MCP_INT_IRQ			BIT(31)
#define CDNS_MCP_INT_RESERVED1			GENMASK(30, 17)
#define CDNS_MCP_INT_WAKEUP			BIT(16)
#define CDNS_MCP_INT_SLAVE_RSVD			BIT(15)
#define CDNS_MCP_INT_SLAVE_ALERT		BIT(14)
#define CDNS_MCP_INT_SLAVE_ATTACH		BIT(13)
#define CDNS_MCP_INT_SLAVE_NATTACH		BIT(12)
#define CDNS_MCP_INT_SLAVE_MASK			GENMASK(15, 12)
#define CDNS_MCP_INT_DPINT			BIT(11)
#define CDNS_MCP_INT_CTRL_CLASH			BIT(10)
#define CDNS_MCP_INT_DATA_CLASH			BIT(9)
#define CDNS_MCP_INT_PARITY			BIT(8)
#define CDNS_MCP_INT_CMD_ERR			BIT(7)
#define CDNS_MCP_INT_RESERVED2			GENMASK(6, 4)
#define CDNS_MCP_INT_RX_NE			BIT(3)
#define CDNS_MCP_INT_RX_WL			BIT(2)
#define CDNS_MCP_INT_TXE			BIT(1)
#define CDNS_MCP_INT_TXF			BIT(0)
#define CDNS_MCP_INT_RESERVED (CDNS_MCP_INT_RESERVED1 | CDNS_MCP_INT_RESERVED2)

#define CDNS_MCP_INTSET				0x4C

#define CDNS_MCP_SLAVE_STAT			0x50
#define CDNS_MCP_SLAVE_STAT_MASK		GENMASK(1, 0)

#define CDNS_MCP_SLAVE_INTSTAT0			0x54
#define CDNS_MCP_SLAVE_INTSTAT1			0x58
#define CDNS_MCP_SLAVE_INTSTAT_NPRESENT		BIT(0)
#define CDNS_MCP_SLAVE_INTSTAT_ATTACHED		BIT(1)
#define CDNS_MCP_SLAVE_INTSTAT_ALERT		BIT(2)
#define CDNS_MCP_SLAVE_INTSTAT_RESERVED		BIT(3)
#define CDNS_MCP_SLAVE_STATUS_BITS		GENMASK(3, 0)
#define CDNS_MCP_SLAVE_STATUS_NUM		4

#define CDNS_MCP_SLAVE_INTMASK0			0x5C
#define CDNS_MCP_SLAVE_INTMASK1			0x60

#define CDNS_MCP_SLAVE_INTMASK0_MASK		GENMASK(31, 0)
#define CDNS_MCP_SLAVE_INTMASK1_MASK		GENMASK(15, 0)

#define CDNS_MCP_PORT_INTSTAT			0x64
#define CDNS_MCP_PDI_STAT			0x6C

#define CDNS_MCP_FIFOLEVEL			0x78
#define CDNS_MCP_FIFOSTAT			0x7C
#define CDNS_MCP_RX_FIFO_AVAIL			GENMASK(5, 0)

#define CDNS_MCP_CMD_BASE			0x80
#define CDNS_MCP_RESP_BASE			0x80
#define CDNS_MCP_CMD_LEN			0x20
#define CDNS_MCP_CMD_WORD_LEN			0x4

#define CDNS_MCP_CMD_SSP_TAG			BIT(31)
#define CDNS_MCP_CMD_COMMAND			GENMASK(30, 28)
#define CDNS_MCP_CMD_DEV_ADDR			GENMASK(27, 24)
#define CDNS_MCP_CMD_REG_ADDR			GENMASK(23, 8)
#define CDNS_MCP_CMD_REG_DATA			GENMASK(7, 0)

#define CDNS_MCP_CMD_READ			2
#define CDNS_MCP_CMD_WRITE			3

#define CDNS_MCP_RESP_RDATA			GENMASK(15, 8)
#define CDNS_MCP_RESP_ACK			BIT(0)
#define CDNS_MCP_RESP_NACK			BIT(1)

#define CDNS_DP_SIZE				128

#define CDNS_DPN_B0_CONFIG(n)			(0x100 + CDNS_DP_SIZE * (n))
#define CDNS_DPN_B0_CH_EN(n)			(0x104 + CDNS_DP_SIZE * (n))
#define CDNS_DPN_B0_SAMPLE_CTRL(n)		(0x108 + CDNS_DP_SIZE * (n))
#define CDNS_DPN_B0_OFFSET_CTRL(n)		(0x10C + CDNS_DP_SIZE * (n))
#define CDNS_DPN_B0_HCTRL(n)			(0x110 + CDNS_DP_SIZE * (n))
#define CDNS_DPN_B0_ASYNC_CTRL(n)		(0x114 + CDNS_DP_SIZE * (n))

#define CDNS_DPN_B1_CONFIG(n)			(0x118 + CDNS_DP_SIZE * (n))
#define CDNS_DPN_B1_CH_EN(n)			(0x11C + CDNS_DP_SIZE * (n))
#define CDNS_DPN_B1_SAMPLE_CTRL(n)		(0x120 + CDNS_DP_SIZE * (n))
#define CDNS_DPN_B1_OFFSET_CTRL(n)		(0x124 + CDNS_DP_SIZE * (n))
#define CDNS_DPN_B1_HCTRL(n)			(0x128 + CDNS_DP_SIZE * (n))
#define CDNS_DPN_B1_ASYNC_CTRL(n)		(0x12C + CDNS_DP_SIZE * (n))

#define CDNS_DPN_CONFIG_BPM			BIT(18)
#define CDNS_DPN_CONFIG_BGC			GENMASK(17, 16)
#define CDNS_DPN_CONFIG_WL			GENMASK(12, 8)
#define CDNS_DPN_CONFIG_PORT_DAT		GENMASK(3, 2)
#define CDNS_DPN_CONFIG_PORT_FLOW		GENMASK(1, 0)

#define CDNS_DPN_SAMPLE_CTRL_SI			GENMASK(15, 0)

#define CDNS_DPN_OFFSET_CTRL_1			GENMASK(7, 0)
#define CDNS_DPN_OFFSET_CTRL_2			GENMASK(15, 8)

#define CDNS_DPN_HCTRL_HSTOP			GENMASK(3, 0)
#define CDNS_DPN_HCTRL_HSTART			GENMASK(7, 4)
#define CDNS_DPN_HCTRL_LCTRL			GENMASK(10, 8)

#define CDNS_PORTCTRL				0x130
#define CDNS_PORTCTRL_TEST_FAILED		BIT(1)
#define CDNS_PORTCTRL_DIRN			BIT(7)
#define CDNS_PORTCTRL_BANK_INVERT		BIT(8)

#define CDNS_PORT_OFFSET			0x80

#define CDNS_PDI_CONFIG(n)			(0x1100 + (n) * 16)

#define CDNS_PDI_CONFIG_SOFT_RESET		BIT(24)
#define CDNS_PDI_CONFIG_CHANNEL			GENMASK(15, 8)
#define CDNS_PDI_CONFIG_PORT			GENMASK(4, 0)

/* Driver defaults */
#define CDNS_TX_TIMEOUT				500

#define CDNS_SCP_RX_FIFOLEVEL			0x2

/*
 * register accessor helpers
 */
static inline u32 cdns_readl(struct sdw_cdns *cdns, int offset)
{
	return readl(cdns->registers + offset);
}

static inline void cdns_writel(struct sdw_cdns *cdns, int offset, u32 value)
{
	writel(value, cdns->registers + offset);
}

static inline void cdns_updatel(struct sdw_cdns *cdns,
				int offset, u32 mask, u32 val)
{
	u32 tmp;

	tmp = cdns_readl(cdns, offset);
	tmp = (tmp & ~mask) | val;
	cdns_writel(cdns, offset, tmp);
}

static int cdns_set_wait(struct sdw_cdns *cdns, int offset, u32 mask, u32 value)
{
	int timeout = 10;
	u32 reg_read;

	/* Wait for bit to be set */
	do {
		reg_read = readl(cdns->registers + offset);
		if ((reg_read & mask) == value)
			return 0;

		timeout--;
		usleep_range(50, 100);
	} while (timeout != 0);

	return -ETIMEDOUT;
}

static int cdns_clear_bit(struct sdw_cdns *cdns, int offset, u32 value)
{
	writel(value, cdns->registers + offset);

	/* Wait for bit to be self cleared */
	return cdns_set_wait(cdns, offset, value, 0);
}

/*
 * all changes to the MCP_CONFIG, MCP_CONTROL, MCP_CMDCTRL and MCP_PHYCTRL
 * need to be confirmed with a write to MCP_CONFIG_UPDATE
 */
static int cdns_config_update(struct sdw_cdns *cdns)
{
	int ret;

	if (sdw_cdns_is_clock_stop(cdns)) {
		dev_err(cdns->dev, "Cannot program MCP_CONFIG_UPDATE in ClockStopMode\n");
		return -EINVAL;
	}

	ret = cdns_clear_bit(cdns, CDNS_MCP_CONFIG_UPDATE,
			     CDNS_MCP_CONFIG_UPDATE_BIT);
	if (ret < 0)
		dev_err(cdns->dev, "Config update timedout\n");

	return ret;
}

/*
 * debugfs
 */
#ifdef CONFIG_DEBUG_FS

#define RD_BUF (2 * PAGE_SIZE)

static ssize_t cdns_sprintf(struct sdw_cdns *cdns,
			    char *buf, size_t pos, unsigned int reg)
{
	return scnprintf(buf + pos, RD_BUF - pos,
			 "%4x\t%8x\n", reg, cdns_readl(cdns, reg));
}

static int cdns_reg_show(struct seq_file *s, void *data)
{
	struct sdw_cdns *cdns = s->private;
	char *buf;
	ssize_t ret;
	int num_ports;
	int i, j;

	buf = kzalloc(RD_BUF, GFP_KERNEL);
	if (!buf)
		return -ENOMEM;

	ret = scnprintf(buf, RD_BUF, "Register  Value\n");
	ret += scnprintf(buf + ret, RD_BUF - ret, "\nMCP Registers\n");
	/* 8 MCP registers */
	for (i = CDNS_MCP_CONFIG; i <= CDNS_MCP_PHYCTRL; i += sizeof(u32))
		ret += cdns_sprintf(cdns, buf, ret, i);

	ret += scnprintf(buf + ret, RD_BUF - ret,
			 "\nStatus & Intr Registers\n");
	/* 13 Status & Intr registers (offsets 0x70 and 0x74 not defined) */
	for (i = CDNS_MCP_STAT; i <=  CDNS_MCP_FIFOSTAT; i += sizeof(u32))
		ret += cdns_sprintf(cdns, buf, ret, i);

	ret += scnprintf(buf + ret, RD_BUF - ret,
			 "\nSSP & Clk ctrl Registers\n");
	ret += cdns_sprintf(cdns, buf, ret, CDNS_MCP_SSP_CTRL0);
	ret += cdns_sprintf(cdns, buf, ret, CDNS_MCP_SSP_CTRL1);
	ret += cdns_sprintf(cdns, buf, ret, CDNS_MCP_CLK_CTRL0);
	ret += cdns_sprintf(cdns, buf, ret, CDNS_MCP_CLK_CTRL1);

	ret += scnprintf(buf + ret, RD_BUF - ret,
			 "\nDPn B0 Registers\n");

	num_ports = cdns->num_ports;

	for (i = 0; i < num_ports; i++) {
		ret += scnprintf(buf + ret, RD_BUF - ret,
				 "\nDP-%d\n", i);
		for (j = CDNS_DPN_B0_CONFIG(i);
		     j < CDNS_DPN_B0_ASYNC_CTRL(i); j += sizeof(u32))
			ret += cdns_sprintf(cdns, buf, ret, j);
	}

	ret += scnprintf(buf + ret, RD_BUF - ret,
			 "\nDPn B1 Registers\n");
	for (i = 0; i < num_ports; i++) {
		ret += scnprintf(buf + ret, RD_BUF - ret,
				 "\nDP-%d\n", i);

		for (j = CDNS_DPN_B1_CONFIG(i);
		     j < CDNS_DPN_B1_ASYNC_CTRL(i); j += sizeof(u32))
			ret += cdns_sprintf(cdns, buf, ret, j);
	}

	ret += scnprintf(buf + ret, RD_BUF - ret,
			 "\nDPn Control Registers\n");
	for (i = 0; i < num_ports; i++)
		ret += cdns_sprintf(cdns, buf, ret,
				CDNS_PORTCTRL + i * CDNS_PORT_OFFSET);

	ret += scnprintf(buf + ret, RD_BUF - ret,
			 "\nPDIn Config Registers\n");

	/* number of PDI and ports is interchangeable */
	for (i = 0; i < num_ports; i++)
		ret += cdns_sprintf(cdns, buf, ret, CDNS_PDI_CONFIG(i));

	seq_printf(s, "%s", buf);
	kfree(buf);

	return 0;
}
DEFINE_SHOW_ATTRIBUTE(cdns_reg);

static int cdns_hw_reset(void *data, u64 value)
{
	struct sdw_cdns *cdns = data;
	int ret;

	if (value != 1)
		return -EINVAL;

	/* Userspace changed the hardware state behind the kernel's back */
	add_taint(TAINT_USER, LOCKDEP_STILL_OK);

	ret = sdw_cdns_exit_reset(cdns);

	dev_dbg(cdns->dev, "link hw_reset done: %d\n", ret);

	return ret;
}

DEFINE_DEBUGFS_ATTRIBUTE(cdns_hw_reset_fops, NULL, cdns_hw_reset, "%llu\n");

static int cdns_parity_error_injection(void *data, u64 value)
{
	struct sdw_cdns *cdns = data;
	struct sdw_bus *bus;
	int ret;

	if (value != 1)
		return -EINVAL;

	bus = &cdns->bus;

	/*
	 * Resume Master device. If this results in a bus reset, the
	 * Slave devices will re-attach and be re-enumerated.
	 */
	ret = pm_runtime_resume_and_get(bus->dev);
	if (ret < 0 && ret != -EACCES) {
		dev_err_ratelimited(cdns->dev,
				    "pm_runtime_resume_and_get failed in %s, ret %d\n",
				    __func__, ret);
		return ret;
	}

	/*
	 * wait long enough for Slave(s) to be in steady state. This
	 * does not need to be super precise.
	 */
	msleep(200);

	/*
	 * Take the bus lock here to make sure that any bus transactions
	 * will be queued while we inject a parity error on a dummy read
	 */
	mutex_lock(&bus->bus_lock);

	/* program hardware to inject parity error */
	cdns_updatel(cdns, CDNS_MCP_CMDCTRL,
		     CDNS_MCP_CMDCTRL_INSERT_PARITY_ERR,
		     CDNS_MCP_CMDCTRL_INSERT_PARITY_ERR);

	/* commit changes */
	cdns_updatel(cdns, CDNS_MCP_CONFIG_UPDATE,
		     CDNS_MCP_CONFIG_UPDATE_BIT,
		     CDNS_MCP_CONFIG_UPDATE_BIT);

	/* do a broadcast dummy read to avoid bus clashes */
	ret = sdw_bread_no_pm_unlocked(&cdns->bus, 0xf, SDW_SCP_DEVID_0);
	dev_info(cdns->dev, "parity error injection, read: %d\n", ret);

	/* program hardware to disable parity error */
	cdns_updatel(cdns, CDNS_MCP_CMDCTRL,
		     CDNS_MCP_CMDCTRL_INSERT_PARITY_ERR,
		     0);

	/* commit changes */
	cdns_updatel(cdns, CDNS_MCP_CONFIG_UPDATE,
		     CDNS_MCP_CONFIG_UPDATE_BIT,
		     CDNS_MCP_CONFIG_UPDATE_BIT);

	/* Continue bus operation with parity error injection disabled */
	mutex_unlock(&bus->bus_lock);

	/* Userspace changed the hardware state behind the kernel's back */
	add_taint(TAINT_USER, LOCKDEP_STILL_OK);

	/*
	 * allow Master device to enter pm_runtime suspend. This may
	 * also result in Slave devices suspending.
	 */
	pm_runtime_mark_last_busy(bus->dev);
	pm_runtime_put_autosuspend(bus->dev);

	return 0;
}

DEFINE_DEBUGFS_ATTRIBUTE(cdns_parity_error_fops, NULL,
			 cdns_parity_error_injection, "%llu\n");

static int cdns_set_pdi_loopback_source(void *data, u64 value)
{
	struct sdw_cdns *cdns = data;
	unsigned int pdi_out_num = cdns->pcm.num_bd + cdns->pcm.num_out;

	if (value > pdi_out_num)
		return -EINVAL;

	/* Userspace changed the hardware state behind the kernel's back */
	add_taint(TAINT_USER, LOCKDEP_STILL_OK);

	cdns->pdi_loopback_source = value;

	return 0;
}
DEFINE_DEBUGFS_ATTRIBUTE(cdns_pdi_loopback_source_fops, NULL, cdns_set_pdi_loopback_source, "%llu\n");

static int cdns_set_pdi_loopback_target(void *data, u64 value)
{
	struct sdw_cdns *cdns = data;
	unsigned int pdi_in_num = cdns->pcm.num_bd + cdns->pcm.num_in;

	if (value > pdi_in_num)
		return -EINVAL;

	/* Userspace changed the hardware state behind the kernel's back */
	add_taint(TAINT_USER, LOCKDEP_STILL_OK);

	cdns->pdi_loopback_target = value;

	return 0;
}
DEFINE_DEBUGFS_ATTRIBUTE(cdns_pdi_loopback_target_fops, NULL, cdns_set_pdi_loopback_target, "%llu\n");

/**
 * sdw_cdns_debugfs_init() - Cadence debugfs init
 * @cdns: Cadence instance
 * @root: debugfs root
 */
void sdw_cdns_debugfs_init(struct sdw_cdns *cdns, struct dentry *root)
{
	debugfs_create_file("cdns-registers", 0400, root, cdns, &cdns_reg_fops);

	debugfs_create_file("cdns-hw-reset", 0200, root, cdns,
			    &cdns_hw_reset_fops);

	debugfs_create_file("cdns-parity-error-injection", 0200, root, cdns,
			    &cdns_parity_error_fops);

	cdns->pdi_loopback_source = -1;
	cdns->pdi_loopback_target = -1;

	debugfs_create_file("cdns-pdi-loopback-source", 0200, root, cdns,
			    &cdns_pdi_loopback_source_fops);

	debugfs_create_file("cdns-pdi-loopback-target", 0200, root, cdns,
			    &cdns_pdi_loopback_target_fops);

}
EXPORT_SYMBOL_GPL(sdw_cdns_debugfs_init);

#endif /* CONFIG_DEBUG_FS */

/*
 * IO Calls
 */
static enum sdw_command_response
cdns_fill_msg_resp(struct sdw_cdns *cdns,
		   struct sdw_msg *msg, int count, int offset)
{
	int nack = 0, no_ack = 0;
	int i;

	/* check message response */
	for (i = 0; i < count; i++) {
		if (!(cdns->response_buf[i] & CDNS_MCP_RESP_ACK)) {
			no_ack = 1;
			dev_vdbg(cdns->dev, "Msg Ack not received, cmd %d\n", i);
		}
		if (cdns->response_buf[i] & CDNS_MCP_RESP_NACK) {
			nack = 1;
			dev_err_ratelimited(cdns->dev, "Msg NACK received, cmd %d\n", i);
		}
	}

	if (nack) {
		dev_err_ratelimited(cdns->dev, "Msg NACKed for Slave %d\n", msg->dev_num);
		return SDW_CMD_FAIL;
	}

	if (no_ack) {
		dev_dbg_ratelimited(cdns->dev, "Msg ignored for Slave %d\n", msg->dev_num);
		return SDW_CMD_IGNORED;
	}

	if (msg->flags == SDW_MSG_FLAG_READ) {
		/* fill response */
		for (i = 0; i < count; i++)
			msg->buf[i + offset] = FIELD_GET(CDNS_MCP_RESP_RDATA,
							 cdns->response_buf[i]);
	}

	return SDW_CMD_OK;
}

static enum sdw_command_response
_cdns_xfer_msg(struct sdw_cdns *cdns, struct sdw_msg *msg, int cmd,
	       int offset, int count, bool defer)
{
	unsigned long time;
	u32 base, i, data;
	u16 addr;

	/* Program the watermark level for RX FIFO */
	if (cdns->msg_count != count) {
		cdns_writel(cdns, CDNS_MCP_FIFOLEVEL, count);
		cdns->msg_count = count;
	}

	base = CDNS_MCP_CMD_BASE;
	addr = msg->addr + offset;

	for (i = 0; i < count; i++) {
		data = FIELD_PREP(CDNS_MCP_CMD_DEV_ADDR, msg->dev_num);
		data |= FIELD_PREP(CDNS_MCP_CMD_COMMAND, cmd);
		data |= FIELD_PREP(CDNS_MCP_CMD_REG_ADDR, addr);
		addr++;

		if (msg->flags == SDW_MSG_FLAG_WRITE)
			data |= msg->buf[i + offset];

		data |= FIELD_PREP(CDNS_MCP_CMD_SSP_TAG, msg->ssp_sync);
		cdns_writel(cdns, base, data);
		base += CDNS_MCP_CMD_WORD_LEN;
	}

	if (defer)
		return SDW_CMD_OK;

	/* wait for timeout or response */
	time = wait_for_completion_timeout(&cdns->tx_complete,
					   msecs_to_jiffies(CDNS_TX_TIMEOUT));
	if (!time) {
		dev_err(cdns->dev, "IO transfer timed out, cmd %d device %d addr %x len %d\n",
			cmd, msg->dev_num, msg->addr, msg->len);
		msg->len = 0;
		return SDW_CMD_TIMEOUT;
	}

	return cdns_fill_msg_resp(cdns, msg, count, offset);
}

static enum sdw_command_response
cdns_program_scp_addr(struct sdw_cdns *cdns, struct sdw_msg *msg)
{
	int nack = 0, no_ack = 0;
	unsigned long time;
	u32 data[2], base;
	int i;

	/* Program the watermark level for RX FIFO */
	if (cdns->msg_count != CDNS_SCP_RX_FIFOLEVEL) {
		cdns_writel(cdns, CDNS_MCP_FIFOLEVEL, CDNS_SCP_RX_FIFOLEVEL);
		cdns->msg_count = CDNS_SCP_RX_FIFOLEVEL;
	}

	data[0] = FIELD_PREP(CDNS_MCP_CMD_DEV_ADDR, msg->dev_num);
	data[0] |= FIELD_PREP(CDNS_MCP_CMD_COMMAND, 0x3);
	data[1] = data[0];

	data[0] |= FIELD_PREP(CDNS_MCP_CMD_REG_ADDR, SDW_SCP_ADDRPAGE1);
	data[1] |= FIELD_PREP(CDNS_MCP_CMD_REG_ADDR, SDW_SCP_ADDRPAGE2);

	data[0] |= msg->addr_page1;
	data[1] |= msg->addr_page2;

	base = CDNS_MCP_CMD_BASE;
	cdns_writel(cdns, base, data[0]);
	base += CDNS_MCP_CMD_WORD_LEN;
	cdns_writel(cdns, base, data[1]);

	time = wait_for_completion_timeout(&cdns->tx_complete,
					   msecs_to_jiffies(CDNS_TX_TIMEOUT));
	if (!time) {
		dev_err(cdns->dev, "SCP Msg trf timed out\n");
		msg->len = 0;
		return SDW_CMD_TIMEOUT;
	}

	/* check response the writes */
	for (i = 0; i < 2; i++) {
		if (!(cdns->response_buf[i] & CDNS_MCP_RESP_ACK)) {
			no_ack = 1;
			dev_err(cdns->dev, "Program SCP Ack not received\n");
			if (cdns->response_buf[i] & CDNS_MCP_RESP_NACK) {
				nack = 1;
				dev_err(cdns->dev, "Program SCP NACK received\n");
			}
		}
	}

	/* For NACK, NO ack, don't return err if we are in Broadcast mode */
	if (nack) {
		dev_err_ratelimited(cdns->dev,
				    "SCP_addrpage NACKed for Slave %d\n", msg->dev_num);
		return SDW_CMD_FAIL;
	}

	if (no_ack) {
		dev_dbg_ratelimited(cdns->dev,
				    "SCP_addrpage ignored for Slave %d\n", msg->dev_num);
		return SDW_CMD_IGNORED;
	}

	return SDW_CMD_OK;
}

static int cdns_prep_msg(struct sdw_cdns *cdns, struct sdw_msg *msg, int *cmd)
{
	int ret;

	if (msg->page) {
		ret = cdns_program_scp_addr(cdns, msg);
		if (ret) {
			msg->len = 0;
			return ret;
		}
	}

	switch (msg->flags) {
	case SDW_MSG_FLAG_READ:
		*cmd = CDNS_MCP_CMD_READ;
		break;

	case SDW_MSG_FLAG_WRITE:
		*cmd = CDNS_MCP_CMD_WRITE;
		break;

	default:
		dev_err(cdns->dev, "Invalid msg cmd: %d\n", msg->flags);
		return -EINVAL;
	}

	return 0;
}

enum sdw_command_response
cdns_xfer_msg(struct sdw_bus *bus, struct sdw_msg *msg)
{
	struct sdw_cdns *cdns = bus_to_cdns(bus);
	int cmd = 0, ret, i;

	ret = cdns_prep_msg(cdns, msg, &cmd);
	if (ret)
		return SDW_CMD_FAIL_OTHER;

	for (i = 0; i < msg->len / CDNS_MCP_CMD_LEN; i++) {
		ret = _cdns_xfer_msg(cdns, msg, cmd, i * CDNS_MCP_CMD_LEN,
				     CDNS_MCP_CMD_LEN, false);
		if (ret != SDW_CMD_OK)
			return ret;
	}

	if (!(msg->len % CDNS_MCP_CMD_LEN))
		return SDW_CMD_OK;

	return _cdns_xfer_msg(cdns, msg, cmd, i * CDNS_MCP_CMD_LEN,
			      msg->len % CDNS_MCP_CMD_LEN, false);
}
EXPORT_SYMBOL(cdns_xfer_msg);

enum sdw_command_response
cdns_xfer_msg_defer(struct sdw_bus *bus,
		    struct sdw_msg *msg, struct sdw_defer *defer)
{
	struct sdw_cdns *cdns = bus_to_cdns(bus);
	int cmd = 0, ret;

	/* for defer only 1 message is supported */
	if (msg->len > 1)
		return -ENOTSUPP;

	ret = cdns_prep_msg(cdns, msg, &cmd);
	if (ret)
		return SDW_CMD_FAIL_OTHER;

	cdns->defer = defer;
	cdns->defer->length = msg->len;

	return _cdns_xfer_msg(cdns, msg, cmd, 0, msg->len, true);
}
EXPORT_SYMBOL(cdns_xfer_msg_defer);

enum sdw_command_response
cdns_reset_page_addr(struct sdw_bus *bus, unsigned int dev_num)
{
	struct sdw_cdns *cdns = bus_to_cdns(bus);
	struct sdw_msg msg;

	/* Create dummy message with valid device number */
	memset(&msg, 0, sizeof(msg));
	msg.dev_num = dev_num;

	return cdns_program_scp_addr(cdns, &msg);
}
EXPORT_SYMBOL(cdns_reset_page_addr);

u32 cdns_read_ping_status(struct sdw_bus *bus)
{
	struct sdw_cdns *cdns = bus_to_cdns(bus);

	return cdns_readl(cdns, CDNS_MCP_SLAVE_STAT);
}
EXPORT_SYMBOL(cdns_read_ping_status);

/*
 * IRQ handling
 */

static void cdns_read_response(struct sdw_cdns *cdns)
{
	u32 num_resp, cmd_base;
	int i;

	num_resp = cdns_readl(cdns, CDNS_MCP_FIFOSTAT);
	num_resp &= CDNS_MCP_RX_FIFO_AVAIL;

	cmd_base = CDNS_MCP_CMD_BASE;

	for (i = 0; i < num_resp; i++) {
		cdns->response_buf[i] = cdns_readl(cdns, cmd_base);
		cmd_base += CDNS_MCP_CMD_WORD_LEN;
	}
}

static int cdns_update_slave_status(struct sdw_cdns *cdns,
				    u64 slave_intstat)
{
	enum sdw_slave_status status[SDW_MAX_DEVICES + 1];
	bool is_slave = false;
	u32 mask;
	u32 val;
	int i, set_status;

	memset(status, 0, sizeof(status));

	for (i = 0; i <= SDW_MAX_DEVICES; i++) {
		mask = (slave_intstat >> (i * CDNS_MCP_SLAVE_STATUS_NUM)) &
			CDNS_MCP_SLAVE_STATUS_BITS;

		set_status = 0;

		if (mask) {
			is_slave = true;

			if (mask & CDNS_MCP_SLAVE_INTSTAT_RESERVED) {
				status[i] = SDW_SLAVE_RESERVED;
				set_status++;
			}

			if (mask & CDNS_MCP_SLAVE_INTSTAT_ATTACHED) {
				status[i] = SDW_SLAVE_ATTACHED;
				set_status++;
			}

			if (mask & CDNS_MCP_SLAVE_INTSTAT_ALERT) {
				status[i] = SDW_SLAVE_ALERT;
				set_status++;
			}

			if (mask & CDNS_MCP_SLAVE_INTSTAT_NPRESENT) {
				status[i] = SDW_SLAVE_UNATTACHED;
				set_status++;
			}
		}

		/*
		 * check that there was a single reported Slave status and when
		 * there is not use the latest status extracted from PING commands
		 */
		if (set_status != 1) {
			val = cdns_readl(cdns, CDNS_MCP_SLAVE_STAT);
			val >>= (i * 2);

			switch (val & 0x3) {
			case 0:
				status[i] = SDW_SLAVE_UNATTACHED;
				break;
			case 1:
				status[i] = SDW_SLAVE_ATTACHED;
				break;
			case 2:
				status[i] = SDW_SLAVE_ALERT;
				break;
			case 3:
			default:
				status[i] = SDW_SLAVE_RESERVED;
				break;
			}
		}
	}

	if (is_slave)
		return sdw_handle_slave_status(&cdns->bus, status);

	return 0;
}

/**
 * sdw_cdns_irq() - Cadence interrupt handler
 * @irq: irq number
 * @dev_id: irq context
 */
irqreturn_t sdw_cdns_irq(int irq, void *dev_id)
{
	struct sdw_cdns *cdns = dev_id;
	u32 int_status;

	/* Check if the link is up */
	if (!cdns->link_up)
		return IRQ_NONE;

	int_status = cdns_readl(cdns, CDNS_MCP_INTSTAT);

	/* check for reserved values read as zero */
	if (int_status & CDNS_MCP_INT_RESERVED)
		return IRQ_NONE;

	if (!(int_status & CDNS_MCP_INT_IRQ))
		return IRQ_NONE;

	if (int_status & CDNS_MCP_INT_RX_WL) {
		cdns_read_response(cdns);

		if (cdns->defer) {
			cdns_fill_msg_resp(cdns, cdns->defer->msg,
					   cdns->defer->length, 0);
			complete(&cdns->defer->complete);
			cdns->defer = NULL;
		} else {
			complete(&cdns->tx_complete);
		}
	}

	if (int_status & CDNS_MCP_INT_PARITY) {
		/* Parity error detected by Master */
		dev_err_ratelimited(cdns->dev, "Parity error\n");
	}

	if (int_status & CDNS_MCP_INT_CTRL_CLASH) {
		/* Slave is driving bit slot during control word */
		dev_err_ratelimited(cdns->dev, "Bus clash for control word\n");
	}

	if (int_status & CDNS_MCP_INT_DATA_CLASH) {
		/*
		 * Multiple slaves trying to drive bit slot, or issue with
		 * ownership of data bits or Slave gone bonkers
		 */
		dev_err_ratelimited(cdns->dev, "Bus clash for data word\n");
	}

	if (cdns->bus.params.m_data_mode != SDW_PORT_DATA_MODE_NORMAL &&
	    int_status & CDNS_MCP_INT_DPINT) {
		u32 port_intstat;

		/* just log which ports report an error */
		port_intstat = cdns_readl(cdns, CDNS_MCP_PORT_INTSTAT);
		dev_err_ratelimited(cdns->dev, "DP interrupt: PortIntStat %8x\n",
				    port_intstat);

		/* clear status w/ write1 */
		cdns_writel(cdns, CDNS_MCP_PORT_INTSTAT, port_intstat);
	}

	if (int_status & CDNS_MCP_INT_SLAVE_MASK) {
		/* Mask the Slave interrupt and wake thread */
		cdns_updatel(cdns, CDNS_MCP_INTMASK,
			     CDNS_MCP_INT_SLAVE_MASK, 0);

		int_status &= ~CDNS_MCP_INT_SLAVE_MASK;

		/*
		 * Deal with possible race condition between interrupt
		 * handling and disabling interrupts on suspend.
		 *
		 * If the master is in the process of disabling
		 * interrupts, don't schedule a workqueue
		 */
		if (cdns->interrupt_enabled)
			schedule_work(&cdns->work);
	}

	cdns_writel(cdns, CDNS_MCP_INTSTAT, int_status);
	return IRQ_HANDLED;
}
EXPORT_SYMBOL(sdw_cdns_irq);

/**
 * cdns_update_slave_status_work - update slave status in a work since we will need to handle
 * other interrupts eg. CDNS_MCP_INT_RX_WL during the update slave
 * process.
 * @work: cdns worker thread
 */
static void cdns_update_slave_status_work(struct work_struct *work)
{
	struct sdw_cdns *cdns =
		container_of(work, struct sdw_cdns, work);
	u32 slave0, slave1;
	u64 slave_intstat;
	u32 device0_status;
	int retry_count = 0;
<<<<<<< HEAD
=======

	/*
	 * Clear main interrupt first so we don't lose any assertions
	 * that happen during this function.
	 */
	cdns_writel(cdns, CDNS_MCP_INTSTAT, CDNS_MCP_INT_SLAVE_MASK);
>>>>>>> 7365df19

	slave0 = cdns_readl(cdns, CDNS_MCP_SLAVE_INTSTAT0);
	slave1 = cdns_readl(cdns, CDNS_MCP_SLAVE_INTSTAT1);

	/*
	 * Clear the bits before handling so we don't lose any
	 * bits that re-assert.
	 */
	cdns_writel(cdns, CDNS_MCP_SLAVE_INTSTAT0, slave0);
	cdns_writel(cdns, CDNS_MCP_SLAVE_INTSTAT1, slave1);

	/* combine the two status */
	slave_intstat = ((u64)slave1 << 32) | slave0;

	dev_dbg_ratelimited(cdns->dev, "Slave status change: 0x%llx\n", slave_intstat);

update_status:
	cdns_update_slave_status(cdns, slave_intstat);

	/*
	 * When there is more than one peripheral per link, it's
	 * possible that a deviceB becomes attached after we deal with
	 * the attachment of deviceA. Since the hardware does a
	 * logical AND, the attachment of the second device does not
	 * change the status seen by the driver.
	 *
	 * In that case, clearing the registers above would result in
	 * the deviceB never being detected - until a change of status
	 * is observed on the bus.
	 *
	 * To avoid this race condition, re-check if any device0 needs
	 * attention with PING commands. There is no need to check for
	 * ALERTS since they are not allowed until a non-zero
	 * device_number is assigned.
<<<<<<< HEAD
=======
	 *
	 * Do not clear the INTSTAT0/1. While looping to enumerate devices on
	 * #0 there could be status changes on other devices - these must
	 * be kept in the INTSTAT so they can be handled when all #0 devices
	 * have been handled.
>>>>>>> 7365df19
	 */

	device0_status = cdns_readl(cdns, CDNS_MCP_SLAVE_STAT);
	device0_status &= 3;

	if (device0_status == SDW_SLAVE_ATTACHED) {
		if (retry_count++ < SDW_MAX_DEVICES) {
			dev_dbg_ratelimited(cdns->dev,
					    "Device0 detected after clearing status, iteration %d\n",
					    retry_count);
			slave_intstat = CDNS_MCP_SLAVE_INTSTAT_ATTACHED;
			goto update_status;
		} else {
			dev_err_ratelimited(cdns->dev,
					    "Device0 detected after %d iterations\n",
					    retry_count);
		}
	}

<<<<<<< HEAD
	/* clear and unmask Slave interrupt now */
	cdns_writel(cdns, CDNS_MCP_INTSTAT, CDNS_MCP_INT_SLAVE_MASK);
=======
	/* unmask Slave interrupt now */
>>>>>>> 7365df19
	cdns_updatel(cdns, CDNS_MCP_INTMASK,
		     CDNS_MCP_INT_SLAVE_MASK, CDNS_MCP_INT_SLAVE_MASK);

}

/* paranoia check to make sure self-cleared bits are indeed cleared */
void sdw_cdns_check_self_clearing_bits(struct sdw_cdns *cdns, const char *string,
				       bool initial_delay, int reset_iterations)
{
	u32 mcp_control;
	u32 mcp_config_update;
	int i;

	if (initial_delay)
		usleep_range(1000, 1500);

	mcp_control = cdns_readl(cdns, CDNS_MCP_CONTROL);

	/* the following bits should be cleared immediately */
	if (mcp_control & CDNS_MCP_CONTROL_CMD_RST)
		dev_err(cdns->dev, "%s failed: MCP_CONTROL_CMD_RST is not cleared\n", string);
	if (mcp_control & CDNS_MCP_CONTROL_SOFT_RST)
		dev_err(cdns->dev, "%s failed: MCP_CONTROL_SOFT_RST is not cleared\n", string);
	if (mcp_control & CDNS_MCP_CONTROL_SW_RST)
		dev_err(cdns->dev, "%s failed: MCP_CONTROL_SW_RST is not cleared\n", string);
	if (mcp_control & CDNS_MCP_CONTROL_CLK_STOP_CLR)
		dev_err(cdns->dev, "%s failed: MCP_CONTROL_CLK_STOP_CLR is not cleared\n", string);
	mcp_config_update = cdns_readl(cdns, CDNS_MCP_CONFIG_UPDATE);
	if (mcp_config_update & CDNS_MCP_CONFIG_UPDATE_BIT)
		dev_err(cdns->dev, "%s failed: MCP_CONFIG_UPDATE_BIT is not cleared\n", string);

	i = 0;
	while (mcp_control & CDNS_MCP_CONTROL_HW_RST) {
		if (i == reset_iterations) {
			dev_err(cdns->dev, "%s failed: MCP_CONTROL_HW_RST is not cleared\n", string);
			break;
		}

		dev_dbg(cdns->dev, "%s: MCP_CONTROL_HW_RST is not cleared at iteration %d\n", string, i);
		i++;

		usleep_range(1000, 1500);
		mcp_control = cdns_readl(cdns, CDNS_MCP_CONTROL);
	}

}
EXPORT_SYMBOL(sdw_cdns_check_self_clearing_bits);

/*
 * init routines
 */

/**
 * sdw_cdns_exit_reset() - Program reset parameters and start bus operations
 * @cdns: Cadence instance
 */
int sdw_cdns_exit_reset(struct sdw_cdns *cdns)
{
	/* keep reset delay unchanged to 4096 cycles */

	/* use hardware generated reset */
	cdns_updatel(cdns, CDNS_MCP_CONTROL,
		     CDNS_MCP_CONTROL_HW_RST,
		     CDNS_MCP_CONTROL_HW_RST);

	/* commit changes */
	cdns_updatel(cdns, CDNS_MCP_CONFIG_UPDATE,
		     CDNS_MCP_CONFIG_UPDATE_BIT,
		     CDNS_MCP_CONFIG_UPDATE_BIT);

	/* don't wait here */
	return 0;

}
EXPORT_SYMBOL(sdw_cdns_exit_reset);

/**
 * cdns_enable_slave_interrupts() - Enable SDW slave interrupts
 * @cdns: Cadence instance
 * @state: boolean for true/false
 */
static void cdns_enable_slave_interrupts(struct sdw_cdns *cdns, bool state)
{
	u32 mask;

	mask = cdns_readl(cdns, CDNS_MCP_INTMASK);
	if (state)
		mask |= CDNS_MCP_INT_SLAVE_MASK;
	else
		mask &= ~CDNS_MCP_INT_SLAVE_MASK;

	cdns_writel(cdns, CDNS_MCP_INTMASK, mask);
}

/**
 * sdw_cdns_enable_interrupt() - Enable SDW interrupts
 * @cdns: Cadence instance
 * @state: True if we are trying to enable interrupt.
 */
int sdw_cdns_enable_interrupt(struct sdw_cdns *cdns, bool state)
{
	u32 slave_intmask0 = 0;
	u32 slave_intmask1 = 0;
	u32 mask = 0;

	if (!state)
		goto update_masks;

	slave_intmask0 = CDNS_MCP_SLAVE_INTMASK0_MASK;
	slave_intmask1 = CDNS_MCP_SLAVE_INTMASK1_MASK;

	/* enable detection of all slave state changes */
	mask = CDNS_MCP_INT_SLAVE_MASK;

	/* enable detection of bus issues */
	mask |= CDNS_MCP_INT_CTRL_CLASH | CDNS_MCP_INT_DATA_CLASH |
		CDNS_MCP_INT_PARITY;

	/* port interrupt limited to test modes for now */
	if (cdns->bus.params.m_data_mode != SDW_PORT_DATA_MODE_NORMAL)
		mask |= CDNS_MCP_INT_DPINT;

	/* enable detection of RX fifo level */
	mask |= CDNS_MCP_INT_RX_WL;

	/*
	 * CDNS_MCP_INT_IRQ needs to be set otherwise all previous
	 * settings are irrelevant
	 */
	mask |= CDNS_MCP_INT_IRQ;

	if (interrupt_mask) /* parameter override */
		mask = interrupt_mask;

update_masks:
	/* clear slave interrupt status before enabling interrupt */
	if (state) {
		u32 slave_state;

		slave_state = cdns_readl(cdns, CDNS_MCP_SLAVE_INTSTAT0);
		cdns_writel(cdns, CDNS_MCP_SLAVE_INTSTAT0, slave_state);
		slave_state = cdns_readl(cdns, CDNS_MCP_SLAVE_INTSTAT1);
		cdns_writel(cdns, CDNS_MCP_SLAVE_INTSTAT1, slave_state);
	}
	cdns->interrupt_enabled = state;

	/*
	 * Complete any on-going status updates before updating masks,
	 * and cancel queued status updates.
	 *
	 * There could be a race with a new interrupt thrown before
	 * the 3 mask updates below are complete, so in the interrupt
	 * we use the 'interrupt_enabled' status to prevent new work
	 * from being queued.
	 */
	if (!state)
		cancel_work_sync(&cdns->work);

	cdns_writel(cdns, CDNS_MCP_SLAVE_INTMASK0, slave_intmask0);
	cdns_writel(cdns, CDNS_MCP_SLAVE_INTMASK1, slave_intmask1);
	cdns_writel(cdns, CDNS_MCP_INTMASK, mask);

	return 0;
}
EXPORT_SYMBOL(sdw_cdns_enable_interrupt);

static int cdns_allocate_pdi(struct sdw_cdns *cdns,
			     struct sdw_cdns_pdi **stream,
			     u32 num, u32 pdi_offset)
{
	struct sdw_cdns_pdi *pdi;
	int i;

	if (!num)
		return 0;

	pdi = devm_kcalloc(cdns->dev, num, sizeof(*pdi), GFP_KERNEL);
	if (!pdi)
		return -ENOMEM;

	for (i = 0; i < num; i++) {
		pdi[i].num = i + pdi_offset;
	}

	*stream = pdi;
	return 0;
}

/**
 * sdw_cdns_pdi_init() - PDI initialization routine
 *
 * @cdns: Cadence instance
 * @config: Stream configurations
 */
int sdw_cdns_pdi_init(struct sdw_cdns *cdns,
		      struct sdw_cdns_stream_config config)
{
	struct sdw_cdns_streams *stream;
	int offset;
	int ret;

	cdns->pcm.num_bd = config.pcm_bd;
	cdns->pcm.num_in = config.pcm_in;
	cdns->pcm.num_out = config.pcm_out;

	/* Allocate PDIs for PCMs */
	stream = &cdns->pcm;

	/* we allocate PDI0 and PDI1 which are used for Bulk */
	offset = 0;

	ret = cdns_allocate_pdi(cdns, &stream->bd,
				stream->num_bd, offset);
	if (ret)
		return ret;

	offset += stream->num_bd;

	ret = cdns_allocate_pdi(cdns, &stream->in,
				stream->num_in, offset);
	if (ret)
		return ret;

	offset += stream->num_in;

	ret = cdns_allocate_pdi(cdns, &stream->out,
				stream->num_out, offset);
	if (ret)
		return ret;

	/* Update total number of PCM PDIs */
	stream->num_pdi = stream->num_bd + stream->num_in + stream->num_out;
	cdns->num_ports = stream->num_pdi;

	return 0;
}
EXPORT_SYMBOL(sdw_cdns_pdi_init);

static u32 cdns_set_initial_frame_shape(int n_rows, int n_cols)
{
	u32 val;
	int c;
	int r;

	r = sdw_find_row_index(n_rows);
	c = sdw_find_col_index(n_cols);

	val = FIELD_PREP(CDNS_MCP_FRAME_SHAPE_ROW_MASK, r);
	val |= FIELD_PREP(CDNS_MCP_FRAME_SHAPE_COL_MASK, c);

	return val;
}

static void cdns_init_clock_ctrl(struct sdw_cdns *cdns)
{
	struct sdw_bus *bus = &cdns->bus;
	struct sdw_master_prop *prop = &bus->prop;
	u32 val;
	u32 ssp_interval;
	int divider;

	/* Set clock divider */
	divider	= (prop->mclk_freq / prop->max_clk_freq) - 1;

	cdns_updatel(cdns, CDNS_MCP_CLK_CTRL0,
		     CDNS_MCP_CLK_MCLKD_MASK, divider);
	cdns_updatel(cdns, CDNS_MCP_CLK_CTRL1,
		     CDNS_MCP_CLK_MCLKD_MASK, divider);

	/*
	 * Frame shape changes after initialization have to be done
	 * with the bank switch mechanism
	 */
	val = cdns_set_initial_frame_shape(prop->default_row,
					   prop->default_col);
	cdns_writel(cdns, CDNS_MCP_FRAME_SHAPE_INIT, val);

	/* Set SSP interval to default value */
	ssp_interval = prop->default_frame_rate / SDW_CADENCE_GSYNC_HZ;
	cdns_writel(cdns, CDNS_MCP_SSP_CTRL0, ssp_interval);
	cdns_writel(cdns, CDNS_MCP_SSP_CTRL1, ssp_interval);
}

/**
 * sdw_cdns_init() - Cadence initialization
 * @cdns: Cadence instance
 */
int sdw_cdns_init(struct sdw_cdns *cdns)
{
	u32 val;

	cdns_init_clock_ctrl(cdns);

	sdw_cdns_check_self_clearing_bits(cdns, __func__, false, 0);

	/* reset msg_count to default value of FIFOLEVEL */
	cdns->msg_count = cdns_readl(cdns, CDNS_MCP_FIFOLEVEL);

	/* flush command FIFOs */
	cdns_updatel(cdns, CDNS_MCP_CONTROL, CDNS_MCP_CONTROL_CMD_RST,
		     CDNS_MCP_CONTROL_CMD_RST);

	/* Set cmd accept mode */
	cdns_updatel(cdns, CDNS_MCP_CONTROL, CDNS_MCP_CONTROL_CMD_ACCEPT,
		     CDNS_MCP_CONTROL_CMD_ACCEPT);

	/* Configure mcp config */
	val = cdns_readl(cdns, CDNS_MCP_CONFIG);

	/* enable bus operations with clock and data */
	val &= ~CDNS_MCP_CONFIG_OP;
	val |= CDNS_MCP_CONFIG_OP_NORMAL;

	/* Set cmd mode for Tx and Rx cmds */
	val &= ~CDNS_MCP_CONFIG_CMD;

	/* Disable sniffer mode */
	val &= ~CDNS_MCP_CONFIG_SNIFFER;

	/* Disable auto bus release */
	val &= ~CDNS_MCP_CONFIG_BUS_REL;

	if (cdns->bus.multi_link)
		/* Set Multi-master mode to take gsync into account */
		val |= CDNS_MCP_CONFIG_MMASTER;

	/* leave frame delay to hardware default of 0x1F */

	/* leave command retry to hardware default of 0 */

	cdns_writel(cdns, CDNS_MCP_CONFIG, val);

	/* changes will be committed later */
	return 0;
}
EXPORT_SYMBOL(sdw_cdns_init);

int cdns_bus_conf(struct sdw_bus *bus, struct sdw_bus_params *params)
{
	struct sdw_master_prop *prop = &bus->prop;
	struct sdw_cdns *cdns = bus_to_cdns(bus);
	int mcp_clkctrl_off;
	int divider;

	if (!params->curr_dr_freq) {
		dev_err(cdns->dev, "NULL curr_dr_freq\n");
		return -EINVAL;
	}

	divider	= prop->mclk_freq * SDW_DOUBLE_RATE_FACTOR /
		params->curr_dr_freq;
	divider--; /* divider is 1/(N+1) */

	if (params->next_bank)
		mcp_clkctrl_off = CDNS_MCP_CLK_CTRL1;
	else
		mcp_clkctrl_off = CDNS_MCP_CLK_CTRL0;

	cdns_updatel(cdns, mcp_clkctrl_off, CDNS_MCP_CLK_MCLKD_MASK, divider);

	return 0;
}
EXPORT_SYMBOL(cdns_bus_conf);

static int cdns_port_params(struct sdw_bus *bus,
			    struct sdw_port_params *p_params, unsigned int bank)
{
	struct sdw_cdns *cdns = bus_to_cdns(bus);
	int dpn_config_off_source;
	int dpn_config_off_target;
	int target_num = p_params->num;
	int source_num = p_params->num;
	bool override = false;
	int dpn_config;

	if (target_num == cdns->pdi_loopback_target &&
	    cdns->pdi_loopback_source != -1) {
		source_num = cdns->pdi_loopback_source;
		override = true;
	}

	if (bank) {
		dpn_config_off_source = CDNS_DPN_B1_CONFIG(source_num);
		dpn_config_off_target = CDNS_DPN_B1_CONFIG(target_num);
	} else {
		dpn_config_off_source = CDNS_DPN_B0_CONFIG(source_num);
		dpn_config_off_target = CDNS_DPN_B0_CONFIG(target_num);
	}

	dpn_config = cdns_readl(cdns, dpn_config_off_source);

	/* use port params if there is no loopback, otherwise use source as is */
	if (!override) {
		u32p_replace_bits(&dpn_config, p_params->bps - 1, CDNS_DPN_CONFIG_WL);
		u32p_replace_bits(&dpn_config, p_params->flow_mode, CDNS_DPN_CONFIG_PORT_FLOW);
		u32p_replace_bits(&dpn_config, p_params->data_mode, CDNS_DPN_CONFIG_PORT_DAT);
	}

	cdns_writel(cdns, dpn_config_off_target, dpn_config);

	return 0;
}

static int cdns_transport_params(struct sdw_bus *bus,
				 struct sdw_transport_params *t_params,
				 enum sdw_reg_bank bank)
{
	struct sdw_cdns *cdns = bus_to_cdns(bus);
	int dpn_config;
	int dpn_config_off_source;
	int dpn_config_off_target;
	int dpn_hctrl;
	int dpn_hctrl_off_source;
	int dpn_hctrl_off_target;
	int dpn_offsetctrl;
	int dpn_offsetctrl_off_source;
	int dpn_offsetctrl_off_target;
	int dpn_samplectrl;
	int dpn_samplectrl_off_source;
	int dpn_samplectrl_off_target;
	int source_num = t_params->port_num;
	int target_num = t_params->port_num;
	bool override = false;

	if (target_num == cdns->pdi_loopback_target &&
	    cdns->pdi_loopback_source != -1) {
		source_num = cdns->pdi_loopback_source;
		override = true;
	}

	/*
	 * Note: Only full data port is supported on the Master side for
	 * both PCM and PDM ports.
	 */

	if (bank) {
		dpn_config_off_source = CDNS_DPN_B1_CONFIG(source_num);
		dpn_hctrl_off_source = CDNS_DPN_B1_HCTRL(source_num);
		dpn_offsetctrl_off_source = CDNS_DPN_B1_OFFSET_CTRL(source_num);
		dpn_samplectrl_off_source = CDNS_DPN_B1_SAMPLE_CTRL(source_num);

		dpn_config_off_target = CDNS_DPN_B1_CONFIG(target_num);
		dpn_hctrl_off_target = CDNS_DPN_B1_HCTRL(target_num);
		dpn_offsetctrl_off_target = CDNS_DPN_B1_OFFSET_CTRL(target_num);
		dpn_samplectrl_off_target = CDNS_DPN_B1_SAMPLE_CTRL(target_num);

	} else {
		dpn_config_off_source = CDNS_DPN_B0_CONFIG(source_num);
		dpn_hctrl_off_source = CDNS_DPN_B0_HCTRL(source_num);
		dpn_offsetctrl_off_source = CDNS_DPN_B0_OFFSET_CTRL(source_num);
		dpn_samplectrl_off_source = CDNS_DPN_B0_SAMPLE_CTRL(source_num);

		dpn_config_off_target = CDNS_DPN_B0_CONFIG(target_num);
		dpn_hctrl_off_target = CDNS_DPN_B0_HCTRL(target_num);
		dpn_offsetctrl_off_target = CDNS_DPN_B0_OFFSET_CTRL(target_num);
		dpn_samplectrl_off_target = CDNS_DPN_B0_SAMPLE_CTRL(target_num);
	}

	dpn_config = cdns_readl(cdns, dpn_config_off_source);
	if (!override) {
		u32p_replace_bits(&dpn_config, t_params->blk_grp_ctrl, CDNS_DPN_CONFIG_BGC);
		u32p_replace_bits(&dpn_config, t_params->blk_pkg_mode, CDNS_DPN_CONFIG_BPM);
	}
	cdns_writel(cdns, dpn_config_off_target, dpn_config);

	if (!override) {
		dpn_offsetctrl = 0;
		u32p_replace_bits(&dpn_offsetctrl, t_params->offset1, CDNS_DPN_OFFSET_CTRL_1);
		u32p_replace_bits(&dpn_offsetctrl, t_params->offset2, CDNS_DPN_OFFSET_CTRL_2);
	} else {
		dpn_offsetctrl = cdns_readl(cdns, dpn_offsetctrl_off_source);
	}
	cdns_writel(cdns, dpn_offsetctrl_off_target,  dpn_offsetctrl);

	if (!override) {
		dpn_hctrl = 0;
		u32p_replace_bits(&dpn_hctrl, t_params->hstart, CDNS_DPN_HCTRL_HSTART);
		u32p_replace_bits(&dpn_hctrl, t_params->hstop, CDNS_DPN_HCTRL_HSTOP);
		u32p_replace_bits(&dpn_hctrl, t_params->lane_ctrl, CDNS_DPN_HCTRL_LCTRL);
	} else {
		dpn_hctrl = cdns_readl(cdns, dpn_hctrl_off_source);
	}
	cdns_writel(cdns, dpn_hctrl_off_target, dpn_hctrl);

	if (!override)
		dpn_samplectrl = t_params->sample_interval - 1;
	else
		dpn_samplectrl = cdns_readl(cdns, dpn_samplectrl_off_source);
	cdns_writel(cdns, dpn_samplectrl_off_target, dpn_samplectrl);

	return 0;
}

static int cdns_port_enable(struct sdw_bus *bus,
			    struct sdw_enable_ch *enable_ch, unsigned int bank)
{
	struct sdw_cdns *cdns = bus_to_cdns(bus);
	int dpn_chnen_off, ch_mask;

	if (bank)
		dpn_chnen_off = CDNS_DPN_B1_CH_EN(enable_ch->port_num);
	else
		dpn_chnen_off = CDNS_DPN_B0_CH_EN(enable_ch->port_num);

	ch_mask = enable_ch->ch_mask * enable_ch->enable;
	cdns_writel(cdns, dpn_chnen_off, ch_mask);

	return 0;
}

static const struct sdw_master_port_ops cdns_port_ops = {
	.dpn_set_port_params = cdns_port_params,
	.dpn_set_port_transport_params = cdns_transport_params,
	.dpn_port_enable_ch = cdns_port_enable,
};

/**
 * sdw_cdns_is_clock_stop: Check clock status
 *
 * @cdns: Cadence instance
 */
bool sdw_cdns_is_clock_stop(struct sdw_cdns *cdns)
{
	return !!(cdns_readl(cdns, CDNS_MCP_STAT) & CDNS_MCP_STAT_CLK_STOP);
}
EXPORT_SYMBOL(sdw_cdns_is_clock_stop);

/**
 * sdw_cdns_clock_stop: Cadence clock stop configuration routine
 *
 * @cdns: Cadence instance
 * @block_wake: prevent wakes if required by the platform
 */
int sdw_cdns_clock_stop(struct sdw_cdns *cdns, bool block_wake)
{
	bool slave_present = false;
	struct sdw_slave *slave;
	int ret;

	sdw_cdns_check_self_clearing_bits(cdns, __func__, false, 0);

	/* Check suspend status */
	if (sdw_cdns_is_clock_stop(cdns)) {
		dev_dbg(cdns->dev, "Clock is already stopped\n");
		return 0;
	}

	/*
	 * Before entering clock stop we mask the Slave
	 * interrupts. This helps avoid having to deal with e.g. a
	 * Slave becoming UNATTACHED while the clock is being stopped
	 */
	cdns_enable_slave_interrupts(cdns, false);

	/*
	 * For specific platforms, it is required to be able to put
	 * master into a state in which it ignores wake-up trials
	 * in clock stop state
	 */
	if (block_wake)
		cdns_updatel(cdns, CDNS_MCP_CONTROL,
			     CDNS_MCP_CONTROL_BLOCK_WAKEUP,
			     CDNS_MCP_CONTROL_BLOCK_WAKEUP);

	list_for_each_entry(slave, &cdns->bus.slaves, node) {
		if (slave->status == SDW_SLAVE_ATTACHED ||
		    slave->status == SDW_SLAVE_ALERT) {
			slave_present = true;
			break;
		}
	}

	/* commit changes */
	ret = cdns_config_update(cdns);
	if (ret < 0) {
		dev_err(cdns->dev, "%s: config_update failed\n", __func__);
		return ret;
	}

	/* Prepare slaves for clock stop */
	if (slave_present) {
		ret = sdw_bus_prep_clk_stop(&cdns->bus);
		if (ret < 0 && ret != -ENODATA) {
			dev_err(cdns->dev, "prepare clock stop failed %d\n", ret);
			return ret;
		}
	}

	/*
	 * Enter clock stop mode and only report errors if there are
	 * Slave devices present (ALERT or ATTACHED)
	 */
	ret = sdw_bus_clk_stop(&cdns->bus);
	if (ret < 0 && slave_present && ret != -ENODATA) {
		dev_err(cdns->dev, "bus clock stop failed %d\n", ret);
		return ret;
	}

	ret = cdns_set_wait(cdns, CDNS_MCP_STAT,
			    CDNS_MCP_STAT_CLK_STOP,
			    CDNS_MCP_STAT_CLK_STOP);
	if (ret < 0)
		dev_err(cdns->dev, "Clock stop failed %d\n", ret);

	return ret;
}
EXPORT_SYMBOL(sdw_cdns_clock_stop);

/**
 * sdw_cdns_clock_restart: Cadence PM clock restart configuration routine
 *
 * @cdns: Cadence instance
 * @bus_reset: context may be lost while in low power modes and the bus
 * may require a Severe Reset and re-enumeration after a wake.
 */
int sdw_cdns_clock_restart(struct sdw_cdns *cdns, bool bus_reset)
{
	int ret;

	/* unmask Slave interrupts that were masked when stopping the clock */
	cdns_enable_slave_interrupts(cdns, true);

	ret = cdns_clear_bit(cdns, CDNS_MCP_CONTROL,
			     CDNS_MCP_CONTROL_CLK_STOP_CLR);
	if (ret < 0) {
		dev_err(cdns->dev, "Couldn't exit from clock stop\n");
		return ret;
	}

	ret = cdns_set_wait(cdns, CDNS_MCP_STAT, CDNS_MCP_STAT_CLK_STOP, 0);
	if (ret < 0) {
		dev_err(cdns->dev, "clock stop exit failed %d\n", ret);
		return ret;
	}

	cdns_updatel(cdns, CDNS_MCP_CONTROL,
		     CDNS_MCP_CONTROL_BLOCK_WAKEUP, 0);

	cdns_updatel(cdns, CDNS_MCP_CONTROL, CDNS_MCP_CONTROL_CMD_ACCEPT,
		     CDNS_MCP_CONTROL_CMD_ACCEPT);

	if (!bus_reset) {

		/* enable bus operations with clock and data */
		cdns_updatel(cdns, CDNS_MCP_CONFIG,
			     CDNS_MCP_CONFIG_OP,
			     CDNS_MCP_CONFIG_OP_NORMAL);

		ret = cdns_config_update(cdns);
		if (ret < 0) {
			dev_err(cdns->dev, "%s: config_update failed\n", __func__);
			return ret;
		}

		ret = sdw_bus_exit_clk_stop(&cdns->bus);
		if (ret < 0)
			dev_err(cdns->dev, "bus failed to exit clock stop %d\n", ret);
	}

	return ret;
}
EXPORT_SYMBOL(sdw_cdns_clock_restart);

/**
 * sdw_cdns_probe() - Cadence probe routine
 * @cdns: Cadence instance
 */
int sdw_cdns_probe(struct sdw_cdns *cdns)
{
	init_completion(&cdns->tx_complete);
	cdns->bus.port_ops = &cdns_port_ops;

	INIT_WORK(&cdns->work, cdns_update_slave_status_work);
	return 0;
}
EXPORT_SYMBOL(sdw_cdns_probe);

int cdns_set_sdw_stream(struct snd_soc_dai *dai,
			void *stream, int direction)
{
	struct sdw_cdns *cdns = snd_soc_dai_get_drvdata(dai);
	struct sdw_cdns_dma_data *dma;

	if (stream) {
		/* first paranoia check */
		if (direction == SNDRV_PCM_STREAM_PLAYBACK)
			dma = dai->playback_dma_data;
		else
			dma = dai->capture_dma_data;

		if (dma) {
			dev_err(dai->dev,
				"dma_data already allocated for dai %s\n",
				dai->name);
			return -EINVAL;
		}

		/* allocate and set dma info */
		dma = kzalloc(sizeof(*dma), GFP_KERNEL);
		if (!dma)
			return -ENOMEM;

		dma->stream_type = SDW_STREAM_PCM;

		dma->bus = &cdns->bus;
		dma->link_id = cdns->instance;

		dma->stream = stream;

		if (direction == SNDRV_PCM_STREAM_PLAYBACK)
			dai->playback_dma_data = dma;
		else
			dai->capture_dma_data = dma;
	} else {
		/* for NULL stream we release allocated dma_data */
		if (direction == SNDRV_PCM_STREAM_PLAYBACK) {
			kfree(dai->playback_dma_data);
			dai->playback_dma_data = NULL;
		} else {
			kfree(dai->capture_dma_data);
			dai->capture_dma_data = NULL;
		}
	}
	return 0;
}
EXPORT_SYMBOL(cdns_set_sdw_stream);

/**
 * cdns_find_pdi() - Find a free PDI
 *
 * @cdns: Cadence instance
 * @offset: Starting offset
 * @num: Number of PDIs
 * @pdi: PDI instances
 * @dai_id: DAI id
 *
 * Find a PDI for a given PDI array. The PDI num and dai_id are
 * expected to match, return NULL otherwise.
 */
static struct sdw_cdns_pdi *cdns_find_pdi(struct sdw_cdns *cdns,
					  unsigned int offset,
					  unsigned int num,
					  struct sdw_cdns_pdi *pdi,
					  int dai_id)
{
	int i;

	for (i = offset; i < offset + num; i++)
		if (pdi[i].num == dai_id)
			return &pdi[i];

	return NULL;
}

/**
 * sdw_cdns_config_stream: Configure a stream
 *
 * @cdns: Cadence instance
 * @ch: Channel count
 * @dir: Data direction
 * @pdi: PDI to be used
 */
void sdw_cdns_config_stream(struct sdw_cdns *cdns,
			    u32 ch, u32 dir, struct sdw_cdns_pdi *pdi)
{
	u32 offset, val = 0;

	if (dir == SDW_DATA_DIR_RX) {
		val = CDNS_PORTCTRL_DIRN;

		if (cdns->bus.params.m_data_mode != SDW_PORT_DATA_MODE_NORMAL)
			val |= CDNS_PORTCTRL_TEST_FAILED;
	}
	offset = CDNS_PORTCTRL + pdi->num * CDNS_PORT_OFFSET;
	cdns_updatel(cdns, offset,
		     CDNS_PORTCTRL_DIRN | CDNS_PORTCTRL_TEST_FAILED,
		     val);

	val = pdi->num;
	val |= CDNS_PDI_CONFIG_SOFT_RESET;
	val |= FIELD_PREP(CDNS_PDI_CONFIG_CHANNEL, (1 << ch) - 1);
	cdns_writel(cdns, CDNS_PDI_CONFIG(pdi->num), val);
}
EXPORT_SYMBOL(sdw_cdns_config_stream);

/**
 * sdw_cdns_alloc_pdi() - Allocate a PDI
 *
 * @cdns: Cadence instance
 * @stream: Stream to be allocated
 * @ch: Channel count
 * @dir: Data direction
 * @dai_id: DAI id
 */
struct sdw_cdns_pdi *sdw_cdns_alloc_pdi(struct sdw_cdns *cdns,
					struct sdw_cdns_streams *stream,
					u32 ch, u32 dir, int dai_id)
{
	struct sdw_cdns_pdi *pdi = NULL;

	if (dir == SDW_DATA_DIR_RX)
		pdi = cdns_find_pdi(cdns, 0, stream->num_in, stream->in,
				    dai_id);
	else
		pdi = cdns_find_pdi(cdns, 0, stream->num_out, stream->out,
				    dai_id);

	/* check if we found a PDI, else find in bi-directional */
	if (!pdi)
		pdi = cdns_find_pdi(cdns, 2, stream->num_bd, stream->bd,
				    dai_id);

	if (pdi) {
		pdi->l_ch_num = 0;
		pdi->h_ch_num = ch - 1;
		pdi->dir = dir;
		pdi->ch_count = ch;
	}

	return pdi;
}
EXPORT_SYMBOL(sdw_cdns_alloc_pdi);

MODULE_LICENSE("Dual BSD/GPL");
MODULE_DESCRIPTION("Cadence Soundwire Library");<|MERGE_RESOLUTION|>--- conflicted
+++ resolved
@@ -961,15 +961,12 @@
 	u64 slave_intstat;
 	u32 device0_status;
 	int retry_count = 0;
-<<<<<<< HEAD
-=======
 
 	/*
 	 * Clear main interrupt first so we don't lose any assertions
 	 * that happen during this function.
 	 */
 	cdns_writel(cdns, CDNS_MCP_INTSTAT, CDNS_MCP_INT_SLAVE_MASK);
->>>>>>> 7365df19
 
 	slave0 = cdns_readl(cdns, CDNS_MCP_SLAVE_INTSTAT0);
 	slave1 = cdns_readl(cdns, CDNS_MCP_SLAVE_INTSTAT1);
@@ -1004,14 +1001,11 @@
 	 * attention with PING commands. There is no need to check for
 	 * ALERTS since they are not allowed until a non-zero
 	 * device_number is assigned.
-<<<<<<< HEAD
-=======
 	 *
 	 * Do not clear the INTSTAT0/1. While looping to enumerate devices on
 	 * #0 there could be status changes on other devices - these must
 	 * be kept in the INTSTAT so they can be handled when all #0 devices
 	 * have been handled.
->>>>>>> 7365df19
 	 */
 
 	device0_status = cdns_readl(cdns, CDNS_MCP_SLAVE_STAT);
@@ -1031,12 +1025,7 @@
 		}
 	}
 
-<<<<<<< HEAD
-	/* clear and unmask Slave interrupt now */
-	cdns_writel(cdns, CDNS_MCP_INTSTAT, CDNS_MCP_INT_SLAVE_MASK);
-=======
 	/* unmask Slave interrupt now */
->>>>>>> 7365df19
 	cdns_updatel(cdns, CDNS_MCP_INTMASK,
 		     CDNS_MCP_INT_SLAVE_MASK, CDNS_MCP_INT_SLAVE_MASK);
 
