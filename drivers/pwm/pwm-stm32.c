--- conflicted
+++ resolved
@@ -309,11 +309,7 @@
 }
 
 static int stm32_pwm_config(struct stm32_pwm *priv, unsigned int ch,
-<<<<<<< HEAD
-			    int duty_ns, int period_ns)
-=======
 			    u64 duty_ns, u64 period_ns)
->>>>>>> 0c383648
 {
 	unsigned long long prd, dty;
 	unsigned long long prescaler;
@@ -636,15 +632,9 @@
 	regmap_set_bits(regmap, TIM_CCER, TIM_CCER_CCXE);
 	regmap_read(regmap, TIM_CCER, &ccer);
 	regmap_write(regmap, TIM_CCER, ccer_backup);
-<<<<<<< HEAD
 
 	*num_enabled = hweight32(ccer_backup & TIM_CCER_CCXE);
 
-=======
-
-	*num_enabled = hweight32(ccer_backup & TIM_CCER_CCXE);
-
->>>>>>> 0c383648
 	return hweight32(ccer & TIM_CCER_CCXE);
 }
 
@@ -682,19 +672,6 @@
 
 	stm32_pwm_detect_complementary(priv);
 
-<<<<<<< HEAD
-	chip->ops = &stm32pwm_ops;
-
-	/* Initialize clock refcount to number of enabled PWM channels. */
-	for (i = 0; i < num_enabled; i++)
-		clk_enable(priv->clk);
-
-	ret = devm_pwmchip_add(dev, chip);
-	if (ret < 0)
-		return ret;
-
-	platform_set_drvdata(pdev, chip);
-=======
 	ret = devm_clk_rate_exclusive_get(dev, priv->clk);
 	if (ret)
 		return dev_err_probe(dev, ret, "Failed to lock clock\n");
@@ -708,14 +685,11 @@
 				     clk_get_rate(priv->clk));
 
 	chip->ops = &stm32pwm_ops;
->>>>>>> 0c383648
 
 	/* Initialize clock refcount to number of enabled PWM channels. */
 	for (i = 0; i < num_enabled; i++)
 		clk_enable(priv->clk);
 
-<<<<<<< HEAD
-=======
 	ret = devm_pwmchip_add(dev, chip);
 	if (ret < 0)
 		return dev_err_probe(dev, ret,
@@ -726,7 +700,6 @@
 	return 0;
 }
 
->>>>>>> 0c383648
 static int stm32_pwm_suspend(struct device *dev)
 {
 	struct pwm_chip *chip = dev_get_drvdata(dev);
