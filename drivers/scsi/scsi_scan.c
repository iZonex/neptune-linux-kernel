// SPDX-License-Identifier: GPL-2.0
/*
 * scsi_scan.c
 *
 * Copyright (C) 2000 Eric Youngdale,
 * Copyright (C) 2002 Patrick Mansfield
 *
 * The general scanning/probing algorithm is as follows, exceptions are
 * made to it depending on device specific flags, compilation options, and
 * global variable (boot or module load time) settings.
 *
 * A specific LUN is scanned via an INQUIRY command; if the LUN has a
 * device attached, a scsi_device is allocated and setup for it.
 *
 * For every id of every channel on the given host:
 *
 * 	Scan LUN 0; if the target responds to LUN 0 (even if there is no
 * 	device or storage attached to LUN 0):
 *
 * 		If LUN 0 has a device attached, allocate and setup a
 * 		scsi_device for it.
 *
 * 		If target is SCSI-3 or up, issue a REPORT LUN, and scan
 * 		all of the LUNs returned by the REPORT LUN; else,
 * 		sequentially scan LUNs up until some maximum is reached,
 * 		or a LUN is seen that cannot have a device attached to it.
 */

#include <linux/module.h>
#include <linux/moduleparam.h>
#include <linux/init.h>
#include <linux/blkdev.h>
#include <linux/delay.h>
#include <linux/kthread.h>
#include <linux/spinlock.h>
#include <linux/async.h>
#include <linux/slab.h>
#include <asm/unaligned.h>

#include <scsi/scsi.h>
#include <scsi/scsi_cmnd.h>
#include <scsi/scsi_device.h>
#include <scsi/scsi_driver.h>
#include <scsi/scsi_devinfo.h>
#include <scsi/scsi_host.h>
#include <scsi/scsi_transport.h>
#include <scsi/scsi_dh.h>
#include <scsi/scsi_eh.h>

#include "scsi_priv.h"
#include "scsi_logging.h"

#define ALLOC_FAILURE_MSG	KERN_ERR "%s: Allocation failure during" \
	" SCSI scanning, some SCSI devices might not be configured\n"

/*
 * Default timeout
 */
#define SCSI_TIMEOUT (2*HZ)
#define SCSI_REPORT_LUNS_TIMEOUT (30*HZ)

/*
 * Prefix values for the SCSI id's (stored in sysfs name field)
 */
#define SCSI_UID_SER_NUM 'S'
#define SCSI_UID_UNKNOWN 'Z'

/*
 * Return values of some of the scanning functions.
 *
 * SCSI_SCAN_NO_RESPONSE: no valid response received from the target, this
 * includes allocation or general failures preventing IO from being sent.
 *
 * SCSI_SCAN_TARGET_PRESENT: target responded, but no device is available
 * on the given LUN.
 *
 * SCSI_SCAN_LUN_PRESENT: target responded, and a device is available on a
 * given LUN.
 */
#define SCSI_SCAN_NO_RESPONSE		0
#define SCSI_SCAN_TARGET_PRESENT	1
#define SCSI_SCAN_LUN_PRESENT		2

static const char *scsi_null_device_strs = "nullnullnullnull";

#define MAX_SCSI_LUNS	512

static u64 max_scsi_luns = MAX_SCSI_LUNS;

module_param_named(max_luns, max_scsi_luns, ullong, S_IRUGO|S_IWUSR);
MODULE_PARM_DESC(max_luns,
		 "last scsi LUN (should be between 1 and 2^64-1)");

#ifdef CONFIG_SCSI_SCAN_ASYNC
#define SCSI_SCAN_TYPE_DEFAULT "async"
#else
#define SCSI_SCAN_TYPE_DEFAULT "sync"
#endif

static char scsi_scan_type[7] = SCSI_SCAN_TYPE_DEFAULT;

module_param_string(scan, scsi_scan_type, sizeof(scsi_scan_type),
		    S_IRUGO|S_IWUSR);
MODULE_PARM_DESC(scan, "sync, async, manual, or none. "
		 "Setting to 'manual' disables automatic scanning, but allows "
		 "for manual device scan via the 'scan' sysfs attribute.");

static unsigned int scsi_inq_timeout = SCSI_TIMEOUT/HZ + 18;

module_param_named(inq_timeout, scsi_inq_timeout, uint, S_IRUGO|S_IWUSR);
MODULE_PARM_DESC(inq_timeout, 
		 "Timeout (in seconds) waiting for devices to answer INQUIRY."
		 " Default is 20. Some devices may need more; most need less.");

/* This lock protects only this list */
static DEFINE_SPINLOCK(async_scan_lock);
static LIST_HEAD(scanning_hosts);

struct async_scan_data {
	struct list_head list;
	struct Scsi_Host *shost;
	struct completion prev_finished;
};

/*
 * scsi_enable_async_suspend - Enable async suspend and resume
 */
void scsi_enable_async_suspend(struct device *dev)
{
	/*
	 * If a user has disabled async probing a likely reason is due to a
	 * storage enclosure that does not inject staggered spin-ups. For
	 * safety, make resume synchronous as well in that case.
	 */
	if (strncmp(scsi_scan_type, "async", 5) != 0)
		return;
	/* Enable asynchronous suspend and resume. */
	device_enable_async_suspend(dev);
}

/**
 * scsi_complete_async_scans - Wait for asynchronous scans to complete
 *
 * When this function returns, any host which started scanning before
 * this function was called will have finished its scan.  Hosts which
 * started scanning after this function was called may or may not have
 * finished.
 */
int scsi_complete_async_scans(void)
{
	struct async_scan_data *data;

	do {
		if (list_empty(&scanning_hosts))
			return 0;
		/* If we can't get memory immediately, that's OK.  Just
		 * sleep a little.  Even if we never get memory, the async
		 * scans will finish eventually.
		 */
		data = kmalloc(sizeof(*data), GFP_KERNEL);
		if (!data)
			msleep(1);
	} while (!data);

	data->shost = NULL;
	init_completion(&data->prev_finished);

	spin_lock(&async_scan_lock);
	/* Check that there's still somebody else on the list */
	if (list_empty(&scanning_hosts))
		goto done;
	list_add_tail(&data->list, &scanning_hosts);
	spin_unlock(&async_scan_lock);

	printk(KERN_INFO "scsi: waiting for bus probes to complete ...\n");
	wait_for_completion(&data->prev_finished);

	spin_lock(&async_scan_lock);
	list_del(&data->list);
	if (!list_empty(&scanning_hosts)) {
		struct async_scan_data *next = list_entry(scanning_hosts.next,
				struct async_scan_data, list);
		complete(&next->prev_finished);
	}
 done:
	spin_unlock(&async_scan_lock);

	kfree(data);
	return 0;
}

/**
 * scsi_unlock_floptical - unlock device via a special MODE SENSE command
 * @sdev:	scsi device to send command to
 * @result:	area to store the result of the MODE SENSE
 *
 * Description:
 *     Send a vendor specific MODE SENSE (not a MODE SELECT) command.
 *     Called for BLIST_KEY devices.
 **/
static void scsi_unlock_floptical(struct scsi_device *sdev,
				  unsigned char *result)
{
	unsigned char scsi_cmd[MAX_COMMAND_SIZE];

	sdev_printk(KERN_NOTICE, sdev, "unlocking floptical drive\n");
	scsi_cmd[0] = MODE_SENSE;
	scsi_cmd[1] = 0;
	scsi_cmd[2] = 0x2e;
	scsi_cmd[3] = 0;
	scsi_cmd[4] = 0x2a;     /* size */
	scsi_cmd[5] = 0;
	scsi_execute_cmd(sdev, scsi_cmd, REQ_OP_DRV_IN, result, 0x2a,
			 SCSI_TIMEOUT, 3, NULL);
}

static int scsi_realloc_sdev_budget_map(struct scsi_device *sdev,
					unsigned int depth)
{
	int new_shift = sbitmap_calculate_shift(depth);
	bool need_alloc = !sdev->budget_map.map;
	bool need_free = false;
	int ret;
	struct sbitmap sb_backup;

	depth = min_t(unsigned int, depth, scsi_device_max_queue_depth(sdev));

	/*
	 * realloc if new shift is calculated, which is caused by setting
	 * up one new default queue depth after calling ->slave_configure
	 */
	if (!need_alloc && new_shift != sdev->budget_map.shift)
		need_alloc = need_free = true;

	if (!need_alloc)
		return 0;

	/*
	 * Request queue has to be frozen for reallocating budget map,
	 * and here disk isn't added yet, so freezing is pretty fast
	 */
	if (need_free) {
		blk_mq_freeze_queue(sdev->request_queue);
		sb_backup = sdev->budget_map;
	}
	ret = sbitmap_init_node(&sdev->budget_map,
				scsi_device_max_queue_depth(sdev),
				new_shift, GFP_KERNEL,
				sdev->request_queue->node, false, true);
	if (!ret)
		sbitmap_resize(&sdev->budget_map, depth);

	if (need_free) {
		if (ret)
			sdev->budget_map = sb_backup;
		else
			sbitmap_free(&sb_backup);
		ret = 0;
		blk_mq_unfreeze_queue(sdev->request_queue);
	}
	return ret;
}

/**
 * scsi_alloc_sdev - allocate and setup a scsi_Device
 * @starget: which target to allocate a &scsi_device for
 * @lun: which lun
 * @hostdata: usually NULL and set by ->slave_alloc instead
 *
 * Description:
 *     Allocate, initialize for io, and return a pointer to a scsi_Device.
 *     Stores the @shost, @channel, @id, and @lun in the scsi_Device, and
 *     adds scsi_Device to the appropriate list.
 *
 * Return value:
 *     scsi_Device pointer, or NULL on failure.
 **/
static struct scsi_device *scsi_alloc_sdev(struct scsi_target *starget,
					   u64 lun, void *hostdata)
{
	unsigned int depth;
	struct scsi_device *sdev;
	struct request_queue *q;
	int display_failure_msg = 1, ret;
	struct Scsi_Host *shost = dev_to_shost(starget->dev.parent);

	sdev = kzalloc(sizeof(*sdev) + shost->transportt->device_size,
		       GFP_KERNEL);
	if (!sdev)
		goto out;

	sdev->vendor = scsi_null_device_strs;
	sdev->model = scsi_null_device_strs;
	sdev->rev = scsi_null_device_strs;
	sdev->host = shost;
	sdev->queue_ramp_up_period = SCSI_DEFAULT_RAMP_UP_PERIOD;
	sdev->id = starget->id;
	sdev->lun = lun;
	sdev->channel = starget->channel;
	mutex_init(&sdev->state_mutex);
	sdev->sdev_state = SDEV_CREATED;
	INIT_LIST_HEAD(&sdev->siblings);
	INIT_LIST_HEAD(&sdev->same_target_siblings);
	INIT_LIST_HEAD(&sdev->starved_entry);
	INIT_LIST_HEAD(&sdev->event_list);
	spin_lock_init(&sdev->list_lock);
	mutex_init(&sdev->inquiry_mutex);
	INIT_WORK(&sdev->event_work, scsi_evt_thread);
	INIT_WORK(&sdev->requeue_work, scsi_requeue_run_queue);

	sdev->sdev_gendev.parent = get_device(&starget->dev);
	sdev->sdev_target = starget;

	/* usually NULL and set by ->slave_alloc instead */
	sdev->hostdata = hostdata;

	/* if the device needs this changing, it may do so in the
	 * slave_configure function */
	sdev->max_device_blocked = SCSI_DEFAULT_DEVICE_BLOCKED;

	/*
	 * Some low level driver could use device->type
	 */
	sdev->type = -1;

	/*
	 * Assume that the device will have handshaking problems,
	 * and then fix this field later if it turns out it
	 * doesn't
	 */
	sdev->borken = 1;

	sdev->sg_reserved_size = INT_MAX;

	q = blk_mq_init_queue(&sdev->host->tag_set);
	if (IS_ERR(q)) {
		/* release fn is set up in scsi_sysfs_device_initialise, so
		 * have to free and put manually here */
		put_device(&starget->dev);
		kfree(sdev);
		goto out;
	}
	kref_get(&sdev->host->tagset_refcnt);
	sdev->request_queue = q;
	q->queuedata = sdev;
	__scsi_init_queue(sdev->host, q);

	depth = sdev->host->cmd_per_lun ?: 1;

	/*
	 * Use .can_queue as budget map's depth because we have to
	 * support adjusting queue depth from sysfs. Meantime use
	 * default device queue depth to figure out sbitmap shift
	 * since we use this queue depth most of times.
	 */
	if (scsi_realloc_sdev_budget_map(sdev, depth)) {
		put_device(&starget->dev);
		kfree(sdev);
		goto out;
	}

	scsi_change_queue_depth(sdev, depth);

	scsi_sysfs_device_initialize(sdev);

	if (shost->hostt->slave_alloc) {
		ret = shost->hostt->slave_alloc(sdev);
		if (ret) {
			/*
			 * if LLDD reports slave not present, don't clutter
			 * console with alloc failure messages
			 */
			if (ret == -ENXIO)
				display_failure_msg = 0;
			goto out_device_destroy;
		}
	}

	return sdev;

out_device_destroy:
	__scsi_remove_device(sdev);
out:
	if (display_failure_msg)
		printk(ALLOC_FAILURE_MSG, __func__);
	return NULL;
}

static void scsi_target_destroy(struct scsi_target *starget)
{
	struct device *dev = &starget->dev;
	struct Scsi_Host *shost = dev_to_shost(dev->parent);
	unsigned long flags;

	BUG_ON(starget->state == STARGET_DEL);
	starget->state = STARGET_DEL;
	transport_destroy_device(dev);
	spin_lock_irqsave(shost->host_lock, flags);
	if (shost->hostt->target_destroy)
		shost->hostt->target_destroy(starget);
	list_del_init(&starget->siblings);
	spin_unlock_irqrestore(shost->host_lock, flags);
	put_device(dev);
}

static void scsi_target_dev_release(struct device *dev)
{
	struct device *parent = dev->parent;
	struct scsi_target *starget = to_scsi_target(dev);

	kfree(starget);
	put_device(parent);
}

static struct device_type scsi_target_type = {
	.name =		"scsi_target",
	.release =	scsi_target_dev_release,
};

int scsi_is_target_device(const struct device *dev)
{
	return dev->type == &scsi_target_type;
}
EXPORT_SYMBOL(scsi_is_target_device);

static struct scsi_target *__scsi_find_target(struct device *parent,
					      int channel, uint id)
{
	struct scsi_target *starget, *found_starget = NULL;
	struct Scsi_Host *shost = dev_to_shost(parent);
	/*
	 * Search for an existing target for this sdev.
	 */
	list_for_each_entry(starget, &shost->__targets, siblings) {
		if (starget->id == id &&
		    starget->channel == channel) {
			found_starget = starget;
			break;
		}
	}
	if (found_starget)
		get_device(&found_starget->dev);

	return found_starget;
}

/**
 * scsi_target_reap_ref_release - remove target from visibility
 * @kref: the reap_ref in the target being released
 *
 * Called on last put of reap_ref, which is the indication that no device
 * under this target is visible anymore, so render the target invisible in
 * sysfs.  Note: we have to be in user context here because the target reaps
 * should be done in places where the scsi device visibility is being removed.
 */
static void scsi_target_reap_ref_release(struct kref *kref)
{
	struct scsi_target *starget
		= container_of(kref, struct scsi_target, reap_ref);

	/*
	 * if we get here and the target is still in a CREATED state that
	 * means it was allocated but never made visible (because a scan
	 * turned up no LUNs), so don't call device_del() on it.
	 */
	if ((starget->state != STARGET_CREATED) &&
	    (starget->state != STARGET_CREATED_REMOVE)) {
		transport_remove_device(&starget->dev);
		device_del(&starget->dev);
	}
	scsi_target_destroy(starget);
}

static void scsi_target_reap_ref_put(struct scsi_target *starget)
{
	kref_put(&starget->reap_ref, scsi_target_reap_ref_release);
}

/**
 * scsi_alloc_target - allocate a new or find an existing target
 * @parent:	parent of the target (need not be a scsi host)
 * @channel:	target channel number (zero if no channels)
 * @id:		target id number
 *
 * Return an existing target if one exists, provided it hasn't already
 * gone into STARGET_DEL state, otherwise allocate a new target.
 *
 * The target is returned with an incremented reference, so the caller
 * is responsible for both reaping and doing a last put
 */
static struct scsi_target *scsi_alloc_target(struct device *parent,
					     int channel, uint id)
{
	struct Scsi_Host *shost = dev_to_shost(parent);
	struct device *dev = NULL;
	unsigned long flags;
	const int size = sizeof(struct scsi_target)
		+ shost->transportt->target_size;
	struct scsi_target *starget;
	struct scsi_target *found_target;
	int error, ref_got;

	starget = kzalloc(size, GFP_KERNEL);
	if (!starget) {
		printk(KERN_ERR "%s: allocation failure\n", __func__);
		return NULL;
	}
	dev = &starget->dev;
	device_initialize(dev);
	kref_init(&starget->reap_ref);
	dev->parent = get_device(parent);
	dev_set_name(dev, "target%d:%d:%d", shost->host_no, channel, id);
	dev->bus = &scsi_bus_type;
	dev->type = &scsi_target_type;
	scsi_enable_async_suspend(dev);
	starget->id = id;
	starget->channel = channel;
	starget->can_queue = 0;
	INIT_LIST_HEAD(&starget->siblings);
	INIT_LIST_HEAD(&starget->devices);
	starget->state = STARGET_CREATED;
	starget->scsi_level = SCSI_2;
	starget->max_target_blocked = SCSI_DEFAULT_TARGET_BLOCKED;
 retry:
	spin_lock_irqsave(shost->host_lock, flags);

	found_target = __scsi_find_target(parent, channel, id);
	if (found_target)
		goto found;

	list_add_tail(&starget->siblings, &shost->__targets);
	spin_unlock_irqrestore(shost->host_lock, flags);
	/* allocate and add */
	transport_setup_device(dev);
	if (shost->hostt->target_alloc) {
		error = shost->hostt->target_alloc(starget);

		if(error) {
			if (error != -ENXIO)
				dev_err(dev, "target allocation failed, error %d\n", error);
			/* don't want scsi_target_reap to do the final
			 * put because it will be under the host lock */
			scsi_target_destroy(starget);
			return NULL;
		}
	}
	get_device(dev);

	return starget;

 found:
	/*
	 * release routine already fired if kref is zero, so if we can still
	 * take the reference, the target must be alive.  If we can't, it must
	 * be dying and we need to wait for a new target
	 */
	ref_got = kref_get_unless_zero(&found_target->reap_ref);

	spin_unlock_irqrestore(shost->host_lock, flags);
	if (ref_got) {
		put_device(dev);
		return found_target;
	}
	/*
	 * Unfortunately, we found a dying target; need to wait until it's
	 * dead before we can get a new one.  There is an anomaly here.  We
	 * *should* call scsi_target_reap() to balance the kref_get() of the
	 * reap_ref above.  However, since the target being released, it's
	 * already invisible and the reap_ref is irrelevant.  If we call
	 * scsi_target_reap() we might spuriously do another device_del() on
	 * an already invisible target.
	 */
	put_device(&found_target->dev);
	/*
	 * length of time is irrelevant here, we just want to yield the CPU
	 * for a tick to avoid busy waiting for the target to die.
	 */
	msleep(1);
	goto retry;
}

/**
 * scsi_target_reap - check to see if target is in use and destroy if not
 * @starget: target to be checked
 *
 * This is used after removing a LUN or doing a last put of the target
 * it checks atomically that nothing is using the target and removes
 * it if so.
 */
void scsi_target_reap(struct scsi_target *starget)
{
	/*
	 * serious problem if this triggers: STARGET_DEL is only set in the if
	 * the reap_ref drops to zero, so we're trying to do another final put
	 * on an already released kref
	 */
	BUG_ON(starget->state == STARGET_DEL);
	scsi_target_reap_ref_put(starget);
}

/**
 * scsi_sanitize_inquiry_string - remove non-graphical chars from an
 *                                INQUIRY result string
 * @s: INQUIRY result string to sanitize
 * @len: length of the string
 *
 * Description:
 *	The SCSI spec says that INQUIRY vendor, product, and revision
 *	strings must consist entirely of graphic ASCII characters,
 *	padded on the right with spaces.  Since not all devices obey
 *	this rule, we will replace non-graphic or non-ASCII characters
 *	with spaces.  Exception: a NUL character is interpreted as a
 *	string terminator, so all the following characters are set to
 *	spaces.
 **/
void scsi_sanitize_inquiry_string(unsigned char *s, int len)
{
	int terminated = 0;

	for (; len > 0; (--len, ++s)) {
		if (*s == 0)
			terminated = 1;
		if (terminated || *s < 0x20 || *s > 0x7e)
			*s = ' ';
	}
}
EXPORT_SYMBOL(scsi_sanitize_inquiry_string);

/**
 * scsi_probe_lun - probe a single LUN using a SCSI INQUIRY
 * @sdev:	scsi_device to probe
 * @inq_result:	area to store the INQUIRY result
 * @result_len: len of inq_result
 * @bflags:	store any bflags found here
 *
 * Description:
 *     Probe the lun associated with @req using a standard SCSI INQUIRY;
 *
 *     If the INQUIRY is successful, zero is returned and the
 *     INQUIRY data is in @inq_result; the scsi_level and INQUIRY length
 *     are copied to the scsi_device any flags value is stored in *@bflags.
 **/
static int scsi_probe_lun(struct scsi_device *sdev, unsigned char *inq_result,
			  int result_len, blist_flags_t *bflags)
{
	unsigned char scsi_cmd[MAX_COMMAND_SIZE];
	int first_inquiry_len, try_inquiry_len, next_inquiry_len;
	int response_len = 0;
	int pass, count, result, resid;
	struct scsi_sense_hdr sshdr;
	const struct scsi_exec_args exec_args = {
		.sshdr = &sshdr,
		.resid = &resid,
	};

	*bflags = 0;

	/* Perform up to 3 passes.  The first pass uses a conservative
	 * transfer length of 36 unless sdev->inquiry_len specifies a
	 * different value. */
	first_inquiry_len = sdev->inquiry_len ? sdev->inquiry_len : 36;
	try_inquiry_len = first_inquiry_len;
	pass = 1;

 next_pass:
	SCSI_LOG_SCAN_BUS(3, sdev_printk(KERN_INFO, sdev,
				"scsi scan: INQUIRY pass %d length %d\n",
				pass, try_inquiry_len));

	/* Each pass gets up to three chances to ignore Unit Attention */
	for (count = 0; count < 3; ++count) {
		memset(scsi_cmd, 0, 6);
		scsi_cmd[0] = INQUIRY;
		scsi_cmd[4] = (unsigned char) try_inquiry_len;

		memset(inq_result, 0, try_inquiry_len);

		result = scsi_execute_cmd(sdev,  scsi_cmd, REQ_OP_DRV_IN,
					  inq_result, try_inquiry_len,
					  HZ / 2 + HZ * scsi_inq_timeout, 3,
					  &exec_args);

		SCSI_LOG_SCAN_BUS(3, sdev_printk(KERN_INFO, sdev,
				"scsi scan: INQUIRY %s with code 0x%x\n",
				result ? "failed" : "successful", result));

		if (result > 0) {
			/*
			 * not-ready to ready transition [asc/ascq=0x28/0x0]
			 * or power-on, reset [asc/ascq=0x29/0x0], continue.
			 * INQUIRY should not yield UNIT_ATTENTION
			 * but many buggy devices do so anyway. 
			 */
			if (scsi_status_is_check_condition(result) &&
			    scsi_sense_valid(&sshdr)) {
				if ((sshdr.sense_key == UNIT_ATTENTION) &&
				    ((sshdr.asc == 0x28) ||
				     (sshdr.asc == 0x29)) &&
				    (sshdr.ascq == 0))
					continue;
			}
		} else if (result == 0) {
			/*
			 * if nothing was transferred, we try
			 * again. It's a workaround for some USB
			 * devices.
			 */
			if (resid == try_inquiry_len)
				continue;
		}
		break;
	}

	if (result == 0) {
		scsi_sanitize_inquiry_string(&inq_result[8], 8);
		scsi_sanitize_inquiry_string(&inq_result[16], 16);
		scsi_sanitize_inquiry_string(&inq_result[32], 4);

		response_len = inq_result[4] + 5;
		if (response_len > 255)
			response_len = first_inquiry_len;	/* sanity */

		/*
		 * Get any flags for this device.
		 *
		 * XXX add a bflags to scsi_device, and replace the
		 * corresponding bit fields in scsi_device, so bflags
		 * need not be passed as an argument.
		 */
		*bflags = scsi_get_device_flags(sdev, &inq_result[8],
				&inq_result[16]);

		/* When the first pass succeeds we gain information about
		 * what larger transfer lengths might work. */
		if (pass == 1) {
			if (BLIST_INQUIRY_36 & *bflags)
				next_inquiry_len = 36;
			/*
			 * LLD specified a maximum sdev->inquiry_len
			 * but device claims it has more data. Capping
			 * the length only makes sense for legacy
			 * devices. If a device supports SPC-4 (2014)
			 * or newer, assume that it is safe to ask for
			 * as much as the device says it supports.
			 */
			else if (sdev->inquiry_len &&
				 response_len > sdev->inquiry_len &&
				 (inq_result[2] & 0x7) < 6) /* SPC-4 */
				next_inquiry_len = sdev->inquiry_len;
			else
				next_inquiry_len = response_len;

			/* If more data is available perform the second pass */
			if (next_inquiry_len > try_inquiry_len) {
				try_inquiry_len = next_inquiry_len;
				pass = 2;
				goto next_pass;
			}
		}

	} else if (pass == 2) {
		sdev_printk(KERN_INFO, sdev,
			    "scsi scan: %d byte inquiry failed.  "
			    "Consider BLIST_INQUIRY_36 for this device\n",
			    try_inquiry_len);

		/* If this pass failed, the third pass goes back and transfers
		 * the same amount as we successfully got in the first pass. */
		try_inquiry_len = first_inquiry_len;
		pass = 3;
		goto next_pass;
	}

	/* If the last transfer attempt got an error, assume the
	 * peripheral doesn't exist or is dead. */
	if (result)
		return -EIO;

	/* Don't report any more data than the device says is valid */
	sdev->inquiry_len = min(try_inquiry_len, response_len);

	/*
	 * XXX Abort if the response length is less than 36? If less than
	 * 32, the lookup of the device flags (above) could be invalid,
	 * and it would be possible to take an incorrect action - we do
	 * not want to hang because of a short INQUIRY. On the flip side,
	 * if the device is spun down or becoming ready (and so it gives a
	 * short INQUIRY), an abort here prevents any further use of the
	 * device, including spin up.
	 *
	 * On the whole, the best approach seems to be to assume the first
	 * 36 bytes are valid no matter what the device says.  That's
	 * better than copying < 36 bytes to the inquiry-result buffer
	 * and displaying garbage for the Vendor, Product, or Revision
	 * strings.
	 */
	if (sdev->inquiry_len < 36) {
		if (!sdev->host->short_inquiry) {
			shost_printk(KERN_INFO, sdev->host,
				    "scsi scan: INQUIRY result too short (%d),"
				    " using 36\n", sdev->inquiry_len);
			sdev->host->short_inquiry = 1;
		}
		sdev->inquiry_len = 36;
	}

	/*
	 * Related to the above issue:
	 *
	 * XXX Devices (disk or all?) should be sent a TEST UNIT READY,
	 * and if not ready, sent a START_STOP to start (maybe spin up) and
	 * then send the INQUIRY again, since the INQUIRY can change after
	 * a device is initialized.
	 *
	 * Ideally, start a device if explicitly asked to do so.  This
	 * assumes that a device is spun up on power on, spun down on
	 * request, and then spun up on request.
	 */

	/*
	 * The scanning code needs to know the scsi_level, even if no
	 * device is attached at LUN 0 (SCSI_SCAN_TARGET_PRESENT) so
	 * non-zero LUNs can be scanned.
	 */
	sdev->scsi_level = inq_result[2] & 0x0f;
	if (sdev->scsi_level >= 2 ||
	    (sdev->scsi_level == 1 && (inq_result[3] & 0x0f) == 1))
		sdev->scsi_level++;
	sdev->sdev_target->scsi_level = sdev->scsi_level;

	/*
	 * If SCSI-2 or lower, and if the transport requires it,
	 * store the LUN value in CDB[1].
	 */
	sdev->lun_in_cdb = 0;
	if (sdev->scsi_level <= SCSI_2 &&
	    sdev->scsi_level != SCSI_UNKNOWN &&
	    !sdev->host->no_scsi2_lun_in_cdb)
		sdev->lun_in_cdb = 1;

	return 0;
}

/**
 * scsi_add_lun - allocate and fully initialze a scsi_device
 * @sdev:	holds information to be stored in the new scsi_device
 * @inq_result:	holds the result of a previous INQUIRY to the LUN
 * @bflags:	black/white list flag
 * @async:	1 if this device is being scanned asynchronously
 *
 * Description:
 *     Initialize the scsi_device @sdev.  Optionally set fields based
 *     on values in *@bflags.
 *
 * Return:
 *     SCSI_SCAN_NO_RESPONSE: could not allocate or setup a scsi_device
 *     SCSI_SCAN_LUN_PRESENT: a new scsi_device was allocated and initialized
 **/
static int scsi_add_lun(struct scsi_device *sdev, unsigned char *inq_result,
		blist_flags_t *bflags, int async)
{
	int ret;

	/*
	 * XXX do not save the inquiry, since it can change underneath us,
	 * save just vendor/model/rev.
	 *
	 * Rather than save it and have an ioctl that retrieves the saved
	 * value, have an ioctl that executes the same INQUIRY code used
	 * in scsi_probe_lun, let user level programs doing INQUIRY
	 * scanning run at their own risk, or supply a user level program
	 * that can correctly scan.
	 */

	/*
	 * Copy at least 36 bytes of INQUIRY data, so that we don't
	 * dereference unallocated memory when accessing the Vendor,
	 * Product, and Revision strings.  Badly behaved devices may set
	 * the INQUIRY Additional Length byte to a small value, indicating
	 * these strings are invalid, but often they contain plausible data
	 * nonetheless.  It doesn't matter if the device sent < 36 bytes
	 * total, since scsi_probe_lun() initializes inq_result with 0s.
	 */
	sdev->inquiry = kmemdup(inq_result,
				max_t(size_t, sdev->inquiry_len, 36),
				GFP_KERNEL);
	if (sdev->inquiry == NULL)
		return SCSI_SCAN_NO_RESPONSE;

	sdev->vendor = (char *) (sdev->inquiry + 8);
	sdev->model = (char *) (sdev->inquiry + 16);
	sdev->rev = (char *) (sdev->inquiry + 32);

	if (strncmp(sdev->vendor, "ATA     ", 8) == 0) {
		/*
		 * sata emulation layer device.  This is a hack to work around
		 * the SATL power management specifications which state that
		 * when the SATL detects the device has gone into standby
		 * mode, it shall respond with NOT READY.
		 */
		sdev->allow_restart = 1;
	}

	if (*bflags & BLIST_ISROM) {
		sdev->type = TYPE_ROM;
		sdev->removable = 1;
	} else {
		sdev->type = (inq_result[0] & 0x1f);
		sdev->removable = (inq_result[1] & 0x80) >> 7;

		/*
		 * some devices may respond with wrong type for
		 * well-known logical units. Force well-known type
		 * to enumerate them correctly.
		 */
		if (scsi_is_wlun(sdev->lun) && sdev->type != TYPE_WLUN) {
			sdev_printk(KERN_WARNING, sdev,
				"%s: correcting incorrect peripheral device type 0x%x for W-LUN 0x%16xhN\n",
				__func__, sdev->type, (unsigned int)sdev->lun);
			sdev->type = TYPE_WLUN;
		}

	}

	if (sdev->type == TYPE_RBC || sdev->type == TYPE_ROM) {
		/* RBC and MMC devices can return SCSI-3 compliance and yet
		 * still not support REPORT LUNS, so make them act as
		 * BLIST_NOREPORTLUN unless BLIST_REPORTLUN2 is
		 * specifically set */
		if ((*bflags & BLIST_REPORTLUN2) == 0)
			*bflags |= BLIST_NOREPORTLUN;
	}

	/*
	 * For a peripheral qualifier (PQ) value of 1 (001b), the SCSI
	 * spec says: The device server is capable of supporting the
	 * specified peripheral device type on this logical unit. However,
	 * the physical device is not currently connected to this logical
	 * unit.
	 *
	 * The above is vague, as it implies that we could treat 001 and
	 * 011 the same. Stay compatible with previous code, and create a
	 * scsi_device for a PQ of 1
	 *
	 * Don't set the device offline here; rather let the upper
	 * level drivers eval the PQ to decide whether they should
	 * attach. So remove ((inq_result[0] >> 5) & 7) == 1 check.
	 */ 

	sdev->inq_periph_qual = (inq_result[0] >> 5) & 7;
	sdev->lockable = sdev->removable;
	sdev->soft_reset = (inq_result[7] & 1) && ((inq_result[3] & 7) == 2);

	if (sdev->scsi_level >= SCSI_3 ||
			(sdev->inquiry_len > 56 && inq_result[56] & 0x04))
		sdev->ppr = 1;
	if (inq_result[7] & 0x60)
		sdev->wdtr = 1;
	if (inq_result[7] & 0x10)
		sdev->sdtr = 1;

	sdev_printk(KERN_NOTICE, sdev, "%s %.8s %.16s %.4s PQ: %d "
			"ANSI: %d%s\n", scsi_device_type(sdev->type),
			sdev->vendor, sdev->model, sdev->rev,
			sdev->inq_periph_qual, inq_result[2] & 0x07,
			(inq_result[3] & 0x0f) == 1 ? " CCS" : "");

	if ((sdev->scsi_level >= SCSI_2) && (inq_result[7] & 2) &&
	    !(*bflags & BLIST_NOTQ)) {
		sdev->tagged_supported = 1;
		sdev->simple_tags = 1;
	}

	/*
	 * Some devices (Texel CD ROM drives) have handshaking problems
	 * when used with the Seagate controllers. borken is initialized
	 * to 1, and then set it to 0 here.
	 */
	if ((*bflags & BLIST_BORKEN) == 0)
		sdev->borken = 0;

	if (*bflags & BLIST_NO_ULD_ATTACH)
		sdev->no_uld_attach = 1;

	/*
	 * Apparently some really broken devices (contrary to the SCSI
	 * standards) need to be selected without asserting ATN
	 */
	if (*bflags & BLIST_SELECT_NO_ATN)
		sdev->select_no_atn = 1;

	/*
	 * Maximum 512 sector transfer length
	 * broken RA4x00 Compaq Disk Array
	 */
	if (*bflags & BLIST_MAX_512)
		blk_queue_max_hw_sectors(sdev->request_queue, 512);
	/*
	 * Max 1024 sector transfer length for targets that report incorrect
	 * max/optimal lengths and relied on the old block layer safe default
	 */
	else if (*bflags & BLIST_MAX_1024)
		blk_queue_max_hw_sectors(sdev->request_queue, 1024);

	/*
	 * Some devices may not want to have a start command automatically
	 * issued when a device is added.
	 */
	if (*bflags & BLIST_NOSTARTONADD)
		sdev->no_start_on_add = 1;

	if (*bflags & BLIST_SINGLELUN)
		scsi_target(sdev)->single_lun = 1;

	sdev->use_10_for_rw = 1;

	/* some devices don't like REPORT SUPPORTED OPERATION CODES
	 * and will simply timeout causing sd_mod init to take a very
	 * very long time */
	if (*bflags & BLIST_NO_RSOC)
		sdev->no_report_opcodes = 1;

	/* set the device running here so that slave configure
	 * may do I/O */
	mutex_lock(&sdev->state_mutex);
	ret = scsi_device_set_state(sdev, SDEV_RUNNING);
	if (ret)
		ret = scsi_device_set_state(sdev, SDEV_BLOCK);
	mutex_unlock(&sdev->state_mutex);

	if (ret) {
		sdev_printk(KERN_ERR, sdev,
			    "in wrong state %s to complete scan\n",
			    scsi_device_state_name(sdev->sdev_state));
		return SCSI_SCAN_NO_RESPONSE;
	}

	if (*bflags & BLIST_NOT_LOCKABLE)
		sdev->lockable = 0;

	if (*bflags & BLIST_RETRY_HWERROR)
		sdev->retry_hwerror = 1;

	if (*bflags & BLIST_NO_DIF)
		sdev->no_dif = 1;

	if (*bflags & BLIST_UNMAP_LIMIT_WS)
		sdev->unmap_limit_for_ws = 1;

	if (*bflags & BLIST_IGN_MEDIA_CHANGE)
		sdev->ignore_media_change = 1;

	sdev->eh_timeout = SCSI_DEFAULT_EH_TIMEOUT;

	if (*bflags & BLIST_TRY_VPD_PAGES)
		sdev->try_vpd_pages = 1;
	else if (*bflags & BLIST_SKIP_VPD_PAGES)
		sdev->skip_vpd_pages = 1;

	if (*bflags & BLIST_NO_VPD_SIZE)
		sdev->no_vpd_size = 1;

	transport_configure_device(&sdev->sdev_gendev);

	if (sdev->host->hostt->slave_configure) {
		ret = sdev->host->hostt->slave_configure(sdev);
		if (ret) {
			/*
			 * if LLDD reports slave not present, don't clutter
			 * console with alloc failure messages
			 */
			if (ret != -ENXIO) {
				sdev_printk(KERN_ERR, sdev,
					"failed to configure device\n");
			}
			return SCSI_SCAN_NO_RESPONSE;
		}

		/*
		 * The queue_depth is often changed in ->slave_configure.
		 * Set up budget map again since memory consumption of
		 * the map depends on actual queue depth.
		 */
		scsi_realloc_sdev_budget_map(sdev, sdev->queue_depth);
	}

	if (sdev->scsi_level >= SCSI_3)
		scsi_attach_vpd(sdev);

	scsi_cdl_check(sdev);

	sdev->max_queue_depth = sdev->queue_depth;
	WARN_ON_ONCE(sdev->max_queue_depth > sdev->budget_map.depth);
	sdev->sdev_bflags = *bflags;

	/*
	 * Ok, the device is now all set up, we can
	 * register it and tell the rest of the kernel
	 * about it.
	 */
	if (!async && scsi_sysfs_add_sdev(sdev) != 0)
		return SCSI_SCAN_NO_RESPONSE;

	return SCSI_SCAN_LUN_PRESENT;
}

#ifdef CONFIG_SCSI_LOGGING
/** 
 * scsi_inq_str - print INQUIRY data from min to max index, strip trailing whitespace
 * @buf:   Output buffer with at least end-first+1 bytes of space
 * @inq:   Inquiry buffer (input)
 * @first: Offset of string into inq
 * @end:   Index after last character in inq
 */
static unsigned char *scsi_inq_str(unsigned char *buf, unsigned char *inq,
				   unsigned first, unsigned end)
{
	unsigned term = 0, idx;

	for (idx = 0; idx + first < end && idx + first < inq[4] + 5; idx++) {
		if (inq[idx+first] > ' ') {
			buf[idx] = inq[idx+first];
			term = idx+1;
		} else {
			buf[idx] = ' ';
		}
	}
	buf[term] = 0;
	return buf;
}
#endif

/**
 * scsi_probe_and_add_lun - probe a LUN, if a LUN is found add it
 * @starget:	pointer to target device structure
 * @lun:	LUN of target device
 * @bflagsp:	store bflags here if not NULL
 * @sdevp:	probe the LUN corresponding to this scsi_device
 * @rescan:     if not equal to SCSI_SCAN_INITIAL skip some code only
 *              needed on first scan
 * @hostdata:	passed to scsi_alloc_sdev()
 *
 * Description:
 *     Call scsi_probe_lun, if a LUN with an attached device is found,
 *     allocate and set it up by calling scsi_add_lun.
 *
 * Return:
 *
 *   - SCSI_SCAN_NO_RESPONSE: could not allocate or setup a scsi_device
 *   - SCSI_SCAN_TARGET_PRESENT: target responded, but no device is
 *         attached at the LUN
 *   - SCSI_SCAN_LUN_PRESENT: a new scsi_device was allocated and initialized
 **/
static int scsi_probe_and_add_lun(struct scsi_target *starget,
				  u64 lun, blist_flags_t *bflagsp,
				  struct scsi_device **sdevp,
				  enum scsi_scan_mode rescan,
				  void *hostdata)
{
	struct scsi_device *sdev;
	unsigned char *result;
	blist_flags_t bflags;
	int res = SCSI_SCAN_NO_RESPONSE, result_len = 256;
	struct Scsi_Host *shost = dev_to_shost(starget->dev.parent);

	/*
	 * The rescan flag is used as an optimization, the first scan of a
	 * host adapter calls into here with rescan == 0.
	 */
	sdev = scsi_device_lookup_by_target(starget, lun);
	if (sdev) {
		if (rescan != SCSI_SCAN_INITIAL || !scsi_device_created(sdev)) {
			SCSI_LOG_SCAN_BUS(3, sdev_printk(KERN_INFO, sdev,
				"scsi scan: device exists on %s\n",
				dev_name(&sdev->sdev_gendev)));
			if (sdevp)
				*sdevp = sdev;
			else
				scsi_device_put(sdev);

			if (bflagsp)
				*bflagsp = scsi_get_device_flags(sdev,
								 sdev->vendor,
								 sdev->model);
			return SCSI_SCAN_LUN_PRESENT;
		}
		scsi_device_put(sdev);
	} else
		sdev = scsi_alloc_sdev(starget, lun, hostdata);
	if (!sdev)
		goto out;

	result = kmalloc(result_len, GFP_KERNEL);
	if (!result)
		goto out_free_sdev;

	if (scsi_probe_lun(sdev, result, result_len, &bflags))
		goto out_free_result;

	if (bflagsp)
		*bflagsp = bflags;
	/*
	 * result contains valid SCSI INQUIRY data.
	 */
	if ((result[0] >> 5) == 3) {
		/*
		 * For a Peripheral qualifier 3 (011b), the SCSI
		 * spec says: The device server is not capable of
		 * supporting a physical device on this logical
		 * unit.
		 *
		 * For disks, this implies that there is no
		 * logical disk configured at sdev->lun, but there
		 * is a target id responding.
		 */
		SCSI_LOG_SCAN_BUS(2, sdev_printk(KERN_INFO, sdev, "scsi scan:"
				   " peripheral qualifier of 3, device not"
				   " added\n"))
		if (lun == 0) {
			SCSI_LOG_SCAN_BUS(1, {
				unsigned char vend[9];
				unsigned char mod[17];

				sdev_printk(KERN_INFO, sdev,
					"scsi scan: consider passing scsi_mod."
					"dev_flags=%s:%s:0x240 or 0x1000240\n",
					scsi_inq_str(vend, result, 8, 16),
					scsi_inq_str(mod, result, 16, 32));
			});

		}

		res = SCSI_SCAN_TARGET_PRESENT;
		goto out_free_result;
	}

	/*
	 * Some targets may set slight variations of PQ and PDT to signal
	 * that no LUN is present, so don't add sdev in these cases.
	 * Two specific examples are:
	 * 1) NetApp targets: return PQ=1, PDT=0x1f
	 * 2) USB UFI: returns PDT=0x1f, with the PQ bits being "reserved"
	 *    in the UFI 1.0 spec (we cannot rely on reserved bits).
	 *
	 * References:
	 * 1) SCSI SPC-3, pp. 145-146
	 * PQ=1: "A peripheral device having the specified peripheral
	 * device type is not connected to this logical unit. However, the
	 * device server is capable of supporting the specified peripheral
	 * device type on this logical unit."
	 * PDT=0x1f: "Unknown or no device type"
	 * 2) USB UFI 1.0, p. 20
	 * PDT=00h Direct-access device (floppy)
	 * PDT=1Fh none (no FDD connected to the requested logical unit)
	 */
	if (((result[0] >> 5) == 1 || starget->pdt_1f_for_no_lun) &&
	    (result[0] & 0x1f) == 0x1f &&
	    !scsi_is_wlun(lun)) {
		SCSI_LOG_SCAN_BUS(3, sdev_printk(KERN_INFO, sdev,
					"scsi scan: peripheral device type"
					" of 31, no device added\n"));
		res = SCSI_SCAN_TARGET_PRESENT;
		goto out_free_result;
	}

	res = scsi_add_lun(sdev, result, &bflags, shost->async_scan);
	if (res == SCSI_SCAN_LUN_PRESENT) {
		if (bflags & BLIST_KEY) {
			sdev->lockable = 0;
			scsi_unlock_floptical(sdev, result);
		}
	}

 out_free_result:
	kfree(result);
 out_free_sdev:
	if (res == SCSI_SCAN_LUN_PRESENT) {
		if (sdevp) {
			if (scsi_device_get(sdev) == 0) {
				*sdevp = sdev;
			} else {
				__scsi_remove_device(sdev);
				res = SCSI_SCAN_NO_RESPONSE;
			}
		}
	} else
		__scsi_remove_device(sdev);
 out:
	return res;
}

/**
 * scsi_sequential_lun_scan - sequentially scan a SCSI target
 * @starget:	pointer to target structure to scan
 * @bflags:	black/white list flag for LUN 0
 * @scsi_level: Which version of the standard does this device adhere to
 * @rescan:     passed to scsi_probe_add_lun()
 *
 * Description:
 *     Generally, scan from LUN 1 (LUN 0 is assumed to already have been
 *     scanned) to some maximum lun until a LUN is found with no device
 *     attached. Use the bflags to figure out any oddities.
 *
 *     Modifies sdevscan->lun.
 **/
static void scsi_sequential_lun_scan(struct scsi_target *starget,
				     blist_flags_t bflags, int scsi_level,
				     enum scsi_scan_mode rescan)
{
	uint max_dev_lun;
	u64 sparse_lun, lun;
	struct Scsi_Host *shost = dev_to_shost(starget->dev.parent);

	SCSI_LOG_SCAN_BUS(3, starget_printk(KERN_INFO, starget,
		"scsi scan: Sequential scan\n"));

	max_dev_lun = min(max_scsi_luns, shost->max_lun);
	/*
	 * If this device is known to support sparse multiple units,
	 * override the other settings, and scan all of them. Normally,
	 * SCSI-3 devices should be scanned via the REPORT LUNS.
	 */
	if (bflags & BLIST_SPARSELUN) {
		max_dev_lun = shost->max_lun;
		sparse_lun = 1;
	} else
		sparse_lun = 0;

	/*
	 * If less than SCSI_1_CCS, and no special lun scanning, stop
	 * scanning; this matches 2.4 behaviour, but could just be a bug
	 * (to continue scanning a SCSI_1_CCS device).
	 *
	 * This test is broken.  We might not have any device on lun0 for
	 * a sparselun device, and if that's the case then how would we
	 * know the real scsi_level, eh?  It might make sense to just not
	 * scan any SCSI_1 device for non-0 luns, but that check would best
	 * go into scsi_alloc_sdev() and just have it return null when asked
	 * to alloc an sdev for lun > 0 on an already found SCSI_1 device.
	 *
	if ((sdevscan->scsi_level < SCSI_1_CCS) &&
	    ((bflags & (BLIST_FORCELUN | BLIST_SPARSELUN | BLIST_MAX5LUN))
	     == 0))
		return;
	 */
	/*
	 * If this device is known to support multiple units, override
	 * the other settings, and scan all of them.
	 */
	if (bflags & BLIST_FORCELUN)
		max_dev_lun = shost->max_lun;
	/*
	 * REGAL CDC-4X: avoid hang after LUN 4
	 */
	if (bflags & BLIST_MAX5LUN)
		max_dev_lun = min(5U, max_dev_lun);
	/*
	 * Do not scan SCSI-2 or lower device past LUN 7, unless
	 * BLIST_LARGELUN.
	 */
	if (scsi_level < SCSI_3 && !(bflags & BLIST_LARGELUN))
		max_dev_lun = min(8U, max_dev_lun);
	else
		max_dev_lun = min(256U, max_dev_lun);

	/*
	 * We have already scanned LUN 0, so start at LUN 1. Keep scanning
	 * until we reach the max, or no LUN is found and we are not
	 * sparse_lun.
	 */
	for (lun = 1; lun < max_dev_lun; ++lun)
		if ((scsi_probe_and_add_lun(starget, lun, NULL, NULL, rescan,
					    NULL) != SCSI_SCAN_LUN_PRESENT) &&
		    !sparse_lun)
			return;
}

/**
 * scsi_report_lun_scan - Scan using SCSI REPORT LUN results
 * @starget: which target
 * @bflags: Zero or a mix of BLIST_NOLUN, BLIST_REPORTLUN2, or BLIST_NOREPORTLUN
 * @rescan: nonzero if we can skip code only needed on first scan
 *
 * Description:
 *   Fast scanning for modern (SCSI-3) devices by sending a REPORT LUN command.
 *   Scan the resulting list of LUNs by calling scsi_probe_and_add_lun.
 *
 *   If BLINK_REPORTLUN2 is set, scan a target that supports more than 8
 *   LUNs even if it's older than SCSI-3.
 *   If BLIST_NOREPORTLUN is set, return 1 always.
 *   If BLIST_NOLUN is set, return 0 always.
 *   If starget->no_report_luns is set, return 1 always.
 *
 * Return:
 *     0: scan completed (or no memory, so further scanning is futile)
 *     1: could not scan with REPORT LUN
 **/
static int scsi_report_lun_scan(struct scsi_target *starget, blist_flags_t bflags,
				enum scsi_scan_mode rescan)
{
	unsigned char scsi_cmd[MAX_COMMAND_SIZE];
	unsigned int length;
	u64 lun;
	unsigned int num_luns;
	unsigned int retries;
	int result;
	struct scsi_lun *lunp, *lun_data;
	struct scsi_sense_hdr sshdr;
	struct scsi_device *sdev;
	struct Scsi_Host *shost = dev_to_shost(&starget->dev);
	const struct scsi_exec_args exec_args = {
		.sshdr = &sshdr,
	};
	int ret = 0;

	/*
	 * Only support SCSI-3 and up devices if BLIST_NOREPORTLUN is not set.
	 * Also allow SCSI-2 if BLIST_REPORTLUN2 is set and host adapter does
	 * support more than 8 LUNs.
	 * Don't attempt if the target doesn't support REPORT LUNS.
	 */
	if (bflags & BLIST_NOREPORTLUN)
		return 1;
	if (starget->scsi_level < SCSI_2 &&
	    starget->scsi_level != SCSI_UNKNOWN)
		return 1;
	if (starget->scsi_level < SCSI_3 &&
	    (!(bflags & BLIST_REPORTLUN2) || shost->max_lun <= 8))
		return 1;
	if (bflags & BLIST_NOLUN)
		return 0;
	if (starget->no_report_luns)
		return 1;

	if (!(sdev = scsi_device_lookup_by_target(starget, 0))) {
		sdev = scsi_alloc_sdev(starget, 0, NULL);
		if (!sdev)
			return 0;
		if (scsi_device_get(sdev)) {
			__scsi_remove_device(sdev);
			return 0;
		}
	}

	/*
	 * Allocate enough to hold the header (the same size as one scsi_lun)
	 * plus the number of luns we are requesting.  511 was the default
	 * value of the now removed max_report_luns parameter.
	 */
	length = (511 + 1) * sizeof(struct scsi_lun);
retry:
	lun_data = kmalloc(length, GFP_KERNEL);
	if (!lun_data) {
		printk(ALLOC_FAILURE_MSG, __func__);
		goto out;
	}

	scsi_cmd[0] = REPORT_LUNS;

	/*
	 * bytes 1 - 5: reserved, set to zero.
	 */
	memset(&scsi_cmd[1], 0, 5);

	/*
	 * bytes 6 - 9: length of the command.
	 */
	put_unaligned_be32(length, &scsi_cmd[6]);

	scsi_cmd[10] = 0;	/* reserved */
	scsi_cmd[11] = 0;	/* control */

	/*
	 * We can get a UNIT ATTENTION, for example a power on/reset, so
	 * retry a few times (like sd.c does for TEST UNIT READY).
	 * Experience shows some combinations of adapter/devices get at
	 * least two power on/resets.
	 *
	 * Illegal requests (for devices that do not support REPORT LUNS)
	 * should come through as a check condition, and will not generate
	 * a retry.
	 */
	for (retries = 0; retries < 3; retries++) {
		SCSI_LOG_SCAN_BUS(3, sdev_printk (KERN_INFO, sdev,
				"scsi scan: Sending REPORT LUNS to (try %d)\n",
				retries));

		result = scsi_execute_cmd(sdev, scsi_cmd, REQ_OP_DRV_IN,
					  lun_data, length,
					  SCSI_REPORT_LUNS_TIMEOUT, 3,
					  &exec_args);

		SCSI_LOG_SCAN_BUS(3, sdev_printk (KERN_INFO, sdev,
				"scsi scan: REPORT LUNS"
				" %s (try %d) result 0x%x\n",
				result ?  "failed" : "successful",
				retries, result));
		if (result == 0)
			break;
		else if (scsi_sense_valid(&sshdr)) {
			if (sshdr.sense_key != UNIT_ATTENTION)
				break;
		}
	}

	if (result) {
		/*
		 * The device probably does not support a REPORT LUN command
		 */
		ret = 1;
		goto out_err;
	}

	/*
	 * Get the length from the first four bytes of lun_data.
	 */
	if (get_unaligned_be32(lun_data->scsi_lun) +
	    sizeof(struct scsi_lun) > length) {
		length = get_unaligned_be32(lun_data->scsi_lun) +
			 sizeof(struct scsi_lun);
		kfree(lun_data);
		goto retry;
	}
	length = get_unaligned_be32(lun_data->scsi_lun);

	num_luns = (length / sizeof(struct scsi_lun));

	SCSI_LOG_SCAN_BUS(3, sdev_printk (KERN_INFO, sdev,
		"scsi scan: REPORT LUN scan\n"));

	/*
	 * Scan the luns in lun_data. The entry at offset 0 is really
	 * the header, so start at 1 and go up to and including num_luns.
	 */
	for (lunp = &lun_data[1]; lunp <= &lun_data[num_luns]; lunp++) {
		lun = scsilun_to_int(lunp);

		if (lun > sdev->host->max_lun) {
			sdev_printk(KERN_WARNING, sdev,
				    "lun%llu has a LUN larger than"
				    " allowed by the host adapter\n", lun);
		} else {
			int res;

			res = scsi_probe_and_add_lun(starget,
				lun, NULL, NULL, rescan, NULL);
			if (res == SCSI_SCAN_NO_RESPONSE) {
				/*
				 * Got some results, but now none, abort.
				 */
				sdev_printk(KERN_ERR, sdev,
					"Unexpected response"
					" from lun %llu while scanning, scan"
					" aborted\n", (unsigned long long)lun);
				break;
			}
		}
	}

 out_err:
	kfree(lun_data);
 out:
	if (scsi_device_created(sdev))
		/*
		 * the sdev we used didn't appear in the report luns scan
		 */
		__scsi_remove_device(sdev);
	scsi_device_put(sdev);
	return ret;
}

struct scsi_device *__scsi_add_device(struct Scsi_Host *shost, uint channel,
				      uint id, u64 lun, void *hostdata)
{
	struct scsi_device *sdev = ERR_PTR(-ENODEV);
	struct device *parent = &shost->shost_gendev;
	struct scsi_target *starget;

	if (strncmp(scsi_scan_type, "none", 4) == 0)
		return ERR_PTR(-ENODEV);

	starget = scsi_alloc_target(parent, channel, id);
	if (!starget)
		return ERR_PTR(-ENOMEM);
	scsi_autopm_get_target(starget);

	mutex_lock(&shost->scan_mutex);
	if (!shost->async_scan)
		scsi_complete_async_scans();

	if (scsi_host_scan_allowed(shost) && scsi_autopm_get_host(shost) == 0) {
		scsi_probe_and_add_lun(starget, lun, NULL, &sdev,
				       SCSI_SCAN_RESCAN, hostdata);
		scsi_autopm_put_host(shost);
	}
	mutex_unlock(&shost->scan_mutex);
	scsi_autopm_put_target(starget);
	/*
	 * paired with scsi_alloc_target().  Target will be destroyed unless
	 * scsi_probe_and_add_lun made an underlying device visible
	 */
	scsi_target_reap(starget);
	put_device(&starget->dev);

	return sdev;
}
EXPORT_SYMBOL(__scsi_add_device);

int scsi_add_device(struct Scsi_Host *host, uint channel,
		    uint target, u64 lun)
{
	struct scsi_device *sdev = 
		__scsi_add_device(host, channel, target, lun, NULL);
	if (IS_ERR(sdev))
		return PTR_ERR(sdev);

	scsi_device_put(sdev);
	return 0;
}
EXPORT_SYMBOL(scsi_add_device);

int scsi_rescan_device(struct scsi_device *sdev)
{
	struct device *dev = &sdev->sdev_gendev;
	int ret = 0;

	device_lock(dev);

	/*
<<<<<<< HEAD
	 * Bail out if the device is not running. Otherwise, the rescan may
	 * block waiting for commands to be executed, with us holding the
	 * device lock. This can result in a potential deadlock in the power
	 * management core code when system resume is on-going.
	 */
	if (sdev->sdev_state != SDEV_RUNNING) {
=======
	 * Bail out if the device or its queue are not running. Otherwise,
	 * the rescan may block waiting for commands to be executed, with us
	 * holding the device lock. This can result in a potential deadlock
	 * in the power management core code when system resume is on-going.
	 */
	if (sdev->sdev_state != SDEV_RUNNING ||
	    blk_queue_pm_only(sdev->request_queue)) {
>>>>>>> 740329d7
		ret = -EWOULDBLOCK;
		goto unlock;
	}

	scsi_attach_vpd(sdev);
	scsi_cdl_check(sdev);

	if (sdev->handler && sdev->handler->rescan)
		sdev->handler->rescan(sdev);

	if (dev->driver && try_module_get(dev->driver->owner)) {
		struct scsi_driver *drv = to_scsi_driver(dev->driver);

		if (drv->rescan)
			drv->rescan(dev);
		module_put(dev->driver->owner);
	}

unlock:
	device_unlock(dev);

	return ret;
}
EXPORT_SYMBOL(scsi_rescan_device);

static void __scsi_scan_target(struct device *parent, unsigned int channel,
		unsigned int id, u64 lun, enum scsi_scan_mode rescan)
{
	struct Scsi_Host *shost = dev_to_shost(parent);
	blist_flags_t bflags = 0;
	int res;
	struct scsi_target *starget;

	if (shost->this_id == id)
		/*
		 * Don't scan the host adapter
		 */
		return;

	starget = scsi_alloc_target(parent, channel, id);
	if (!starget)
		return;
	scsi_autopm_get_target(starget);

	if (lun != SCAN_WILD_CARD) {
		/*
		 * Scan for a specific host/chan/id/lun.
		 */
		scsi_probe_and_add_lun(starget, lun, NULL, NULL, rescan, NULL);
		goto out_reap;
	}

	/*
	 * Scan LUN 0, if there is some response, scan further. Ideally, we
	 * would not configure LUN 0 until all LUNs are scanned.
	 */
	res = scsi_probe_and_add_lun(starget, 0, &bflags, NULL, rescan, NULL);
	if (res == SCSI_SCAN_LUN_PRESENT || res == SCSI_SCAN_TARGET_PRESENT) {
		if (scsi_report_lun_scan(starget, bflags, rescan) != 0)
			/*
			 * The REPORT LUN did not scan the target,
			 * do a sequential scan.
			 */
			scsi_sequential_lun_scan(starget, bflags,
						 starget->scsi_level, rescan);
	}

 out_reap:
	scsi_autopm_put_target(starget);
	/*
	 * paired with scsi_alloc_target(): determine if the target has
	 * any children at all and if not, nuke it
	 */
	scsi_target_reap(starget);

	put_device(&starget->dev);
}

/**
 * scsi_scan_target - scan a target id, possibly including all LUNs on the target.
 * @parent:	host to scan
 * @channel:	channel to scan
 * @id:		target id to scan
 * @lun:	Specific LUN to scan or SCAN_WILD_CARD
 * @rescan:	passed to LUN scanning routines; SCSI_SCAN_INITIAL for
 *              no rescan, SCSI_SCAN_RESCAN to rescan existing LUNs,
 *              and SCSI_SCAN_MANUAL to force scanning even if
 *              'scan=manual' is set.
 *
 * Description:
 *     Scan the target id on @parent, @channel, and @id. Scan at least LUN 0,
 *     and possibly all LUNs on the target id.
 *
 *     First try a REPORT LUN scan, if that does not scan the target, do a
 *     sequential scan of LUNs on the target id.
 **/
void scsi_scan_target(struct device *parent, unsigned int channel,
		      unsigned int id, u64 lun, enum scsi_scan_mode rescan)
{
	struct Scsi_Host *shost = dev_to_shost(parent);

	if (strncmp(scsi_scan_type, "none", 4) == 0)
		return;

	if (rescan != SCSI_SCAN_MANUAL &&
	    strncmp(scsi_scan_type, "manual", 6) == 0)
		return;

	mutex_lock(&shost->scan_mutex);
	if (!shost->async_scan)
		scsi_complete_async_scans();

	if (scsi_host_scan_allowed(shost) && scsi_autopm_get_host(shost) == 0) {
		__scsi_scan_target(parent, channel, id, lun, rescan);
		scsi_autopm_put_host(shost);
	}
	mutex_unlock(&shost->scan_mutex);
}
EXPORT_SYMBOL(scsi_scan_target);

static void scsi_scan_channel(struct Scsi_Host *shost, unsigned int channel,
			      unsigned int id, u64 lun,
			      enum scsi_scan_mode rescan)
{
	uint order_id;

	if (id == SCAN_WILD_CARD)
		for (id = 0; id < shost->max_id; ++id) {
			/*
			 * XXX adapter drivers when possible (FCP, iSCSI)
			 * could modify max_id to match the current max,
			 * not the absolute max.
			 *
			 * XXX add a shost id iterator, so for example,
			 * the FC ID can be the same as a target id
			 * without a huge overhead of sparse id's.
			 */
			if (shost->reverse_ordering)
				/*
				 * Scan from high to low id.
				 */
				order_id = shost->max_id - id - 1;
			else
				order_id = id;
			__scsi_scan_target(&shost->shost_gendev, channel,
					order_id, lun, rescan);
		}
	else
		__scsi_scan_target(&shost->shost_gendev, channel,
				id, lun, rescan);
}

int scsi_scan_host_selected(struct Scsi_Host *shost, unsigned int channel,
			    unsigned int id, u64 lun,
			    enum scsi_scan_mode rescan)
{
	SCSI_LOG_SCAN_BUS(3, shost_printk (KERN_INFO, shost,
		"%s: <%u:%u:%llu>\n",
		__func__, channel, id, lun));

	if (((channel != SCAN_WILD_CARD) && (channel > shost->max_channel)) ||
	    ((id != SCAN_WILD_CARD) && (id >= shost->max_id)) ||
	    ((lun != SCAN_WILD_CARD) && (lun >= shost->max_lun)))
		return -EINVAL;

	mutex_lock(&shost->scan_mutex);
	if (!shost->async_scan)
		scsi_complete_async_scans();

	if (scsi_host_scan_allowed(shost) && scsi_autopm_get_host(shost) == 0) {
		if (channel == SCAN_WILD_CARD)
			for (channel = 0; channel <= shost->max_channel;
			     channel++)
				scsi_scan_channel(shost, channel, id, lun,
						  rescan);
		else
			scsi_scan_channel(shost, channel, id, lun, rescan);
		scsi_autopm_put_host(shost);
	}
	mutex_unlock(&shost->scan_mutex);

	return 0;
}

static void scsi_sysfs_add_devices(struct Scsi_Host *shost)
{
	struct scsi_device *sdev;
	shost_for_each_device(sdev, shost) {
		/* target removed before the device could be added */
		if (sdev->sdev_state == SDEV_DEL)
			continue;
		/* If device is already visible, skip adding it to sysfs */
		if (sdev->is_visible)
			continue;
		if (!scsi_host_scan_allowed(shost) ||
		    scsi_sysfs_add_sdev(sdev) != 0)
			__scsi_remove_device(sdev);
	}
}

/**
 * scsi_prep_async_scan - prepare for an async scan
 * @shost: the host which will be scanned
 * Returns: a cookie to be passed to scsi_finish_async_scan()
 *
 * Tells the midlayer this host is going to do an asynchronous scan.
 * It reserves the host's position in the scanning list and ensures
 * that other asynchronous scans started after this one won't affect the
 * ordering of the discovered devices.
 */
static struct async_scan_data *scsi_prep_async_scan(struct Scsi_Host *shost)
{
	struct async_scan_data *data = NULL;
	unsigned long flags;

	if (strncmp(scsi_scan_type, "sync", 4) == 0)
		return NULL;

	mutex_lock(&shost->scan_mutex);
	if (shost->async_scan) {
		shost_printk(KERN_DEBUG, shost, "%s called twice\n", __func__);
		goto err;
	}

	data = kmalloc(sizeof(*data), GFP_KERNEL);
	if (!data)
		goto err;
	data->shost = scsi_host_get(shost);
	if (!data->shost)
		goto err;
	init_completion(&data->prev_finished);

	spin_lock_irqsave(shost->host_lock, flags);
	shost->async_scan = 1;
	spin_unlock_irqrestore(shost->host_lock, flags);
	mutex_unlock(&shost->scan_mutex);

	spin_lock(&async_scan_lock);
	if (list_empty(&scanning_hosts))
		complete(&data->prev_finished);
	list_add_tail(&data->list, &scanning_hosts);
	spin_unlock(&async_scan_lock);

	return data;

 err:
	mutex_unlock(&shost->scan_mutex);
	kfree(data);
	return NULL;
}

/**
 * scsi_finish_async_scan - asynchronous scan has finished
 * @data: cookie returned from earlier call to scsi_prep_async_scan()
 *
 * All the devices currently attached to this host have been found.
 * This function announces all the devices it has found to the rest
 * of the system.
 */
static void scsi_finish_async_scan(struct async_scan_data *data)
{
	struct Scsi_Host *shost;
	unsigned long flags;

	if (!data)
		return;

	shost = data->shost;

	mutex_lock(&shost->scan_mutex);

	if (!shost->async_scan) {
		shost_printk(KERN_INFO, shost, "%s called twice\n", __func__);
		dump_stack();
		mutex_unlock(&shost->scan_mutex);
		return;
	}

	wait_for_completion(&data->prev_finished);

	scsi_sysfs_add_devices(shost);

	spin_lock_irqsave(shost->host_lock, flags);
	shost->async_scan = 0;
	spin_unlock_irqrestore(shost->host_lock, flags);

	mutex_unlock(&shost->scan_mutex);

	spin_lock(&async_scan_lock);
	list_del(&data->list);
	if (!list_empty(&scanning_hosts)) {
		struct async_scan_data *next = list_entry(scanning_hosts.next,
				struct async_scan_data, list);
		complete(&next->prev_finished);
	}
	spin_unlock(&async_scan_lock);

	scsi_autopm_put_host(shost);
	scsi_host_put(shost);
	kfree(data);
}

static void do_scsi_scan_host(struct Scsi_Host *shost)
{
	if (shost->hostt->scan_finished) {
		unsigned long start = jiffies;
		if (shost->hostt->scan_start)
			shost->hostt->scan_start(shost);

		while (!shost->hostt->scan_finished(shost, jiffies - start))
			msleep(10);
	} else {
		scsi_scan_host_selected(shost, SCAN_WILD_CARD, SCAN_WILD_CARD,
				SCAN_WILD_CARD, SCSI_SCAN_INITIAL);
	}
}

static void do_scan_async(void *_data, async_cookie_t c)
{
	struct async_scan_data *data = _data;
	struct Scsi_Host *shost = data->shost;

	do_scsi_scan_host(shost);
	scsi_finish_async_scan(data);
}

/**
 * scsi_scan_host - scan the given adapter
 * @shost:	adapter to scan
 **/
void scsi_scan_host(struct Scsi_Host *shost)
{
	struct async_scan_data *data;

	if (strncmp(scsi_scan_type, "none", 4) == 0 ||
	    strncmp(scsi_scan_type, "manual", 6) == 0)
		return;
	if (scsi_autopm_get_host(shost) < 0)
		return;

	data = scsi_prep_async_scan(shost);
	if (!data) {
		do_scsi_scan_host(shost);
		scsi_autopm_put_host(shost);
		return;
	}

	/* register with the async subsystem so wait_for_device_probe()
	 * will flush this work
	 */
	async_schedule(do_scan_async, data);

	/* scsi_autopm_put_host(shost) is called in scsi_finish_async_scan() */
}
EXPORT_SYMBOL(scsi_scan_host);

void scsi_forget_host(struct Scsi_Host *shost)
{
	struct scsi_device *sdev;
	unsigned long flags;

 restart:
	spin_lock_irqsave(shost->host_lock, flags);
	list_for_each_entry(sdev, &shost->__devices, siblings) {
		if (sdev->sdev_state == SDEV_DEL)
			continue;
		spin_unlock_irqrestore(shost->host_lock, flags);
		__scsi_remove_device(sdev);
		goto restart;
	}
	spin_unlock_irqrestore(shost->host_lock, flags);
}
<|MERGE_RESOLUTION|>--- conflicted
+++ resolved
@@ -1627,14 +1627,6 @@
 	device_lock(dev);
 
 	/*
-<<<<<<< HEAD
-	 * Bail out if the device is not running. Otherwise, the rescan may
-	 * block waiting for commands to be executed, with us holding the
-	 * device lock. This can result in a potential deadlock in the power
-	 * management core code when system resume is on-going.
-	 */
-	if (sdev->sdev_state != SDEV_RUNNING) {
-=======
 	 * Bail out if the device or its queue are not running. Otherwise,
 	 * the rescan may block waiting for commands to be executed, with us
 	 * holding the device lock. This can result in a potential deadlock
@@ -1642,7 +1634,6 @@
 	 */
 	if (sdev->sdev_state != SDEV_RUNNING ||
 	    blk_queue_pm_only(sdev->request_queue)) {
->>>>>>> 740329d7
 		ret = -EWOULDBLOCK;
 		goto unlock;
 	}
