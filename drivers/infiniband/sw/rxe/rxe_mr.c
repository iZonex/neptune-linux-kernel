// SPDX-License-Identifier: GPL-2.0 OR Linux-OpenIB
/*
 * Copyright (c) 2016 Mellanox Technologies Ltd. All rights reserved.
 * Copyright (c) 2015 System Fabric Works, Inc. All rights reserved.
 */

#include "rxe.h"
#include "rxe_loc.h"

/* Return a random 8 bit key value that is
 * different than the last_key. Set last_key to -1
 * if this is the first key for an MR or MW
 */
u8 rxe_get_next_key(u32 last_key)
{
	u8 key;

	do {
		get_random_bytes(&key, 1);
	} while (key == last_key);

	return key;
}

int mr_check_range(struct rxe_mr *mr, u64 iova, size_t length)
{


	switch (mr->type) {
	case IB_MR_TYPE_DMA:
		return 0;

	case IB_MR_TYPE_USER:
	case IB_MR_TYPE_MEM_REG:
<<<<<<< HEAD
		if (iova < mr->iova || length > mr->length ||
		    iova > mr->iova + mr->length - length)
=======
		if (iova < mr->ibmr.iova || length > mr->ibmr.length ||
		    iova > mr->ibmr.iova + mr->ibmr.length - length)
>>>>>>> 7365df19
			return -EFAULT;
		return 0;

	default:
		pr_warn("%s: mr type (%d) not supported\n",
			__func__, mr->type);
		return -EFAULT;
	}
}

#define IB_ACCESS_REMOTE	(IB_ACCESS_REMOTE_READ		\
				| IB_ACCESS_REMOTE_WRITE	\
				| IB_ACCESS_REMOTE_ATOMIC)

static void rxe_mr_init(int access, struct rxe_mr *mr)
{
	u32 lkey = mr->elem.index << 8 | rxe_get_next_key(-1);
	u32 rkey = (access & IB_ACCESS_REMOTE) ? lkey : 0;

	/* set ibmr->l/rkey and also copy into private l/rkey
	 * for user MRs these will always be the same
	 * for cases where caller 'owns' the key portion
	 * they may be different until REG_MR WQE is executed.
	 */
	mr->lkey = mr->ibmr.lkey = lkey;
	mr->rkey = mr->ibmr.rkey = rkey;

	mr->state = RXE_MR_STATE_INVALID;
	mr->map_shift = ilog2(RXE_BUF_PER_MAP);
}

static int rxe_mr_alloc(struct rxe_mr *mr, int num_buf)
{
	int i;
	int num_map;
	struct rxe_map **map = mr->map;

	num_map = (num_buf + RXE_BUF_PER_MAP - 1) / RXE_BUF_PER_MAP;

	mr->map = kmalloc_array(num_map, sizeof(*map), GFP_KERNEL);
	if (!mr->map)
		goto err1;

	for (i = 0; i < num_map; i++) {
		mr->map[i] = kmalloc(sizeof(**map), GFP_KERNEL);
		if (!mr->map[i])
			goto err2;
	}

	BUILD_BUG_ON(!is_power_of_2(RXE_BUF_PER_MAP));

	mr->map_shift = ilog2(RXE_BUF_PER_MAP);
	mr->map_mask = RXE_BUF_PER_MAP - 1;

	mr->num_buf = num_buf;
	mr->num_map = num_map;
	mr->max_buf = num_map * RXE_BUF_PER_MAP;

	return 0;

err2:
	for (i--; i >= 0; i--)
		kfree(mr->map[i]);

	kfree(mr->map);
err1:
	return -ENOMEM;
}

void rxe_mr_init_dma(int access, struct rxe_mr *mr)
{
	rxe_mr_init(access, mr);

	mr->access = access;
	mr->state = RXE_MR_STATE_VALID;
	mr->type = IB_MR_TYPE_DMA;
}

int rxe_mr_init_user(struct rxe_dev *rxe, u64 start, u64 length, u64 iova,
		     int access, struct rxe_mr *mr)
{
	struct rxe_map		**map;
	struct rxe_phys_buf	*buf = NULL;
	struct ib_umem		*umem;
	struct sg_page_iter	sg_iter;
	int			num_buf;
	void			*vaddr;
	int err;
	int i;

	umem = ib_umem_get(&rxe->ib_dev, start, length, access);
	if (IS_ERR(umem)) {
		pr_warn("%s: Unable to pin memory region err = %d\n",
			__func__, (int)PTR_ERR(umem));
		err = PTR_ERR(umem);
		goto err_out;
	}

	num_buf = ib_umem_num_pages(umem);

	rxe_mr_init(access, mr);

	err = rxe_mr_alloc(mr, num_buf);
	if (err) {
		pr_warn("%s: Unable to allocate memory for map\n",
				__func__);
		goto err_release_umem;
	}

	mr->page_shift = PAGE_SHIFT;
	mr->page_mask = PAGE_SIZE - 1;

	num_buf			= 0;
	map = mr->map;
	if (length > 0) {
		buf = map[0]->buf;

		for_each_sgtable_page (&umem->sgt_append.sgt, &sg_iter, 0) {
			if (num_buf >= RXE_BUF_PER_MAP) {
				map++;
				buf = map[0]->buf;
				num_buf = 0;
			}

			vaddr = page_address(sg_page_iter_page(&sg_iter));
			if (!vaddr) {
				pr_warn("%s: Unable to get virtual address\n",
						__func__);
				err = -ENOMEM;
				goto err_cleanup_map;
			}

			buf->addr = (uintptr_t)vaddr;
			buf->size = PAGE_SIZE;
			num_buf++;
			buf++;

		}
	}

	mr->umem = umem;
	mr->access = access;
<<<<<<< HEAD
	mr->length = length;
	mr->iova = iova;
	mr->va = start;
=======
>>>>>>> 7365df19
	mr->offset = ib_umem_offset(umem);
	mr->state = RXE_MR_STATE_VALID;
	mr->type = IB_MR_TYPE_USER;

	return 0;

err_cleanup_map:
	for (i = 0; i < mr->num_map; i++)
		kfree(mr->map[i]);
	kfree(mr->map);
err_release_umem:
	ib_umem_release(umem);
err_out:
	return err;
}

int rxe_mr_init_fast(int max_pages, struct rxe_mr *mr)
{
	int err;

	/* always allow remote access for FMRs */
	rxe_mr_init(IB_ACCESS_REMOTE, mr);

	err = rxe_mr_alloc(mr, max_pages);
	if (err)
		goto err1;

	mr->max_buf = max_pages;
	mr->state = RXE_MR_STATE_FREE;
	mr->type = IB_MR_TYPE_MEM_REG;

	return 0;

err1:
	return err;
}

static void lookup_iova(struct rxe_mr *mr, u64 iova, int *m_out, int *n_out,
			size_t *offset_out)
{
<<<<<<< HEAD
	size_t offset = iova - mr->iova + mr->offset;
=======
	size_t offset = iova - mr->ibmr.iova + mr->offset;
>>>>>>> 7365df19
	int			map_index;
	int			buf_index;
	u64			length;

	if (likely(mr->page_shift)) {
		*offset_out = offset & mr->page_mask;
		offset >>= mr->page_shift;
		*n_out = offset & mr->map_mask;
		*m_out = offset >> mr->map_shift;
	} else {
		map_index = 0;
		buf_index = 0;

		length = mr->map[map_index]->buf[buf_index].size;

		while (offset >= length) {
			offset -= length;
			buf_index++;

			if (buf_index == RXE_BUF_PER_MAP) {
				map_index++;
				buf_index = 0;
			}
			length = mr->map[map_index]->buf[buf_index].size;
		}

		*m_out = map_index;
		*n_out = buf_index;
		*offset_out = offset;
	}
}

void *iova_to_vaddr(struct rxe_mr *mr, u64 iova, int length)
{
	size_t offset;
	int m, n;
	void *addr;

	if (mr->state != RXE_MR_STATE_VALID) {
		pr_warn("mr not in valid state\n");
		addr = NULL;
		goto out;
	}

	if (!mr->map) {
		addr = (void *)(uintptr_t)iova;
		goto out;
	}

	if (mr_check_range(mr, iova, length)) {
		pr_warn("range violation\n");
		addr = NULL;
		goto out;
	}

	lookup_iova(mr, iova, &m, &n, &offset);

	if (offset + length > mr->map[m]->buf[n].size) {
		pr_warn("crosses page boundary\n");
		addr = NULL;
		goto out;
	}

	addr = (void *)(uintptr_t)mr->map[m]->buf[n].addr + offset;

out:
	return addr;
}

/* copy data from a range (vaddr, vaddr+length-1) to or from
 * a mr object starting at iova.
 */
int rxe_mr_copy(struct rxe_mr *mr, u64 iova, void *addr, int length,
		enum rxe_mr_copy_dir dir)
{
	int			err;
	int			bytes;
	u8			*va;
	struct rxe_map		**map;
	struct rxe_phys_buf	*buf;
	int			m;
	int			i;
	size_t			offset;

	if (length == 0)
		return 0;

	if (mr->type == IB_MR_TYPE_DMA) {
		u8 *src, *dest;

		src = (dir == RXE_TO_MR_OBJ) ? addr : ((void *)(uintptr_t)iova);

		dest = (dir == RXE_TO_MR_OBJ) ? ((void *)(uintptr_t)iova) : addr;

		memcpy(dest, src, length);

		return 0;
	}

	WARN_ON_ONCE(!mr->map);

	err = mr_check_range(mr, iova, length);
	if (err) {
		err = -EFAULT;
		goto err1;
	}

	lookup_iova(mr, iova, &m, &i, &offset);

	map = mr->map + m;
	buf	= map[0]->buf + i;

	while (length > 0) {
		u8 *src, *dest;

		va	= (u8 *)(uintptr_t)buf->addr + offset;
		src = (dir == RXE_TO_MR_OBJ) ? addr : va;
		dest = (dir == RXE_TO_MR_OBJ) ? va : addr;

		bytes	= buf->size - offset;

		if (bytes > length)
			bytes = length;

		memcpy(dest, src, bytes);

		length	-= bytes;
		addr	+= bytes;

		offset	= 0;
		buf++;
		i++;

		if (i == RXE_BUF_PER_MAP) {
			i = 0;
			map++;
			buf = map[0]->buf;
		}
	}

	return 0;

err1:
	return err;
}

/* copy data in or out of a wqe, i.e. sg list
 * under the control of a dma descriptor
 */
int copy_data(
	struct rxe_pd		*pd,
	int			access,
	struct rxe_dma_info	*dma,
	void			*addr,
	int			length,
	enum rxe_mr_copy_dir	dir)
{
	int			bytes;
	struct rxe_sge		*sge	= &dma->sge[dma->cur_sge];
	int			offset	= dma->sge_offset;
	int			resid	= dma->resid;
	struct rxe_mr		*mr	= NULL;
	u64			iova;
	int			err;

	if (length == 0)
		return 0;

	if (length > resid) {
		err = -EINVAL;
		goto err2;
	}

	if (sge->length && (offset < sge->length)) {
		mr = lookup_mr(pd, access, sge->lkey, RXE_LOOKUP_LOCAL);
		if (!mr) {
			err = -EINVAL;
			goto err1;
		}
	}

	while (length > 0) {
		bytes = length;

		if (offset >= sge->length) {
			if (mr) {
				rxe_put(mr);
				mr = NULL;
			}
			sge++;
			dma->cur_sge++;
			offset = 0;

			if (dma->cur_sge >= dma->num_sge) {
				err = -ENOSPC;
				goto err2;
			}

			if (sge->length) {
				mr = lookup_mr(pd, access, sge->lkey,
					       RXE_LOOKUP_LOCAL);
				if (!mr) {
					err = -EINVAL;
					goto err1;
				}
			} else {
				continue;
			}
		}

		if (bytes > sge->length - offset)
			bytes = sge->length - offset;

		if (bytes > 0) {
			iova = sge->addr + offset;

			err = rxe_mr_copy(mr, iova, addr, bytes, dir);
			if (err)
				goto err2;

			offset	+= bytes;
			resid	-= bytes;
			length	-= bytes;
			addr	+= bytes;
		}
	}

	dma->sge_offset = offset;
	dma->resid	= resid;

	if (mr)
		rxe_put(mr);

	return 0;

err2:
	if (mr)
		rxe_put(mr);
err1:
	return err;
}

int advance_dma_data(struct rxe_dma_info *dma, unsigned int length)
{
	struct rxe_sge		*sge	= &dma->sge[dma->cur_sge];
	int			offset	= dma->sge_offset;
	int			resid	= dma->resid;

	while (length) {
		unsigned int bytes;

		if (offset >= sge->length) {
			sge++;
			dma->cur_sge++;
			offset = 0;
			if (dma->cur_sge >= dma->num_sge)
				return -ENOSPC;
		}

		bytes = length;

		if (bytes > sge->length - offset)
			bytes = sge->length - offset;

		offset	+= bytes;
		resid	-= bytes;
		length	-= bytes;
	}

	dma->sge_offset = offset;
	dma->resid	= resid;

	return 0;
}

/* (1) find the mr corresponding to lkey/rkey
 *     depending on lookup_type
 * (2) verify that the (qp) pd matches the mr pd
 * (3) verify that the mr can support the requested access
 * (4) verify that mr state is valid
 */
struct rxe_mr *lookup_mr(struct rxe_pd *pd, int access, u32 key,
			 enum rxe_mr_lookup_type type)
{
	struct rxe_mr *mr;
	struct rxe_dev *rxe = to_rdev(pd->ibpd.device);
	int index = key >> 8;

	mr = rxe_pool_get_index(&rxe->mr_pool, index);
	if (!mr)
		return NULL;

	if (unlikely((type == RXE_LOOKUP_LOCAL && mr->lkey != key) ||
		     (type == RXE_LOOKUP_REMOTE && mr->rkey != key) ||
		     mr_pd(mr) != pd || (access && !(access & mr->access)) ||
		     mr->state != RXE_MR_STATE_VALID)) {
		rxe_put(mr);
		mr = NULL;
	}

	return mr;
}

int rxe_invalidate_mr(struct rxe_qp *qp, u32 key)
{
	struct rxe_dev *rxe = to_rdev(qp->ibqp.device);
	struct rxe_mr *mr;
	int ret;

	mr = rxe_pool_get_index(&rxe->mr_pool, key >> 8);
	if (!mr) {
		pr_err("%s: No MR for key %#x\n", __func__, key);
		ret = -EINVAL;
		goto err;
	}

	if (mr->rkey ? (key != mr->rkey) : (key != mr->lkey)) {
		pr_err("%s: wr key (%#x) doesn't match mr key (%#x)\n",
			__func__, key, (mr->rkey ? mr->rkey : mr->lkey));
		ret = -EINVAL;
		goto err_drop_ref;
	}

	if (atomic_read(&mr->num_mw) > 0) {
		pr_warn("%s: Attempt to invalidate an MR while bound to MWs\n",
			__func__);
		ret = -EINVAL;
		goto err_drop_ref;
	}

	if (unlikely(mr->type != IB_MR_TYPE_MEM_REG)) {
		pr_warn("%s: mr->type (%d) is wrong type\n", __func__, mr->type);
		ret = -EINVAL;
		goto err_drop_ref;
	}

	mr->state = RXE_MR_STATE_FREE;
	ret = 0;

err_drop_ref:
	rxe_put(mr);
err:
	return ret;
}

/* user can (re)register fast MR by executing a REG_MR WQE.
 * user is expected to hold a reference on the ib mr until the
 * WQE completes.
 * Once a fast MR is created this is the only way to change the
 * private keys. It is the responsibility of the user to maintain
 * the ib mr keys in sync with rxe mr keys.
 */
int rxe_reg_fast_mr(struct rxe_qp *qp, struct rxe_send_wqe *wqe)
{
	struct rxe_mr *mr = to_rmr(wqe->wr.wr.reg.mr);
	u32 key = wqe->wr.wr.reg.key;
	u32 access = wqe->wr.wr.reg.access;

	/* user can only register MR in free state */
	if (unlikely(mr->state != RXE_MR_STATE_FREE)) {
		pr_warn("%s: mr->lkey = 0x%x not free\n",
			__func__, mr->lkey);
		return -EINVAL;
	}

	/* user can only register mr with qp in same protection domain */
	if (unlikely(qp->ibqp.pd != mr->ibmr.pd)) {
		pr_warn("%s: qp->pd and mr->pd don't match\n",
			__func__);
		return -EINVAL;
	}

	/* user is only allowed to change key portion of l/rkey */
	if (unlikely((mr->lkey & ~0xff) != (key & ~0xff))) {
		pr_warn("%s: key = 0x%x has wrong index mr->lkey = 0x%x\n",
			__func__, key, mr->lkey);
		return -EINVAL;
	}

	mr->access = access;
	mr->lkey = key;
	mr->rkey = (access & IB_ACCESS_REMOTE) ? key : 0;
<<<<<<< HEAD
	mr->iova = wqe->wr.wr.reg.mr->iova;
=======
	mr->ibmr.iova = wqe->wr.wr.reg.mr->iova;
>>>>>>> 7365df19
	mr->state = RXE_MR_STATE_VALID;

	return 0;
}

int rxe_dereg_mr(struct ib_mr *ibmr, struct ib_udata *udata)
{
	struct rxe_mr *mr = to_rmr(ibmr);

	/* See IBA 10.6.7.2.6 */
	if (atomic_read(&mr->num_mw) > 0)
		return -EINVAL;

	rxe_cleanup(mr);

	return 0;
}

void rxe_mr_cleanup(struct rxe_pool_elem *elem)
{
	struct rxe_mr *mr = container_of(elem, typeof(*mr), elem);
	int i;

	rxe_put(mr_pd(mr));
	ib_umem_release(mr->umem);

	if (mr->map) {
		for (i = 0; i < mr->num_map; i++)
			kfree(mr->map[i]);

		kfree(mr->map);
	}
}<|MERGE_RESOLUTION|>--- conflicted
+++ resolved
@@ -32,13 +32,8 @@
 
 	case IB_MR_TYPE_USER:
 	case IB_MR_TYPE_MEM_REG:
-<<<<<<< HEAD
-		if (iova < mr->iova || length > mr->length ||
-		    iova > mr->iova + mr->length - length)
-=======
 		if (iova < mr->ibmr.iova || length > mr->ibmr.length ||
 		    iova > mr->ibmr.iova + mr->ibmr.length - length)
->>>>>>> 7365df19
 			return -EFAULT;
 		return 0;
 
@@ -181,12 +176,6 @@
 
 	mr->umem = umem;
 	mr->access = access;
-<<<<<<< HEAD
-	mr->length = length;
-	mr->iova = iova;
-	mr->va = start;
-=======
->>>>>>> 7365df19
 	mr->offset = ib_umem_offset(umem);
 	mr->state = RXE_MR_STATE_VALID;
 	mr->type = IB_MR_TYPE_USER;
@@ -227,11 +216,7 @@
 static void lookup_iova(struct rxe_mr *mr, u64 iova, int *m_out, int *n_out,
 			size_t *offset_out)
 {
-<<<<<<< HEAD
-	size_t offset = iova - mr->iova + mr->offset;
-=======
 	size_t offset = iova - mr->ibmr.iova + mr->offset;
->>>>>>> 7365df19
 	int			map_index;
 	int			buf_index;
 	u64			length;
@@ -614,11 +599,7 @@
 	mr->access = access;
 	mr->lkey = key;
 	mr->rkey = (access & IB_ACCESS_REMOTE) ? key : 0;
-<<<<<<< HEAD
-	mr->iova = wqe->wr.wr.reg.mr->iova;
-=======
 	mr->ibmr.iova = wqe->wr.wr.reg.mr->iova;
->>>>>>> 7365df19
 	mr->state = RXE_MR_STATE_VALID;
 
 	return 0;
