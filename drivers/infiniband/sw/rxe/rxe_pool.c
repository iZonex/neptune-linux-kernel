--- conflicted
+++ resolved
@@ -12,11 +12,7 @@
 	const char *name;
 	size_t size;
 	size_t elem_offset;
-<<<<<<< HEAD
-	void (*cleanup)(struct rxe_pool_elem *obj);
-=======
 	void (*cleanup)(struct rxe_pool_elem *elem);
->>>>>>> 95cd2cdc
 	enum rxe_pool_flags flags;
 	u32 min_index;
 	u32 max_index;
@@ -26,34 +22,22 @@
 		.name		= "uc",
 		.size		= sizeof(struct rxe_ucontext),
 		.elem_offset	= offsetof(struct rxe_ucontext, elem),
-<<<<<<< HEAD
-		.flags          = RXE_POOL_NO_ALLOC,
-=======
 		.min_index	= 1,
 		.max_index	= UINT_MAX,
 		.max_elem	= UINT_MAX,
->>>>>>> 95cd2cdc
 	},
 	[RXE_TYPE_PD] = {
 		.name		= "pd",
 		.size		= sizeof(struct rxe_pd),
 		.elem_offset	= offsetof(struct rxe_pd, elem),
-<<<<<<< HEAD
-		.flags		= RXE_POOL_NO_ALLOC,
-=======
 		.min_index	= 1,
 		.max_index	= UINT_MAX,
 		.max_elem	= UINT_MAX,
->>>>>>> 95cd2cdc
 	},
 	[RXE_TYPE_AH] = {
 		.name		= "ah",
 		.size		= sizeof(struct rxe_ah),
 		.elem_offset	= offsetof(struct rxe_ah, elem),
-<<<<<<< HEAD
-		.flags		= RXE_POOL_INDEX | RXE_POOL_NO_ALLOC,
-=======
->>>>>>> 95cd2cdc
 		.min_index	= RXE_MIN_AH_INDEX,
 		.max_index	= RXE_MAX_AH_INDEX,
 		.max_elem	= RXE_MAX_AH_INDEX - RXE_MIN_AH_INDEX + 1,
@@ -62,10 +46,6 @@
 		.name		= "srq",
 		.size		= sizeof(struct rxe_srq),
 		.elem_offset	= offsetof(struct rxe_srq, elem),
-<<<<<<< HEAD
-		.flags		= RXE_POOL_INDEX | RXE_POOL_NO_ALLOC,
-=======
->>>>>>> 95cd2cdc
 		.min_index	= RXE_MIN_SRQ_INDEX,
 		.max_index	= RXE_MAX_SRQ_INDEX,
 		.max_elem	= RXE_MAX_SRQ_INDEX - RXE_MIN_SRQ_INDEX + 1,
@@ -83,10 +63,6 @@
 		.name		= "cq",
 		.size		= sizeof(struct rxe_cq),
 		.elem_offset	= offsetof(struct rxe_cq, elem),
-<<<<<<< HEAD
-		.flags          = RXE_POOL_NO_ALLOC,
-=======
->>>>>>> 95cd2cdc
 		.cleanup	= rxe_cq_cleanup,
 		.min_index	= 1,
 		.max_index	= UINT_MAX,
@@ -106,60 +82,6 @@
 		.name		= "mw",
 		.size		= sizeof(struct rxe_mw),
 		.elem_offset	= offsetof(struct rxe_mw, elem),
-<<<<<<< HEAD
-		.cleanup	= rxe_mw_cleanup,
-		.flags		= RXE_POOL_INDEX | RXE_POOL_NO_ALLOC,
-		.min_index	= RXE_MIN_MW_INDEX,
-		.max_index	= RXE_MAX_MW_INDEX,
-	},
-	[RXE_TYPE_MC_GRP] = {
-		.name		= "rxe-mc_grp",
-		.size		= sizeof(struct rxe_mc_grp),
-		.elem_offset	= offsetof(struct rxe_mc_grp, elem),
-		.cleanup	= rxe_mc_cleanup,
-		.flags		= RXE_POOL_KEY,
-		.key_offset	= offsetof(struct rxe_mc_grp, mgid),
-		.key_size	= sizeof(union ib_gid),
-	},
-	[RXE_TYPE_MC_ELEM] = {
-		.name		= "rxe-mc_elem",
-		.size		= sizeof(struct rxe_mc_elem),
-		.elem_offset	= offsetof(struct rxe_mc_elem, elem),
-	},
-};
-
-static int rxe_pool_init_index(struct rxe_pool *pool, u32 max, u32 min)
-{
-	int err = 0;
-
-	if ((max - min + 1) < pool->max_elem) {
-		pr_warn("not enough indices for max_elem\n");
-		err = -EINVAL;
-		goto out;
-	}
-
-	pool->index.max_index = max;
-	pool->index.min_index = min;
-
-	pool->index.table = bitmap_zalloc(max - min + 1, GFP_KERNEL);
-	if (!pool->index.table) {
-		err = -ENOMEM;
-		goto out;
-	}
-
-out:
-	return err;
-}
-
-int rxe_pool_init(
-	struct rxe_dev		*rxe,
-	struct rxe_pool		*pool,
-	enum rxe_elem_type	type,
-	unsigned int		max_elem)
-{
-	const struct rxe_type_info *info = &rxe_type_info[type];
-	int			err = 0;
-=======
 		.min_index	= RXE_MIN_MW_INDEX,
 		.max_index	= RXE_MAX_MW_INDEX,
 		.max_elem	= RXE_MAX_MW_INDEX - RXE_MIN_MW_INDEX + 1,
@@ -170,18 +92,13 @@
 		   enum rxe_elem_type type)
 {
 	const struct rxe_type_info *info = &rxe_type_info[type];
->>>>>>> 95cd2cdc
 
 	memset(pool, 0, sizeof(*pool));
 
 	pool->rxe		= rxe;
 	pool->name		= info->name;
 	pool->type		= type;
-<<<<<<< HEAD
-	pool->max_elem		= max_elem;
-=======
 	pool->max_elem		= info->max_elem;
->>>>>>> 95cd2cdc
 	pool->elem_size		= ALIGN(info->size, RXE_POOL_ALIGN);
 	pool->elem_offset	= info->elem_offset;
 	pool->flags		= info->flags;
@@ -189,201 +106,13 @@
 
 	atomic_set(&pool->num_elem, 0);
 
-<<<<<<< HEAD
-	rwlock_init(&pool->pool_lock);
-
-	if (pool->flags & RXE_POOL_INDEX) {
-		pool->index.tree = RB_ROOT;
-		err = rxe_pool_init_index(pool, info->max_index,
-					  info->min_index);
-		if (err)
-			goto out;
-	}
-
-	if (pool->flags & RXE_POOL_KEY) {
-		pool->key.tree = RB_ROOT;
-		pool->key.key_offset = info->key_offset;
-		pool->key.key_size = info->key_size;
-	}
-
-out:
-	return err;
-=======
 	xa_init_flags(&pool->xa, XA_FLAGS_ALLOC);
 	pool->limit.min = info->min_index;
 	pool->limit.max = info->max_index;
->>>>>>> 95cd2cdc
 }
 
 void rxe_pool_cleanup(struct rxe_pool *pool)
 {
-<<<<<<< HEAD
-	if (atomic_read(&pool->num_elem) > 0)
-		pr_warn("%s pool destroyed with unfree'd elem\n",
-			pool->name);
-
-	if (pool->flags & RXE_POOL_INDEX)
-		bitmap_free(pool->index.table);
-}
-
-static u32 alloc_index(struct rxe_pool *pool)
-{
-	u32 index;
-	u32 range = pool->index.max_index - pool->index.min_index + 1;
-
-	index = find_next_zero_bit(pool->index.table, range, pool->index.last);
-	if (index >= range)
-		index = find_first_zero_bit(pool->index.table, range);
-
-	WARN_ON_ONCE(index >= range);
-	set_bit(index, pool->index.table);
-	pool->index.last = index;
-	return index + pool->index.min_index;
-}
-
-static int rxe_insert_index(struct rxe_pool *pool, struct rxe_pool_elem *new)
-{
-	struct rb_node **link = &pool->index.tree.rb_node;
-	struct rb_node *parent = NULL;
-	struct rxe_pool_elem *elem;
-
-	while (*link) {
-		parent = *link;
-		elem = rb_entry(parent, struct rxe_pool_elem, index_node);
-
-		if (elem->index == new->index) {
-			pr_warn("element already exists!\n");
-			return -EINVAL;
-		}
-
-		if (elem->index > new->index)
-			link = &(*link)->rb_left;
-		else
-			link = &(*link)->rb_right;
-	}
-
-	rb_link_node(&new->index_node, parent, link);
-	rb_insert_color(&new->index_node, &pool->index.tree);
-
-	return 0;
-}
-
-static int rxe_insert_key(struct rxe_pool *pool, struct rxe_pool_elem *new)
-{
-	struct rb_node **link = &pool->key.tree.rb_node;
-	struct rb_node *parent = NULL;
-	struct rxe_pool_elem *elem;
-	int cmp;
-
-	while (*link) {
-		parent = *link;
-		elem = rb_entry(parent, struct rxe_pool_elem, key_node);
-
-		cmp = memcmp((u8 *)elem + pool->key.key_offset,
-			     (u8 *)new + pool->key.key_offset,
-			     pool->key.key_size);
-
-		if (cmp == 0) {
-			pr_warn("key already exists!\n");
-			return -EINVAL;
-		}
-
-		if (cmp > 0)
-			link = &(*link)->rb_left;
-		else
-			link = &(*link)->rb_right;
-	}
-
-	rb_link_node(&new->key_node, parent, link);
-	rb_insert_color(&new->key_node, &pool->key.tree);
-
-	return 0;
-}
-
-int __rxe_add_key_locked(struct rxe_pool_elem *elem, void *key)
-{
-	struct rxe_pool *pool = elem->pool;
-	int err;
-
-	memcpy((u8 *)elem + pool->key.key_offset, key, pool->key.key_size);
-	err = rxe_insert_key(pool, elem);
-
-	return err;
-}
-
-int __rxe_add_key(struct rxe_pool_elem *elem, void *key)
-{
-	struct rxe_pool *pool = elem->pool;
-	int err;
-
-	write_lock_bh(&pool->pool_lock);
-	err = __rxe_add_key_locked(elem, key);
-	write_unlock_bh(&pool->pool_lock);
-
-	return err;
-}
-
-void __rxe_drop_key_locked(struct rxe_pool_elem *elem)
-{
-	struct rxe_pool *pool = elem->pool;
-
-	rb_erase(&elem->key_node, &pool->key.tree);
-}
-
-void __rxe_drop_key(struct rxe_pool_elem *elem)
-{
-	struct rxe_pool *pool = elem->pool;
-
-	write_lock_bh(&pool->pool_lock);
-	__rxe_drop_key_locked(elem);
-	write_unlock_bh(&pool->pool_lock);
-}
-
-int __rxe_add_index_locked(struct rxe_pool_elem *elem)
-{
-	struct rxe_pool *pool = elem->pool;
-	int err;
-
-	elem->index = alloc_index(pool);
-	err = rxe_insert_index(pool, elem);
-
-	return err;
-}
-
-int __rxe_add_index(struct rxe_pool_elem *elem)
-{
-	struct rxe_pool *pool = elem->pool;
-	int err;
-
-	write_lock_bh(&pool->pool_lock);
-	err = __rxe_add_index_locked(elem);
-	write_unlock_bh(&pool->pool_lock);
-
-	return err;
-}
-
-void __rxe_drop_index_locked(struct rxe_pool_elem *elem)
-{
-	struct rxe_pool *pool = elem->pool;
-
-	clear_bit(elem->index - pool->index.min_index, pool->index.table);
-	rb_erase(&elem->index_node, &pool->index.tree);
-}
-
-void __rxe_drop_index(struct rxe_pool_elem *elem)
-{
-	struct rxe_pool *pool = elem->pool;
-
-	write_lock_bh(&pool->pool_lock);
-	__rxe_drop_index_locked(elem);
-	write_unlock_bh(&pool->pool_lock);
-}
-
-void *rxe_alloc_locked(struct rxe_pool *pool)
-{
-	struct rxe_pool_elem *elem;
-	void *obj;
-=======
 	WARN_ON(!xa_empty(&pool->xa));
 }
 
@@ -395,16 +124,11 @@
 
 	if (WARN_ON(!(pool->flags & RXE_POOL_ALLOC)))
 		return NULL;
->>>>>>> 95cd2cdc
 
 	if (atomic_inc_return(&pool->num_elem) > pool->max_elem)
 		goto err_cnt;
 
-<<<<<<< HEAD
-	obj = kzalloc(pool->elem_size, GFP_ATOMIC);
-=======
 	obj = kzalloc(pool->elem_size, GFP_KERNEL);
->>>>>>> 95cd2cdc
 	if (!obj)
 		goto err_cnt;
 
@@ -430,36 +154,11 @@
 
 int __rxe_add_to_pool(struct rxe_pool *pool, struct rxe_pool_elem *elem)
 {
-<<<<<<< HEAD
-	struct rxe_pool_elem *elem;
-	void *obj;
-
-	if (atomic_inc_return(&pool->num_elem) > pool->max_elem)
-		goto out_cnt;
-
-	obj = kzalloc(pool->elem_size, GFP_KERNEL);
-	if (!obj)
-		goto out_cnt;
-
-	elem = (struct rxe_pool_elem *)((u8 *)obj + pool->elem_offset);
-
-	elem->pool = pool;
-	elem->obj = obj;
-	kref_init(&elem->ref_cnt);
-
-	return obj;
-=======
 	int err;
->>>>>>> 95cd2cdc
 
 	if (WARN_ON(pool->flags & RXE_POOL_ALLOC))
 		return -EINVAL;
 
-<<<<<<< HEAD
-int __rxe_add_to_pool(struct rxe_pool *pool, struct rxe_pool_elem *elem)
-{
-=======
->>>>>>> 95cd2cdc
 	if (atomic_inc_return(&pool->num_elem) > pool->max_elem)
 		goto err_cnt;
 
@@ -481,47 +180,6 @@
 
 void *rxe_pool_get_index(struct rxe_pool *pool, u32 index)
 {
-<<<<<<< HEAD
-	struct rxe_pool_elem *elem =
-		container_of(kref, struct rxe_pool_elem, ref_cnt);
-	struct rxe_pool *pool = elem->pool;
-	void *obj;
-
-	if (pool->cleanup)
-		pool->cleanup(elem);
-
-	if (!(pool->flags & RXE_POOL_NO_ALLOC)) {
-		obj = elem->obj;
-		kfree(obj);
-	}
-
-	atomic_dec(&pool->num_elem);
-}
-
-void *rxe_pool_get_index_locked(struct rxe_pool *pool, u32 index)
-{
-	struct rb_node *node;
-	struct rxe_pool_elem *elem;
-	void *obj;
-
-	node = pool->index.tree.rb_node;
-
-	while (node) {
-		elem = rb_entry(node, struct rxe_pool_elem, index_node);
-
-		if (elem->index > index)
-			node = node->rb_left;
-		else if (elem->index < index)
-			node = node->rb_right;
-		else
-			break;
-	}
-
-	if (node) {
-		kref_get(&elem->ref_cnt);
-		obj = elem->obj;
-	} else {
-=======
 	struct rxe_pool_elem *elem;
 	struct xarray *xa = &pool->xa;
 	unsigned long flags;
@@ -532,7 +190,6 @@
 	if (elem && kref_get_unless_zero(&elem->ref_cnt))
 		obj = elem->obj;
 	else
->>>>>>> 95cd2cdc
 		obj = NULL;
 	xa_unlock_irqrestore(xa, flags);
 
@@ -541,72 +198,24 @@
 
 static void rxe_elem_release(struct kref *kref)
 {
-<<<<<<< HEAD
-	void *obj;
-
-	read_lock_bh(&pool->pool_lock);
-	obj = rxe_pool_get_index_locked(pool, index);
-	read_unlock_bh(&pool->pool_lock);
-=======
 	struct rxe_pool_elem *elem = container_of(kref, typeof(*elem), ref_cnt);
 	struct rxe_pool *pool = elem->pool;
 
 	xa_erase(&pool->xa, elem->index);
->>>>>>> 95cd2cdc
 
 	if (pool->cleanup)
 		pool->cleanup(elem);
 
-<<<<<<< HEAD
-void *rxe_pool_get_key_locked(struct rxe_pool *pool, void *key)
-{
-	struct rb_node *node;
-	struct rxe_pool_elem *elem;
-	void *obj;
-	int cmp;
-
-	node = pool->key.tree.rb_node;
-
-	while (node) {
-		elem = rb_entry(node, struct rxe_pool_elem, key_node);
-
-		cmp = memcmp((u8 *)elem + pool->key.key_offset,
-			     key, pool->key.key_size);
-
-		if (cmp > 0)
-			node = node->rb_left;
-		else if (cmp < 0)
-			node = node->rb_right;
-		else
-			break;
-	}
-
-	if (node) {
-		kref_get(&elem->ref_cnt);
-		obj = elem->obj;
-	} else {
-		obj = NULL;
-	}
-=======
 	if (pool->flags & RXE_POOL_ALLOC)
 		kfree(elem->obj);
->>>>>>> 95cd2cdc
 
 	atomic_dec(&pool->num_elem);
 }
 
 int __rxe_get(struct rxe_pool_elem *elem)
 {
-<<<<<<< HEAD
-	void *obj;
-
-	read_lock_bh(&pool->pool_lock);
-	obj = rxe_pool_get_key_locked(pool, key);
-	read_unlock_bh(&pool->pool_lock);
-=======
 	return kref_get_unless_zero(&elem->ref_cnt);
 }
->>>>>>> 95cd2cdc
 
 int __rxe_put(struct rxe_pool_elem *elem)
 {
