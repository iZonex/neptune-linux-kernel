--- conflicted
+++ resolved
@@ -35,19 +35,12 @@
 
 config VIRTIO_HARDEN_NOTIFICATION
         bool "Harden virtio notification"
-<<<<<<< HEAD
-=======
         depends on BROKEN
->>>>>>> 7365df19
         help
           Enable this to harden the device notifications and suppress
           those that happen at a time where notifications are illegal.
 
-<<<<<<< HEAD
-          Experimental: Note that several drivers still have bugs that
-=======
           Experimental: Note that several drivers still have issues that
->>>>>>> 7365df19
           may cause crashes or hangs when correct handling of
           notifications is enforced; depending on the subset of
           drivers and devices you use, this may or may not work.
