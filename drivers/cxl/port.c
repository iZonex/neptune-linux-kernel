--- conflicted
+++ resolved
@@ -78,13 +78,8 @@
 
 static int cxl_endpoint_port_probe(struct cxl_port *port)
 {
-<<<<<<< HEAD
-	struct cxl_memdev *cxlmd = to_cxl_memdev(port->uport);
-	struct cxl_endpoint_dvsec_info info = { 0 };
-=======
 	struct cxl_endpoint_dvsec_info info = { .port = port };
 	struct cxl_memdev *cxlmd = to_cxl_memdev(port->uport);
->>>>>>> 8455cbb2
 	struct cxl_dev_state *cxlds = cxlmd->cxlds;
 	struct cxl_hdm *cxlhdm;
 	struct cxl_port *root;
@@ -124,11 +119,7 @@
 	 * This can't fail in practice as CXL root exit unregisters all
 	 * descendant ports and that in turn synchronizes with cxl_port_probe()
 	 */
-<<<<<<< HEAD
-	root = find_cxl_root(&cxlmd->dev);
-=======
 	root = find_cxl_root(port);
->>>>>>> 8455cbb2
 
 	/*
 	 * Now that all endpoint decoders are successfully enumerated, try to
