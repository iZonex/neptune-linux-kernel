// SPDX-License-Identifier: GPL-2.0
/*
 * Silvaco dual-role I3C master driver
 *
 * Copyright (C) 2020 Silvaco
 * Author: Miquel RAYNAL <miquel.raynal@bootlin.com>
 * Based on a work from: Conor Culhane <conor.culhane@silvaco.com>
 */

#include <linux/bitfield.h>
#include <linux/clk.h>
#include <linux/completion.h>
#include <linux/errno.h>
#include <linux/i3c/master.h>
#include <linux/interrupt.h>
#include <linux/iopoll.h>
#include <linux/list.h>
#include <linux/module.h>
#include <linux/of.h>
#include <linux/pinctrl/consumer.h>
#include <linux/platform_device.h>
#include <linux/pm_runtime.h>

/* Master Mode Registers */
#define SVC_I3C_MCONFIG      0x000
#define   SVC_I3C_MCONFIG_MASTER_EN BIT(0)
#define   SVC_I3C_MCONFIG_DISTO(x) FIELD_PREP(BIT(3), (x))
#define   SVC_I3C_MCONFIG_HKEEP(x) FIELD_PREP(GENMASK(5, 4), (x))
#define   SVC_I3C_MCONFIG_ODSTOP(x) FIELD_PREP(BIT(6), (x))
#define   SVC_I3C_MCONFIG_PPBAUD(x) FIELD_PREP(GENMASK(11, 8), (x))
#define   SVC_I3C_MCONFIG_PPLOW(x) FIELD_PREP(GENMASK(15, 12), (x))
#define   SVC_I3C_MCONFIG_ODBAUD(x) FIELD_PREP(GENMASK(23, 16), (x))
#define   SVC_I3C_MCONFIG_ODHPP(x) FIELD_PREP(BIT(24), (x))
#define   SVC_I3C_MCONFIG_SKEW(x) FIELD_PREP(GENMASK(27, 25), (x))
#define   SVC_I3C_MCONFIG_I2CBAUD(x) FIELD_PREP(GENMASK(31, 28), (x))

#define SVC_I3C_MCTRL        0x084
#define   SVC_I3C_MCTRL_REQUEST_MASK GENMASK(2, 0)
#define   SVC_I3C_MCTRL_REQUEST_NONE 0
#define   SVC_I3C_MCTRL_REQUEST_START_ADDR 1
#define   SVC_I3C_MCTRL_REQUEST_STOP 2
#define   SVC_I3C_MCTRL_REQUEST_IBI_ACKNACK 3
#define   SVC_I3C_MCTRL_REQUEST_PROC_DAA 4
#define   SVC_I3C_MCTRL_REQUEST_AUTO_IBI 7
#define   SVC_I3C_MCTRL_TYPE_I3C 0
#define   SVC_I3C_MCTRL_TYPE_I2C BIT(4)
#define   SVC_I3C_MCTRL_IBIRESP_AUTO 0
#define   SVC_I3C_MCTRL_IBIRESP_ACK_WITHOUT_BYTE 0
#define   SVC_I3C_MCTRL_IBIRESP_ACK_WITH_BYTE BIT(7)
#define   SVC_I3C_MCTRL_IBIRESP_NACK BIT(6)
#define   SVC_I3C_MCTRL_IBIRESP_MANUAL GENMASK(7, 6)
#define   SVC_I3C_MCTRL_DIR(x) FIELD_PREP(BIT(8), (x))
#define   SVC_I3C_MCTRL_DIR_WRITE 0
#define   SVC_I3C_MCTRL_DIR_READ 1
#define   SVC_I3C_MCTRL_ADDR(x) FIELD_PREP(GENMASK(15, 9), (x))
#define   SVC_I3C_MCTRL_RDTERM(x) FIELD_PREP(GENMASK(23, 16), (x))

#define SVC_I3C_MSTATUS      0x088
#define   SVC_I3C_MSTATUS_STATE(x) FIELD_GET(GENMASK(2, 0), (x))
#define   SVC_I3C_MSTATUS_STATE_DAA(x) (SVC_I3C_MSTATUS_STATE(x) == 5)
#define   SVC_I3C_MSTATUS_STATE_IDLE(x) (SVC_I3C_MSTATUS_STATE(x) == 0)
#define   SVC_I3C_MSTATUS_BETWEEN(x) FIELD_GET(BIT(4), (x))
#define   SVC_I3C_MSTATUS_NACKED(x) FIELD_GET(BIT(5), (x))
#define   SVC_I3C_MSTATUS_IBITYPE(x) FIELD_GET(GENMASK(7, 6), (x))
#define   SVC_I3C_MSTATUS_IBITYPE_IBI 1
#define   SVC_I3C_MSTATUS_IBITYPE_MASTER_REQUEST 2
#define   SVC_I3C_MSTATUS_IBITYPE_HOT_JOIN 3
#define   SVC_I3C_MINT_SLVSTART BIT(8)
#define   SVC_I3C_MINT_MCTRLDONE BIT(9)
#define   SVC_I3C_MINT_COMPLETE BIT(10)
#define   SVC_I3C_MINT_RXPEND BIT(11)
#define   SVC_I3C_MINT_TXNOTFULL BIT(12)
#define   SVC_I3C_MINT_IBIWON BIT(13)
#define   SVC_I3C_MINT_ERRWARN BIT(15)
#define   SVC_I3C_MSTATUS_SLVSTART(x) FIELD_GET(SVC_I3C_MINT_SLVSTART, (x))
#define   SVC_I3C_MSTATUS_MCTRLDONE(x) FIELD_GET(SVC_I3C_MINT_MCTRLDONE, (x))
#define   SVC_I3C_MSTATUS_COMPLETE(x) FIELD_GET(SVC_I3C_MINT_COMPLETE, (x))
#define   SVC_I3C_MSTATUS_RXPEND(x) FIELD_GET(SVC_I3C_MINT_RXPEND, (x))
#define   SVC_I3C_MSTATUS_TXNOTFULL(x) FIELD_GET(SVC_I3C_MINT_TXNOTFULL, (x))
#define   SVC_I3C_MSTATUS_IBIWON(x) FIELD_GET(SVC_I3C_MINT_IBIWON, (x))
#define   SVC_I3C_MSTATUS_ERRWARN(x) FIELD_GET(SVC_I3C_MINT_ERRWARN, (x))
#define   SVC_I3C_MSTATUS_IBIADDR(x) FIELD_GET(GENMASK(30, 24), (x))

#define SVC_I3C_IBIRULES     0x08C
#define   SVC_I3C_IBIRULES_ADDR(slot, addr) FIELD_PREP(GENMASK(29, 0), \
						       ((addr) & 0x3F) << ((slot) * 6))
#define   SVC_I3C_IBIRULES_ADDRS 5
#define   SVC_I3C_IBIRULES_MSB0 BIT(30)
#define   SVC_I3C_IBIRULES_NOBYTE BIT(31)
#define   SVC_I3C_IBIRULES_MANDBYTE 0
#define SVC_I3C_MINTSET      0x090
#define SVC_I3C_MINTCLR      0x094
#define SVC_I3C_MINTMASKED   0x098
#define SVC_I3C_MERRWARN     0x09C
#define   SVC_I3C_MERRWARN_NACK BIT(2)
#define   SVC_I3C_MERRWARN_TIMEOUT BIT(20)
#define SVC_I3C_MDMACTRL     0x0A0
#define SVC_I3C_MDATACTRL    0x0AC
#define   SVC_I3C_MDATACTRL_FLUSHTB BIT(0)
#define   SVC_I3C_MDATACTRL_FLUSHRB BIT(1)
#define   SVC_I3C_MDATACTRL_UNLOCK_TRIG BIT(3)
#define   SVC_I3C_MDATACTRL_TXTRIG_FIFO_NOT_FULL GENMASK(5, 4)
#define   SVC_I3C_MDATACTRL_RXTRIG_FIFO_NOT_EMPTY 0
#define   SVC_I3C_MDATACTRL_RXCOUNT(x) FIELD_GET(GENMASK(28, 24), (x))
#define   SVC_I3C_MDATACTRL_TXFULL BIT(30)
#define   SVC_I3C_MDATACTRL_RXEMPTY BIT(31)

#define SVC_I3C_MWDATAB      0x0B0
#define   SVC_I3C_MWDATAB_END BIT(8)

#define SVC_I3C_MWDATABE     0x0B4
#define SVC_I3C_MWDATAH      0x0B8
#define SVC_I3C_MWDATAHE     0x0BC
#define SVC_I3C_MRDATAB      0x0C0
#define SVC_I3C_MRDATAH      0x0C8
#define SVC_I3C_MWMSG_SDR    0x0D0
#define SVC_I3C_MRMSG_SDR    0x0D4
#define SVC_I3C_MWMSG_DDR    0x0D8
#define SVC_I3C_MRMSG_DDR    0x0DC

#define SVC_I3C_MDYNADDR     0x0E4
#define   SVC_MDYNADDR_VALID BIT(0)
#define   SVC_MDYNADDR_ADDR(x) FIELD_PREP(GENMASK(7, 1), (x))

#define SVC_I3C_MAX_DEVS 32
#define SVC_I3C_PM_TIMEOUT_MS 1000

/* This parameter depends on the implementation and may be tuned */
#define SVC_I3C_FIFO_SIZE 16

#define SVC_I3C_EVENT_IBI	BIT(0)
#define SVC_I3C_EVENT_HOTJOIN	BIT(1)

struct svc_i3c_cmd {
	u8 addr;
	bool rnw;
	u8 *in;
	const void *out;
	unsigned int len;
	unsigned int actual_len;
	struct i3c_priv_xfer *xfer;
	bool continued;
};

struct svc_i3c_xfer {
	struct list_head node;
	struct completion comp;
	int ret;
	unsigned int type;
	unsigned int ncmds;
	struct svc_i3c_cmd cmds[] __counted_by(ncmds);
};

struct svc_i3c_regs_save {
	u32 mconfig;
	u32 mdynaddr;
};

/**
 * struct svc_i3c_master - Silvaco I3C Master structure
 * @base: I3C master controller
 * @dev: Corresponding device
 * @regs: Memory mapping
 * @saved_regs: Volatile values for PM operations
 * @free_slots: Bit array of available slots
 * @addrs: Array containing the dynamic addresses of each attached device
 * @descs: Array of descriptors, one per attached device
 * @hj_work: Hot-join work
 * @ibi_work: IBI work
 * @irq: Main interrupt
 * @pclk: System clock
 * @fclk: Fast clock (bus)
 * @sclk: Slow clock (other events)
 * @xferqueue: Transfer queue structure
 * @xferqueue.list: List member
 * @xferqueue.cur: Current ongoing transfer
 * @xferqueue.lock: Queue lock
 * @ibi: IBI structure
 * @ibi.num_slots: Number of slots available in @ibi.slots
 * @ibi.slots: Available IBI slots
 * @ibi.tbq_slot: To be queued IBI slot
 * @ibi.lock: IBI lock
 * @lock: Transfer lock, protect between IBI work thread and callbacks from master
 * @enabled_events: Bit masks for enable events (IBI, HotJoin).
 */
struct svc_i3c_master {
	struct i3c_master_controller base;
	struct device *dev;
	void __iomem *regs;
	struct svc_i3c_regs_save saved_regs;
	u32 free_slots;
	u8 addrs[SVC_I3C_MAX_DEVS];
	struct i3c_dev_desc *descs[SVC_I3C_MAX_DEVS];
	struct work_struct hj_work;
	struct work_struct ibi_work;
	int irq;
	struct clk *pclk;
	struct clk *fclk;
	struct clk *sclk;
	struct {
		struct list_head list;
		struct svc_i3c_xfer *cur;
		/* Prevent races between transfers */
		spinlock_t lock;
	} xferqueue;
	struct {
		unsigned int num_slots;
		struct i3c_dev_desc **slots;
		struct i3c_ibi_slot *tbq_slot;
		/* Prevent races within IBI handlers */
		spinlock_t lock;
	} ibi;
	struct mutex lock;
	int enabled_events;
};

/**
 * struct svc_i3c_i2c_dev_data - Device specific data
 * @index: Index in the master tables corresponding to this device
 * @ibi: IBI slot index in the master structure
 * @ibi_pool: IBI pool associated to this device
 */
struct svc_i3c_i2c_dev_data {
	u8 index;
	int ibi;
	struct i3c_generic_ibi_pool *ibi_pool;
};

static inline bool is_events_enabled(struct svc_i3c_master *master, u32 mask)
{
	return !!(master->enabled_events & mask);
}

static bool svc_i3c_master_error(struct svc_i3c_master *master)
{
	u32 mstatus, merrwarn;

	mstatus = readl(master->regs + SVC_I3C_MSTATUS);
	if (SVC_I3C_MSTATUS_ERRWARN(mstatus)) {
		merrwarn = readl(master->regs + SVC_I3C_MERRWARN);
		writel(merrwarn, master->regs + SVC_I3C_MERRWARN);

		/* Ignore timeout error */
		if (merrwarn & SVC_I3C_MERRWARN_TIMEOUT) {
			dev_dbg(master->dev, "Warning condition: MSTATUS 0x%08x, MERRWARN 0x%08x\n",
				mstatus, merrwarn);
			return false;
		}

		dev_err(master->dev,
			"Error condition: MSTATUS 0x%08x, MERRWARN 0x%08x\n",
			mstatus, merrwarn);

		return true;
	}

	return false;
}

static void svc_i3c_master_enable_interrupts(struct svc_i3c_master *master, u32 mask)
{
	writel(mask, master->regs + SVC_I3C_MINTSET);
}

static void svc_i3c_master_disable_interrupts(struct svc_i3c_master *master)
{
	u32 mask = readl(master->regs + SVC_I3C_MINTSET);

	writel(mask, master->regs + SVC_I3C_MINTCLR);
}

static void svc_i3c_master_clear_merrwarn(struct svc_i3c_master *master)
{
	/* Clear pending warnings */
	writel(readl(master->regs + SVC_I3C_MERRWARN),
	       master->regs + SVC_I3C_MERRWARN);
}

static void svc_i3c_master_flush_fifo(struct svc_i3c_master *master)
{
	/* Flush FIFOs */
	writel(SVC_I3C_MDATACTRL_FLUSHTB | SVC_I3C_MDATACTRL_FLUSHRB,
	       master->regs + SVC_I3C_MDATACTRL);
}

static void svc_i3c_master_reset_fifo_trigger(struct svc_i3c_master *master)
{
	u32 reg;

	/* Set RX and TX tigger levels, flush FIFOs */
	reg = SVC_I3C_MDATACTRL_FLUSHTB |
	      SVC_I3C_MDATACTRL_FLUSHRB |
	      SVC_I3C_MDATACTRL_UNLOCK_TRIG |
	      SVC_I3C_MDATACTRL_TXTRIG_FIFO_NOT_FULL |
	      SVC_I3C_MDATACTRL_RXTRIG_FIFO_NOT_EMPTY;
	writel(reg, master->regs + SVC_I3C_MDATACTRL);
}

static void svc_i3c_master_reset(struct svc_i3c_master *master)
{
	svc_i3c_master_clear_merrwarn(master);
	svc_i3c_master_reset_fifo_trigger(master);
	svc_i3c_master_disable_interrupts(master);
}

static inline struct svc_i3c_master *
to_svc_i3c_master(struct i3c_master_controller *master)
{
	return container_of(master, struct svc_i3c_master, base);
}

static void svc_i3c_master_hj_work(struct work_struct *work)
{
	struct svc_i3c_master *master;

	master = container_of(work, struct svc_i3c_master, hj_work);
	i3c_master_do_daa(&master->base);
}

static struct i3c_dev_desc *
svc_i3c_master_dev_from_addr(struct svc_i3c_master *master,
			     unsigned int ibiaddr)
{
	int i;

	for (i = 0; i < SVC_I3C_MAX_DEVS; i++)
		if (master->addrs[i] == ibiaddr)
			break;

	if (i == SVC_I3C_MAX_DEVS)
		return NULL;

	return master->descs[i];
}

static void svc_i3c_master_emit_stop(struct svc_i3c_master *master)
{
	writel(SVC_I3C_MCTRL_REQUEST_STOP, master->regs + SVC_I3C_MCTRL);

	/*
	 * This delay is necessary after the emission of a stop, otherwise eg.
	 * repeating IBIs do not get detected. There is a note in the manual
	 * about it, stating that the stop condition might not be settled
	 * correctly if a start condition follows too rapidly.
	 */
	udelay(1);
}

static int svc_i3c_master_handle_ibi(struct svc_i3c_master *master,
				     struct i3c_dev_desc *dev)
{
	struct svc_i3c_i2c_dev_data *data = i3c_dev_get_master_data(dev);
	struct i3c_ibi_slot *slot;
	unsigned int count;
	u32 mdatactrl;
	int ret, val;
	u8 *buf;

	slot = i3c_generic_ibi_get_free_slot(data->ibi_pool);
	if (!slot)
		return -ENOSPC;

	slot->len = 0;
	buf = slot->data;

	ret = readl_relaxed_poll_timeout(master->regs + SVC_I3C_MSTATUS, val,
						SVC_I3C_MSTATUS_COMPLETE(val), 0, 1000);
	if (ret) {
		dev_err(master->dev, "Timeout when polling for COMPLETE\n");
		return ret;
	}

	while (SVC_I3C_MSTATUS_RXPEND(readl(master->regs + SVC_I3C_MSTATUS))  &&
	       slot->len < SVC_I3C_FIFO_SIZE) {
		mdatactrl = readl(master->regs + SVC_I3C_MDATACTRL);
		count = SVC_I3C_MDATACTRL_RXCOUNT(mdatactrl);
		readsl(master->regs + SVC_I3C_MRDATAB, buf, count);
		slot->len += count;
		buf += count;
	}

	master->ibi.tbq_slot = slot;

	return 0;
}

static void svc_i3c_master_ack_ibi(struct svc_i3c_master *master,
				   bool mandatory_byte)
{
	unsigned int ibi_ack_nack;

	ibi_ack_nack = SVC_I3C_MCTRL_REQUEST_IBI_ACKNACK;
	if (mandatory_byte)
		ibi_ack_nack |= SVC_I3C_MCTRL_IBIRESP_ACK_WITH_BYTE;
	else
		ibi_ack_nack |= SVC_I3C_MCTRL_IBIRESP_ACK_WITHOUT_BYTE;

	writel(ibi_ack_nack, master->regs + SVC_I3C_MCTRL);
}

static void svc_i3c_master_nack_ibi(struct svc_i3c_master *master)
{
	writel(SVC_I3C_MCTRL_REQUEST_IBI_ACKNACK |
	       SVC_I3C_MCTRL_IBIRESP_NACK,
	       master->regs + SVC_I3C_MCTRL);
}

static void svc_i3c_master_ibi_work(struct work_struct *work)
{
	struct svc_i3c_master *master = container_of(work, struct svc_i3c_master, ibi_work);
	struct svc_i3c_i2c_dev_data *data;
	unsigned int ibitype, ibiaddr;
	struct i3c_dev_desc *dev;
	u32 status, val;
	int ret;

	mutex_lock(&master->lock);
<<<<<<< HEAD
=======
	/*
	 * IBIWON may be set before SVC_I3C_MCTRL_REQUEST_AUTO_IBI, causing
	 * readl_relaxed_poll_timeout() to return immediately. Consequently,
	 * ibitype will be 0 since it was last updated only after the 8th SCL
	 * cycle, leading to missed client IBI handlers.
	 *
	 * A typical scenario is when IBIWON occurs and bus arbitration is lost
	 * at svc_i3c_master_priv_xfers().
	 *
	 * Clear SVC_I3C_MINT_IBIWON before sending SVC_I3C_MCTRL_REQUEST_AUTO_IBI.
	 */
	writel(SVC_I3C_MINT_IBIWON, master->regs + SVC_I3C_MSTATUS);

>>>>>>> 0c383648
	/* Acknowledge the incoming interrupt with the AUTOIBI mechanism */
	writel(SVC_I3C_MCTRL_REQUEST_AUTO_IBI |
	       SVC_I3C_MCTRL_IBIRESP_AUTO,
	       master->regs + SVC_I3C_MCTRL);

	/* Wait for IBIWON, should take approximately 100us */
	ret = readl_relaxed_poll_timeout(master->regs + SVC_I3C_MSTATUS, val,
					 SVC_I3C_MSTATUS_IBIWON(val), 0, 1000);
	if (ret) {
		dev_err(master->dev, "Timeout when polling for IBIWON\n");
		svc_i3c_master_emit_stop(master);
		goto reenable_ibis;
	}

	status = readl(master->regs + SVC_I3C_MSTATUS);
	ibitype = SVC_I3C_MSTATUS_IBITYPE(status);
	ibiaddr = SVC_I3C_MSTATUS_IBIADDR(status);

	/* Handle the critical responses to IBI's */
	switch (ibitype) {
	case SVC_I3C_MSTATUS_IBITYPE_IBI:
		dev = svc_i3c_master_dev_from_addr(master, ibiaddr);
		if (!dev || !is_events_enabled(master, SVC_I3C_EVENT_IBI))
			svc_i3c_master_nack_ibi(master);
		else
			svc_i3c_master_handle_ibi(master, dev);
		break;
	case SVC_I3C_MSTATUS_IBITYPE_HOT_JOIN:
		if (is_events_enabled(master, SVC_I3C_EVENT_HOTJOIN))
			svc_i3c_master_ack_ibi(master, false);
		else
			svc_i3c_master_nack_ibi(master);
		break;
	case SVC_I3C_MSTATUS_IBITYPE_MASTER_REQUEST:
		svc_i3c_master_nack_ibi(master);
		break;
	default:
		break;
	}

	/*
	 * If an error happened, we probably got interrupted and the exchange
	 * timedout. In this case we just drop everything, emit a stop and wait
	 * for the slave to interrupt again.
	 */
	if (svc_i3c_master_error(master)) {
		if (master->ibi.tbq_slot) {
			data = i3c_dev_get_master_data(dev);
			i3c_generic_ibi_recycle_slot(data->ibi_pool,
						     master->ibi.tbq_slot);
			master->ibi.tbq_slot = NULL;
		}

		svc_i3c_master_emit_stop(master);

		goto reenable_ibis;
	}

	/* Handle the non critical tasks */
	switch (ibitype) {
	case SVC_I3C_MSTATUS_IBITYPE_IBI:
		if (dev) {
			i3c_master_queue_ibi(dev, master->ibi.tbq_slot);
			master->ibi.tbq_slot = NULL;
		}
		svc_i3c_master_emit_stop(master);
		break;
	case SVC_I3C_MSTATUS_IBITYPE_HOT_JOIN:
		svc_i3c_master_emit_stop(master);
		if (is_events_enabled(master, SVC_I3C_EVENT_HOTJOIN))
			queue_work(master->base.wq, &master->hj_work);
		break;
	case SVC_I3C_MSTATUS_IBITYPE_MASTER_REQUEST:
	default:
		break;
	}

reenable_ibis:
	svc_i3c_master_enable_interrupts(master, SVC_I3C_MINT_SLVSTART);
	mutex_unlock(&master->lock);
}

static irqreturn_t svc_i3c_master_irq_handler(int irq, void *dev_id)
{
	struct svc_i3c_master *master = (struct svc_i3c_master *)dev_id;
	u32 active = readl(master->regs + SVC_I3C_MSTATUS);

	if (!SVC_I3C_MSTATUS_SLVSTART(active))
		return IRQ_NONE;

	/* Clear the interrupt status */
	writel(SVC_I3C_MINT_SLVSTART, master->regs + SVC_I3C_MSTATUS);

	svc_i3c_master_disable_interrupts(master);

	/* Handle the interrupt in a non atomic context */
	queue_work(master->base.wq, &master->ibi_work);

	return IRQ_HANDLED;
}

static int svc_i3c_master_bus_init(struct i3c_master_controller *m)
{
	struct svc_i3c_master *master = to_svc_i3c_master(m);
	struct i3c_bus *bus = i3c_master_get_bus(m);
	struct i3c_device_info info = {};
	unsigned long fclk_rate, fclk_period_ns;
	unsigned int high_period_ns, od_low_period_ns;
	u32 ppbaud, pplow, odhpp, odbaud, odstop, i2cbaud, reg;
	int ret;

	ret = pm_runtime_resume_and_get(master->dev);
	if (ret < 0) {
		dev_err(master->dev,
			"<%s> cannot resume i3c bus master, err: %d\n",
			__func__, ret);
		return ret;
	}

	/* Timings derivation */
	fclk_rate = clk_get_rate(master->fclk);
	if (!fclk_rate) {
		ret = -EINVAL;
		goto rpm_out;
	}

	fclk_period_ns = DIV_ROUND_UP(1000000000, fclk_rate);

	/*
	 * Using I3C Push-Pull mode, target is 12.5MHz/80ns period.
	 * Simplest configuration is using a 50% duty-cycle of 40ns.
	 */
	ppbaud = DIV_ROUND_UP(40, fclk_period_ns) - 1;
	pplow = 0;

	/*
	 * Using I3C Open-Drain mode, target is 4.17MHz/240ns with a
	 * duty-cycle tuned so that high levels are filetered out by
	 * the 50ns filter (target being 40ns).
	 */
	odhpp = 1;
	high_period_ns = (ppbaud + 1) * fclk_period_ns;
	odbaud = DIV_ROUND_UP(240 - high_period_ns, high_period_ns) - 1;
	od_low_period_ns = (odbaud + 1) * high_period_ns;

	switch (bus->mode) {
	case I3C_BUS_MODE_PURE:
		i2cbaud = 0;
		odstop = 0;
		break;
	case I3C_BUS_MODE_MIXED_FAST:
	case I3C_BUS_MODE_MIXED_LIMITED:
		/*
		 * Using I2C Fm+ mode, target is 1MHz/1000ns, the difference
		 * between the high and low period does not really matter.
		 */
		i2cbaud = DIV_ROUND_UP(1000, od_low_period_ns) - 2;
		odstop = 1;
		break;
	case I3C_BUS_MODE_MIXED_SLOW:
		/*
		 * Using I2C Fm mode, target is 0.4MHz/2500ns, with the same
		 * constraints as the FM+ mode.
		 */
		i2cbaud = DIV_ROUND_UP(2500, od_low_period_ns) - 2;
		odstop = 1;
		break;
	default:
		goto rpm_out;
	}

	reg = SVC_I3C_MCONFIG_MASTER_EN |
	      SVC_I3C_MCONFIG_DISTO(0) |
	      SVC_I3C_MCONFIG_HKEEP(0) |
	      SVC_I3C_MCONFIG_ODSTOP(odstop) |
	      SVC_I3C_MCONFIG_PPBAUD(ppbaud) |
	      SVC_I3C_MCONFIG_PPLOW(pplow) |
	      SVC_I3C_MCONFIG_ODBAUD(odbaud) |
	      SVC_I3C_MCONFIG_ODHPP(odhpp) |
	      SVC_I3C_MCONFIG_SKEW(0) |
	      SVC_I3C_MCONFIG_I2CBAUD(i2cbaud);
	writel(reg, master->regs + SVC_I3C_MCONFIG);

	/* Master core's registration */
	ret = i3c_master_get_free_addr(m, 0);
	if (ret < 0)
		goto rpm_out;

	info.dyn_addr = ret;

	writel(SVC_MDYNADDR_VALID | SVC_MDYNADDR_ADDR(info.dyn_addr),
	       master->regs + SVC_I3C_MDYNADDR);

	ret = i3c_master_set_info(&master->base, &info);
	if (ret)
		goto rpm_out;

rpm_out:
	pm_runtime_mark_last_busy(master->dev);
	pm_runtime_put_autosuspend(master->dev);

	return ret;
}

static void svc_i3c_master_bus_cleanup(struct i3c_master_controller *m)
{
	struct svc_i3c_master *master = to_svc_i3c_master(m);
	int ret;

	ret = pm_runtime_resume_and_get(master->dev);
	if (ret < 0) {
		dev_err(master->dev, "<%s> Cannot get runtime PM.\n", __func__);
		return;
	}

	svc_i3c_master_disable_interrupts(master);

	/* Disable master */
	writel(0, master->regs + SVC_I3C_MCONFIG);

	pm_runtime_mark_last_busy(master->dev);
	pm_runtime_put_autosuspend(master->dev);
}

static int svc_i3c_master_reserve_slot(struct svc_i3c_master *master)
{
	unsigned int slot;

	if (!(master->free_slots & GENMASK(SVC_I3C_MAX_DEVS - 1, 0)))
		return -ENOSPC;

	slot = ffs(master->free_slots) - 1;

	master->free_slots &= ~BIT(slot);

	return slot;
}

static void svc_i3c_master_release_slot(struct svc_i3c_master *master,
					unsigned int slot)
{
	master->free_slots |= BIT(slot);
}

static int svc_i3c_master_attach_i3c_dev(struct i3c_dev_desc *dev)
{
	struct i3c_master_controller *m = i3c_dev_get_master(dev);
	struct svc_i3c_master *master = to_svc_i3c_master(m);
	struct svc_i3c_i2c_dev_data *data;
	int slot;

	slot = svc_i3c_master_reserve_slot(master);
	if (slot < 0)
		return slot;

	data = kzalloc(sizeof(*data), GFP_KERNEL);
	if (!data) {
		svc_i3c_master_release_slot(master, slot);
		return -ENOMEM;
	}

	data->ibi = -1;
	data->index = slot;
	master->addrs[slot] = dev->info.dyn_addr ? dev->info.dyn_addr :
						   dev->info.static_addr;
	master->descs[slot] = dev;

	i3c_dev_set_master_data(dev, data);

	return 0;
}

static int svc_i3c_master_reattach_i3c_dev(struct i3c_dev_desc *dev,
					   u8 old_dyn_addr)
{
	struct i3c_master_controller *m = i3c_dev_get_master(dev);
	struct svc_i3c_master *master = to_svc_i3c_master(m);
	struct svc_i3c_i2c_dev_data *data = i3c_dev_get_master_data(dev);

	master->addrs[data->index] = dev->info.dyn_addr ? dev->info.dyn_addr :
							  dev->info.static_addr;

	return 0;
}

static void svc_i3c_master_detach_i3c_dev(struct i3c_dev_desc *dev)
{
	struct svc_i3c_i2c_dev_data *data = i3c_dev_get_master_data(dev);
	struct i3c_master_controller *m = i3c_dev_get_master(dev);
	struct svc_i3c_master *master = to_svc_i3c_master(m);

	master->addrs[data->index] = 0;
	svc_i3c_master_release_slot(master, data->index);

	kfree(data);
}

static int svc_i3c_master_attach_i2c_dev(struct i2c_dev_desc *dev)
{
	struct i3c_master_controller *m = i2c_dev_get_master(dev);
	struct svc_i3c_master *master = to_svc_i3c_master(m);
	struct svc_i3c_i2c_dev_data *data;
	int slot;

	slot = svc_i3c_master_reserve_slot(master);
	if (slot < 0)
		return slot;

	data = kzalloc(sizeof(*data), GFP_KERNEL);
	if (!data) {
		svc_i3c_master_release_slot(master, slot);
		return -ENOMEM;
	}

	data->index = slot;
	master->addrs[slot] = dev->addr;

	i2c_dev_set_master_data(dev, data);

	return 0;
}

static void svc_i3c_master_detach_i2c_dev(struct i2c_dev_desc *dev)
{
	struct svc_i3c_i2c_dev_data *data = i2c_dev_get_master_data(dev);
	struct i3c_master_controller *m = i2c_dev_get_master(dev);
	struct svc_i3c_master *master = to_svc_i3c_master(m);

	svc_i3c_master_release_slot(master, data->index);

	kfree(data);
}

static int svc_i3c_master_readb(struct svc_i3c_master *master, u8 *dst,
				unsigned int len)
{
	int ret, i;
	u32 reg;

	for (i = 0; i < len; i++) {
		ret = readl_poll_timeout_atomic(master->regs + SVC_I3C_MSTATUS,
						reg,
						SVC_I3C_MSTATUS_RXPEND(reg),
						0, 1000);
		if (ret)
			return ret;

		dst[i] = readl(master->regs + SVC_I3C_MRDATAB);
	}

	return 0;
}

static int svc_i3c_master_do_daa_locked(struct svc_i3c_master *master,
					u8 *addrs, unsigned int *count)
{
	u64 prov_id[SVC_I3C_MAX_DEVS] = {}, nacking_prov_id = 0;
	unsigned int dev_nb = 0, last_addr = 0;
	u32 reg;
	int ret, i;

	while (true) {
		/* Enter/proceed with DAA */
		writel(SVC_I3C_MCTRL_REQUEST_PROC_DAA |
		       SVC_I3C_MCTRL_TYPE_I3C |
		       SVC_I3C_MCTRL_IBIRESP_NACK |
		       SVC_I3C_MCTRL_DIR(SVC_I3C_MCTRL_DIR_WRITE),
		       master->regs + SVC_I3C_MCTRL);

		/*
		 * Either one slave will send its ID, or the assignment process
		 * is done.
		 */
		ret = readl_poll_timeout_atomic(master->regs + SVC_I3C_MSTATUS,
						reg,
						SVC_I3C_MSTATUS_RXPEND(reg) |
						SVC_I3C_MSTATUS_MCTRLDONE(reg),
						1, 1000);
		if (ret)
			return ret;

		if (SVC_I3C_MSTATUS_RXPEND(reg)) {
			u8 data[6];

			/*
			 * We only care about the 48-bit provisioned ID yet to
			 * be sure a device does not nack an address twice.
			 * Otherwise, we would just need to flush the RX FIFO.
			 */
			ret = svc_i3c_master_readb(master, data, 6);
			if (ret)
				return ret;

			for (i = 0; i < 6; i++)
				prov_id[dev_nb] |= (u64)(data[i]) << (8 * (5 - i));

			/* We do not care about the BCR and DCR yet */
			ret = svc_i3c_master_readb(master, data, 2);
			if (ret)
				return ret;
		} else if (SVC_I3C_MSTATUS_MCTRLDONE(reg)) {
			if (SVC_I3C_MSTATUS_STATE_IDLE(reg) &&
			    SVC_I3C_MSTATUS_COMPLETE(reg)) {
				/*
				 * All devices received and acked they dynamic
				 * address, this is the natural end of the DAA
				 * procedure.
				 */
				break;
			} else if (SVC_I3C_MSTATUS_NACKED(reg)) {
				/* No I3C devices attached */
				if (dev_nb == 0)
					break;

				/*
				 * A slave device nacked the address, this is
				 * allowed only once, DAA will be stopped and
				 * then resumed. The same device is supposed to
				 * answer again immediately and shall ack the
				 * address this time.
				 */
				if (prov_id[dev_nb] == nacking_prov_id)
					return -EIO;

				dev_nb--;
				nacking_prov_id = prov_id[dev_nb];
				svc_i3c_master_emit_stop(master);

				continue;
			} else {
				return -EIO;
			}
		}

		/* Wait for the slave to be ready to receive its address */
		ret = readl_poll_timeout_atomic(master->regs + SVC_I3C_MSTATUS,
						reg,
						SVC_I3C_MSTATUS_MCTRLDONE(reg) &&
						SVC_I3C_MSTATUS_STATE_DAA(reg) &&
						SVC_I3C_MSTATUS_BETWEEN(reg),
						0, 1000);
		if (ret)
			return ret;

		/* Give the slave device a suitable dynamic address */
		ret = i3c_master_get_free_addr(&master->base, last_addr + 1);
		if (ret < 0)
			return ret;

		addrs[dev_nb] = ret;
		dev_dbg(master->dev, "DAA: device %d assigned to 0x%02x\n",
			dev_nb, addrs[dev_nb]);

		writel(addrs[dev_nb], master->regs + SVC_I3C_MWDATAB);
		last_addr = addrs[dev_nb++];
	}

	*count = dev_nb;

	return 0;
}

static int svc_i3c_update_ibirules(struct svc_i3c_master *master)
{
	struct i3c_dev_desc *dev;
	u32 reg_mbyte = 0, reg_nobyte = SVC_I3C_IBIRULES_NOBYTE;
	unsigned int mbyte_addr_ok = 0, mbyte_addr_ko = 0, nobyte_addr_ok = 0,
		nobyte_addr_ko = 0;
	bool list_mbyte = false, list_nobyte = false;

	/* Create the IBIRULES register for both cases */
	i3c_bus_for_each_i3cdev(&master->base.bus, dev) {
		if (I3C_BCR_DEVICE_ROLE(dev->info.bcr) == I3C_BCR_I3C_MASTER)
			continue;

		if (dev->info.bcr & I3C_BCR_IBI_PAYLOAD) {
			reg_mbyte |= SVC_I3C_IBIRULES_ADDR(mbyte_addr_ok,
							   dev->info.dyn_addr);

			/* IBI rules cannot be applied to devices with MSb=1 */
			if (dev->info.dyn_addr & BIT(7))
				mbyte_addr_ko++;
			else
				mbyte_addr_ok++;
		} else {
			reg_nobyte |= SVC_I3C_IBIRULES_ADDR(nobyte_addr_ok,
							    dev->info.dyn_addr);

			/* IBI rules cannot be applied to devices with MSb=1 */
			if (dev->info.dyn_addr & BIT(7))
				nobyte_addr_ko++;
			else
				nobyte_addr_ok++;
		}
	}

	/* Device list cannot be handled by hardware */
	if (!mbyte_addr_ko && mbyte_addr_ok <= SVC_I3C_IBIRULES_ADDRS)
		list_mbyte = true;

	if (!nobyte_addr_ko && nobyte_addr_ok <= SVC_I3C_IBIRULES_ADDRS)
		list_nobyte = true;

	/* No list can be properly handled, return an error */
	if (!list_mbyte && !list_nobyte)
		return -ERANGE;

	/* Pick the first list that can be handled by hardware, randomly */
	if (list_mbyte)
		writel(reg_mbyte, master->regs + SVC_I3C_IBIRULES);
	else
		writel(reg_nobyte, master->regs + SVC_I3C_IBIRULES);

	return 0;
}

static int svc_i3c_master_do_daa(struct i3c_master_controller *m)
{
	struct svc_i3c_master *master = to_svc_i3c_master(m);
	u8 addrs[SVC_I3C_MAX_DEVS];
	unsigned long flags;
	unsigned int dev_nb;
	int ret, i;

	ret = pm_runtime_resume_and_get(master->dev);
	if (ret < 0) {
		dev_err(master->dev, "<%s> Cannot get runtime PM.\n", __func__);
		return ret;
	}

	spin_lock_irqsave(&master->xferqueue.lock, flags);
	ret = svc_i3c_master_do_daa_locked(master, addrs, &dev_nb);
	spin_unlock_irqrestore(&master->xferqueue.lock, flags);
	if (ret) {
		svc_i3c_master_emit_stop(master);
		svc_i3c_master_clear_merrwarn(master);
		goto rpm_out;
	}

	/* Register all devices who participated to the core */
	for (i = 0; i < dev_nb; i++) {
		ret = i3c_master_add_i3c_dev_locked(m, addrs[i]);
		if (ret)
			goto rpm_out;
	}

	/* Configure IBI auto-rules */
	ret = svc_i3c_update_ibirules(master);
	if (ret)
		dev_err(master->dev, "Cannot handle such a list of devices");

rpm_out:
	pm_runtime_mark_last_busy(master->dev);
	pm_runtime_put_autosuspend(master->dev);

	return ret;
}

static int svc_i3c_master_read(struct svc_i3c_master *master,
			       u8 *in, unsigned int len)
{
	int offset = 0, i;
	u32 mdctrl, mstatus;
	bool completed = false;
	unsigned int count;
	unsigned long start = jiffies;

	while (!completed) {
		mstatus = readl(master->regs + SVC_I3C_MSTATUS);
		if (SVC_I3C_MSTATUS_COMPLETE(mstatus) != 0)
			completed = true;

		if (time_after(jiffies, start + msecs_to_jiffies(1000))) {
			dev_dbg(master->dev, "I3C read timeout\n");
			return -ETIMEDOUT;
		}

		mdctrl = readl(master->regs + SVC_I3C_MDATACTRL);
		count = SVC_I3C_MDATACTRL_RXCOUNT(mdctrl);
		if (offset + count > len) {
			dev_err(master->dev, "I3C receive length too long!\n");
			return -EINVAL;
		}
		for (i = 0; i < count; i++)
			in[offset + i] = readl(master->regs + SVC_I3C_MRDATAB);

		offset += count;
	}

	return offset;
}

static int svc_i3c_master_write(struct svc_i3c_master *master,
				const u8 *out, unsigned int len)
{
	int offset = 0, ret;
	u32 mdctrl;

	while (offset < len) {
		ret = readl_poll_timeout(master->regs + SVC_I3C_MDATACTRL,
					 mdctrl,
					 !(mdctrl & SVC_I3C_MDATACTRL_TXFULL),
					 0, 1000);
		if (ret)
			return ret;

		/*
		 * The last byte to be sent over the bus must either have the
		 * "end" bit set or be written in MWDATABE.
		 */
		if (likely(offset < (len - 1)))
			writel(out[offset++], master->regs + SVC_I3C_MWDATAB);
		else
			writel(out[offset++], master->regs + SVC_I3C_MWDATABE);
	}

	return 0;
}

static int svc_i3c_master_xfer(struct svc_i3c_master *master,
			       bool rnw, unsigned int xfer_type, u8 addr,
			       u8 *in, const u8 *out, unsigned int xfer_len,
			       unsigned int *actual_len, bool continued)
{
	u32 reg;
	int ret;

	/* clean SVC_I3C_MINT_IBIWON w1c bits */
	writel(SVC_I3C_MINT_IBIWON, master->regs + SVC_I3C_MSTATUS);

	writel(SVC_I3C_MCTRL_REQUEST_START_ADDR |
	       xfer_type |
	       SVC_I3C_MCTRL_IBIRESP_NACK |
	       SVC_I3C_MCTRL_DIR(rnw) |
	       SVC_I3C_MCTRL_ADDR(addr) |
	       SVC_I3C_MCTRL_RDTERM(*actual_len),
	       master->regs + SVC_I3C_MCTRL);

	ret = readl_poll_timeout(master->regs + SVC_I3C_MSTATUS, reg,
				 SVC_I3C_MSTATUS_MCTRLDONE(reg), 0, 1000);
	if (ret)
		goto emit_stop;

	if (readl(master->regs + SVC_I3C_MERRWARN) & SVC_I3C_MERRWARN_NACK) {
		ret = -ENXIO;
		*actual_len = 0;
		goto emit_stop;
	}

	/*
	 * According to I3C spec ver 1.1.1, 5.1.2.2.3 Consequence of Controller Starting a Frame
	 * with I3C Target Address.
	 *
	 * The I3C Controller normally should start a Frame, the Address may be arbitrated, and so
	 * the Controller shall monitor to see whether an In-Band Interrupt request, a Controller
	 * Role Request (i.e., Secondary Controller requests to become the Active Controller), or
	 * a Hot-Join Request has been made.
	 *
	 * If missed IBIWON check, the wrong data will be return. When IBIWON happen, return failure
	 * and yield the above events handler.
	 */
	if (SVC_I3C_MSTATUS_IBIWON(reg)) {
<<<<<<< HEAD
		ret = -ENXIO;
=======
		ret = -EAGAIN;
>>>>>>> 0c383648
		*actual_len = 0;
		goto emit_stop;
	}

	if (rnw)
		ret = svc_i3c_master_read(master, in, xfer_len);
	else
		ret = svc_i3c_master_write(master, out, xfer_len);
	if (ret < 0)
		goto emit_stop;

	if (rnw)
		*actual_len = ret;

	ret = readl_poll_timeout(master->regs + SVC_I3C_MSTATUS, reg,
				 SVC_I3C_MSTATUS_COMPLETE(reg), 0, 1000);
	if (ret)
		goto emit_stop;

	writel(SVC_I3C_MINT_COMPLETE, master->regs + SVC_I3C_MSTATUS);

	if (!continued) {
		svc_i3c_master_emit_stop(master);

		/* Wait idle if stop is sent. */
		readl_poll_timeout(master->regs + SVC_I3C_MSTATUS, reg,
				   SVC_I3C_MSTATUS_STATE_IDLE(reg), 0, 1000);
	}

	return 0;

emit_stop:
	svc_i3c_master_emit_stop(master);
	svc_i3c_master_clear_merrwarn(master);

	return ret;
}

static struct svc_i3c_xfer *
svc_i3c_master_alloc_xfer(struct svc_i3c_master *master, unsigned int ncmds)
{
	struct svc_i3c_xfer *xfer;

	xfer = kzalloc(struct_size(xfer, cmds, ncmds), GFP_KERNEL);
	if (!xfer)
		return NULL;

	INIT_LIST_HEAD(&xfer->node);
	xfer->ncmds = ncmds;
	xfer->ret = -ETIMEDOUT;

	return xfer;
}

static void svc_i3c_master_free_xfer(struct svc_i3c_xfer *xfer)
{
	kfree(xfer);
}

static void svc_i3c_master_dequeue_xfer_locked(struct svc_i3c_master *master,
					       struct svc_i3c_xfer *xfer)
{
	if (master->xferqueue.cur == xfer)
		master->xferqueue.cur = NULL;
	else
		list_del_init(&xfer->node);
}

static void svc_i3c_master_dequeue_xfer(struct svc_i3c_master *master,
					struct svc_i3c_xfer *xfer)
{
	unsigned long flags;

	spin_lock_irqsave(&master->xferqueue.lock, flags);
	svc_i3c_master_dequeue_xfer_locked(master, xfer);
	spin_unlock_irqrestore(&master->xferqueue.lock, flags);
}

static void svc_i3c_master_start_xfer_locked(struct svc_i3c_master *master)
{
	struct svc_i3c_xfer *xfer = master->xferqueue.cur;
	int ret, i;

	if (!xfer)
		return;

	svc_i3c_master_clear_merrwarn(master);
	svc_i3c_master_flush_fifo(master);

	for (i = 0; i < xfer->ncmds; i++) {
		struct svc_i3c_cmd *cmd = &xfer->cmds[i];

		ret = svc_i3c_master_xfer(master, cmd->rnw, xfer->type,
					  cmd->addr, cmd->in, cmd->out,
					  cmd->len, &cmd->actual_len,
					  cmd->continued);
		/* cmd->xfer is NULL if I2C or CCC transfer */
		if (cmd->xfer)
			cmd->xfer->actual_len = cmd->actual_len;

		if (ret)
			break;
	}

	xfer->ret = ret;
	complete(&xfer->comp);

	if (ret < 0)
		svc_i3c_master_dequeue_xfer_locked(master, xfer);

	xfer = list_first_entry_or_null(&master->xferqueue.list,
					struct svc_i3c_xfer,
					node);
	if (xfer)
		list_del_init(&xfer->node);

	master->xferqueue.cur = xfer;
	svc_i3c_master_start_xfer_locked(master);
}

static void svc_i3c_master_enqueue_xfer(struct svc_i3c_master *master,
					struct svc_i3c_xfer *xfer)
{
	unsigned long flags;
	int ret;

	ret = pm_runtime_resume_and_get(master->dev);
	if (ret < 0) {
		dev_err(master->dev, "<%s> Cannot get runtime PM.\n", __func__);
		return;
	}

	init_completion(&xfer->comp);
	spin_lock_irqsave(&master->xferqueue.lock, flags);
	if (master->xferqueue.cur) {
		list_add_tail(&xfer->node, &master->xferqueue.list);
	} else {
		master->xferqueue.cur = xfer;
		svc_i3c_master_start_xfer_locked(master);
	}
	spin_unlock_irqrestore(&master->xferqueue.lock, flags);

	pm_runtime_mark_last_busy(master->dev);
	pm_runtime_put_autosuspend(master->dev);
}

static bool
svc_i3c_master_supports_ccc_cmd(struct i3c_master_controller *master,
				const struct i3c_ccc_cmd *cmd)
{
	/* No software support for CCC commands targeting more than one slave */
	return (cmd->ndests == 1);
}

static int svc_i3c_master_send_bdcast_ccc_cmd(struct svc_i3c_master *master,
					      struct i3c_ccc_cmd *ccc)
{
	unsigned int xfer_len = ccc->dests[0].payload.len + 1;
	struct svc_i3c_xfer *xfer;
	struct svc_i3c_cmd *cmd;
	u8 *buf;
	int ret;

	xfer = svc_i3c_master_alloc_xfer(master, 1);
	if (!xfer)
		return -ENOMEM;

	buf = kmalloc(xfer_len, GFP_KERNEL);
	if (!buf) {
		svc_i3c_master_free_xfer(xfer);
		return -ENOMEM;
	}

	buf[0] = ccc->id;
	memcpy(&buf[1], ccc->dests[0].payload.data, ccc->dests[0].payload.len);

	xfer->type = SVC_I3C_MCTRL_TYPE_I3C;

	cmd = &xfer->cmds[0];
	cmd->addr = ccc->dests[0].addr;
	cmd->rnw = ccc->rnw;
	cmd->in = NULL;
	cmd->out = buf;
	cmd->len = xfer_len;
	cmd->actual_len = 0;
	cmd->continued = false;

	mutex_lock(&master->lock);
	svc_i3c_master_enqueue_xfer(master, xfer);
	if (!wait_for_completion_timeout(&xfer->comp, msecs_to_jiffies(1000)))
		svc_i3c_master_dequeue_xfer(master, xfer);
	mutex_unlock(&master->lock);

	ret = xfer->ret;
	kfree(buf);
	svc_i3c_master_free_xfer(xfer);

	return ret;
}

static int svc_i3c_master_send_direct_ccc_cmd(struct svc_i3c_master *master,
					      struct i3c_ccc_cmd *ccc)
{
	unsigned int xfer_len = ccc->dests[0].payload.len;
	unsigned int actual_len = ccc->rnw ? xfer_len : 0;
	struct svc_i3c_xfer *xfer;
	struct svc_i3c_cmd *cmd;
	int ret;

	xfer = svc_i3c_master_alloc_xfer(master, 2);
	if (!xfer)
		return -ENOMEM;

	xfer->type = SVC_I3C_MCTRL_TYPE_I3C;

	/* Broadcasted message */
	cmd = &xfer->cmds[0];
	cmd->addr = I3C_BROADCAST_ADDR;
	cmd->rnw = 0;
	cmd->in = NULL;
	cmd->out = &ccc->id;
	cmd->len = 1;
	cmd->actual_len = 0;
	cmd->continued = true;

	/* Directed message */
	cmd = &xfer->cmds[1];
	cmd->addr = ccc->dests[0].addr;
	cmd->rnw = ccc->rnw;
	cmd->in = ccc->rnw ? ccc->dests[0].payload.data : NULL;
	cmd->out = ccc->rnw ? NULL : ccc->dests[0].payload.data,
	cmd->len = xfer_len;
	cmd->actual_len = actual_len;
	cmd->continued = false;

	mutex_lock(&master->lock);
	svc_i3c_master_enqueue_xfer(master, xfer);
	if (!wait_for_completion_timeout(&xfer->comp, msecs_to_jiffies(1000)))
		svc_i3c_master_dequeue_xfer(master, xfer);
	mutex_unlock(&master->lock);

	if (cmd->actual_len != xfer_len)
		ccc->dests[0].payload.len = cmd->actual_len;

	ret = xfer->ret;
	svc_i3c_master_free_xfer(xfer);

	return ret;
}

static int svc_i3c_master_send_ccc_cmd(struct i3c_master_controller *m,
				       struct i3c_ccc_cmd *cmd)
{
	struct svc_i3c_master *master = to_svc_i3c_master(m);
	bool broadcast = cmd->id < 0x80;
	int ret;

	if (broadcast)
		ret = svc_i3c_master_send_bdcast_ccc_cmd(master, cmd);
	else
		ret = svc_i3c_master_send_direct_ccc_cmd(master, cmd);

	if (ret)
		cmd->err = I3C_ERROR_M2;

	return ret;
}

static int svc_i3c_master_priv_xfers(struct i3c_dev_desc *dev,
				     struct i3c_priv_xfer *xfers,
				     int nxfers)
{
	struct i3c_master_controller *m = i3c_dev_get_master(dev);
	struct svc_i3c_master *master = to_svc_i3c_master(m);
	struct svc_i3c_i2c_dev_data *data = i3c_dev_get_master_data(dev);
	struct svc_i3c_xfer *xfer;
	int ret, i;

	xfer = svc_i3c_master_alloc_xfer(master, nxfers);
	if (!xfer)
		return -ENOMEM;

	xfer->type = SVC_I3C_MCTRL_TYPE_I3C;

	for (i = 0; i < nxfers; i++) {
		struct svc_i3c_cmd *cmd = &xfer->cmds[i];

		cmd->xfer = &xfers[i];
		cmd->addr = master->addrs[data->index];
		cmd->rnw = xfers[i].rnw;
		cmd->in = xfers[i].rnw ? xfers[i].data.in : NULL;
		cmd->out = xfers[i].rnw ? NULL : xfers[i].data.out;
		cmd->len = xfers[i].len;
		cmd->actual_len = xfers[i].rnw ? xfers[i].len : 0;
		cmd->continued = (i + 1) < nxfers;
	}

	mutex_lock(&master->lock);
	svc_i3c_master_enqueue_xfer(master, xfer);
	if (!wait_for_completion_timeout(&xfer->comp, msecs_to_jiffies(1000)))
		svc_i3c_master_dequeue_xfer(master, xfer);
	mutex_unlock(&master->lock);

	ret = xfer->ret;
	svc_i3c_master_free_xfer(xfer);

	return ret;
}

static int svc_i3c_master_i2c_xfers(struct i2c_dev_desc *dev,
				    const struct i2c_msg *xfers,
				    int nxfers)
{
	struct i3c_master_controller *m = i2c_dev_get_master(dev);
	struct svc_i3c_master *master = to_svc_i3c_master(m);
	struct svc_i3c_i2c_dev_data *data = i2c_dev_get_master_data(dev);
	struct svc_i3c_xfer *xfer;
	int ret, i;

	xfer = svc_i3c_master_alloc_xfer(master, nxfers);
	if (!xfer)
		return -ENOMEM;

	xfer->type = SVC_I3C_MCTRL_TYPE_I2C;

	for (i = 0; i < nxfers; i++) {
		struct svc_i3c_cmd *cmd = &xfer->cmds[i];

		cmd->addr = master->addrs[data->index];
		cmd->rnw = xfers[i].flags & I2C_M_RD;
		cmd->in = cmd->rnw ? xfers[i].buf : NULL;
		cmd->out = cmd->rnw ? NULL : xfers[i].buf;
		cmd->len = xfers[i].len;
		cmd->actual_len = cmd->rnw ? xfers[i].len : 0;
		cmd->continued = (i + 1 < nxfers);
	}

	mutex_lock(&master->lock);
	svc_i3c_master_enqueue_xfer(master, xfer);
	if (!wait_for_completion_timeout(&xfer->comp, msecs_to_jiffies(1000)))
		svc_i3c_master_dequeue_xfer(master, xfer);
	mutex_unlock(&master->lock);

	ret = xfer->ret;
	svc_i3c_master_free_xfer(xfer);

	return ret;
}

static int svc_i3c_master_request_ibi(struct i3c_dev_desc *dev,
				      const struct i3c_ibi_setup *req)
{
	struct i3c_master_controller *m = i3c_dev_get_master(dev);
	struct svc_i3c_master *master = to_svc_i3c_master(m);
	struct svc_i3c_i2c_dev_data *data = i3c_dev_get_master_data(dev);
	unsigned long flags;
	unsigned int i;

	if (dev->ibi->max_payload_len > SVC_I3C_FIFO_SIZE) {
		dev_err(master->dev, "IBI max payload %d should be < %d\n",
			dev->ibi->max_payload_len, SVC_I3C_FIFO_SIZE);
		return -ERANGE;
	}

	data->ibi_pool = i3c_generic_ibi_alloc_pool(dev, req);
	if (IS_ERR(data->ibi_pool))
		return PTR_ERR(data->ibi_pool);

	spin_lock_irqsave(&master->ibi.lock, flags);
	for (i = 0; i < master->ibi.num_slots; i++) {
		if (!master->ibi.slots[i]) {
			data->ibi = i;
			master->ibi.slots[i] = dev;
			break;
		}
	}
	spin_unlock_irqrestore(&master->ibi.lock, flags);

	if (i < master->ibi.num_slots)
		return 0;

	i3c_generic_ibi_free_pool(data->ibi_pool);
	data->ibi_pool = NULL;

	return -ENOSPC;
}

static void svc_i3c_master_free_ibi(struct i3c_dev_desc *dev)
{
	struct i3c_master_controller *m = i3c_dev_get_master(dev);
	struct svc_i3c_master *master = to_svc_i3c_master(m);
	struct svc_i3c_i2c_dev_data *data = i3c_dev_get_master_data(dev);
	unsigned long flags;

	spin_lock_irqsave(&master->ibi.lock, flags);
	master->ibi.slots[data->ibi] = NULL;
	data->ibi = -1;
	spin_unlock_irqrestore(&master->ibi.lock, flags);

	i3c_generic_ibi_free_pool(data->ibi_pool);
}

static int svc_i3c_master_enable_ibi(struct i3c_dev_desc *dev)
{
	struct i3c_master_controller *m = i3c_dev_get_master(dev);
	struct svc_i3c_master *master = to_svc_i3c_master(m);
	int ret;

	ret = pm_runtime_resume_and_get(master->dev);
	if (ret < 0) {
		dev_err(master->dev, "<%s> Cannot get runtime PM.\n", __func__);
		return ret;
	}

	master->enabled_events |= SVC_I3C_EVENT_IBI;
	svc_i3c_master_enable_interrupts(master, SVC_I3C_MINT_SLVSTART);

	return i3c_master_enec_locked(m, dev->info.dyn_addr, I3C_CCC_EVENT_SIR);
}

static int svc_i3c_master_disable_ibi(struct i3c_dev_desc *dev)
{
	struct i3c_master_controller *m = i3c_dev_get_master(dev);
	struct svc_i3c_master *master = to_svc_i3c_master(m);
	int ret;

	master->enabled_events &= ~SVC_I3C_EVENT_IBI;
	if (!master->enabled_events)
		svc_i3c_master_disable_interrupts(master);

	ret = i3c_master_disec_locked(m, dev->info.dyn_addr, I3C_CCC_EVENT_SIR);

	pm_runtime_mark_last_busy(master->dev);
	pm_runtime_put_autosuspend(master->dev);

	return ret;
}

static int svc_i3c_master_enable_hotjoin(struct i3c_master_controller *m)
{
	struct svc_i3c_master *master = to_svc_i3c_master(m);
	int ret;

	ret = pm_runtime_resume_and_get(master->dev);
	if (ret < 0) {
		dev_err(master->dev, "<%s> Cannot get runtime PM.\n", __func__);
		return ret;
	}

	master->enabled_events |= SVC_I3C_EVENT_HOTJOIN;

	svc_i3c_master_enable_interrupts(master, SVC_I3C_MINT_SLVSTART);

	return 0;
}

static int svc_i3c_master_disable_hotjoin(struct i3c_master_controller *m)
{
	struct svc_i3c_master *master = to_svc_i3c_master(m);

	master->enabled_events &= ~SVC_I3C_EVENT_HOTJOIN;

	if (!master->enabled_events)
		svc_i3c_master_disable_interrupts(master);

	pm_runtime_mark_last_busy(master->dev);
	pm_runtime_put_autosuspend(master->dev);

	return 0;
}

static void svc_i3c_master_recycle_ibi_slot(struct i3c_dev_desc *dev,
					    struct i3c_ibi_slot *slot)
{
	struct svc_i3c_i2c_dev_data *data = i3c_dev_get_master_data(dev);

	i3c_generic_ibi_recycle_slot(data->ibi_pool, slot);
}

static const struct i3c_master_controller_ops svc_i3c_master_ops = {
	.bus_init = svc_i3c_master_bus_init,
	.bus_cleanup = svc_i3c_master_bus_cleanup,
	.attach_i3c_dev = svc_i3c_master_attach_i3c_dev,
	.detach_i3c_dev = svc_i3c_master_detach_i3c_dev,
	.reattach_i3c_dev = svc_i3c_master_reattach_i3c_dev,
	.attach_i2c_dev = svc_i3c_master_attach_i2c_dev,
	.detach_i2c_dev = svc_i3c_master_detach_i2c_dev,
	.do_daa = svc_i3c_master_do_daa,
	.supports_ccc_cmd = svc_i3c_master_supports_ccc_cmd,
	.send_ccc_cmd = svc_i3c_master_send_ccc_cmd,
	.priv_xfers = svc_i3c_master_priv_xfers,
	.i2c_xfers = svc_i3c_master_i2c_xfers,
	.request_ibi = svc_i3c_master_request_ibi,
	.free_ibi = svc_i3c_master_free_ibi,
	.recycle_ibi_slot = svc_i3c_master_recycle_ibi_slot,
	.enable_ibi = svc_i3c_master_enable_ibi,
	.disable_ibi = svc_i3c_master_disable_ibi,
	.enable_hotjoin = svc_i3c_master_enable_hotjoin,
	.disable_hotjoin = svc_i3c_master_disable_hotjoin,
};

static int svc_i3c_master_prepare_clks(struct svc_i3c_master *master)
{
	int ret = 0;

	ret = clk_prepare_enable(master->pclk);
	if (ret)
		return ret;

	ret = clk_prepare_enable(master->fclk);
	if (ret) {
		clk_disable_unprepare(master->pclk);
		return ret;
	}

	ret = clk_prepare_enable(master->sclk);
	if (ret) {
		clk_disable_unprepare(master->pclk);
		clk_disable_unprepare(master->fclk);
		return ret;
	}

	return 0;
}

static void svc_i3c_master_unprepare_clks(struct svc_i3c_master *master)
{
	clk_disable_unprepare(master->pclk);
	clk_disable_unprepare(master->fclk);
	clk_disable_unprepare(master->sclk);
}

static int svc_i3c_master_probe(struct platform_device *pdev)
{
	struct device *dev = &pdev->dev;
	struct svc_i3c_master *master;
	int ret;

	master = devm_kzalloc(dev, sizeof(*master), GFP_KERNEL);
	if (!master)
		return -ENOMEM;

	master->regs = devm_platform_ioremap_resource(pdev, 0);
	if (IS_ERR(master->regs))
		return PTR_ERR(master->regs);

	master->pclk = devm_clk_get(dev, "pclk");
	if (IS_ERR(master->pclk))
		return PTR_ERR(master->pclk);

	master->fclk = devm_clk_get(dev, "fast_clk");
	if (IS_ERR(master->fclk))
		return PTR_ERR(master->fclk);

	master->sclk = devm_clk_get(dev, "slow_clk");
	if (IS_ERR(master->sclk))
		return PTR_ERR(master->sclk);

	master->irq = platform_get_irq(pdev, 0);
	if (master->irq < 0)
		return master->irq;

	master->dev = dev;

	ret = svc_i3c_master_prepare_clks(master);
	if (ret)
		return ret;

	INIT_WORK(&master->hj_work, svc_i3c_master_hj_work);
	INIT_WORK(&master->ibi_work, svc_i3c_master_ibi_work);
	mutex_init(&master->lock);

	ret = devm_request_irq(dev, master->irq, svc_i3c_master_irq_handler,
			       IRQF_NO_SUSPEND, "svc-i3c-irq", master);
	if (ret)
		goto err_disable_clks;

	master->free_slots = GENMASK(SVC_I3C_MAX_DEVS - 1, 0);

	spin_lock_init(&master->xferqueue.lock);
	INIT_LIST_HEAD(&master->xferqueue.list);

	spin_lock_init(&master->ibi.lock);
	master->ibi.num_slots = SVC_I3C_MAX_DEVS;
	master->ibi.slots = devm_kcalloc(&pdev->dev, master->ibi.num_slots,
					 sizeof(*master->ibi.slots),
					 GFP_KERNEL);
	if (!master->ibi.slots) {
		ret = -ENOMEM;
		goto err_disable_clks;
	}

	platform_set_drvdata(pdev, master);

	pm_runtime_set_autosuspend_delay(&pdev->dev, SVC_I3C_PM_TIMEOUT_MS);
	pm_runtime_use_autosuspend(&pdev->dev);
	pm_runtime_get_noresume(&pdev->dev);
	pm_runtime_set_active(&pdev->dev);
	pm_runtime_enable(&pdev->dev);

	svc_i3c_master_reset(master);

	/* Register the master */
	ret = i3c_master_register(&master->base, &pdev->dev,
				  &svc_i3c_master_ops, false);
	if (ret)
		goto rpm_disable;

	pm_runtime_mark_last_busy(&pdev->dev);
	pm_runtime_put_autosuspend(&pdev->dev);

	return 0;

rpm_disable:
	pm_runtime_dont_use_autosuspend(&pdev->dev);
	pm_runtime_put_noidle(&pdev->dev);
	pm_runtime_set_suspended(&pdev->dev);
	pm_runtime_disable(&pdev->dev);

err_disable_clks:
	svc_i3c_master_unprepare_clks(master);

	return ret;
}

static void svc_i3c_master_remove(struct platform_device *pdev)
{
	struct svc_i3c_master *master = platform_get_drvdata(pdev);

	i3c_master_unregister(&master->base);

	pm_runtime_dont_use_autosuspend(&pdev->dev);
	pm_runtime_disable(&pdev->dev);
}

static void svc_i3c_save_regs(struct svc_i3c_master *master)
{
	master->saved_regs.mconfig = readl(master->regs + SVC_I3C_MCONFIG);
	master->saved_regs.mdynaddr = readl(master->regs + SVC_I3C_MDYNADDR);
}

static void svc_i3c_restore_regs(struct svc_i3c_master *master)
{
	if (readl(master->regs + SVC_I3C_MDYNADDR) !=
	    master->saved_regs.mdynaddr) {
		writel(master->saved_regs.mconfig,
		       master->regs + SVC_I3C_MCONFIG);
		writel(master->saved_regs.mdynaddr,
		       master->regs + SVC_I3C_MDYNADDR);
	}
}

static int __maybe_unused svc_i3c_runtime_suspend(struct device *dev)
{
	struct svc_i3c_master *master = dev_get_drvdata(dev);

	svc_i3c_save_regs(master);
	svc_i3c_master_unprepare_clks(master);
	pinctrl_pm_select_sleep_state(dev);

	return 0;
}

static int __maybe_unused svc_i3c_runtime_resume(struct device *dev)
{
	struct svc_i3c_master *master = dev_get_drvdata(dev);

	pinctrl_pm_select_default_state(dev);
	svc_i3c_master_prepare_clks(master);

	svc_i3c_restore_regs(master);

	return 0;
}

static const struct dev_pm_ops svc_i3c_pm_ops = {
	SET_NOIRQ_SYSTEM_SLEEP_PM_OPS(pm_runtime_force_suspend,
				      pm_runtime_force_resume)
	SET_RUNTIME_PM_OPS(svc_i3c_runtime_suspend,
			   svc_i3c_runtime_resume, NULL)
};

static const struct of_device_id svc_i3c_master_of_match_tbl[] = {
	{ .compatible = "silvaco,i3c-master-v1"},
	{ /* sentinel */ },
};
MODULE_DEVICE_TABLE(of, svc_i3c_master_of_match_tbl);

static struct platform_driver svc_i3c_master = {
	.probe = svc_i3c_master_probe,
	.remove_new = svc_i3c_master_remove,
	.driver = {
		.name = "silvaco-i3c-master",
		.of_match_table = svc_i3c_master_of_match_tbl,
		.pm = &svc_i3c_pm_ops,
	},
};
module_platform_driver(svc_i3c_master);

MODULE_AUTHOR("Conor Culhane <conor.culhane@silvaco.com>");
MODULE_AUTHOR("Miquel Raynal <miquel.raynal@bootlin.com>");
MODULE_DESCRIPTION("Silvaco dual-role I3C master driver");
MODULE_LICENSE("GPL v2");<|MERGE_RESOLUTION|>--- conflicted
+++ resolved
@@ -415,8 +415,6 @@
 	int ret;
 
 	mutex_lock(&master->lock);
-<<<<<<< HEAD
-=======
 	/*
 	 * IBIWON may be set before SVC_I3C_MCTRL_REQUEST_AUTO_IBI, causing
 	 * readl_relaxed_poll_timeout() to return immediately. Consequently,
@@ -430,7 +428,6 @@
 	 */
 	writel(SVC_I3C_MINT_IBIWON, master->regs + SVC_I3C_MSTATUS);
 
->>>>>>> 0c383648
 	/* Acknowledge the incoming interrupt with the AUTOIBI mechanism */
 	writel(SVC_I3C_MCTRL_REQUEST_AUTO_IBI |
 	       SVC_I3C_MCTRL_IBIRESP_AUTO,
@@ -1093,11 +1090,7 @@
 	 * and yield the above events handler.
 	 */
 	if (SVC_I3C_MSTATUS_IBIWON(reg)) {
-<<<<<<< HEAD
-		ret = -ENXIO;
-=======
 		ret = -EAGAIN;
->>>>>>> 0c383648
 		*actual_len = 0;
 		goto emit_stop;
 	}
