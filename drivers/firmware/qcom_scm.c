// SPDX-License-Identifier: GPL-2.0-only
/* Copyright (c) 2010,2015,2019 The Linux Foundation. All rights reserved.
 * Copyright (C) 2015 Linaro Ltd.
 */
#include <linux/platform_device.h>
#include <linux/init.h>
#include <linux/interrupt.h>
#include <linux/completion.h>
#include <linux/cpumask.h>
#include <linux/export.h>
#include <linux/dma-mapping.h>
#include <linux/interconnect.h>
#include <linux/module.h>
#include <linux/types.h>
#include <linux/firmware/qcom/qcom_scm.h>
#include <linux/of.h>
#include <linux/of_address.h>
#include <linux/of_irq.h>
#include <linux/of_platform.h>
#include <linux/clk.h>
#include <linux/reset-controller.h>
#include <linux/arm-smccc.h>

#include "qcom_scm.h"

static bool download_mode = IS_ENABLED(CONFIG_QCOM_SCM_DOWNLOAD_MODE_DEFAULT);
module_param(download_mode, bool, 0);

#define SCM_HAS_CORE_CLK	BIT(0)
#define SCM_HAS_IFACE_CLK	BIT(1)
#define SCM_HAS_BUS_CLK		BIT(2)

struct qcom_scm {
	struct device *dev;
	struct clk *core_clk;
	struct clk *iface_clk;
	struct clk *bus_clk;
	struct icc_path *path;
	struct completion waitq_comp;
	struct reset_controller_dev reset;

	/* control access to the interconnect path */
	struct mutex scm_bw_lock;
	int scm_vote_count;

	u64 dload_mode_addr;
};

struct qcom_scm_current_perm_info {
	__le32 vmid;
	__le32 perm;
	__le64 ctx;
	__le32 ctx_size;
	__le32 unused;
};

struct qcom_scm_mem_map_info {
	__le64 mem_addr;
	__le64 mem_size;
};

/* Each bit configures cold/warm boot address for one of the 4 CPUs */
static const u8 qcom_scm_cpu_cold_bits[QCOM_SCM_BOOT_MAX_CPUS] = {
	0, BIT(0), BIT(3), BIT(5)
};
static const u8 qcom_scm_cpu_warm_bits[QCOM_SCM_BOOT_MAX_CPUS] = {
	BIT(2), BIT(1), BIT(4), BIT(6)
};

#define QCOM_SMC_WAITQ_FLAG_WAKE_ONE	BIT(0)
#define QCOM_SMC_WAITQ_FLAG_WAKE_ALL	BIT(1)

static const char * const qcom_scm_convention_names[] = {
	[SMC_CONVENTION_UNKNOWN] = "unknown",
	[SMC_CONVENTION_ARM_32] = "smc arm 32",
	[SMC_CONVENTION_ARM_64] = "smc arm 64",
	[SMC_CONVENTION_LEGACY] = "smc legacy",
};

static struct qcom_scm *__scm;

static int qcom_scm_clk_enable(void)
{
	int ret;

	ret = clk_prepare_enable(__scm->core_clk);
	if (ret)
		goto bail;

	ret = clk_prepare_enable(__scm->iface_clk);
	if (ret)
		goto disable_core;

	ret = clk_prepare_enable(__scm->bus_clk);
	if (ret)
		goto disable_iface;

	return 0;

disable_iface:
	clk_disable_unprepare(__scm->iface_clk);
disable_core:
	clk_disable_unprepare(__scm->core_clk);
bail:
	return ret;
}

static void qcom_scm_clk_disable(void)
{
	clk_disable_unprepare(__scm->core_clk);
	clk_disable_unprepare(__scm->iface_clk);
	clk_disable_unprepare(__scm->bus_clk);
}

static int qcom_scm_bw_enable(void)
{
	int ret = 0;

	if (!__scm->path)
		return 0;

	if (IS_ERR(__scm->path))
		return -EINVAL;

	mutex_lock(&__scm->scm_bw_lock);
	if (!__scm->scm_vote_count) {
		ret = icc_set_bw(__scm->path, 0, UINT_MAX);
		if (ret < 0) {
			dev_err(__scm->dev, "failed to set bandwidth request\n");
			goto err_bw;
		}
	}
	__scm->scm_vote_count++;
err_bw:
	mutex_unlock(&__scm->scm_bw_lock);

	return ret;
}

static void qcom_scm_bw_disable(void)
{
	if (IS_ERR_OR_NULL(__scm->path))
		return;

	mutex_lock(&__scm->scm_bw_lock);
	if (__scm->scm_vote_count-- == 1)
		icc_set_bw(__scm->path, 0, 0);
	mutex_unlock(&__scm->scm_bw_lock);
}

enum qcom_scm_convention qcom_scm_convention = SMC_CONVENTION_UNKNOWN;
static DEFINE_SPINLOCK(scm_query_lock);

static enum qcom_scm_convention __get_convention(void)
{
	unsigned long flags;
	struct qcom_scm_desc desc = {
		.svc = QCOM_SCM_SVC_INFO,
		.cmd = QCOM_SCM_INFO_IS_CALL_AVAIL,
		.args[0] = SCM_SMC_FNID(QCOM_SCM_SVC_INFO,
					   QCOM_SCM_INFO_IS_CALL_AVAIL) |
			   (ARM_SMCCC_OWNER_SIP << ARM_SMCCC_OWNER_SHIFT),
		.arginfo = QCOM_SCM_ARGS(1),
		.owner = ARM_SMCCC_OWNER_SIP,
	};
	struct qcom_scm_res res;
	enum qcom_scm_convention probed_convention;
	int ret;
	bool forced = false;

	if (likely(qcom_scm_convention != SMC_CONVENTION_UNKNOWN))
		return qcom_scm_convention;

	/*
	 * Device isn't required as there is only one argument - no device
	 * needed to dma_map_single to secure world
	 */
	probed_convention = SMC_CONVENTION_ARM_64;
	ret = __scm_smc_call(NULL, &desc, probed_convention, &res, true);
	if (!ret && res.result[0] == 1)
		goto found;

	/*
	 * Some SC7180 firmwares didn't implement the
	 * QCOM_SCM_INFO_IS_CALL_AVAIL call, so we fallback to forcing ARM_64
	 * calling conventions on these firmwares. Luckily we don't make any
	 * early calls into the firmware on these SoCs so the device pointer
	 * will be valid here to check if the compatible matches.
	 */
	if (of_device_is_compatible(__scm ? __scm->dev->of_node : NULL, "qcom,scm-sc7180")) {
		forced = true;
		goto found;
	}

	probed_convention = SMC_CONVENTION_ARM_32;
	ret = __scm_smc_call(NULL, &desc, probed_convention, &res, true);
	if (!ret && res.result[0] == 1)
		goto found;

	probed_convention = SMC_CONVENTION_LEGACY;
found:
	spin_lock_irqsave(&scm_query_lock, flags);
	if (probed_convention != qcom_scm_convention) {
		qcom_scm_convention = probed_convention;
		pr_info("qcom_scm: convention: %s%s\n",
			qcom_scm_convention_names[qcom_scm_convention],
			forced ? " (forced)" : "");
	}
	spin_unlock_irqrestore(&scm_query_lock, flags);

	return qcom_scm_convention;
}

/**
 * qcom_scm_call() - Invoke a syscall in the secure world
 * @dev:	device
 * @desc:	Descriptor structure containing arguments and return values
 * @res:        Structure containing results from SMC/HVC call
 *
 * Sends a command to the SCM and waits for the command to finish processing.
 * This should *only* be called in pre-emptible context.
 */
static int qcom_scm_call(struct device *dev, const struct qcom_scm_desc *desc,
			 struct qcom_scm_res *res)
{
	might_sleep();
	switch (__get_convention()) {
	case SMC_CONVENTION_ARM_32:
	case SMC_CONVENTION_ARM_64:
		return scm_smc_call(dev, desc, res, false);
	case SMC_CONVENTION_LEGACY:
		return scm_legacy_call(dev, desc, res);
	default:
		pr_err("Unknown current SCM calling convention.\n");
		return -EINVAL;
	}
}

/**
 * qcom_scm_call_atomic() - atomic variation of qcom_scm_call()
 * @dev:	device
 * @desc:	Descriptor structure containing arguments and return values
 * @res:	Structure containing results from SMC/HVC call
 *
 * Sends a command to the SCM and waits for the command to finish processing.
 * This can be called in atomic context.
 */
static int qcom_scm_call_atomic(struct device *dev,
				const struct qcom_scm_desc *desc,
				struct qcom_scm_res *res)
{
	switch (__get_convention()) {
	case SMC_CONVENTION_ARM_32:
	case SMC_CONVENTION_ARM_64:
		return scm_smc_call(dev, desc, res, true);
	case SMC_CONVENTION_LEGACY:
		return scm_legacy_call_atomic(dev, desc, res);
	default:
		pr_err("Unknown current SCM calling convention.\n");
		return -EINVAL;
	}
}

static bool __qcom_scm_is_call_available(struct device *dev, u32 svc_id,
					 u32 cmd_id)
{
	int ret;
	struct qcom_scm_desc desc = {
		.svc = QCOM_SCM_SVC_INFO,
		.cmd = QCOM_SCM_INFO_IS_CALL_AVAIL,
		.owner = ARM_SMCCC_OWNER_SIP,
	};
	struct qcom_scm_res res;

	desc.arginfo = QCOM_SCM_ARGS(1);
	switch (__get_convention()) {
	case SMC_CONVENTION_ARM_32:
	case SMC_CONVENTION_ARM_64:
		desc.args[0] = SCM_SMC_FNID(svc_id, cmd_id) |
				(ARM_SMCCC_OWNER_SIP << ARM_SMCCC_OWNER_SHIFT);
		break;
	case SMC_CONVENTION_LEGACY:
		desc.args[0] = SCM_LEGACY_FNID(svc_id, cmd_id);
		break;
	default:
		pr_err("Unknown SMC convention being used\n");
		return false;
	}

	ret = qcom_scm_call(dev, &desc, &res);

	return ret ? false : !!res.result[0];
}

static int qcom_scm_set_boot_addr(void *entry, const u8 *cpu_bits)
{
	int cpu;
	unsigned int flags = 0;
	struct qcom_scm_desc desc = {
		.svc = QCOM_SCM_SVC_BOOT,
		.cmd = QCOM_SCM_BOOT_SET_ADDR,
		.arginfo = QCOM_SCM_ARGS(2),
		.owner = ARM_SMCCC_OWNER_SIP,
	};

	for_each_present_cpu(cpu) {
		if (cpu >= QCOM_SCM_BOOT_MAX_CPUS)
			return -EINVAL;
		flags |= cpu_bits[cpu];
	}

	desc.args[0] = flags;
	desc.args[1] = virt_to_phys(entry);

	return qcom_scm_call_atomic(__scm ? __scm->dev : NULL, &desc, NULL);
}

static int qcom_scm_set_boot_addr_mc(void *entry, unsigned int flags)
{
	struct qcom_scm_desc desc = {
		.svc = QCOM_SCM_SVC_BOOT,
		.cmd = QCOM_SCM_BOOT_SET_ADDR_MC,
		.owner = ARM_SMCCC_OWNER_SIP,
		.arginfo = QCOM_SCM_ARGS(6),
		.args = {
			virt_to_phys(entry),
			/* Apply to all CPUs in all affinity levels */
			~0ULL, ~0ULL, ~0ULL, ~0ULL,
			flags,
		},
	};

	/* Need a device for DMA of the additional arguments */
	if (!__scm || __get_convention() == SMC_CONVENTION_LEGACY)
		return -EOPNOTSUPP;

	return qcom_scm_call(__scm->dev, &desc, NULL);
}

/**
 * qcom_scm_set_warm_boot_addr() - Set the warm boot address for all cpus
 * @entry: Entry point function for the cpus
 *
 * Set the Linux entry point for the SCM to transfer control to when coming
 * out of a power down. CPU power down may be executed on cpuidle or hotplug.
 */
int qcom_scm_set_warm_boot_addr(void *entry)
{
	if (qcom_scm_set_boot_addr_mc(entry, QCOM_SCM_BOOT_MC_FLAG_WARMBOOT))
		/* Fallback to old SCM call */
		return qcom_scm_set_boot_addr(entry, qcom_scm_cpu_warm_bits);
	return 0;
}
EXPORT_SYMBOL(qcom_scm_set_warm_boot_addr);

/**
 * qcom_scm_set_cold_boot_addr() - Set the cold boot address for all cpus
 * @entry: Entry point function for the cpus
 */
int qcom_scm_set_cold_boot_addr(void *entry)
{
	if (qcom_scm_set_boot_addr_mc(entry, QCOM_SCM_BOOT_MC_FLAG_COLDBOOT))
		/* Fallback to old SCM call */
		return qcom_scm_set_boot_addr(entry, qcom_scm_cpu_cold_bits);
	return 0;
}
EXPORT_SYMBOL(qcom_scm_set_cold_boot_addr);

/**
 * qcom_scm_cpu_power_down() - Power down the cpu
 * @flags:	Flags to flush cache
 *
 * This is an end point to power down cpu. If there was a pending interrupt,
 * the control would return from this function, otherwise, the cpu jumps to the
 * warm boot entry point set for this cpu upon reset.
 */
void qcom_scm_cpu_power_down(u32 flags)
{
	struct qcom_scm_desc desc = {
		.svc = QCOM_SCM_SVC_BOOT,
		.cmd = QCOM_SCM_BOOT_TERMINATE_PC,
		.args[0] = flags & QCOM_SCM_FLUSH_FLAG_MASK,
		.arginfo = QCOM_SCM_ARGS(1),
		.owner = ARM_SMCCC_OWNER_SIP,
	};

	qcom_scm_call_atomic(__scm ? __scm->dev : NULL, &desc, NULL);
}
EXPORT_SYMBOL(qcom_scm_cpu_power_down);

int qcom_scm_set_remote_state(u32 state, u32 id)
{
	struct qcom_scm_desc desc = {
		.svc = QCOM_SCM_SVC_BOOT,
		.cmd = QCOM_SCM_BOOT_SET_REMOTE_STATE,
		.arginfo = QCOM_SCM_ARGS(2),
		.args[0] = state,
		.args[1] = id,
		.owner = ARM_SMCCC_OWNER_SIP,
	};
	struct qcom_scm_res res;
	int ret;

	ret = qcom_scm_call(__scm->dev, &desc, &res);

	return ret ? : res.result[0];
}
EXPORT_SYMBOL(qcom_scm_set_remote_state);

static int __qcom_scm_set_dload_mode(struct device *dev, bool enable)
{
	struct qcom_scm_desc desc = {
		.svc = QCOM_SCM_SVC_BOOT,
		.cmd = QCOM_SCM_BOOT_SET_DLOAD_MODE,
		.arginfo = QCOM_SCM_ARGS(2),
		.args[0] = QCOM_SCM_BOOT_SET_DLOAD_MODE,
		.owner = ARM_SMCCC_OWNER_SIP,
	};

	desc.args[1] = enable ? QCOM_SCM_BOOT_SET_DLOAD_MODE : 0;

	return qcom_scm_call_atomic(__scm->dev, &desc, NULL);
}

static void qcom_scm_set_download_mode(bool enable)
{
	bool avail;
	int ret = 0;

	avail = __qcom_scm_is_call_available(__scm->dev,
					     QCOM_SCM_SVC_BOOT,
					     QCOM_SCM_BOOT_SET_DLOAD_MODE);
	if (avail) {
		ret = __qcom_scm_set_dload_mode(__scm->dev, enable);
	} else if (__scm->dload_mode_addr) {
		ret = qcom_scm_io_writel(__scm->dload_mode_addr,
				enable ? QCOM_SCM_BOOT_SET_DLOAD_MODE : 0);
	} else {
		dev_err(__scm->dev,
			"No available mechanism for setting download mode\n");
	}

	if (ret)
		dev_err(__scm->dev, "failed to set download mode: %d\n", ret);
}

/**
 * qcom_scm_pas_init_image() - Initialize peripheral authentication service
 *			       state machine for a given peripheral, using the
 *			       metadata
 * @peripheral: peripheral id
 * @metadata:	pointer to memory containing ELF header, program header table
 *		and optional blob of data used for authenticating the metadata
 *		and the rest of the firmware
 * @size:	size of the metadata
 * @ctx:	optional metadata context
 *
 * Return: 0 on success.
 *
 * Upon successful return, the PAS metadata context (@ctx) will be used to
 * track the metadata allocation, this needs to be released by invoking
 * qcom_scm_pas_metadata_release() by the caller.
 */
int qcom_scm_pas_init_image(u32 peripheral, const void *metadata, size_t size,
			    struct qcom_scm_pas_metadata *ctx)
{
	dma_addr_t mdata_phys;
	void *mdata_buf;
	int ret;
	struct qcom_scm_desc desc = {
		.svc = QCOM_SCM_SVC_PIL,
		.cmd = QCOM_SCM_PIL_PAS_INIT_IMAGE,
		.arginfo = QCOM_SCM_ARGS(2, QCOM_SCM_VAL, QCOM_SCM_RW),
		.args[0] = peripheral,
		.owner = ARM_SMCCC_OWNER_SIP,
	};
	struct qcom_scm_res res;

	/*
	 * During the scm call memory protection will be enabled for the meta
	 * data blob, so make sure it's physically contiguous, 4K aligned and
	 * non-cachable to avoid XPU violations.
	 */
	mdata_buf = dma_alloc_coherent(__scm->dev, size, &mdata_phys,
				       GFP_KERNEL);
	if (!mdata_buf) {
		dev_err(__scm->dev, "Allocation of metadata buffer failed.\n");
		return -ENOMEM;
	}
	memcpy(mdata_buf, metadata, size);

	ret = qcom_scm_clk_enable();
	if (ret)
		goto out;

	ret = qcom_scm_bw_enable();
	if (ret)
		return ret;

	desc.args[1] = mdata_phys;

	ret = qcom_scm_call(__scm->dev, &desc, &res);

	qcom_scm_bw_disable();
	qcom_scm_clk_disable();

out:
	if (ret < 0 || !ctx) {
		dma_free_coherent(__scm->dev, size, mdata_buf, mdata_phys);
	} else if (ctx) {
		ctx->ptr = mdata_buf;
		ctx->phys = mdata_phys;
		ctx->size = size;
	}

	return ret ? : res.result[0];
}
EXPORT_SYMBOL(qcom_scm_pas_init_image);

/**
 * qcom_scm_pas_metadata_release() - release metadata context
 * @ctx:	metadata context
 */
void qcom_scm_pas_metadata_release(struct qcom_scm_pas_metadata *ctx)
{
	if (!ctx->ptr)
		return;

	dma_free_coherent(__scm->dev, ctx->size, ctx->ptr, ctx->phys);

	ctx->ptr = NULL;
	ctx->phys = 0;
	ctx->size = 0;
}
EXPORT_SYMBOL(qcom_scm_pas_metadata_release);

/**
 * qcom_scm_pas_mem_setup() - Prepare the memory related to a given peripheral
 *			      for firmware loading
 * @peripheral:	peripheral id
 * @addr:	start address of memory area to prepare
 * @size:	size of the memory area to prepare
 *
 * Returns 0 on success.
 */
int qcom_scm_pas_mem_setup(u32 peripheral, phys_addr_t addr, phys_addr_t size)
{
	int ret;
	struct qcom_scm_desc desc = {
		.svc = QCOM_SCM_SVC_PIL,
		.cmd = QCOM_SCM_PIL_PAS_MEM_SETUP,
		.arginfo = QCOM_SCM_ARGS(3),
		.args[0] = peripheral,
		.args[1] = addr,
		.args[2] = size,
		.owner = ARM_SMCCC_OWNER_SIP,
	};
	struct qcom_scm_res res;

	ret = qcom_scm_clk_enable();
	if (ret)
		return ret;

	ret = qcom_scm_bw_enable();
	if (ret)
		return ret;

	ret = qcom_scm_call(__scm->dev, &desc, &res);
	qcom_scm_bw_disable();
	qcom_scm_clk_disable();

	return ret ? : res.result[0];
}
EXPORT_SYMBOL(qcom_scm_pas_mem_setup);

/**
 * qcom_scm_pas_auth_and_reset() - Authenticate the given peripheral firmware
 *				   and reset the remote processor
 * @peripheral:	peripheral id
 *
 * Return 0 on success.
 */
int qcom_scm_pas_auth_and_reset(u32 peripheral)
{
	int ret;
	struct qcom_scm_desc desc = {
		.svc = QCOM_SCM_SVC_PIL,
		.cmd = QCOM_SCM_PIL_PAS_AUTH_AND_RESET,
		.arginfo = QCOM_SCM_ARGS(1),
		.args[0] = peripheral,
		.owner = ARM_SMCCC_OWNER_SIP,
	};
	struct qcom_scm_res res;

	ret = qcom_scm_clk_enable();
	if (ret)
		return ret;

	ret = qcom_scm_bw_enable();
	if (ret)
		return ret;

	ret = qcom_scm_call(__scm->dev, &desc, &res);
	qcom_scm_bw_disable();
	qcom_scm_clk_disable();

	return ret ? : res.result[0];
}
EXPORT_SYMBOL(qcom_scm_pas_auth_and_reset);

/**
 * qcom_scm_pas_shutdown() - Shut down the remote processor
 * @peripheral: peripheral id
 *
 * Returns 0 on success.
 */
int qcom_scm_pas_shutdown(u32 peripheral)
{
	int ret;
	struct qcom_scm_desc desc = {
		.svc = QCOM_SCM_SVC_PIL,
		.cmd = QCOM_SCM_PIL_PAS_SHUTDOWN,
		.arginfo = QCOM_SCM_ARGS(1),
		.args[0] = peripheral,
		.owner = ARM_SMCCC_OWNER_SIP,
	};
	struct qcom_scm_res res;

	ret = qcom_scm_clk_enable();
	if (ret)
		return ret;

	ret = qcom_scm_bw_enable();
	if (ret)
		return ret;

	ret = qcom_scm_call(__scm->dev, &desc, &res);

	qcom_scm_bw_disable();
	qcom_scm_clk_disable();

	return ret ? : res.result[0];
}
EXPORT_SYMBOL(qcom_scm_pas_shutdown);

/**
 * qcom_scm_pas_supported() - Check if the peripheral authentication service is
 *			      available for the given peripherial
 * @peripheral:	peripheral id
 *
 * Returns true if PAS is supported for this peripheral, otherwise false.
 */
bool qcom_scm_pas_supported(u32 peripheral)
{
	int ret;
	struct qcom_scm_desc desc = {
		.svc = QCOM_SCM_SVC_PIL,
		.cmd = QCOM_SCM_PIL_PAS_IS_SUPPORTED,
		.arginfo = QCOM_SCM_ARGS(1),
		.args[0] = peripheral,
		.owner = ARM_SMCCC_OWNER_SIP,
	};
	struct qcom_scm_res res;

	if (!__qcom_scm_is_call_available(__scm->dev, QCOM_SCM_SVC_PIL,
					  QCOM_SCM_PIL_PAS_IS_SUPPORTED))
		return false;

	ret = qcom_scm_call(__scm->dev, &desc, &res);

	return ret ? false : !!res.result[0];
}
EXPORT_SYMBOL(qcom_scm_pas_supported);

static int __qcom_scm_pas_mss_reset(struct device *dev, bool reset)
{
	struct qcom_scm_desc desc = {
		.svc = QCOM_SCM_SVC_PIL,
		.cmd = QCOM_SCM_PIL_PAS_MSS_RESET,
		.arginfo = QCOM_SCM_ARGS(2),
		.args[0] = reset,
		.args[1] = 0,
		.owner = ARM_SMCCC_OWNER_SIP,
	};
	struct qcom_scm_res res;
	int ret;

	ret = qcom_scm_call(__scm->dev, &desc, &res);

	return ret ? : res.result[0];
}

static int qcom_scm_pas_reset_assert(struct reset_controller_dev *rcdev,
				     unsigned long idx)
{
	if (idx != 0)
		return -EINVAL;

	return __qcom_scm_pas_mss_reset(__scm->dev, 1);
}

static int qcom_scm_pas_reset_deassert(struct reset_controller_dev *rcdev,
				       unsigned long idx)
{
	if (idx != 0)
		return -EINVAL;

	return __qcom_scm_pas_mss_reset(__scm->dev, 0);
}

static const struct reset_control_ops qcom_scm_pas_reset_ops = {
	.assert = qcom_scm_pas_reset_assert,
	.deassert = qcom_scm_pas_reset_deassert,
};

int qcom_scm_io_readl(phys_addr_t addr, unsigned int *val)
{
	struct qcom_scm_desc desc = {
		.svc = QCOM_SCM_SVC_IO,
		.cmd = QCOM_SCM_IO_READ,
		.arginfo = QCOM_SCM_ARGS(1),
		.args[0] = addr,
		.owner = ARM_SMCCC_OWNER_SIP,
	};
	struct qcom_scm_res res;
	int ret;


	ret = qcom_scm_call_atomic(__scm->dev, &desc, &res);
	if (ret >= 0)
		*val = res.result[0];

	return ret < 0 ? ret : 0;
}
EXPORT_SYMBOL(qcom_scm_io_readl);

int qcom_scm_io_writel(phys_addr_t addr, unsigned int val)
{
	struct qcom_scm_desc desc = {
		.svc = QCOM_SCM_SVC_IO,
		.cmd = QCOM_SCM_IO_WRITE,
		.arginfo = QCOM_SCM_ARGS(2),
		.args[0] = addr,
		.args[1] = val,
		.owner = ARM_SMCCC_OWNER_SIP,
	};

	return qcom_scm_call_atomic(__scm->dev, &desc, NULL);
}
EXPORT_SYMBOL(qcom_scm_io_writel);

/**
 * qcom_scm_restore_sec_cfg_available() - Check if secure environment
 * supports restore security config interface.
 *
 * Return true if restore-cfg interface is supported, false if not.
 */
bool qcom_scm_restore_sec_cfg_available(void)
{
	return __qcom_scm_is_call_available(__scm->dev, QCOM_SCM_SVC_MP,
					    QCOM_SCM_MP_RESTORE_SEC_CFG);
}
EXPORT_SYMBOL(qcom_scm_restore_sec_cfg_available);

int qcom_scm_restore_sec_cfg(u32 device_id, u32 spare)
{
	struct qcom_scm_desc desc = {
		.svc = QCOM_SCM_SVC_MP,
		.cmd = QCOM_SCM_MP_RESTORE_SEC_CFG,
		.arginfo = QCOM_SCM_ARGS(2),
		.args[0] = device_id,
		.args[1] = spare,
		.owner = ARM_SMCCC_OWNER_SIP,
	};
	struct qcom_scm_res res;
	int ret;

	ret = qcom_scm_call(__scm->dev, &desc, &res);

	return ret ? : res.result[0];
}
EXPORT_SYMBOL(qcom_scm_restore_sec_cfg);

int qcom_scm_iommu_secure_ptbl_size(u32 spare, size_t *size)
{
	struct qcom_scm_desc desc = {
		.svc = QCOM_SCM_SVC_MP,
		.cmd = QCOM_SCM_MP_IOMMU_SECURE_PTBL_SIZE,
		.arginfo = QCOM_SCM_ARGS(1),
		.args[0] = spare,
		.owner = ARM_SMCCC_OWNER_SIP,
	};
	struct qcom_scm_res res;
	int ret;

	ret = qcom_scm_call(__scm->dev, &desc, &res);

	if (size)
		*size = res.result[0];

	return ret ? : res.result[1];
}
EXPORT_SYMBOL(qcom_scm_iommu_secure_ptbl_size);

int qcom_scm_iommu_secure_ptbl_init(u64 addr, u32 size, u32 spare)
{
	struct qcom_scm_desc desc = {
		.svc = QCOM_SCM_SVC_MP,
		.cmd = QCOM_SCM_MP_IOMMU_SECURE_PTBL_INIT,
		.arginfo = QCOM_SCM_ARGS(3, QCOM_SCM_RW, QCOM_SCM_VAL,
					 QCOM_SCM_VAL),
		.args[0] = addr,
		.args[1] = size,
		.args[2] = spare,
		.owner = ARM_SMCCC_OWNER_SIP,
	};
	int ret;

	ret = qcom_scm_call(__scm->dev, &desc, NULL);

	/* the pg table has been initialized already, ignore the error */
	if (ret == -EPERM)
		ret = 0;

	return ret;
}
EXPORT_SYMBOL(qcom_scm_iommu_secure_ptbl_init);

int qcom_scm_iommu_set_cp_pool_size(u32 spare, u32 size)
{
	struct qcom_scm_desc desc = {
		.svc = QCOM_SCM_SVC_MP,
		.cmd = QCOM_SCM_MP_IOMMU_SET_CP_POOL_SIZE,
		.arginfo = QCOM_SCM_ARGS(2),
		.args[0] = size,
		.args[1] = spare,
		.owner = ARM_SMCCC_OWNER_SIP,
	};

	return qcom_scm_call(__scm->dev, &desc, NULL);
}
EXPORT_SYMBOL(qcom_scm_iommu_set_cp_pool_size);

int qcom_scm_mem_protect_video_var(u32 cp_start, u32 cp_size,
				   u32 cp_nonpixel_start,
				   u32 cp_nonpixel_size)
{
	int ret;
	struct qcom_scm_desc desc = {
		.svc = QCOM_SCM_SVC_MP,
		.cmd = QCOM_SCM_MP_VIDEO_VAR,
		.arginfo = QCOM_SCM_ARGS(4, QCOM_SCM_VAL, QCOM_SCM_VAL,
					 QCOM_SCM_VAL, QCOM_SCM_VAL),
		.args[0] = cp_start,
		.args[1] = cp_size,
		.args[2] = cp_nonpixel_start,
		.args[3] = cp_nonpixel_size,
		.owner = ARM_SMCCC_OWNER_SIP,
	};
	struct qcom_scm_res res;

	ret = qcom_scm_call(__scm->dev, &desc, &res);

	return ret ? : res.result[0];
}
EXPORT_SYMBOL(qcom_scm_mem_protect_video_var);

static int __qcom_scm_assign_mem(struct device *dev, phys_addr_t mem_region,
				 size_t mem_sz, phys_addr_t src, size_t src_sz,
				 phys_addr_t dest, size_t dest_sz)
{
	int ret;
	struct qcom_scm_desc desc = {
		.svc = QCOM_SCM_SVC_MP,
		.cmd = QCOM_SCM_MP_ASSIGN,
		.arginfo = QCOM_SCM_ARGS(7, QCOM_SCM_RO, QCOM_SCM_VAL,
					 QCOM_SCM_RO, QCOM_SCM_VAL, QCOM_SCM_RO,
					 QCOM_SCM_VAL, QCOM_SCM_VAL),
		.args[0] = mem_region,
		.args[1] = mem_sz,
		.args[2] = src,
		.args[3] = src_sz,
		.args[4] = dest,
		.args[5] = dest_sz,
		.args[6] = 0,
		.owner = ARM_SMCCC_OWNER_SIP,
	};
	struct qcom_scm_res res;

	ret = qcom_scm_call(dev, &desc, &res);

	return ret ? : res.result[0];
}

/**
 * qcom_scm_assign_mem() - Make a secure call to reassign memory ownership
 * @mem_addr: mem region whose ownership need to be reassigned
 * @mem_sz:   size of the region.
 * @srcvm:    vmid for current set of owners, each set bit in
 *            flag indicate a unique owner
 * @newvm:    array having new owners and corresponding permission
 *            flags
 * @dest_cnt: number of owners in next set.
 *
 * Return negative errno on failure or 0 on success with @srcvm updated.
 */
int qcom_scm_assign_mem(phys_addr_t mem_addr, size_t mem_sz,
			unsigned int *srcvm,
			const struct qcom_scm_vmperm *newvm,
			unsigned int dest_cnt)
{
	struct qcom_scm_current_perm_info *destvm;
	struct qcom_scm_mem_map_info *mem_to_map;
	phys_addr_t mem_to_map_phys;
	phys_addr_t dest_phys;
	dma_addr_t ptr_phys;
	size_t mem_to_map_sz;
	size_t dest_sz;
	size_t src_sz;
	size_t ptr_sz;
	int next_vm;
	__le32 *src;
	void *ptr;
	int ret, i, b;
	unsigned long srcvm_bits = *srcvm;

	src_sz = hweight_long(srcvm_bits) * sizeof(*src);
	mem_to_map_sz = sizeof(*mem_to_map);
	dest_sz = dest_cnt * sizeof(*destvm);
	ptr_sz = ALIGN(src_sz, SZ_64) + ALIGN(mem_to_map_sz, SZ_64) +
			ALIGN(dest_sz, SZ_64);

	ptr = dma_alloc_coherent(__scm->dev, ptr_sz, &ptr_phys, GFP_KERNEL);
	if (!ptr)
		return -ENOMEM;

	/* Fill source vmid detail */
	src = ptr;
	i = 0;
	for_each_set_bit(b, &srcvm_bits, BITS_PER_LONG)
		src[i++] = cpu_to_le32(b);

	/* Fill details of mem buff to map */
	mem_to_map = ptr + ALIGN(src_sz, SZ_64);
	mem_to_map_phys = ptr_phys + ALIGN(src_sz, SZ_64);
	mem_to_map->mem_addr = cpu_to_le64(mem_addr);
	mem_to_map->mem_size = cpu_to_le64(mem_sz);

	next_vm = 0;
	/* Fill details of next vmid detail */
	destvm = ptr + ALIGN(mem_to_map_sz, SZ_64) + ALIGN(src_sz, SZ_64);
	dest_phys = ptr_phys + ALIGN(mem_to_map_sz, SZ_64) + ALIGN(src_sz, SZ_64);
	for (i = 0; i < dest_cnt; i++, destvm++, newvm++) {
		destvm->vmid = cpu_to_le32(newvm->vmid);
		destvm->perm = cpu_to_le32(newvm->perm);
		destvm->ctx = 0;
		destvm->ctx_size = 0;
		next_vm |= BIT(newvm->vmid);
	}

	ret = __qcom_scm_assign_mem(__scm->dev, mem_to_map_phys, mem_to_map_sz,
				    ptr_phys, src_sz, dest_phys, dest_sz);
	dma_free_coherent(__scm->dev, ptr_sz, ptr, ptr_phys);
	if (ret) {
		dev_err(__scm->dev,
			"Assign memory protection call failed %d\n", ret);
		return -EINVAL;
	}

	*srcvm = next_vm;
	return 0;
}
EXPORT_SYMBOL(qcom_scm_assign_mem);

/**
 * qcom_scm_ocmem_lock_available() - is OCMEM lock/unlock interface available
 */
bool qcom_scm_ocmem_lock_available(void)
{
	return __qcom_scm_is_call_available(__scm->dev, QCOM_SCM_SVC_OCMEM,
					    QCOM_SCM_OCMEM_LOCK_CMD);
}
EXPORT_SYMBOL(qcom_scm_ocmem_lock_available);

/**
 * qcom_scm_ocmem_lock() - call OCMEM lock interface to assign an OCMEM
 * region to the specified initiator
 *
 * @id:     tz initiator id
 * @offset: OCMEM offset
 * @size:   OCMEM size
 * @mode:   access mode (WIDE/NARROW)
 */
int qcom_scm_ocmem_lock(enum qcom_scm_ocmem_client id, u32 offset, u32 size,
			u32 mode)
{
	struct qcom_scm_desc desc = {
		.svc = QCOM_SCM_SVC_OCMEM,
		.cmd = QCOM_SCM_OCMEM_LOCK_CMD,
		.args[0] = id,
		.args[1] = offset,
		.args[2] = size,
		.args[3] = mode,
		.arginfo = QCOM_SCM_ARGS(4),
	};

	return qcom_scm_call(__scm->dev, &desc, NULL);
}
EXPORT_SYMBOL(qcom_scm_ocmem_lock);

/**
 * qcom_scm_ocmem_unlock() - call OCMEM unlock interface to release an OCMEM
 * region from the specified initiator
 *
 * @id:     tz initiator id
 * @offset: OCMEM offset
 * @size:   OCMEM size
 */
int qcom_scm_ocmem_unlock(enum qcom_scm_ocmem_client id, u32 offset, u32 size)
{
	struct qcom_scm_desc desc = {
		.svc = QCOM_SCM_SVC_OCMEM,
		.cmd = QCOM_SCM_OCMEM_UNLOCK_CMD,
		.args[0] = id,
		.args[1] = offset,
		.args[2] = size,
		.arginfo = QCOM_SCM_ARGS(3),
	};

	return qcom_scm_call(__scm->dev, &desc, NULL);
}
EXPORT_SYMBOL(qcom_scm_ocmem_unlock);

/**
 * qcom_scm_ice_available() - Is the ICE key programming interface available?
 *
 * Return: true iff the SCM calls wrapped by qcom_scm_ice_invalidate_key() and
 *	   qcom_scm_ice_set_key() are available.
 */
bool qcom_scm_ice_available(void)
{
	return __qcom_scm_is_call_available(__scm->dev, QCOM_SCM_SVC_ES,
					    QCOM_SCM_ES_INVALIDATE_ICE_KEY) &&
		__qcom_scm_is_call_available(__scm->dev, QCOM_SCM_SVC_ES,
					     QCOM_SCM_ES_CONFIG_SET_ICE_KEY);
}
EXPORT_SYMBOL(qcom_scm_ice_available);

/**
 * qcom_scm_ice_invalidate_key() - Invalidate an inline encryption key
 * @index: the keyslot to invalidate
 *
 * The UFSHCI and eMMC standards define a standard way to do this, but it
 * doesn't work on these SoCs; only this SCM call does.
 *
 * It is assumed that the SoC has only one ICE instance being used, as this SCM
 * call doesn't specify which ICE instance the keyslot belongs to.
 *
 * Return: 0 on success; -errno on failure.
 */
int qcom_scm_ice_invalidate_key(u32 index)
{
	struct qcom_scm_desc desc = {
		.svc = QCOM_SCM_SVC_ES,
		.cmd = QCOM_SCM_ES_INVALIDATE_ICE_KEY,
		.arginfo = QCOM_SCM_ARGS(1),
		.args[0] = index,
		.owner = ARM_SMCCC_OWNER_SIP,
	};

	return qcom_scm_call(__scm->dev, &desc, NULL);
}
EXPORT_SYMBOL(qcom_scm_ice_invalidate_key);

/**
 * qcom_scm_ice_set_key() - Set an inline encryption key
 * @index: the keyslot into which to set the key
 * @key: the key to program
 * @key_size: the size of the key in bytes
 * @cipher: the encryption algorithm the key is for
 * @data_unit_size: the encryption data unit size, i.e. the size of each
 *		    individual plaintext and ciphertext.  Given in 512-byte
 *		    units, e.g. 1 = 512 bytes, 8 = 4096 bytes, etc.
 *
 * Program a key into a keyslot of Qualcomm ICE (Inline Crypto Engine), where it
 * can then be used to encrypt/decrypt UFS or eMMC I/O requests inline.
 *
 * The UFSHCI and eMMC standards define a standard way to do this, but it
 * doesn't work on these SoCs; only this SCM call does.
 *
 * It is assumed that the SoC has only one ICE instance being used, as this SCM
 * call doesn't specify which ICE instance the keyslot belongs to.
 *
 * Return: 0 on success; -errno on failure.
 */
int qcom_scm_ice_set_key(u32 index, const u8 *key, u32 key_size,
			 enum qcom_scm_ice_cipher cipher, u32 data_unit_size)
{
	struct qcom_scm_desc desc = {
		.svc = QCOM_SCM_SVC_ES,
		.cmd = QCOM_SCM_ES_CONFIG_SET_ICE_KEY,
		.arginfo = QCOM_SCM_ARGS(5, QCOM_SCM_VAL, QCOM_SCM_RW,
					 QCOM_SCM_VAL, QCOM_SCM_VAL,
					 QCOM_SCM_VAL),
		.args[0] = index,
		.args[2] = key_size,
		.args[3] = cipher,
		.args[4] = data_unit_size,
		.owner = ARM_SMCCC_OWNER_SIP,
	};
	void *keybuf;
	dma_addr_t key_phys;
	int ret;

	/*
	 * 'key' may point to vmalloc()'ed memory, but we need to pass a
	 * physical address that's been properly flushed.  The sanctioned way to
	 * do this is by using the DMA API.  But as is best practice for crypto
	 * keys, we also must wipe the key after use.  This makes kmemdup() +
	 * dma_map_single() not clearly correct, since the DMA API can use
	 * bounce buffers.  Instead, just use dma_alloc_coherent().  Programming
	 * keys is normally rare and thus not performance-critical.
	 */

	keybuf = dma_alloc_coherent(__scm->dev, key_size, &key_phys,
				    GFP_KERNEL);
	if (!keybuf)
		return -ENOMEM;
	memcpy(keybuf, key, key_size);
	desc.args[1] = key_phys;

	ret = qcom_scm_call(__scm->dev, &desc, NULL);

	memzero_explicit(keybuf, key_size);

	dma_free_coherent(__scm->dev, key_size, keybuf, key_phys);
	return ret;
}
EXPORT_SYMBOL(qcom_scm_ice_set_key);

/**
 * qcom_scm_hdcp_available() - Check if secure environment supports HDCP.
 *
 * Return true if HDCP is supported, false if not.
 */
bool qcom_scm_hdcp_available(void)
{
	bool avail;
	int ret = qcom_scm_clk_enable();

	if (ret)
		return ret;

	avail = __qcom_scm_is_call_available(__scm->dev, QCOM_SCM_SVC_HDCP,
						QCOM_SCM_HDCP_INVOKE);

	qcom_scm_clk_disable();

	return avail;
}
EXPORT_SYMBOL(qcom_scm_hdcp_available);

/**
 * qcom_scm_hdcp_req() - Send HDCP request.
 * @req: HDCP request array
 * @req_cnt: HDCP request array count
 * @resp: response buffer passed to SCM
 *
 * Write HDCP register(s) through SCM.
 */
int qcom_scm_hdcp_req(struct qcom_scm_hdcp_req *req, u32 req_cnt, u32 *resp)
{
	int ret;
	struct qcom_scm_desc desc = {
		.svc = QCOM_SCM_SVC_HDCP,
		.cmd = QCOM_SCM_HDCP_INVOKE,
		.arginfo = QCOM_SCM_ARGS(10),
		.args = {
			req[0].addr,
			req[0].val,
			req[1].addr,
			req[1].val,
			req[2].addr,
			req[2].val,
			req[3].addr,
			req[3].val,
			req[4].addr,
			req[4].val
		},
		.owner = ARM_SMCCC_OWNER_SIP,
	};
	struct qcom_scm_res res;

	if (req_cnt > QCOM_SCM_HDCP_MAX_REQ_CNT)
		return -ERANGE;

	ret = qcom_scm_clk_enable();
	if (ret)
		return ret;

	ret = qcom_scm_call(__scm->dev, &desc, &res);
	*resp = res.result[0];

	qcom_scm_clk_disable();

	return ret;
}
EXPORT_SYMBOL(qcom_scm_hdcp_req);

int qcom_scm_iommu_set_pt_format(u32 sec_id, u32 ctx_num, u32 pt_fmt)
{
	struct qcom_scm_desc desc = {
		.svc = QCOM_SCM_SVC_SMMU_PROGRAM,
		.cmd = QCOM_SCM_SMMU_PT_FORMAT,
		.arginfo = QCOM_SCM_ARGS(3),
		.args[0] = sec_id,
		.args[1] = ctx_num,
		.args[2] = pt_fmt, /* 0: LPAE AArch32 - 1: AArch64 */
		.owner = ARM_SMCCC_OWNER_SIP,
	};

	return qcom_scm_call(__scm->dev, &desc, NULL);
}
EXPORT_SYMBOL(qcom_scm_iommu_set_pt_format);

int qcom_scm_qsmmu500_wait_safe_toggle(bool en)
{
	struct qcom_scm_desc desc = {
		.svc = QCOM_SCM_SVC_SMMU_PROGRAM,
		.cmd = QCOM_SCM_SMMU_CONFIG_ERRATA1,
		.arginfo = QCOM_SCM_ARGS(2),
		.args[0] = QCOM_SCM_SMMU_CONFIG_ERRATA1_CLIENT_ALL,
		.args[1] = en,
		.owner = ARM_SMCCC_OWNER_SIP,
	};


	return qcom_scm_call_atomic(__scm->dev, &desc, NULL);
}
EXPORT_SYMBOL(qcom_scm_qsmmu500_wait_safe_toggle);

bool qcom_scm_lmh_dcvsh_available(void)
{
	return __qcom_scm_is_call_available(__scm->dev, QCOM_SCM_SVC_LMH, QCOM_SCM_LMH_LIMIT_DCVSH);
}
EXPORT_SYMBOL(qcom_scm_lmh_dcvsh_available);

int qcom_scm_lmh_profile_change(u32 profile_id)
{
	struct qcom_scm_desc desc = {
		.svc = QCOM_SCM_SVC_LMH,
		.cmd = QCOM_SCM_LMH_LIMIT_PROFILE_CHANGE,
		.arginfo = QCOM_SCM_ARGS(1, QCOM_SCM_VAL),
		.args[0] = profile_id,
		.owner = ARM_SMCCC_OWNER_SIP,
	};

	return qcom_scm_call(__scm->dev, &desc, NULL);
}
EXPORT_SYMBOL(qcom_scm_lmh_profile_change);

int qcom_scm_lmh_dcvsh(u32 payload_fn, u32 payload_reg, u32 payload_val,
		       u64 limit_node, u32 node_id, u64 version)
{
	dma_addr_t payload_phys;
	u32 *payload_buf;
	int ret, payload_size = 5 * sizeof(u32);

	struct qcom_scm_desc desc = {
		.svc = QCOM_SCM_SVC_LMH,
		.cmd = QCOM_SCM_LMH_LIMIT_DCVSH,
		.arginfo = QCOM_SCM_ARGS(5, QCOM_SCM_RO, QCOM_SCM_VAL, QCOM_SCM_VAL,
					QCOM_SCM_VAL, QCOM_SCM_VAL),
		.args[1] = payload_size,
		.args[2] = limit_node,
		.args[3] = node_id,
		.args[4] = version,
		.owner = ARM_SMCCC_OWNER_SIP,
	};

	payload_buf = dma_alloc_coherent(__scm->dev, payload_size, &payload_phys, GFP_KERNEL);
	if (!payload_buf)
		return -ENOMEM;

	payload_buf[0] = payload_fn;
	payload_buf[1] = 0;
	payload_buf[2] = payload_reg;
	payload_buf[3] = 1;
	payload_buf[4] = payload_val;

	desc.args[0] = payload_phys;

	ret = qcom_scm_call(__scm->dev, &desc, NULL);

	dma_free_coherent(__scm->dev, payload_size, payload_buf, payload_phys);
	return ret;
}
EXPORT_SYMBOL(qcom_scm_lmh_dcvsh);

static int qcom_scm_find_dload_address(struct device *dev, u64 *addr)
{
	struct device_node *tcsr;
	struct device_node *np = dev->of_node;
	struct resource res;
	u32 offset;
	int ret;

	tcsr = of_parse_phandle(np, "qcom,dload-mode", 0);
	if (!tcsr)
		return 0;

	ret = of_address_to_resource(tcsr, 0, &res);
	of_node_put(tcsr);
	if (ret)
		return ret;

	ret = of_property_read_u32_index(np, "qcom,dload-mode", 1, &offset);
	if (ret < 0)
		return ret;

	*addr = res.start + offset;

	return 0;
}

/**
 * qcom_scm_is_available() - Checks if SCM is available
 */
bool qcom_scm_is_available(void)
{
	return !!__scm;
}
EXPORT_SYMBOL(qcom_scm_is_available);

static int qcom_scm_assert_valid_wq_ctx(u32 wq_ctx)
{
	/* FW currently only supports a single wq_ctx (zero).
	 * TODO: Update this logic to include dynamic allocation and lookup of
	 * completion structs when FW supports more wq_ctx values.
	 */
	if (wq_ctx != 0) {
		dev_err(__scm->dev, "Firmware unexpectedly passed non-zero wq_ctx\n");
		return -EINVAL;
	}

	return 0;
}

int qcom_scm_wait_for_wq_completion(u32 wq_ctx)
{
	int ret;

	ret = qcom_scm_assert_valid_wq_ctx(wq_ctx);
	if (ret)
		return ret;

	wait_for_completion(&__scm->waitq_comp);

	return 0;
}

static int qcom_scm_waitq_wakeup(struct qcom_scm *scm, unsigned int wq_ctx)
{
	int ret;

	ret = qcom_scm_assert_valid_wq_ctx(wq_ctx);
	if (ret)
		return ret;

	complete(&__scm->waitq_comp);

	return 0;
}

static irqreturn_t qcom_scm_irq_handler(int irq, void *data)
{
	int ret;
	struct qcom_scm *scm = data;
	u32 wq_ctx, flags, more_pending = 0;

	do {
		ret = scm_get_wq_ctx(&wq_ctx, &flags, &more_pending);
		if (ret) {
			dev_err(scm->dev, "GET_WQ_CTX SMC call failed: %d\n", ret);
			goto out;
		}

		if (flags != QCOM_SMC_WAITQ_FLAG_WAKE_ONE &&
		    flags != QCOM_SMC_WAITQ_FLAG_WAKE_ALL) {
			dev_err(scm->dev, "Invalid flags found for wq_ctx: %u\n", flags);
			goto out;
		}

		ret = qcom_scm_waitq_wakeup(scm, wq_ctx);
		if (ret)
			goto out;
	} while (more_pending);

out:
	return IRQ_HANDLED;
}

static int qcom_scm_probe(struct platform_device *pdev)
{
	struct qcom_scm *scm;
	unsigned long clks;
	int irq, ret;

	scm = devm_kzalloc(&pdev->dev, sizeof(*scm), GFP_KERNEL);
	if (!scm)
		return -ENOMEM;

	ret = qcom_scm_find_dload_address(&pdev->dev, &scm->dload_mode_addr);
	if (ret < 0)
		return ret;

	mutex_init(&scm->scm_bw_lock);

	clks = (unsigned long)of_device_get_match_data(&pdev->dev);

	scm->path = devm_of_icc_get(&pdev->dev, NULL);
	if (IS_ERR(scm->path))
		return dev_err_probe(&pdev->dev, PTR_ERR(scm->path),
				     "failed to acquire interconnect path\n");

	scm->core_clk = devm_clk_get(&pdev->dev, "core");
	if (IS_ERR(scm->core_clk)) {
		if (PTR_ERR(scm->core_clk) == -EPROBE_DEFER)
			return PTR_ERR(scm->core_clk);

		if (clks & SCM_HAS_CORE_CLK) {
			dev_err(&pdev->dev, "failed to acquire core clk\n");
			return PTR_ERR(scm->core_clk);
		}

		scm->core_clk = NULL;
	}

	scm->iface_clk = devm_clk_get(&pdev->dev, "iface");
	if (IS_ERR(scm->iface_clk)) {
		if (PTR_ERR(scm->iface_clk) == -EPROBE_DEFER)
			return PTR_ERR(scm->iface_clk);

		if (clks & SCM_HAS_IFACE_CLK) {
			dev_err(&pdev->dev, "failed to acquire iface clk\n");
			return PTR_ERR(scm->iface_clk);
		}

		scm->iface_clk = NULL;
	}

	scm->bus_clk = devm_clk_get(&pdev->dev, "bus");
	if (IS_ERR(scm->bus_clk)) {
		if (PTR_ERR(scm->bus_clk) == -EPROBE_DEFER)
			return PTR_ERR(scm->bus_clk);

		if (clks & SCM_HAS_BUS_CLK) {
			dev_err(&pdev->dev, "failed to acquire bus clk\n");
			return PTR_ERR(scm->bus_clk);
		}

		scm->bus_clk = NULL;
	}

	scm->reset.ops = &qcom_scm_pas_reset_ops;
	scm->reset.nr_resets = 1;
	scm->reset.of_node = pdev->dev.of_node;
	ret = devm_reset_controller_register(&pdev->dev, &scm->reset);
	if (ret)
		return ret;

	/* vote for max clk rate for highest performance */
	ret = clk_set_rate(scm->core_clk, INT_MAX);
	if (ret)
		return ret;

	__scm = scm;
	__scm->dev = &pdev->dev;

	init_completion(&__scm->waitq_comp);

<<<<<<< HEAD
	irq = platform_get_irq(pdev, 0);
=======
	irq = platform_get_irq_optional(pdev, 0);
>>>>>>> 8455cbb2
	if (irq < 0) {
		if (irq != -ENXIO)
			return irq;
	} else {
		ret = devm_request_threaded_irq(__scm->dev, irq, NULL, qcom_scm_irq_handler,
						IRQF_ONESHOT, "qcom-scm", __scm);
		if (ret < 0)
			return dev_err_probe(scm->dev, ret, "Failed to request qcom-scm irq\n");
	}

	__get_convention();

	/*
	 * If requested enable "download mode", from this point on warmboot
	 * will cause the boot stages to enter download mode, unless
	 * disabled below by a clean shutdown/reboot.
	 */
	if (download_mode)
		qcom_scm_set_download_mode(true);

	return 0;
}

static void qcom_scm_shutdown(struct platform_device *pdev)
{
	/* Clean shutdown, disable download mode to allow normal restart */
	if (download_mode)
		qcom_scm_set_download_mode(false);
}

static const struct of_device_id qcom_scm_dt_match[] = {
	{ .compatible = "qcom,scm-apq8064",
	  /* FIXME: This should have .data = (void *) SCM_HAS_CORE_CLK */
	},
	{ .compatible = "qcom,scm-apq8084", .data = (void *)(SCM_HAS_CORE_CLK |
							     SCM_HAS_IFACE_CLK |
							     SCM_HAS_BUS_CLK)
	},
	{ .compatible = "qcom,scm-ipq4019" },
	{ .compatible = "qcom,scm-mdm9607", .data = (void *)(SCM_HAS_CORE_CLK |
							     SCM_HAS_IFACE_CLK |
							     SCM_HAS_BUS_CLK) },
	{ .compatible = "qcom,scm-msm8660", .data = (void *) SCM_HAS_CORE_CLK },
	{ .compatible = "qcom,scm-msm8960", .data = (void *) SCM_HAS_CORE_CLK },
	{ .compatible = "qcom,scm-msm8916", .data = (void *)(SCM_HAS_CORE_CLK |
							     SCM_HAS_IFACE_CLK |
							     SCM_HAS_BUS_CLK)
	},
	{ .compatible = "qcom,scm-msm8953", .data = (void *)(SCM_HAS_CORE_CLK |
							     SCM_HAS_IFACE_CLK |
							     SCM_HAS_BUS_CLK)
	},
	{ .compatible = "qcom,scm-msm8974", .data = (void *)(SCM_HAS_CORE_CLK |
							     SCM_HAS_IFACE_CLK |
							     SCM_HAS_BUS_CLK)
	},
	{ .compatible = "qcom,scm-msm8976", .data = (void *)(SCM_HAS_CORE_CLK |
							     SCM_HAS_IFACE_CLK |
							     SCM_HAS_BUS_CLK)
	},
	{ .compatible = "qcom,scm-msm8994" },
	{ .compatible = "qcom,scm-msm8996" },
	{ .compatible = "qcom,scm" },
	{}
};
MODULE_DEVICE_TABLE(of, qcom_scm_dt_match);

static struct platform_driver qcom_scm_driver = {
	.driver = {
		.name	= "qcom_scm",
		.of_match_table = qcom_scm_dt_match,
		.suppress_bind_attrs = true,
	},
	.probe = qcom_scm_probe,
	.shutdown = qcom_scm_shutdown,
};

static int __init qcom_scm_init(void)
{
	return platform_driver_register(&qcom_scm_driver);
}
subsys_initcall(qcom_scm_init);

MODULE_DESCRIPTION("Qualcomm Technologies, Inc. SCM driver");
MODULE_LICENSE("GPL v2");<|MERGE_RESOLUTION|>--- conflicted
+++ resolved
@@ -1479,11 +1479,7 @@
 
 	init_completion(&__scm->waitq_comp);
 
-<<<<<<< HEAD
-	irq = platform_get_irq(pdev, 0);
-=======
 	irq = platform_get_irq_optional(pdev, 0);
->>>>>>> 8455cbb2
 	if (irq < 0) {
 		if (irq != -ENXIO)
 			return irq;
