/*
 * Atmel maXTouch Touchscreen driver
 *
 * Copyright (C) 2010 Samsung Electronics Co.Ltd
 * Copyright (C) 2011-2014 Atmel Corporation
 * Copyright (C) 2012 Google, Inc.
 *
 * Author: Joonyoung Shim <jy0922.shim@samsung.com>
 *
 * This program is free software; you can redistribute  it and/or modify it
 * under  the terms of  the GNU General  Public License as published by the
 * Free Software Foundation;  either version 2 of the  License, or (at your
 * option) any later version.
 *
 */

#include <linux/module.h>
#include <linux/init.h>
#include <linux/completion.h>
#include <linux/delay.h>
#include <linux/firmware.h>
#include <linux/i2c.h>
#include <linux/i2c/atmel_mxt_ts.h>
#include <linux/input/mt.h>
#include <linux/interrupt.h>
#include <linux/of.h>
#include <linux/slab.h>

/* Version */
#define MXT_VER_20		20
#define MXT_VER_21		21
#define MXT_VER_22		22

/* Firmware files */
#define MXT_FW_NAME		"maxtouch.fw"
#define MXT_CFG_NAME		"maxtouch.cfg"
#define MXT_CFG_MAGIC		"OBP_RAW V1"

/* Registers */
#define MXT_INFO		0x00
#define MXT_FAMILY_ID		0x00
#define MXT_VARIANT_ID		0x01
#define MXT_VERSION		0x02
#define MXT_BUILD		0x03
#define MXT_MATRIX_X_SIZE	0x04
#define MXT_MATRIX_Y_SIZE	0x05
#define MXT_OBJECT_NUM		0x06
#define MXT_OBJECT_START	0x07

#define MXT_OBJECT_SIZE		6
#define MXT_INFO_CHECKSUM_SIZE	3
#define MXT_MAX_BLOCK_WRITE	256

/* Object types */
#define MXT_DEBUG_DIAGNOSTIC_T37	37
#define MXT_GEN_MESSAGE_T5		5
#define MXT_GEN_COMMAND_T6		6
#define MXT_GEN_POWER_T7		7
#define MXT_GEN_ACQUIRE_T8		8
#define MXT_GEN_DATASOURCE_T53		53
#define MXT_TOUCH_MULTI_T9		9
#define MXT_TOUCH_KEYARRAY_T15		15
#define MXT_TOUCH_PROXIMITY_T23		23
#define MXT_TOUCH_PROXKEY_T52		52
#define MXT_PROCI_GRIPFACE_T20		20
#define MXT_PROCG_NOISE_T22		22
#define MXT_PROCI_ONETOUCH_T24		24
#define MXT_PROCI_TWOTOUCH_T27		27
#define MXT_PROCI_GRIP_T40		40
#define MXT_PROCI_PALM_T41		41
#define MXT_PROCI_TOUCHSUPPRESSION_T42	42
#define MXT_PROCI_STYLUS_T47		47
#define MXT_PROCG_NOISESUPPRESSION_T48	48
#define MXT_SPT_COMMSCONFIG_T18		18
#define MXT_SPT_GPIOPWM_T19		19
#define MXT_SPT_SELFTEST_T25		25
#define MXT_SPT_CTECONFIG_T28		28
#define MXT_SPT_USERDATA_T38		38
#define MXT_SPT_DIGITIZER_T43		43
#define MXT_SPT_MESSAGECOUNT_T44	44
#define MXT_SPT_CTECONFIG_T46		46

/* MXT_GEN_MESSAGE_T5 object */
#define MXT_RPTID_NOMSG		0xff

/* MXT_GEN_COMMAND_T6 field */
#define MXT_COMMAND_RESET	0
#define MXT_COMMAND_BACKUPNV	1
#define MXT_COMMAND_CALIBRATE	2
#define MXT_COMMAND_REPORTALL	3
#define MXT_COMMAND_DIAGNOSTIC	5

/* Define for T6 status byte */
#define MXT_T6_STATUS_RESET	(1 << 7)
#define MXT_T6_STATUS_OFL	(1 << 6)
#define MXT_T6_STATUS_SIGERR	(1 << 5)
#define MXT_T6_STATUS_CAL	(1 << 4)
#define MXT_T6_STATUS_CFGERR	(1 << 3)
#define MXT_T6_STATUS_COMSERR	(1 << 2)

/* MXT_GEN_POWER_T7 field */
struct t7_config {
	u8 idle;
	u8 active;
} __packed;

#define MXT_POWER_CFG_RUN		0
#define MXT_POWER_CFG_DEEPSLEEP		1

/* MXT_GEN_ACQUIRE_T8 field */
#define MXT_ACQUIRE_CHRGTIME	0
#define MXT_ACQUIRE_TCHDRIFT	2
#define MXT_ACQUIRE_DRIFTST	3
#define MXT_ACQUIRE_TCHAUTOCAL	4
#define MXT_ACQUIRE_SYNC	5
#define MXT_ACQUIRE_ATCHCALST	6
#define MXT_ACQUIRE_ATCHCALSTHR	7

/* MXT_TOUCH_MULTI_T9 field */
#define MXT_T9_ORIENT		9
#define MXT_T9_RANGE		18

/* MXT_TOUCH_MULTI_T9 status */
#define MXT_T9_UNGRIP		(1 << 0)
#define MXT_T9_SUPPRESS		(1 << 1)
#define MXT_T9_AMP		(1 << 2)
#define MXT_T9_VECTOR		(1 << 3)
#define MXT_T9_MOVE		(1 << 4)
#define MXT_T9_RELEASE		(1 << 5)
#define MXT_T9_PRESS		(1 << 6)
#define MXT_T9_DETECT		(1 << 7)

struct t9_range {
	u16 x;
	u16 y;
} __packed;

/* MXT_TOUCH_MULTI_T9 orient */
#define MXT_T9_ORIENT_SWITCH	(1 << 0)

/* MXT_PROCI_GRIPFACE_T20 field */
#define MXT_GRIPFACE_CTRL	0
#define MXT_GRIPFACE_XLOGRIP	1
#define MXT_GRIPFACE_XHIGRIP	2
#define MXT_GRIPFACE_YLOGRIP	3
#define MXT_GRIPFACE_YHIGRIP	4
#define MXT_GRIPFACE_MAXTCHS	5
#define MXT_GRIPFACE_SZTHR1	7
#define MXT_GRIPFACE_SZTHR2	8
#define MXT_GRIPFACE_SHPTHR1	9
#define MXT_GRIPFACE_SHPTHR2	10
#define MXT_GRIPFACE_SUPEXTTO	11

/* MXT_PROCI_NOISE field */
#define MXT_NOISE_CTRL		0
#define MXT_NOISE_OUTFLEN	1
#define MXT_NOISE_GCAFUL_LSB	3
#define MXT_NOISE_GCAFUL_MSB	4
#define MXT_NOISE_GCAFLL_LSB	5
#define MXT_NOISE_GCAFLL_MSB	6
#define MXT_NOISE_ACTVGCAFVALID	7
#define MXT_NOISE_NOISETHR	8
#define MXT_NOISE_FREQHOPSCALE	10
#define MXT_NOISE_FREQ0		11
#define MXT_NOISE_FREQ1		12
#define MXT_NOISE_FREQ2		13
#define MXT_NOISE_FREQ3		14
#define MXT_NOISE_FREQ4		15
#define MXT_NOISE_IDLEGCAFVALID	16

/* MXT_SPT_COMMSCONFIG_T18 */
#define MXT_COMMS_CTRL		0
#define MXT_COMMS_CMD		1

/* MXT_SPT_CTECONFIG_T28 field */
#define MXT_CTE_CTRL		0
#define MXT_CTE_CMD		1
#define MXT_CTE_MODE		2
#define MXT_CTE_IDLEGCAFDEPTH	3
#define MXT_CTE_ACTVGCAFDEPTH	4
#define MXT_CTE_VOLTAGE		5

#define MXT_VOLTAGE_DEFAULT	2700000
#define MXT_VOLTAGE_STEP	10000

/* Define for MXT_GEN_COMMAND_T6 */
#define MXT_BOOT_VALUE		0xa5
#define MXT_RESET_VALUE		0x01
#define MXT_BACKUP_VALUE	0x55

/* Delay times */
#define MXT_BACKUP_TIME		50	/* msec */
#define MXT_RESET_TIME		200	/* msec */
#define MXT_RESET_TIMEOUT	3000	/* msec */
#define MXT_CRC_TIMEOUT		1000	/* msec */
#define MXT_FW_RESET_TIME	3000	/* msec */
#define MXT_FW_CHG_TIMEOUT	300	/* msec */

/* Command to unlock bootloader */
#define MXT_UNLOCK_CMD_MSB	0xaa
#define MXT_UNLOCK_CMD_LSB	0xdc

/* Bootloader mode status */
#define MXT_WAITING_BOOTLOAD_CMD	0xc0	/* valid 7 6 bit only */
#define MXT_WAITING_FRAME_DATA	0x80	/* valid 7 6 bit only */
#define MXT_FRAME_CRC_CHECK	0x02
#define MXT_FRAME_CRC_FAIL	0x03
#define MXT_FRAME_CRC_PASS	0x04
#define MXT_APP_CRC_FAIL	0x40	/* valid 7 8 bit only */
#define MXT_BOOT_STATUS_MASK	0x3f
#define MXT_BOOT_EXTENDED_ID	(1 << 5)
#define MXT_BOOT_ID_MASK	0x1f

/* Touchscreen absolute values */
#define MXT_MAX_AREA		0xff

#define MXT_PIXELS_PER_MM	20

struct mxt_info {
	u8 family_id;
	u8 variant_id;
	u8 version;
	u8 build;
	u8 matrix_xsize;
	u8 matrix_ysize;
	u8 object_num;
};

struct mxt_object {
	u8 type;
	u16 start_address;
	u8 size_minus_one;
	u8 instances_minus_one;
	u8 num_report_ids;
} __packed;

/* Each client has this additional data */
struct mxt_data {
	struct i2c_client *client;
	struct input_dev *input_dev;
	char phys[64];		/* device physical location */
	const struct mxt_platform_data *pdata;
	struct mxt_object *object_table;
	struct mxt_info info;
	unsigned int irq;
	unsigned int max_x;
	unsigned int max_y;
	bool in_bootloader;
	u16 mem_size;
	u8 max_reportid;
	u32 config_crc;
	u32 info_crc;
	u8 bootloader_addr;
	u8 *msg_buf;
	u8 t6_status;
	bool update_input;
	u8 last_message_count;
	u8 num_touchids;
	struct t7_config t7_cfg;

	/* Cached parameters from object table */
	u16 T5_address;
	u8 T5_msg_size;
	u8 T6_reportid;
	u16 T6_address;
	u16 T7_address;
	u8 T9_reportid_min;
	u8 T9_reportid_max;
	u8 T19_reportid;
	u16 T44_address;

	/* for fw update in bootloader */
	struct completion bl_completion;

	/* for reset handling */
	struct completion reset_completion;

	/* for config update handling */
	struct completion crc_completion;
};

static size_t mxt_obj_size(const struct mxt_object *obj)
{
	return obj->size_minus_one + 1;
}

static size_t mxt_obj_instances(const struct mxt_object *obj)
{
	return obj->instances_minus_one + 1;
}

static bool mxt_object_readable(unsigned int type)
{
	switch (type) {
	case MXT_GEN_COMMAND_T6:
	case MXT_GEN_POWER_T7:
	case MXT_GEN_ACQUIRE_T8:
	case MXT_GEN_DATASOURCE_T53:
	case MXT_TOUCH_MULTI_T9:
	case MXT_TOUCH_KEYARRAY_T15:
	case MXT_TOUCH_PROXIMITY_T23:
	case MXT_TOUCH_PROXKEY_T52:
	case MXT_PROCI_GRIPFACE_T20:
	case MXT_PROCG_NOISE_T22:
	case MXT_PROCI_ONETOUCH_T24:
	case MXT_PROCI_TWOTOUCH_T27:
	case MXT_PROCI_GRIP_T40:
	case MXT_PROCI_PALM_T41:
	case MXT_PROCI_TOUCHSUPPRESSION_T42:
	case MXT_PROCI_STYLUS_T47:
	case MXT_PROCG_NOISESUPPRESSION_T48:
	case MXT_SPT_COMMSCONFIG_T18:
	case MXT_SPT_GPIOPWM_T19:
	case MXT_SPT_SELFTEST_T25:
	case MXT_SPT_CTECONFIG_T28:
	case MXT_SPT_USERDATA_T38:
	case MXT_SPT_DIGITIZER_T43:
	case MXT_SPT_CTECONFIG_T46:
		return true;
	default:
		return false;
	}
}

static void mxt_dump_message(struct mxt_data *data, u8 *message)
{
	dev_dbg(&data->client->dev, "message: %*ph\n",
		data->T5_msg_size, message);
}

static int mxt_wait_for_completion(struct mxt_data *data,
				   struct completion *comp,
				   unsigned int timeout_ms)
{
	struct device *dev = &data->client->dev;
	unsigned long timeout = msecs_to_jiffies(timeout_ms);
	long ret;

	ret = wait_for_completion_interruptible_timeout(comp, timeout);
	if (ret < 0) {
		return ret;
	} else if (ret == 0) {
		dev_err(dev, "Wait for completion timed out.\n");
		return -ETIMEDOUT;
	}
	return 0;
}

static int mxt_bootloader_read(struct mxt_data *data,
			       u8 *val, unsigned int count)
{
	int ret;
	struct i2c_msg msg;

	msg.addr = data->bootloader_addr;
	msg.flags = data->client->flags & I2C_M_TEN;
	msg.flags |= I2C_M_RD;
	msg.len = count;
	msg.buf = val;

	ret = i2c_transfer(data->client->adapter, &msg, 1);
	if (ret == 1) {
		ret = 0;
	} else {
		ret = ret < 0 ? ret : -EIO;
		dev_err(&data->client->dev, "%s: i2c recv failed (%d)\n",
			__func__, ret);
	}

	return ret;
}

static int mxt_bootloader_write(struct mxt_data *data,
				const u8 * const val, unsigned int count)
{
	int ret;
	struct i2c_msg msg;

	msg.addr = data->bootloader_addr;
	msg.flags = data->client->flags & I2C_M_TEN;
	msg.len = count;
	msg.buf = (u8 *)val;

	ret = i2c_transfer(data->client->adapter, &msg, 1);
	if (ret == 1) {
		ret = 0;
	} else {
		ret = ret < 0 ? ret : -EIO;
		dev_err(&data->client->dev, "%s: i2c send failed (%d)\n",
			__func__, ret);
	}

	return ret;
}

static int mxt_lookup_bootloader_address(struct mxt_data *data, bool retry)
{
	u8 appmode = data->client->addr;
	u8 bootloader;

	switch (appmode) {
	case 0x4a:
	case 0x4b:
		/* Chips after 1664S use different scheme */
		if (retry || data->info.family_id >= 0xa2) {
			bootloader = appmode - 0x24;
			break;
		}
		/* Fall through for normal case */
	case 0x4c:
	case 0x4d:
	case 0x5a:
	case 0x5b:
		bootloader = appmode - 0x26;
		break;

	default:
		dev_err(&data->client->dev,
			"Appmode i2c address 0x%02x not found\n",
			appmode);
		return -EINVAL;
	}

	data->bootloader_addr = bootloader;
	return 0;
}

static int mxt_probe_bootloader(struct mxt_data *data, bool alt_address)
{
	struct device *dev = &data->client->dev;
	int error;
	u8 val;
	bool crc_failure;

	error = mxt_lookup_bootloader_address(data, alt_address);
	if (error)
		return error;

	error = mxt_bootloader_read(data, &val, 1);
	if (error)
		return error;

	/* Check app crc fail mode */
	crc_failure = (val & ~MXT_BOOT_STATUS_MASK) == MXT_APP_CRC_FAIL;

	dev_err(dev, "Detected bootloader, status:%02X%s\n",
			val, crc_failure ? ", APP_CRC_FAIL" : "");

	return 0;
}

static u8 mxt_get_bootloader_version(struct mxt_data *data, u8 val)
{
	struct device *dev = &data->client->dev;
	u8 buf[3];

	if (val & MXT_BOOT_EXTENDED_ID) {
		if (mxt_bootloader_read(data, &buf[0], 3) != 0) {
			dev_err(dev, "%s: i2c failure\n", __func__);
			return val;
		}

		dev_dbg(dev, "Bootloader ID:%d Version:%d\n", buf[1], buf[2]);

		return buf[0];
	} else {
		dev_dbg(dev, "Bootloader ID:%d\n", val & MXT_BOOT_ID_MASK);

		return val;
	}
}

static int mxt_check_bootloader(struct mxt_data *data, unsigned int state,
				bool wait)
{
	struct device *dev = &data->client->dev;
	u8 val;
	int ret;

recheck:
	if (wait) {
		/*
		 * In application update mode, the interrupt
		 * line signals state transitions. We must wait for the
		 * CHG assertion before reading the status byte.
		 * Once the status byte has been read, the line is deasserted.
		 */
		ret = mxt_wait_for_completion(data, &data->bl_completion,
					      MXT_FW_CHG_TIMEOUT);
		if (ret) {
			/*
			 * TODO: handle -ERESTARTSYS better by terminating
			 * fw update process before returning to userspace
			 * by writing length 0x000 to device (iff we are in
			 * WAITING_FRAME_DATA state).
			 */
			dev_err(dev, "Update wait error %d\n", ret);
			return ret;
		}
	}

	ret = mxt_bootloader_read(data, &val, 1);
	if (ret)
		return ret;

	if (state == MXT_WAITING_BOOTLOAD_CMD)
		val = mxt_get_bootloader_version(data, val);

	switch (state) {
	case MXT_WAITING_BOOTLOAD_CMD:
	case MXT_WAITING_FRAME_DATA:
	case MXT_APP_CRC_FAIL:
		val &= ~MXT_BOOT_STATUS_MASK;
		break;
	case MXT_FRAME_CRC_PASS:
		if (val == MXT_FRAME_CRC_CHECK) {
			goto recheck;
		} else if (val == MXT_FRAME_CRC_FAIL) {
			dev_err(dev, "Bootloader CRC fail\n");
			return -EINVAL;
		}
		break;
	default:
		return -EINVAL;
	}

	if (val != state) {
		dev_err(dev, "Invalid bootloader state %02X != %02X\n",
			val, state);
		return -EINVAL;
	}

	return 0;
}

static int mxt_send_bootloader_cmd(struct mxt_data *data, bool unlock)
{
	int ret;
	u8 buf[2];

	if (unlock) {
		buf[0] = MXT_UNLOCK_CMD_LSB;
		buf[1] = MXT_UNLOCK_CMD_MSB;
	} else {
		buf[0] = 0x01;
		buf[1] = 0x01;
	}

	ret = mxt_bootloader_write(data, buf, 2);
	if (ret)
		return ret;

	return 0;
}

static int __mxt_read_reg(struct i2c_client *client,
			       u16 reg, u16 len, void *val)
{
	struct i2c_msg xfer[2];
	u8 buf[2];
	int ret;

	buf[0] = reg & 0xff;
	buf[1] = (reg >> 8) & 0xff;

	/* Write register */
	xfer[0].addr = client->addr;
	xfer[0].flags = 0;
	xfer[0].len = 2;
	xfer[0].buf = buf;

	/* Read data */
	xfer[1].addr = client->addr;
	xfer[1].flags = I2C_M_RD;
	xfer[1].len = len;
	xfer[1].buf = val;

	ret = i2c_transfer(client->adapter, xfer, 2);
	if (ret == 2) {
		ret = 0;
	} else {
		if (ret >= 0)
			ret = -EIO;
		dev_err(&client->dev, "%s: i2c transfer failed (%d)\n",
			__func__, ret);
	}

	return ret;
}

static int __mxt_write_reg(struct i2c_client *client, u16 reg, u16 len,
			   const void *val)
{
	u8 *buf;
	size_t count;
	int ret;

	count = len + 2;
	buf = kmalloc(count, GFP_KERNEL);
	if (!buf)
		return -ENOMEM;

	buf[0] = reg & 0xff;
	buf[1] = (reg >> 8) & 0xff;
	memcpy(&buf[2], val, len);

	ret = i2c_master_send(client, buf, count);
	if (ret == count) {
		ret = 0;
	} else {
		if (ret >= 0)
			ret = -EIO;
		dev_err(&client->dev, "%s: i2c send failed (%d)\n",
			__func__, ret);
	}

	kfree(buf);
	return ret;
}

static int mxt_write_reg(struct i2c_client *client, u16 reg, u8 val)
{
	return __mxt_write_reg(client, reg, 1, &val);
}

static struct mxt_object *
mxt_get_object(struct mxt_data *data, u8 type)
{
	struct mxt_object *object;
	int i;

	for (i = 0; i < data->info.object_num; i++) {
		object = data->object_table + i;
		if (object->type == type)
			return object;
	}

	dev_warn(&data->client->dev, "Invalid object type T%u\n", type);
	return NULL;
}

static void mxt_proc_t6_messages(struct mxt_data *data, u8 *msg)
{
	struct device *dev = &data->client->dev;
	u8 status = msg[1];
	u32 crc = msg[2] | (msg[3] << 8) | (msg[4] << 16);

	complete(&data->crc_completion);

	if (crc != data->config_crc) {
		data->config_crc = crc;
		dev_dbg(dev, "T6 Config Checksum: 0x%06X\n", crc);
	}

	/* Detect reset */
	if (status & MXT_T6_STATUS_RESET)
		complete(&data->reset_completion);

	/* Output debug if status has changed */
	if (status != data->t6_status)
		dev_dbg(dev, "T6 Status 0x%02X%s%s%s%s%s%s%s\n",
			status,
			status == 0 ? " OK" : "",
			status & MXT_T6_STATUS_RESET ? " RESET" : "",
			status & MXT_T6_STATUS_OFL ? " OFL" : "",
			status & MXT_T6_STATUS_SIGERR ? " SIGERR" : "",
			status & MXT_T6_STATUS_CAL ? " CAL" : "",
			status & MXT_T6_STATUS_CFGERR ? " CFGERR" : "",
			status & MXT_T6_STATUS_COMSERR ? " COMSERR" : "");

	/* Save current status */
	data->t6_status = status;
}

static void mxt_input_button(struct mxt_data *data, u8 *message)
{
	struct input_dev *input = data->input_dev;
	const struct mxt_platform_data *pdata = data->pdata;
	bool button;
	int i;

	/* Active-low switch */
	for (i = 0; i < pdata->t19_num_keys; i++) {
		if (pdata->t19_keymap[i] == KEY_RESERVED)
			continue;
		button = !(message[1] & (1 << i));
		input_report_key(input, pdata->t19_keymap[i], button);
	}
}

static void mxt_input_sync(struct mxt_data *data)
{
	input_mt_report_pointer_emulation(data->input_dev,
					  data->pdata->t19_num_keys);
	input_sync(data->input_dev);
}

static void mxt_proc_t9_message(struct mxt_data *data, u8 *message)
{
	struct device *dev = &data->client->dev;
	struct input_dev *input_dev = data->input_dev;
	int id;
	u8 status;
	int x;
	int y;
	int area;
	int amplitude;

	id = message[0] - data->T9_reportid_min;
	status = message[1];
	x = (message[2] << 4) | ((message[4] >> 4) & 0xf);
	y = (message[3] << 4) | ((message[4] & 0xf));

	/* Handle 10/12 bit switching */
	if (data->max_x < 1024)
		x >>= 2;
	if (data->max_y < 1024)
		y >>= 2;

	area = message[5];
	amplitude = message[6];

	dev_dbg(dev,
		"[%u] %c%c%c%c%c%c%c%c x: %5u y: %5u area: %3u amp: %3u\n",
		id,
		(status & MXT_T9_DETECT) ? 'D' : '.',
		(status & MXT_T9_PRESS) ? 'P' : '.',
		(status & MXT_T9_RELEASE) ? 'R' : '.',
		(status & MXT_T9_MOVE) ? 'M' : '.',
		(status & MXT_T9_VECTOR) ? 'V' : '.',
		(status & MXT_T9_AMP) ? 'A' : '.',
		(status & MXT_T9_SUPPRESS) ? 'S' : '.',
		(status & MXT_T9_UNGRIP) ? 'U' : '.',
		x, y, area, amplitude);

	input_mt_slot(input_dev, id);

	if (status & MXT_T9_DETECT) {
		/*
		 * Multiple bits may be set if the host is slow to read
		 * the status messages, indicating all the events that
		 * have happened.
		 */
		if (status & MXT_T9_RELEASE) {
			input_mt_report_slot_state(input_dev,
						   MT_TOOL_FINGER, 0);
			mxt_input_sync(data);
		}

		/* Touch active */
		input_mt_report_slot_state(input_dev, MT_TOOL_FINGER, 1);
		input_report_abs(input_dev, ABS_MT_POSITION_X, x);
		input_report_abs(input_dev, ABS_MT_POSITION_Y, y);
		input_report_abs(input_dev, ABS_MT_PRESSURE, amplitude);
		input_report_abs(input_dev, ABS_MT_TOUCH_MAJOR, area);
	} else {
		/* Touch no longer active, close out slot */
		input_mt_report_slot_state(input_dev, MT_TOOL_FINGER, 0);
	}

	data->update_input = true;
}

static int mxt_proc_message(struct mxt_data *data, u8 *message)
{
	u8 report_id = message[0];

	if (report_id == MXT_RPTID_NOMSG)
		return 0;

	if (report_id == data->T6_reportid) {
		mxt_proc_t6_messages(data, message);
	} else if (!data->input_dev) {
		/*
		 * Do not report events if input device
		 * is not yet registered.
		 */
		mxt_dump_message(data, message);
	} else if (report_id >= data->T9_reportid_min
	    && report_id <= data->T9_reportid_max) {
		mxt_proc_t9_message(data, message);
	} else if (report_id == data->T19_reportid) {
		mxt_input_button(data, message);
		data->update_input = true;
	} else {
		mxt_dump_message(data, message);
	}

	return 1;
}

static int mxt_read_and_process_messages(struct mxt_data *data, u8 count)
{
	struct device *dev = &data->client->dev;
	int ret;
	int i;
	u8 num_valid = 0;

	/* Safety check for msg_buf */
	if (count > data->max_reportid)
		return -EINVAL;

	/* Process remaining messages if necessary */
	ret = __mxt_read_reg(data->client, data->T5_address,
				data->T5_msg_size * count, data->msg_buf);
	if (ret) {
		dev_err(dev, "Failed to read %u messages (%d)\n", count, ret);
		return ret;
	}

	for (i = 0;  i < count; i++) {
		ret = mxt_proc_message(data,
			data->msg_buf + data->T5_msg_size * i);

		if (ret == 1)
			num_valid++;
	}

	/* return number of messages read */
	return num_valid;
}

static irqreturn_t mxt_process_messages_t44(struct mxt_data *data)
{
	struct device *dev = &data->client->dev;
	int ret;
	u8 count, num_left;

	/* Read T44 and T5 together */
	ret = __mxt_read_reg(data->client, data->T44_address,
		data->T5_msg_size + 1, data->msg_buf);
	if (ret) {
		dev_err(dev, "Failed to read T44 and T5 (%d)\n", ret);
		return IRQ_NONE;
	}

	count = data->msg_buf[0];

	if (count == 0) {
<<<<<<< HEAD
		dev_warn(dev, "Interrupt triggered but zero messages\n");
=======
		/*
		 * This condition is caused by the CHG line being configured
		 * in Mode 0. It results in unnecessary I2C operations but it
		 * is benign.
		 */
		dev_dbg(dev, "Interrupt triggered but zero messages\n");
>>>>>>> 9e82bf01
		return IRQ_NONE;
	} else if (count > data->max_reportid) {
		dev_err(dev, "T44 count %d exceeded max report id\n", count);
		count = data->max_reportid;
	}

	/* Process first message */
	ret = mxt_proc_message(data, data->msg_buf + 1);
	if (ret < 0) {
		dev_warn(dev, "Unexpected invalid message\n");
		return IRQ_NONE;
	}

	num_left = count - 1;

	/* Process remaining messages if necessary */
	if (num_left) {
		ret = mxt_read_and_process_messages(data, num_left);
		if (ret < 0)
			goto end;
		else if (ret != num_left)
			dev_warn(dev, "Unexpected invalid message\n");
	}

end:
	if (data->update_input) {
		mxt_input_sync(data);
		data->update_input = false;
	}

	return IRQ_HANDLED;
}
<<<<<<< HEAD

static int mxt_process_messages_until_invalid(struct mxt_data *data)
{
	struct device *dev = &data->client->dev;
	int count, read;
	u8 tries = 2;

	count = data->max_reportid;

=======

static int mxt_process_messages_until_invalid(struct mxt_data *data)
{
	struct device *dev = &data->client->dev;
	int count, read;
	u8 tries = 2;

	count = data->max_reportid;

>>>>>>> 9e82bf01
	/* Read messages until we force an invalid */
	do {
		read = mxt_read_and_process_messages(data, count);
		if (read < count)
			return 0;
	} while (--tries);
<<<<<<< HEAD

	if (data->update_input) {
		mxt_input_sync(data);
		data->update_input = false;
	}

	dev_err(dev, "CHG pin isn't cleared\n");
	return -EBUSY;
}

static irqreturn_t mxt_process_messages(struct mxt_data *data)
{
	int total_handled, num_handled;
	u8 count = data->last_message_count;

	if (count < 1 || count > data->max_reportid)
		count = 1;

=======

	if (data->update_input) {
		mxt_input_sync(data);
		data->update_input = false;
	}

	dev_err(dev, "CHG pin isn't cleared\n");
	return -EBUSY;
}

static irqreturn_t mxt_process_messages(struct mxt_data *data)
{
	int total_handled, num_handled;
	u8 count = data->last_message_count;

	if (count < 1 || count > data->max_reportid)
		count = 1;

>>>>>>> 9e82bf01
	/* include final invalid message */
	total_handled = mxt_read_and_process_messages(data, count + 1);
	if (total_handled < 0)
		return IRQ_NONE;
	/* if there were invalid messages, then we are done */
	else if (total_handled <= count)
		goto update_count;
<<<<<<< HEAD

	/* keep reading two msgs until one is invalid or reportid limit */
	do {
		num_handled = mxt_read_and_process_messages(data, 2);
		if (num_handled < 0)
			return IRQ_NONE;

		total_handled += num_handled;

		if (num_handled < 2)
			break;
	} while (total_handled < data->num_touchids);

=======

	/* keep reading two msgs until one is invalid or reportid limit */
	do {
		num_handled = mxt_read_and_process_messages(data, 2);
		if (num_handled < 0)
			return IRQ_NONE;

		total_handled += num_handled;

		if (num_handled < 2)
			break;
	} while (total_handled < data->num_touchids);

>>>>>>> 9e82bf01
update_count:
	data->last_message_count = total_handled;

	if (data->update_input) {
		mxt_input_sync(data);
		data->update_input = false;
	}

	return IRQ_HANDLED;
}

static irqreturn_t mxt_interrupt(int irq, void *dev_id)
{
	struct mxt_data *data = dev_id;

	if (data->in_bootloader) {
		/* bootloader state transition completion */
		complete(&data->bl_completion);
		return IRQ_HANDLED;
	}

	if (!data->object_table)
		return IRQ_HANDLED;

	if (data->T44_address) {
		return mxt_process_messages_t44(data);
	} else {
		return mxt_process_messages(data);
	}
}

static int mxt_t6_command(struct mxt_data *data, u16 cmd_offset,
			  u8 value, bool wait)
{
	u16 reg;
	u8 command_register;
	int timeout_counter = 0;
	int ret;

	reg = data->T6_address + cmd_offset;

	ret = mxt_write_reg(data->client, reg, value);
	if (ret)
		return ret;

	if (!wait)
		return 0;

	do {
		msleep(20);
		ret = __mxt_read_reg(data->client, reg, 1, &command_register);
		if (ret)
			return ret;
	} while (command_register != 0 && timeout_counter++ <= 100);

	if (timeout_counter > 100) {
		dev_err(&data->client->dev, "Command failed!\n");
		return -EIO;
	}

	return 0;
}

static int mxt_soft_reset(struct mxt_data *data)
{
	struct device *dev = &data->client->dev;
	int ret = 0;

	dev_info(dev, "Resetting chip\n");

	reinit_completion(&data->reset_completion);

	ret = mxt_t6_command(data, MXT_COMMAND_RESET, MXT_RESET_VALUE, false);
	if (ret)
		return ret;

	ret = mxt_wait_for_completion(data, &data->reset_completion,
				      MXT_RESET_TIMEOUT);
	if (ret)
		return ret;

	return 0;
}

static void mxt_update_crc(struct mxt_data *data, u8 cmd, u8 value)
{
	/*
	 * On failure, CRC is set to 0 and config will always be
	 * downloaded.
	 */
	data->config_crc = 0;
	reinit_completion(&data->crc_completion);

	mxt_t6_command(data, cmd, value, true);

	/*
	 * Wait for crc message. On failure, CRC is set to 0 and config will
	 * always be downloaded.
	 */
	mxt_wait_for_completion(data, &data->crc_completion, MXT_CRC_TIMEOUT);
}

static void mxt_calc_crc24(u32 *crc, u8 firstbyte, u8 secondbyte)
{
	static const unsigned int crcpoly = 0x80001B;
	u32 result;
	u32 data_word;

	data_word = (secondbyte << 8) | firstbyte;
	result = ((*crc << 1) ^ data_word);

	if (result & 0x1000000)
		result ^= crcpoly;

	*crc = result;
}

static u32 mxt_calculate_crc(u8 *base, off_t start_off, off_t end_off)
{
	u32 crc = 0;
	u8 *ptr = base + start_off;
	u8 *last_val = base + end_off - 1;

	if (end_off < start_off)
		return -EINVAL;

	while (ptr < last_val) {
		mxt_calc_crc24(&crc, *ptr, *(ptr + 1));
		ptr += 2;
	}

	/* if len is odd, fill the last byte with 0 */
	if (ptr == last_val)
		mxt_calc_crc24(&crc, *ptr, 0);

	/* Mask to 24-bit */
	crc &= 0x00FFFFFF;
<<<<<<< HEAD

	return crc;
}

static int mxt_prepare_cfg_mem(struct mxt_data *data,
			       const struct firmware *cfg,
			       unsigned int data_pos,
			       unsigned int cfg_start_ofs,
			       u8 *config_mem,
			       size_t config_mem_size)
{
	struct device *dev = &data->client->dev;
	struct mxt_object *object;
	unsigned int type, instance, size, byte_offset;
	int offset;
	int ret;
	int i;
	u16 reg;
	u8 val;

	while (data_pos < cfg->size) {
		/* Read type, instance, length */
		ret = sscanf(cfg->data + data_pos, "%x %x %x%n",
			     &type, &instance, &size, &offset);
		if (ret == 0) {
			/* EOF */
			break;
		} else if (ret != 3) {
			dev_err(dev, "Bad format: failed to parse object\n");
			return -EINVAL;
		}
		data_pos += offset;

		object = mxt_get_object(data, type);
		if (!object) {
			/* Skip object */
			for (i = 0; i < size; i++) {
				ret = sscanf(cfg->data + data_pos, "%hhx%n",
					     &val, &offset);
				if (ret != 1) {
					dev_err(dev, "Bad format in T%d at %d\n",
						type, i);
					return -EINVAL;
				}
				data_pos += offset;
			}
			continue;
		}

		if (size > mxt_obj_size(object)) {
			/*
			 * Either we are in fallback mode due to wrong
			 * config or config from a later fw version,
			 * or the file is corrupt or hand-edited.
			 */
			dev_warn(dev, "Discarding %zu byte(s) in T%u\n",
				 size - mxt_obj_size(object), type);
		} else if (mxt_obj_size(object) > size) {
			/*
			 * If firmware is upgraded, new bytes may be added to
			 * end of objects. It is generally forward compatible
			 * to zero these bytes - previous behaviour will be
			 * retained. However this does invalidate the CRC and
			 * will force fallback mode until the configuration is
			 * updated. We warn here but do nothing else - the
			 * malloc has zeroed the entire configuration.
			 */
			dev_warn(dev, "Zeroing %zu byte(s) in T%d\n",
				 mxt_obj_size(object) - size, type);
		}

		if (instance >= mxt_obj_instances(object)) {
			dev_err(dev, "Object instances exceeded!\n");
=======

	return crc;
}

static int mxt_prepare_cfg_mem(struct mxt_data *data,
			       const struct firmware *cfg,
			       unsigned int data_pos,
			       unsigned int cfg_start_ofs,
			       u8 *config_mem,
			       size_t config_mem_size)
{
	struct device *dev = &data->client->dev;
	struct mxt_object *object;
	unsigned int type, instance, size, byte_offset;
	int offset;
	int ret;
	int i;
	u16 reg;
	u8 val;

	while (data_pos < cfg->size) {
		/* Read type, instance, length */
		ret = sscanf(cfg->data + data_pos, "%x %x %x%n",
			     &type, &instance, &size, &offset);
		if (ret == 0) {
			/* EOF */
			break;
		} else if (ret != 3) {
			dev_err(dev, "Bad format: failed to parse object\n");
>>>>>>> 9e82bf01
			return -EINVAL;
		}
		data_pos += offset;

		object = mxt_get_object(data, type);
		if (!object) {
			/* Skip object */
			for (i = 0; i < size; i++) {
				ret = sscanf(cfg->data + data_pos, "%hhx%n",
					     &val, &offset);
				if (ret != 1) {
					dev_err(dev, "Bad format in T%d at %d\n",
						type, i);
					return -EINVAL;
				}
				data_pos += offset;
			}
			continue;
		}

<<<<<<< HEAD
		reg = object->start_address + mxt_obj_size(object) * instance;

		for (i = 0; i < size; i++) {
			ret = sscanf(cfg->data + data_pos, "%hhx%n",
				     &val,
				     &offset);
			if (ret != 1) {
				dev_err(dev, "Bad format in T%d at %d\n",
					type, i);
				return -EINVAL;
			}
			data_pos += offset;

			if (i > mxt_obj_size(object))
				continue;

			byte_offset = reg + i - cfg_start_ofs;

			if (byte_offset >= 0 && byte_offset < config_mem_size) {
				*(config_mem + byte_offset) = val;
			} else {
				dev_err(dev, "Bad object: reg:%d, T%d, ofs=%d\n",
					reg, object->type, byte_offset);
				return -EINVAL;
			}
		}
	}
=======
		if (size > mxt_obj_size(object)) {
			/*
			 * Either we are in fallback mode due to wrong
			 * config or config from a later fw version,
			 * or the file is corrupt or hand-edited.
			 */
			dev_warn(dev, "Discarding %zu byte(s) in T%u\n",
				 size - mxt_obj_size(object), type);
		} else if (mxt_obj_size(object) > size) {
			/*
			 * If firmware is upgraded, new bytes may be added to
			 * end of objects. It is generally forward compatible
			 * to zero these bytes - previous behaviour will be
			 * retained. However this does invalidate the CRC and
			 * will force fallback mode until the configuration is
			 * updated. We warn here but do nothing else - the
			 * malloc has zeroed the entire configuration.
			 */
			dev_warn(dev, "Zeroing %zu byte(s) in T%d\n",
				 mxt_obj_size(object) - size, type);
		}

		if (instance >= mxt_obj_instances(object)) {
			dev_err(dev, "Object instances exceeded!\n");
			return -EINVAL;
		}

		reg = object->start_address + mxt_obj_size(object) * instance;
>>>>>>> 9e82bf01

		for (i = 0; i < size; i++) {
			ret = sscanf(cfg->data + data_pos, "%hhx%n",
				     &val,
				     &offset);
			if (ret != 1) {
				dev_err(dev, "Bad format in T%d at %d\n",
					type, i);
				return -EINVAL;
			}
			data_pos += offset;

<<<<<<< HEAD
static int mxt_upload_cfg_mem(struct mxt_data *data, unsigned int cfg_start,
			      u8 *config_mem, size_t config_mem_size)
{
	unsigned int byte_offset = 0;
	int error;

	/* Write configuration as blocks */
	while (byte_offset < config_mem_size) {
		unsigned int size = config_mem_size - byte_offset;

		if (size > MXT_MAX_BLOCK_WRITE)
			size = MXT_MAX_BLOCK_WRITE;

		error = __mxt_write_reg(data->client,
					cfg_start + byte_offset,
					size, config_mem + byte_offset);
		if (error) {
			dev_err(&data->client->dev,
				"Config write error, ret=%d\n", error);
			return error;
		}

		byte_offset += size;
=======
			if (i > mxt_obj_size(object))
				continue;

			byte_offset = reg + i - cfg_start_ofs;

			if (byte_offset >= 0 && byte_offset < config_mem_size) {
				*(config_mem + byte_offset) = val;
			} else {
				dev_err(dev, "Bad object: reg:%d, T%d, ofs=%d\n",
					reg, object->type, byte_offset);
				return -EINVAL;
			}
		}
>>>>>>> 9e82bf01
	}

	return 0;
}

<<<<<<< HEAD
/*
 * mxt_update_cfg - download configuration to chip
 *
 * Atmel Raw Config File Format
 *
 * The first four lines of the raw config file contain:
 *  1) Version
 *  2) Chip ID Information (first 7 bytes of device memory)
 *  3) Chip Information Block 24-bit CRC Checksum
 *  4) Chip Configuration 24-bit CRC Checksum
 *
 * The rest of the file consists of one line per object instance:
 *   <TYPE> <INSTANCE> <SIZE> <CONTENTS>
 *
 *   <TYPE> - 2-byte object type as hex
 *   <INSTANCE> - 2-byte object instance number as hex
 *   <SIZE> - 2-byte object size as hex
 *   <CONTENTS> - array of <SIZE> 1-byte hex values
 */
static int mxt_update_cfg(struct mxt_data *data, const struct firmware *cfg)
{
	struct device *dev = &data->client->dev;
	struct mxt_info cfg_info;
	int ret;
	int offset;
	int data_pos;
	int i;
	int cfg_start_ofs;
	u32 info_crc, config_crc, calculated_crc;
	u8 *config_mem;
	size_t config_mem_size;

	mxt_update_crc(data, MXT_COMMAND_REPORTALL, 1);
=======
static int mxt_upload_cfg_mem(struct mxt_data *data, unsigned int cfg_start,
			      u8 *config_mem, size_t config_mem_size)
{
	unsigned int byte_offset = 0;
	int error;

	/* Write configuration as blocks */
	while (byte_offset < config_mem_size) {
		unsigned int size = config_mem_size - byte_offset;

		if (size > MXT_MAX_BLOCK_WRITE)
			size = MXT_MAX_BLOCK_WRITE;

		error = __mxt_write_reg(data->client,
					cfg_start + byte_offset,
					size, config_mem + byte_offset);
		if (error) {
			dev_err(&data->client->dev,
				"Config write error, ret=%d\n", error);
			return error;
		}

		byte_offset += size;
	}
>>>>>>> 9e82bf01

	if (strncmp(cfg->data, MXT_CFG_MAGIC, strlen(MXT_CFG_MAGIC))) {
		dev_err(dev, "Unrecognised config file\n");
		return -EINVAL;
	}

<<<<<<< HEAD
	data_pos = strlen(MXT_CFG_MAGIC);

	/* Load information block and check */
	for (i = 0; i < sizeof(struct mxt_info); i++) {
		ret = sscanf(cfg->data + data_pos, "%hhx%n",
			     (unsigned char *)&cfg_info + i,
			     &offset);
		if (ret != 1) {
			dev_err(dev, "Bad format\n");
			return -EINVAL;
		}

		data_pos += offset;
	}

	if (cfg_info.family_id != data->info.family_id) {
		dev_err(dev, "Family ID mismatch!\n");
		return -EINVAL;
	}

	if (cfg_info.variant_id != data->info.variant_id) {
		dev_err(dev, "Variant ID mismatch!\n");
		return -EINVAL;
	}

	/* Read CRCs */
	ret = sscanf(cfg->data + data_pos, "%x%n", &info_crc, &offset);
	if (ret != 1) {
		dev_err(dev, "Bad format: failed to parse Info CRC\n");
		return -EINVAL;
	}
	data_pos += offset;

=======
/*
 * mxt_update_cfg - download configuration to chip
 *
 * Atmel Raw Config File Format
 *
 * The first four lines of the raw config file contain:
 *  1) Version
 *  2) Chip ID Information (first 7 bytes of device memory)
 *  3) Chip Information Block 24-bit CRC Checksum
 *  4) Chip Configuration 24-bit CRC Checksum
 *
 * The rest of the file consists of one line per object instance:
 *   <TYPE> <INSTANCE> <SIZE> <CONTENTS>
 *
 *   <TYPE> - 2-byte object type as hex
 *   <INSTANCE> - 2-byte object instance number as hex
 *   <SIZE> - 2-byte object size as hex
 *   <CONTENTS> - array of <SIZE> 1-byte hex values
 */
static int mxt_update_cfg(struct mxt_data *data, const struct firmware *cfg)
{
	struct device *dev = &data->client->dev;
	struct mxt_info cfg_info;
	int ret;
	int offset;
	int data_pos;
	int i;
	int cfg_start_ofs;
	u32 info_crc, config_crc, calculated_crc;
	u8 *config_mem;
	size_t config_mem_size;

	mxt_update_crc(data, MXT_COMMAND_REPORTALL, 1);

	if (strncmp(cfg->data, MXT_CFG_MAGIC, strlen(MXT_CFG_MAGIC))) {
		dev_err(dev, "Unrecognised config file\n");
		return -EINVAL;
	}

	data_pos = strlen(MXT_CFG_MAGIC);

	/* Load information block and check */
	for (i = 0; i < sizeof(struct mxt_info); i++) {
		ret = sscanf(cfg->data + data_pos, "%hhx%n",
			     (unsigned char *)&cfg_info + i,
			     &offset);
		if (ret != 1) {
			dev_err(dev, "Bad format\n");
			return -EINVAL;
		}

		data_pos += offset;
	}

	if (cfg_info.family_id != data->info.family_id) {
		dev_err(dev, "Family ID mismatch!\n");
		return -EINVAL;
	}

	if (cfg_info.variant_id != data->info.variant_id) {
		dev_err(dev, "Variant ID mismatch!\n");
		return -EINVAL;
	}

	/* Read CRCs */
	ret = sscanf(cfg->data + data_pos, "%x%n", &info_crc, &offset);
	if (ret != 1) {
		dev_err(dev, "Bad format: failed to parse Info CRC\n");
		return -EINVAL;
	}
	data_pos += offset;

>>>>>>> 9e82bf01
	ret = sscanf(cfg->data + data_pos, "%x%n", &config_crc, &offset);
	if (ret != 1) {
		dev_err(dev, "Bad format: failed to parse Config CRC\n");
		return -EINVAL;
	}
	data_pos += offset;

	/*
	 * The Info Block CRC is calculated over mxt_info and the object
	 * table. If it does not match then we are trying to load the
	 * configuration from a different chip or firmware version, so
	 * the configuration CRC is invalid anyway.
	 */
	if (info_crc == data->info_crc) {
		if (config_crc == 0 || data->config_crc == 0) {
			dev_info(dev, "CRC zero, attempting to apply config\n");
		} else if (config_crc == data->config_crc) {
			dev_dbg(dev, "Config CRC 0x%06X: OK\n",
				 data->config_crc);
			return 0;
		} else {
			dev_info(dev, "Config CRC 0x%06X: does not match file 0x%06X\n",
				 data->config_crc, config_crc);
<<<<<<< HEAD
		}
	} else {
		dev_warn(dev,
			 "Warning: Info CRC error - device=0x%06X file=0x%06X\n",
			 data->info_crc, info_crc);
	}

	/* Malloc memory to store configuration */
	cfg_start_ofs = MXT_OBJECT_START +
			data->info.object_num * sizeof(struct mxt_object) +
			MXT_INFO_CHECKSUM_SIZE;
	config_mem_size = data->mem_size - cfg_start_ofs;
	config_mem = kzalloc(config_mem_size, GFP_KERNEL);
	if (!config_mem) {
		dev_err(dev, "Failed to allocate memory\n");
		return -ENOMEM;
	}

	ret = mxt_prepare_cfg_mem(data, cfg, data_pos, cfg_start_ofs,
				  config_mem, config_mem_size);
	if (ret)
		goto release_mem;

	/* Calculate crc of the received configs (not the raw config file) */
	if (data->T7_address < cfg_start_ofs) {
		dev_err(dev, "Bad T7 address, T7addr = %x, config offset %x\n",
			data->T7_address, cfg_start_ofs);
		ret = 0;
		goto release_mem;
	}

	calculated_crc = mxt_calculate_crc(config_mem,
					   data->T7_address - cfg_start_ofs,
					   config_mem_size);

	if (config_crc > 0 && config_crc != calculated_crc)
		dev_warn(dev, "Config CRC error, calculated=%06X, file=%06X\n",
			 calculated_crc, config_crc);

	ret = mxt_upload_cfg_mem(data, cfg_start_ofs,
				 config_mem, config_mem_size);
	if (ret)
		goto release_mem;

	mxt_update_crc(data, MXT_COMMAND_BACKUPNV, MXT_BACKUP_VALUE);

	ret = mxt_soft_reset(data);
	if (ret)
		goto release_mem;

	dev_info(dev, "Config successfully updated\n");

release_mem:
	kfree(config_mem);
	return ret;
}

static int mxt_acquire_irq(struct mxt_data *data)
{
	int error;

	enable_irq(data->irq);

	error = mxt_process_messages_until_invalid(data);
	if (error)
		return error;

	return 0;
}

static int mxt_get_info(struct mxt_data *data)
{
	struct i2c_client *client = data->client;
	struct mxt_info *info = &data->info;
	int error;

	/* Read 7-byte info block starting at address 0 */
	error = __mxt_read_reg(client, MXT_INFO, sizeof(*info), info);
	if (error)
		return error;

	return 0;
}

static void mxt_free_object_table(struct mxt_data *data)
{
	input_unregister_device(data->input_dev);
	data->input_dev = NULL;

	kfree(data->object_table);
	data->object_table = NULL;
	kfree(data->msg_buf);
	data->msg_buf = NULL;
	data->T5_address = 0;
	data->T5_msg_size = 0;
	data->T6_reportid = 0;
	data->T7_address = 0;
	data->T9_reportid_min = 0;
	data->T9_reportid_max = 0;
	data->T19_reportid = 0;
	data->T44_address = 0;
	data->max_reportid = 0;
}

static int mxt_get_object_table(struct mxt_data *data)
{
	struct i2c_client *client = data->client;
	size_t table_size;
	struct mxt_object *object_table;
	int error;
	int i;
	u8 reportid;
	u16 end_address;

	table_size = data->info.object_num * sizeof(struct mxt_object);
	object_table = kzalloc(table_size, GFP_KERNEL);
	if (!object_table) {
		dev_err(&data->client->dev, "Failed to allocate memory\n");
		return -ENOMEM;
	}

	error = __mxt_read_reg(client, MXT_OBJECT_START, table_size,
			object_table);
	if (error) {
		kfree(object_table);
		return error;
	}

	/* Valid Report IDs start counting from 1 */
	reportid = 1;
	data->mem_size = 0;
	for (i = 0; i < data->info.object_num; i++) {
		struct mxt_object *object = object_table + i;
		u8 min_id, max_id;

		le16_to_cpus(&object->start_address);

		if (object->num_report_ids) {
			min_id = reportid;
			reportid += object->num_report_ids *
					mxt_obj_instances(object);
			max_id = reportid - 1;
		} else {
			min_id = 0;
			max_id = 0;
		}

		dev_dbg(&data->client->dev,
			"T%u Start:%u Size:%zu Instances:%zu Report IDs:%u-%u\n",
			object->type, object->start_address,
			mxt_obj_size(object), mxt_obj_instances(object),
			min_id, max_id);

		switch (object->type) {
		case MXT_GEN_MESSAGE_T5:
			if (data->info.family_id == 0x80 &&
			    data->info.version < 0x20) {
				/*
				 * On mXT224 firmware versions prior to V2.0
				 * read and discard unused CRC byte otherwise
				 * DMA reads are misaligned.
				 */
				data->T5_msg_size = mxt_obj_size(object);
			} else {
				/* CRC not enabled, so skip last byte */
				data->T5_msg_size = mxt_obj_size(object) - 1;
			}
			data->T5_address = object->start_address;
			break;
		case MXT_GEN_COMMAND_T6:
			data->T6_reportid = min_id;
			data->T6_address = object->start_address;
			break;
		case MXT_GEN_POWER_T7:
			data->T7_address = object->start_address;
			break;
		case MXT_TOUCH_MULTI_T9:
			data->T9_reportid_min = min_id;
			data->T9_reportid_max = max_id;
			data->num_touchids = object->num_report_ids
						* mxt_obj_instances(object);
			break;
		case MXT_SPT_MESSAGECOUNT_T44:
			data->T44_address = object->start_address;
			break;
		case MXT_SPT_GPIOPWM_T19:
			data->T19_reportid = min_id;
			break;
		}

		end_address = object->start_address
			+ mxt_obj_size(object) * mxt_obj_instances(object) - 1;

		if (end_address >= data->mem_size)
			data->mem_size = end_address + 1;
	}

	/* Store maximum reportid */
	data->max_reportid = reportid;

	/* If T44 exists, T5 position has to be directly after */
	if (data->T44_address && (data->T5_address != data->T44_address + 1)) {
		dev_err(&client->dev, "Invalid T44 position\n");
		error = -EINVAL;
		goto free_object_table;
	}

	data->msg_buf = kcalloc(data->max_reportid,
				data->T5_msg_size, GFP_KERNEL);
	if (!data->msg_buf) {
		dev_err(&client->dev, "Failed to allocate message buffer\n");
		error = -ENOMEM;
		goto free_object_table;
	}

	data->object_table = object_table;
=======
		}
	} else {
		dev_warn(dev,
			 "Warning: Info CRC error - device=0x%06X file=0x%06X\n",
			 data->info_crc, info_crc);
	}

	/* Malloc memory to store configuration */
	cfg_start_ofs = MXT_OBJECT_START +
			data->info.object_num * sizeof(struct mxt_object) +
			MXT_INFO_CHECKSUM_SIZE;
	config_mem_size = data->mem_size - cfg_start_ofs;
	config_mem = kzalloc(config_mem_size, GFP_KERNEL);
	if (!config_mem) {
		dev_err(dev, "Failed to allocate memory\n");
		return -ENOMEM;
	}

	ret = mxt_prepare_cfg_mem(data, cfg, data_pos, cfg_start_ofs,
				  config_mem, config_mem_size);
	if (ret)
		goto release_mem;

	/* Calculate crc of the received configs (not the raw config file) */
	if (data->T7_address < cfg_start_ofs) {
		dev_err(dev, "Bad T7 address, T7addr = %x, config offset %x\n",
			data->T7_address, cfg_start_ofs);
		ret = 0;
		goto release_mem;
	}

	calculated_crc = mxt_calculate_crc(config_mem,
					   data->T7_address - cfg_start_ofs,
					   config_mem_size);

	if (config_crc > 0 && config_crc != calculated_crc)
		dev_warn(dev, "Config CRC error, calculated=%06X, file=%06X\n",
			 calculated_crc, config_crc);

	ret = mxt_upload_cfg_mem(data, cfg_start_ofs,
				 config_mem, config_mem_size);
	if (ret)
		goto release_mem;

	mxt_update_crc(data, MXT_COMMAND_BACKUPNV, MXT_BACKUP_VALUE);

	ret = mxt_soft_reset(data);
	if (ret)
		goto release_mem;

	dev_info(dev, "Config successfully updated\n");

release_mem:
	kfree(config_mem);
	return ret;
}

static int mxt_acquire_irq(struct mxt_data *data)
{
	int error;

	enable_irq(data->irq);

	error = mxt_process_messages_until_invalid(data);
	if (error)
		return error;

	return 0;
}

static int mxt_get_info(struct mxt_data *data)
{
	struct i2c_client *client = data->client;
	struct mxt_info *info = &data->info;
	int error;

	/* Read 7-byte info block starting at address 0 */
	error = __mxt_read_reg(client, MXT_INFO, sizeof(*info), info);
	if (error)
		return error;
>>>>>>> 9e82bf01

	return 0;

<<<<<<< HEAD
=======
static void mxt_free_input_device(struct mxt_data *data)
{
	if (data->input_dev) {
		input_unregister_device(data->input_dev);
		data->input_dev = NULL;
	}
}

static void mxt_free_object_table(struct mxt_data *data)
{
	kfree(data->object_table);
	data->object_table = NULL;
	kfree(data->msg_buf);
	data->msg_buf = NULL;
	data->T5_address = 0;
	data->T5_msg_size = 0;
	data->T6_reportid = 0;
	data->T7_address = 0;
	data->T9_reportid_min = 0;
	data->T9_reportid_max = 0;
	data->T19_reportid = 0;
	data->T44_address = 0;
	data->max_reportid = 0;
}

static int mxt_get_object_table(struct mxt_data *data)
{
	struct i2c_client *client = data->client;
	size_t table_size;
	struct mxt_object *object_table;
	int error;
	int i;
	u8 reportid;
	u16 end_address;

	table_size = data->info.object_num * sizeof(struct mxt_object);
	object_table = kzalloc(table_size, GFP_KERNEL);
	if (!object_table) {
		dev_err(&data->client->dev, "Failed to allocate memory\n");
		return -ENOMEM;
	}

	error = __mxt_read_reg(client, MXT_OBJECT_START, table_size,
			object_table);
	if (error) {
		kfree(object_table);
		return error;
	}

	/* Valid Report IDs start counting from 1 */
	reportid = 1;
	data->mem_size = 0;
	for (i = 0; i < data->info.object_num; i++) {
		struct mxt_object *object = object_table + i;
		u8 min_id, max_id;

		le16_to_cpus(&object->start_address);

		if (object->num_report_ids) {
			min_id = reportid;
			reportid += object->num_report_ids *
					mxt_obj_instances(object);
			max_id = reportid - 1;
		} else {
			min_id = 0;
			max_id = 0;
		}

		dev_dbg(&data->client->dev,
			"T%u Start:%u Size:%zu Instances:%zu Report IDs:%u-%u\n",
			object->type, object->start_address,
			mxt_obj_size(object), mxt_obj_instances(object),
			min_id, max_id);

		switch (object->type) {
		case MXT_GEN_MESSAGE_T5:
			if (data->info.family_id == 0x80 &&
			    data->info.version < 0x20) {
				/*
				 * On mXT224 firmware versions prior to V2.0
				 * read and discard unused CRC byte otherwise
				 * DMA reads are misaligned.
				 */
				data->T5_msg_size = mxt_obj_size(object);
			} else {
				/* CRC not enabled, so skip last byte */
				data->T5_msg_size = mxt_obj_size(object) - 1;
			}
			data->T5_address = object->start_address;
			break;
		case MXT_GEN_COMMAND_T6:
			data->T6_reportid = min_id;
			data->T6_address = object->start_address;
			break;
		case MXT_GEN_POWER_T7:
			data->T7_address = object->start_address;
			break;
		case MXT_TOUCH_MULTI_T9:
			data->T9_reportid_min = min_id;
			data->T9_reportid_max = max_id;
			data->num_touchids = object->num_report_ids
						* mxt_obj_instances(object);
			break;
		case MXT_SPT_MESSAGECOUNT_T44:
			data->T44_address = object->start_address;
			break;
		case MXT_SPT_GPIOPWM_T19:
			data->T19_reportid = min_id;
			break;
		}

		end_address = object->start_address
			+ mxt_obj_size(object) * mxt_obj_instances(object) - 1;

		if (end_address >= data->mem_size)
			data->mem_size = end_address + 1;
	}

	/* Store maximum reportid */
	data->max_reportid = reportid;

	/* If T44 exists, T5 position has to be directly after */
	if (data->T44_address && (data->T5_address != data->T44_address + 1)) {
		dev_err(&client->dev, "Invalid T44 position\n");
		error = -EINVAL;
		goto free_object_table;
	}

	data->msg_buf = kcalloc(data->max_reportid,
				data->T5_msg_size, GFP_KERNEL);
	if (!data->msg_buf) {
		dev_err(&client->dev, "Failed to allocate message buffer\n");
		error = -ENOMEM;
		goto free_object_table;
	}

	data->object_table = object_table;

	return 0;

>>>>>>> 9e82bf01
free_object_table:
	mxt_free_object_table(data);
	return error;
}

static int mxt_read_t9_resolution(struct mxt_data *data)
{
	struct i2c_client *client = data->client;
	int error;
	struct t9_range range;
	unsigned char orient;
	struct mxt_object *object;

	object = mxt_get_object(data, MXT_TOUCH_MULTI_T9);
	if (!object)
		return -EINVAL;

	error = __mxt_read_reg(client,
			       object->start_address + MXT_T9_RANGE,
			       sizeof(range), &range);
	if (error)
		return error;

	le16_to_cpus(&range.x);
	le16_to_cpus(&range.y);

	error =  __mxt_read_reg(client,
				object->start_address + MXT_T9_ORIENT,
				1, &orient);
	if (error)
		return error;

	/* Handle default values */
	if (range.x == 0)
		range.x = 1023;

	if (range.y == 0)
		range.y = 1023;

	if (orient & MXT_T9_ORIENT_SWITCH) {
		data->max_x = range.y;
		data->max_y = range.x;
	} else {
		data->max_x = range.x;
		data->max_y = range.y;
	}

	dev_dbg(&client->dev,
		"Touchscreen size X%uY%u\n", data->max_x, data->max_y);

	return 0;
}

static int mxt_input_open(struct input_dev *dev);
static void mxt_input_close(struct input_dev *dev);

static int mxt_initialize_t9_input_device(struct mxt_data *data)
{
	struct device *dev = &data->client->dev;
	const struct mxt_platform_data *pdata = data->pdata;
	struct input_dev *input_dev;
	int error;
	unsigned int num_mt_slots;
	unsigned int mt_flags = 0;
	int i;

	error = mxt_read_t9_resolution(data);
	if (error)
		dev_warn(dev, "Failed to initialize T9 resolution\n");

	input_dev = input_allocate_device();
	if (!input_dev) {
		dev_err(dev, "Failed to allocate memory\n");
		return -ENOMEM;
	}

	input_dev->name = "Atmel maXTouch Touchscreen";
	input_dev->phys = data->phys;
	input_dev->id.bustype = BUS_I2C;
	input_dev->dev.parent = dev;
	input_dev->open = mxt_input_open;
	input_dev->close = mxt_input_close;

	__set_bit(EV_ABS, input_dev->evbit);
	__set_bit(EV_KEY, input_dev->evbit);
	__set_bit(BTN_TOUCH, input_dev->keybit);

	if (pdata->t19_num_keys) {
		__set_bit(INPUT_PROP_BUTTONPAD, input_dev->propbit);

		for (i = 0; i < pdata->t19_num_keys; i++)
			if (pdata->t19_keymap[i] != KEY_RESERVED)
				input_set_capability(input_dev, EV_KEY,
						     pdata->t19_keymap[i]);

		mt_flags |= INPUT_MT_POINTER;

		input_abs_set_res(input_dev, ABS_X, MXT_PIXELS_PER_MM);
		input_abs_set_res(input_dev, ABS_Y, MXT_PIXELS_PER_MM);
		input_abs_set_res(input_dev, ABS_MT_POSITION_X,
				  MXT_PIXELS_PER_MM);
		input_abs_set_res(input_dev, ABS_MT_POSITION_Y,
				  MXT_PIXELS_PER_MM);

		input_dev->name = "Atmel maXTouch Touchpad";
	}

	/* For single touch */
	input_set_abs_params(input_dev, ABS_X,
			     0, data->max_x, 0, 0);
	input_set_abs_params(input_dev, ABS_Y,
			     0, data->max_y, 0, 0);
	input_set_abs_params(input_dev, ABS_PRESSURE,
			     0, 255, 0, 0);

	/* For multi touch */
	num_mt_slots = data->T9_reportid_max - data->T9_reportid_min + 1;
	error = input_mt_init_slots(input_dev, num_mt_slots, mt_flags);
	if (error) {
		dev_err(dev, "Error %d initialising slots\n", error);
		goto err_free_mem;
	}

	input_set_abs_params(input_dev, ABS_MT_TOUCH_MAJOR,
			     0, MXT_MAX_AREA, 0, 0);
	input_set_abs_params(input_dev, ABS_MT_POSITION_X,
			     0, data->max_x, 0, 0);
	input_set_abs_params(input_dev, ABS_MT_POSITION_Y,
			     0, data->max_y, 0, 0);
	input_set_abs_params(input_dev, ABS_MT_PRESSURE,
			     0, 255, 0, 0);

	input_set_drvdata(input_dev, data);

	error = input_register_device(input_dev);
	if (error) {
		dev_err(dev, "Error %d registering input device\n", error);
		goto err_free_mem;
	}

	data->input_dev = input_dev;

	return 0;

err_free_mem:
	input_free_device(input_dev);
	return error;
}

static int mxt_configure_objects(struct mxt_data *data,
				 const struct firmware *cfg);

static void mxt_config_cb(const struct firmware *cfg, void *ctx)
{
	mxt_configure_objects(ctx, cfg);
	release_firmware(cfg);
}

static int mxt_initialize(struct mxt_data *data)
{
	struct i2c_client *client = data->client;
	int recovery_attempts = 0;
	int error;

	while (1) {
		error = mxt_get_info(data);
		if (!error)
			break;

		/* Check bootloader state */
		error = mxt_probe_bootloader(data, false);
		if (error) {
			dev_info(&client->dev, "Trying alternate bootloader address\n");
			error = mxt_probe_bootloader(data, true);
			if (error) {
				/* Chip is not in appmode or bootloader mode */
				return error;
			}
		}

		/* OK, we are in bootloader, see if we can recover */
		if (++recovery_attempts > 1) {
			dev_err(&client->dev, "Could not recover from bootloader mode\n");
			/*
			 * We can reflash from this state, so do not
			 * abort initialization.
			 */
			data->in_bootloader = true;
			return 0;
		}

		/* Attempt to exit bootloader into app mode */
		mxt_send_bootloader_cmd(data, false);
		msleep(MXT_FW_RESET_TIME);
	}

	/* Get object table information */
	error = mxt_get_object_table(data);
	if (error) {
		dev_err(&client->dev, "Error %d reading object table\n", error);
		return error;
	}

	error = mxt_acquire_irq(data);
	if (error)
		goto err_free_object_table;

	error = request_firmware_nowait(THIS_MODULE, true, MXT_CFG_NAME,
					&client->dev, GFP_KERNEL, data,
					mxt_config_cb);
	if (error) {
		dev_err(&client->dev, "Failed to invoke firmware loader: %d\n",
			error);
		goto err_free_object_table;
	}

	return 0;

err_free_object_table:
	mxt_free_object_table(data);
	return error;
}

static int mxt_set_t7_power_cfg(struct mxt_data *data, u8 sleep)
{
	struct device *dev = &data->client->dev;
	int error;
	struct t7_config *new_config;
	struct t7_config deepsleep = { .active = 0, .idle = 0 };

	if (sleep == MXT_POWER_CFG_DEEPSLEEP)
		new_config = &deepsleep;
	else
		new_config = &data->t7_cfg;

	error = __mxt_write_reg(data->client, data->T7_address,
				sizeof(data->t7_cfg), new_config);
	if (error)
		return error;

	dev_dbg(dev, "Set T7 ACTV:%d IDLE:%d\n",
		new_config->active, new_config->idle);

	return 0;
}

static int mxt_init_t7_power_cfg(struct mxt_data *data)
{
	struct device *dev = &data->client->dev;
	int error;
	bool retry = false;

recheck:
	error = __mxt_read_reg(data->client, data->T7_address,
				sizeof(data->t7_cfg), &data->t7_cfg);
	if (error)
		return error;

	if (data->t7_cfg.active == 0 || data->t7_cfg.idle == 0) {
		if (!retry) {
			dev_dbg(dev, "T7 cfg zero, resetting\n");
			mxt_soft_reset(data);
			retry = true;
			goto recheck;
		} else {
			dev_dbg(dev, "T7 cfg zero after reset, overriding\n");
			data->t7_cfg.active = 20;
			data->t7_cfg.idle = 100;
			return mxt_set_t7_power_cfg(data, MXT_POWER_CFG_RUN);
		}
	}

	dev_dbg(dev, "Initialized power cfg: ACTV %d, IDLE %d\n",
		data->t7_cfg.active, data->t7_cfg.idle);
	return 0;
}

static int mxt_configure_objects(struct mxt_data *data,
				 const struct firmware *cfg)
{
	struct device *dev = &data->client->dev;
	struct mxt_info *info = &data->info;
	int error;

	if (cfg) {
		error = mxt_update_cfg(data, cfg);
		if (error)
			dev_warn(dev, "Error %d updating config\n", error);
	}

	error = mxt_init_t7_power_cfg(data);
	if (error) {
		dev_err(dev, "Failed to initialize power cfg\n");
		return error;
	}

	error = mxt_initialize_t9_input_device(data);
	if (error)
		return error;

	dev_info(dev,
		 "Family: %u Variant: %u Firmware V%u.%u.%02X Objects: %u\n",
		 info->family_id, info->variant_id, info->version >> 4,
		 info->version & 0xf, info->build, info->object_num);

	return 0;
}

/* Firmware Version is returned as Major.Minor.Build */
static ssize_t mxt_fw_version_show(struct device *dev,
				   struct device_attribute *attr, char *buf)
{
	struct mxt_data *data = dev_get_drvdata(dev);
	struct mxt_info *info = &data->info;
	return scnprintf(buf, PAGE_SIZE, "%u.%u.%02X\n",
			 info->version >> 4, info->version & 0xf, info->build);
}

/* Hardware Version is returned as FamilyID.VariantID */
static ssize_t mxt_hw_version_show(struct device *dev,
				   struct device_attribute *attr, char *buf)
{
	struct mxt_data *data = dev_get_drvdata(dev);
	struct mxt_info *info = &data->info;
	return scnprintf(buf, PAGE_SIZE, "%u.%u\n",
			 info->family_id, info->variant_id);
}

static ssize_t mxt_show_instance(char *buf, int count,
				 struct mxt_object *object, int instance,
				 const u8 *val)
{
	int i;

	if (mxt_obj_instances(object) > 1)
		count += scnprintf(buf + count, PAGE_SIZE - count,
				   "Instance %u\n", instance);

	for (i = 0; i < mxt_obj_size(object); i++)
		count += scnprintf(buf + count, PAGE_SIZE - count,
				"\t[%2u]: %02x (%d)\n", i, val[i], val[i]);
	count += scnprintf(buf + count, PAGE_SIZE - count, "\n");

	return count;
}

static ssize_t mxt_object_show(struct device *dev,
				    struct device_attribute *attr, char *buf)
{
	struct mxt_data *data = dev_get_drvdata(dev);
	struct mxt_object *object;
	int count = 0;
	int i, j;
	int error;
	u8 *obuf;

	/* Pre-allocate buffer large enough to hold max sized object. */
	obuf = kmalloc(256, GFP_KERNEL);
	if (!obuf)
		return -ENOMEM;

	error = 0;
	for (i = 0; i < data->info.object_num; i++) {
		object = data->object_table + i;

		if (!mxt_object_readable(object->type))
			continue;

		count += scnprintf(buf + count, PAGE_SIZE - count,
				"T%u:\n", object->type);

		for (j = 0; j < mxt_obj_instances(object); j++) {
			u16 size = mxt_obj_size(object);
			u16 addr = object->start_address + j * size;

			error = __mxt_read_reg(data->client, addr, size, obuf);
			if (error)
				goto done;

			count = mxt_show_instance(buf, count, object, j, obuf);
		}
	}

done:
	kfree(obuf);
	return error ?: count;
}

static int mxt_check_firmware_format(struct device *dev,
				     const struct firmware *fw)
{
	unsigned int pos = 0;
	char c;

	while (pos < fw->size) {
		c = *(fw->data + pos);

		if (c < '0' || (c > '9' && c < 'A') || c > 'F')
			return 0;

		pos++;
	}

	/*
	 * To convert file try:
	 * xxd -r -p mXTXXX__APP_VX-X-XX.enc > maxtouch.fw
	 */
	dev_err(dev, "Aborting: firmware file must be in binary format\n");

	return -EINVAL;
}

static int mxt_load_fw(struct device *dev, const char *fn)
{
	struct mxt_data *data = dev_get_drvdata(dev);
	const struct firmware *fw = NULL;
	unsigned int frame_size;
	unsigned int pos = 0;
	unsigned int retry = 0;
	unsigned int frame = 0;
	int ret;

	ret = request_firmware(&fw, fn, dev);
	if (ret) {
		dev_err(dev, "Unable to open firmware %s\n", fn);
		return ret;
	}

	/* Check for incorrect enc file */
	ret = mxt_check_firmware_format(dev, fw);
	if (ret)
		goto release_firmware;

	if (!data->in_bootloader) {
		/* Change to the bootloader mode */
		data->in_bootloader = true;

		ret = mxt_t6_command(data, MXT_COMMAND_RESET,
				     MXT_BOOT_VALUE, false);
		if (ret)
			goto release_firmware;

		msleep(MXT_RESET_TIME);
<<<<<<< HEAD

		/* Do not need to scan since we know family ID */
		ret = mxt_lookup_bootloader_address(data, 0);
		if (ret)
			goto release_firmware;
=======

		/* Do not need to scan since we know family ID */
		ret = mxt_lookup_bootloader_address(data, 0);
		if (ret)
			goto release_firmware;

		mxt_free_input_device(data);
		mxt_free_object_table(data);
>>>>>>> 9e82bf01
	} else {
		enable_irq(data->irq);
	}

	mxt_free_object_table(data);
	reinit_completion(&data->bl_completion);

	ret = mxt_check_bootloader(data, MXT_WAITING_BOOTLOAD_CMD, false);
	if (ret) {
		/* Bootloader may still be unlocked from previous attempt */
		ret = mxt_check_bootloader(data, MXT_WAITING_FRAME_DATA, false);
		if (ret)
			goto disable_irq;
	} else {
		dev_info(dev, "Unlocking bootloader\n");

		/* Unlock bootloader */
		ret = mxt_send_bootloader_cmd(data, true);
		if (ret)
			goto disable_irq;
	}

	while (pos < fw->size) {
		ret = mxt_check_bootloader(data, MXT_WAITING_FRAME_DATA, true);
		if (ret)
			goto disable_irq;

		frame_size = ((*(fw->data + pos) << 8) | *(fw->data + pos + 1));

		/* Take account of CRC bytes */
		frame_size += 2;

		/* Write one frame to device */
		ret = mxt_bootloader_write(data, fw->data + pos, frame_size);
		if (ret)
			goto disable_irq;

		ret = mxt_check_bootloader(data, MXT_FRAME_CRC_PASS, true);
		if (ret) {
			retry++;

			/* Back off by 20ms per retry */
			msleep(retry * 20);

			if (retry > 20) {
				dev_err(dev, "Retry count exceeded\n");
				goto disable_irq;
			}
		} else {
			retry = 0;
			pos += frame_size;
			frame++;
		}

		if (frame % 50 == 0)
			dev_dbg(dev, "Sent %d frames, %d/%zd bytes\n",
				frame, pos, fw->size);
	}

	/* Wait for flash. */
	ret = mxt_wait_for_completion(data, &data->bl_completion,
				      MXT_FW_RESET_TIME);
	if (ret)
		goto disable_irq;

	dev_dbg(dev, "Sent %d frames, %d bytes\n", frame, pos);

	/*
	 * Wait for device to reset. Some bootloader versions do not assert
	 * the CHG line after bootloading has finished, so ignore potential
	 * errors.
	 */
	mxt_wait_for_completion(data, &data->bl_completion, MXT_FW_RESET_TIME);

	data->in_bootloader = false;

disable_irq:
	disable_irq(data->irq);
release_firmware:
	release_firmware(fw);
	return ret;
}

static ssize_t mxt_update_fw_store(struct device *dev,
					struct device_attribute *attr,
					const char *buf, size_t count)
{
	struct mxt_data *data = dev_get_drvdata(dev);
	int error;

	error = mxt_load_fw(dev, MXT_FW_NAME);
	if (error) {
		dev_err(dev, "The firmware update failed(%d)\n", error);
		count = error;
	} else {
		dev_info(dev, "The firmware update succeeded\n");

		error = mxt_initialize(data);
		if (error)
			return error;
	}

	return count;
}

static DEVICE_ATTR(fw_version, S_IRUGO, mxt_fw_version_show, NULL);
static DEVICE_ATTR(hw_version, S_IRUGO, mxt_hw_version_show, NULL);
static DEVICE_ATTR(object, S_IRUGO, mxt_object_show, NULL);
static DEVICE_ATTR(update_fw, S_IWUSR, NULL, mxt_update_fw_store);

static struct attribute *mxt_attrs[] = {
	&dev_attr_fw_version.attr,
	&dev_attr_hw_version.attr,
	&dev_attr_object.attr,
	&dev_attr_update_fw.attr,
	NULL
};

static const struct attribute_group mxt_attr_group = {
	.attrs = mxt_attrs,
};

static void mxt_start(struct mxt_data *data)
{
	mxt_set_t7_power_cfg(data, MXT_POWER_CFG_RUN);

	/* Recalibrate since chip has been in deep sleep */
	mxt_t6_command(data, MXT_COMMAND_CALIBRATE, 1, false);
}

static void mxt_stop(struct mxt_data *data)
{
	mxt_set_t7_power_cfg(data, MXT_POWER_CFG_DEEPSLEEP);
}

static int mxt_input_open(struct input_dev *dev)
{
	struct mxt_data *data = input_get_drvdata(dev);

	mxt_start(data);

	return 0;
}

static void mxt_input_close(struct input_dev *dev)
{
	struct mxt_data *data = input_get_drvdata(dev);

	mxt_stop(data);
}

#ifdef CONFIG_OF
static struct mxt_platform_data *mxt_parse_dt(struct i2c_client *client)
{
	struct mxt_platform_data *pdata;
	u32 *keymap;
	u32 keycode;
	int proplen, i, ret;

	if (!client->dev.of_node)
		return ERR_PTR(-ENODEV);

	pdata = devm_kzalloc(&client->dev, sizeof(*pdata), GFP_KERNEL);
	if (!pdata)
		return ERR_PTR(-ENOMEM);

	if (of_find_property(client->dev.of_node, "linux,gpio-keymap",
			     &proplen)) {
		pdata->t19_num_keys = proplen / sizeof(u32);

		keymap = devm_kzalloc(&client->dev,
				pdata->t19_num_keys * sizeof(keymap[0]),
				GFP_KERNEL);
		if (!keymap)
			return ERR_PTR(-ENOMEM);

		for (i = 0; i < pdata->t19_num_keys; i++) {
			ret = of_property_read_u32_index(client->dev.of_node,
					"linux,gpio-keymap", i, &keycode);
			if (ret)
				keycode = KEY_RESERVED;

			keymap[i] = keycode;
		}

		pdata->t19_keymap = keymap;
	}

	return pdata;
}
#else
static struct mxt_platform_data *mxt_parse_dt(struct i2c_client *client)
{
	dev_dbg(&client->dev, "No platform data specified\n");
	return ERR_PTR(-EINVAL);
}
#endif

static int mxt_probe(struct i2c_client *client, const struct i2c_device_id *id)
{
	struct mxt_data *data;
	const struct mxt_platform_data *pdata;
	int error;

	pdata = dev_get_platdata(&client->dev);
	if (!pdata) {
		pdata = mxt_parse_dt(client);
		if (IS_ERR(pdata))
			return PTR_ERR(pdata);
	}

	data = kzalloc(sizeof(struct mxt_data), GFP_KERNEL);
	if (!data) {
		dev_err(&client->dev, "Failed to allocate memory\n");
		return -ENOMEM;
	}

	snprintf(data->phys, sizeof(data->phys), "i2c-%u-%04x/input0",
		 client->adapter->nr, client->addr);

	data->client = client;
	data->pdata = pdata;
	data->irq = client->irq;
	i2c_set_clientdata(client, data);

	init_completion(&data->bl_completion);
	init_completion(&data->reset_completion);
	init_completion(&data->crc_completion);

	error = request_threaded_irq(client->irq, NULL, mxt_interrupt,
				     pdata->irqflags | IRQF_ONESHOT,
				     client->name, data);
	if (error) {
		dev_err(&client->dev, "Failed to register interrupt\n");
		goto err_free_mem;
	}

	disable_irq(client->irq);

	error = mxt_initialize(data);
	if (error)
		goto err_free_irq;

	error = sysfs_create_group(&client->dev.kobj, &mxt_attr_group);
	if (error) {
		dev_err(&client->dev, "Failure %d creating sysfs group\n",
			error);
		goto err_free_object;
	}

	return 0;

err_free_object:
<<<<<<< HEAD
=======
	mxt_free_input_device(data);
>>>>>>> 9e82bf01
	mxt_free_object_table(data);
err_free_irq:
	free_irq(client->irq, data);
err_free_mem:
	kfree(data);
	return error;
}

static int mxt_remove(struct i2c_client *client)
{
	struct mxt_data *data = i2c_get_clientdata(client);

	sysfs_remove_group(&client->dev.kobj, &mxt_attr_group);
	free_irq(data->irq, data);
<<<<<<< HEAD
	input_unregister_device(data->input_dev);
=======
	mxt_free_input_device(data);
>>>>>>> 9e82bf01
	mxt_free_object_table(data);
	kfree(data);

	return 0;
}

#ifdef CONFIG_PM_SLEEP
static int mxt_suspend(struct device *dev)
{
	struct i2c_client *client = to_i2c_client(dev);
	struct mxt_data *data = i2c_get_clientdata(client);
	struct input_dev *input_dev = data->input_dev;

	mutex_lock(&input_dev->mutex);

	if (input_dev->users)
		mxt_stop(data);

	mutex_unlock(&input_dev->mutex);

	return 0;
}

static int mxt_resume(struct device *dev)
{
	struct i2c_client *client = to_i2c_client(dev);
	struct mxt_data *data = i2c_get_clientdata(client);
	struct input_dev *input_dev = data->input_dev;

	mutex_lock(&input_dev->mutex);

	if (input_dev->users)
		mxt_start(data);

	mutex_unlock(&input_dev->mutex);

	return 0;
}
#endif

static SIMPLE_DEV_PM_OPS(mxt_pm_ops, mxt_suspend, mxt_resume);

static const struct of_device_id mxt_of_match[] = {
	{ .compatible = "atmel,maxtouch", },
	{},
};
MODULE_DEVICE_TABLE(of, mxt_of_match);

static const struct i2c_device_id mxt_id[] = {
	{ "qt602240_ts", 0 },
	{ "atmel_mxt_ts", 0 },
	{ "atmel_mxt_tp", 0 },
	{ "mXT224", 0 },
	{ }
};
MODULE_DEVICE_TABLE(i2c, mxt_id);

static struct i2c_driver mxt_driver = {
	.driver = {
		.name	= "atmel_mxt_ts",
		.owner	= THIS_MODULE,
		.of_match_table = of_match_ptr(mxt_of_match),
		.pm	= &mxt_pm_ops,
	},
	.probe		= mxt_probe,
	.remove		= mxt_remove,
	.id_table	= mxt_id,
};

module_i2c_driver(mxt_driver);

/* Module information */
MODULE_AUTHOR("Joonyoung Shim <jy0922.shim@samsung.com>");
MODULE_DESCRIPTION("Atmel maXTouch Touchscreen driver");
MODULE_LICENSE("GPL");<|MERGE_RESOLUTION|>--- conflicted
+++ resolved
@@ -837,16 +837,12 @@
 	count = data->msg_buf[0];
 
 	if (count == 0) {
-<<<<<<< HEAD
-		dev_warn(dev, "Interrupt triggered but zero messages\n");
-=======
 		/*
 		 * This condition is caused by the CHG line being configured
 		 * in Mode 0. It results in unnecessary I2C operations but it
 		 * is benign.
 		 */
 		dev_dbg(dev, "Interrupt triggered but zero messages\n");
->>>>>>> 9e82bf01
 		return IRQ_NONE;
 	} else if (count > data->max_reportid) {
 		dev_err(dev, "T44 count %d exceeded max report id\n", count);
@@ -879,7 +875,6 @@
 
 	return IRQ_HANDLED;
 }
-<<<<<<< HEAD
 
 static int mxt_process_messages_until_invalid(struct mxt_data *data)
 {
@@ -889,24 +884,12 @@
 
 	count = data->max_reportid;
 
-=======
-
-static int mxt_process_messages_until_invalid(struct mxt_data *data)
-{
-	struct device *dev = &data->client->dev;
-	int count, read;
-	u8 tries = 2;
-
-	count = data->max_reportid;
-
->>>>>>> 9e82bf01
 	/* Read messages until we force an invalid */
 	do {
 		read = mxt_read_and_process_messages(data, count);
 		if (read < count)
 			return 0;
 	} while (--tries);
-<<<<<<< HEAD
 
 	if (data->update_input) {
 		mxt_input_sync(data);
@@ -925,26 +908,6 @@
 	if (count < 1 || count > data->max_reportid)
 		count = 1;
 
-=======
-
-	if (data->update_input) {
-		mxt_input_sync(data);
-		data->update_input = false;
-	}
-
-	dev_err(dev, "CHG pin isn't cleared\n");
-	return -EBUSY;
-}
-
-static irqreturn_t mxt_process_messages(struct mxt_data *data)
-{
-	int total_handled, num_handled;
-	u8 count = data->last_message_count;
-
-	if (count < 1 || count > data->max_reportid)
-		count = 1;
-
->>>>>>> 9e82bf01
 	/* include final invalid message */
 	total_handled = mxt_read_and_process_messages(data, count + 1);
 	if (total_handled < 0)
@@ -952,7 +915,6 @@
 	/* if there were invalid messages, then we are done */
 	else if (total_handled <= count)
 		goto update_count;
-<<<<<<< HEAD
 
 	/* keep reading two msgs until one is invalid or reportid limit */
 	do {
@@ -966,21 +928,6 @@
 			break;
 	} while (total_handled < data->num_touchids);
 
-=======
-
-	/* keep reading two msgs until one is invalid or reportid limit */
-	do {
-		num_handled = mxt_read_and_process_messages(data, 2);
-		if (num_handled < 0)
-			return IRQ_NONE;
-
-		total_handled += num_handled;
-
-		if (num_handled < 2)
-			break;
-	} while (total_handled < data->num_touchids);
-
->>>>>>> 9e82bf01
 update_count:
 	data->last_message_count = total_handled;
 
@@ -1118,7 +1065,6 @@
 
 	/* Mask to 24-bit */
 	crc &= 0x00FFFFFF;
-<<<<<<< HEAD
 
 	return crc;
 }
@@ -1192,58 +1138,9 @@
 
 		if (instance >= mxt_obj_instances(object)) {
 			dev_err(dev, "Object instances exceeded!\n");
-=======
-
-	return crc;
-}
-
-static int mxt_prepare_cfg_mem(struct mxt_data *data,
-			       const struct firmware *cfg,
-			       unsigned int data_pos,
-			       unsigned int cfg_start_ofs,
-			       u8 *config_mem,
-			       size_t config_mem_size)
-{
-	struct device *dev = &data->client->dev;
-	struct mxt_object *object;
-	unsigned int type, instance, size, byte_offset;
-	int offset;
-	int ret;
-	int i;
-	u16 reg;
-	u8 val;
-
-	while (data_pos < cfg->size) {
-		/* Read type, instance, length */
-		ret = sscanf(cfg->data + data_pos, "%x %x %x%n",
-			     &type, &instance, &size, &offset);
-		if (ret == 0) {
-			/* EOF */
-			break;
-		} else if (ret != 3) {
-			dev_err(dev, "Bad format: failed to parse object\n");
->>>>>>> 9e82bf01
 			return -EINVAL;
 		}
-		data_pos += offset;
-
-		object = mxt_get_object(data, type);
-		if (!object) {
-			/* Skip object */
-			for (i = 0; i < size; i++) {
-				ret = sscanf(cfg->data + data_pos, "%hhx%n",
-					     &val, &offset);
-				if (ret != 1) {
-					dev_err(dev, "Bad format in T%d at %d\n",
-						type, i);
-					return -EINVAL;
-				}
-				data_pos += offset;
-			}
-			continue;
-		}
-
-<<<<<<< HEAD
+
 		reg = object->start_address + mxt_obj_size(object) * instance;
 
 		for (i = 0; i < size; i++) {
@@ -1271,49 +1168,10 @@
 			}
 		}
 	}
-=======
-		if (size > mxt_obj_size(object)) {
-			/*
-			 * Either we are in fallback mode due to wrong
-			 * config or config from a later fw version,
-			 * or the file is corrupt or hand-edited.
-			 */
-			dev_warn(dev, "Discarding %zu byte(s) in T%u\n",
-				 size - mxt_obj_size(object), type);
-		} else if (mxt_obj_size(object) > size) {
-			/*
-			 * If firmware is upgraded, new bytes may be added to
-			 * end of objects. It is generally forward compatible
-			 * to zero these bytes - previous behaviour will be
-			 * retained. However this does invalidate the CRC and
-			 * will force fallback mode until the configuration is
-			 * updated. We warn here but do nothing else - the
-			 * malloc has zeroed the entire configuration.
-			 */
-			dev_warn(dev, "Zeroing %zu byte(s) in T%d\n",
-				 mxt_obj_size(object) - size, type);
-		}
-
-		if (instance >= mxt_obj_instances(object)) {
-			dev_err(dev, "Object instances exceeded!\n");
-			return -EINVAL;
-		}
-
-		reg = object->start_address + mxt_obj_size(object) * instance;
->>>>>>> 9e82bf01
-
-		for (i = 0; i < size; i++) {
-			ret = sscanf(cfg->data + data_pos, "%hhx%n",
-				     &val,
-				     &offset);
-			if (ret != 1) {
-				dev_err(dev, "Bad format in T%d at %d\n",
-					type, i);
-				return -EINVAL;
-			}
-			data_pos += offset;
-
-<<<<<<< HEAD
+
+	return 0;
+}
+
 static int mxt_upload_cfg_mem(struct mxt_data *data, unsigned int cfg_start,
 			      u8 *config_mem, size_t config_mem_size)
 {
@@ -1337,27 +1195,11 @@
 		}
 
 		byte_offset += size;
-=======
-			if (i > mxt_obj_size(object))
-				continue;
-
-			byte_offset = reg + i - cfg_start_ofs;
-
-			if (byte_offset >= 0 && byte_offset < config_mem_size) {
-				*(config_mem + byte_offset) = val;
-			} else {
-				dev_err(dev, "Bad object: reg:%d, T%d, ofs=%d\n",
-					reg, object->type, byte_offset);
-				return -EINVAL;
-			}
-		}
->>>>>>> 9e82bf01
 	}
 
 	return 0;
 }
 
-<<<<<<< HEAD
 /*
  * mxt_update_cfg - download configuration to chip
  *
@@ -1391,39 +1233,12 @@
 	size_t config_mem_size;
 
 	mxt_update_crc(data, MXT_COMMAND_REPORTALL, 1);
-=======
-static int mxt_upload_cfg_mem(struct mxt_data *data, unsigned int cfg_start,
-			      u8 *config_mem, size_t config_mem_size)
-{
-	unsigned int byte_offset = 0;
-	int error;
-
-	/* Write configuration as blocks */
-	while (byte_offset < config_mem_size) {
-		unsigned int size = config_mem_size - byte_offset;
-
-		if (size > MXT_MAX_BLOCK_WRITE)
-			size = MXT_MAX_BLOCK_WRITE;
-
-		error = __mxt_write_reg(data->client,
-					cfg_start + byte_offset,
-					size, config_mem + byte_offset);
-		if (error) {
-			dev_err(&data->client->dev,
-				"Config write error, ret=%d\n", error);
-			return error;
-		}
-
-		byte_offset += size;
-	}
->>>>>>> 9e82bf01
 
 	if (strncmp(cfg->data, MXT_CFG_MAGIC, strlen(MXT_CFG_MAGIC))) {
 		dev_err(dev, "Unrecognised config file\n");
 		return -EINVAL;
 	}
 
-<<<<<<< HEAD
 	data_pos = strlen(MXT_CFG_MAGIC);
 
 	/* Load information block and check */
@@ -1457,80 +1272,6 @@
 	}
 	data_pos += offset;
 
-=======
-/*
- * mxt_update_cfg - download configuration to chip
- *
- * Atmel Raw Config File Format
- *
- * The first four lines of the raw config file contain:
- *  1) Version
- *  2) Chip ID Information (first 7 bytes of device memory)
- *  3) Chip Information Block 24-bit CRC Checksum
- *  4) Chip Configuration 24-bit CRC Checksum
- *
- * The rest of the file consists of one line per object instance:
- *   <TYPE> <INSTANCE> <SIZE> <CONTENTS>
- *
- *   <TYPE> - 2-byte object type as hex
- *   <INSTANCE> - 2-byte object instance number as hex
- *   <SIZE> - 2-byte object size as hex
- *   <CONTENTS> - array of <SIZE> 1-byte hex values
- */
-static int mxt_update_cfg(struct mxt_data *data, const struct firmware *cfg)
-{
-	struct device *dev = &data->client->dev;
-	struct mxt_info cfg_info;
-	int ret;
-	int offset;
-	int data_pos;
-	int i;
-	int cfg_start_ofs;
-	u32 info_crc, config_crc, calculated_crc;
-	u8 *config_mem;
-	size_t config_mem_size;
-
-	mxt_update_crc(data, MXT_COMMAND_REPORTALL, 1);
-
-	if (strncmp(cfg->data, MXT_CFG_MAGIC, strlen(MXT_CFG_MAGIC))) {
-		dev_err(dev, "Unrecognised config file\n");
-		return -EINVAL;
-	}
-
-	data_pos = strlen(MXT_CFG_MAGIC);
-
-	/* Load information block and check */
-	for (i = 0; i < sizeof(struct mxt_info); i++) {
-		ret = sscanf(cfg->data + data_pos, "%hhx%n",
-			     (unsigned char *)&cfg_info + i,
-			     &offset);
-		if (ret != 1) {
-			dev_err(dev, "Bad format\n");
-			return -EINVAL;
-		}
-
-		data_pos += offset;
-	}
-
-	if (cfg_info.family_id != data->info.family_id) {
-		dev_err(dev, "Family ID mismatch!\n");
-		return -EINVAL;
-	}
-
-	if (cfg_info.variant_id != data->info.variant_id) {
-		dev_err(dev, "Variant ID mismatch!\n");
-		return -EINVAL;
-	}
-
-	/* Read CRCs */
-	ret = sscanf(cfg->data + data_pos, "%x%n", &info_crc, &offset);
-	if (ret != 1) {
-		dev_err(dev, "Bad format: failed to parse Info CRC\n");
-		return -EINVAL;
-	}
-	data_pos += offset;
-
->>>>>>> 9e82bf01
 	ret = sscanf(cfg->data + data_pos, "%x%n", &config_crc, &offset);
 	if (ret != 1) {
 		dev_err(dev, "Bad format: failed to parse Config CRC\n");
@@ -1554,7 +1295,6 @@
 		} else {
 			dev_info(dev, "Config CRC 0x%06X: does not match file 0x%06X\n",
 				 data->config_crc, config_crc);
-<<<<<<< HEAD
 		}
 	} else {
 		dev_warn(dev,
@@ -1639,11 +1379,16 @@
 	return 0;
 }
 
+static void mxt_free_input_device(struct mxt_data *data)
+{
+	if (data->input_dev) {
+		input_unregister_device(data->input_dev);
+		data->input_dev = NULL;
+	}
+}
+
 static void mxt_free_object_table(struct mxt_data *data)
 {
-	input_unregister_device(data->input_dev);
-	data->input_dev = NULL;
-
 	kfree(data->object_table);
 	data->object_table = NULL;
 	kfree(data->msg_buf);
@@ -1771,234 +1516,9 @@
 	}
 
 	data->object_table = object_table;
-=======
-		}
-	} else {
-		dev_warn(dev,
-			 "Warning: Info CRC error - device=0x%06X file=0x%06X\n",
-			 data->info_crc, info_crc);
-	}
-
-	/* Malloc memory to store configuration */
-	cfg_start_ofs = MXT_OBJECT_START +
-			data->info.object_num * sizeof(struct mxt_object) +
-			MXT_INFO_CHECKSUM_SIZE;
-	config_mem_size = data->mem_size - cfg_start_ofs;
-	config_mem = kzalloc(config_mem_size, GFP_KERNEL);
-	if (!config_mem) {
-		dev_err(dev, "Failed to allocate memory\n");
-		return -ENOMEM;
-	}
-
-	ret = mxt_prepare_cfg_mem(data, cfg, data_pos, cfg_start_ofs,
-				  config_mem, config_mem_size);
-	if (ret)
-		goto release_mem;
-
-	/* Calculate crc of the received configs (not the raw config file) */
-	if (data->T7_address < cfg_start_ofs) {
-		dev_err(dev, "Bad T7 address, T7addr = %x, config offset %x\n",
-			data->T7_address, cfg_start_ofs);
-		ret = 0;
-		goto release_mem;
-	}
-
-	calculated_crc = mxt_calculate_crc(config_mem,
-					   data->T7_address - cfg_start_ofs,
-					   config_mem_size);
-
-	if (config_crc > 0 && config_crc != calculated_crc)
-		dev_warn(dev, "Config CRC error, calculated=%06X, file=%06X\n",
-			 calculated_crc, config_crc);
-
-	ret = mxt_upload_cfg_mem(data, cfg_start_ofs,
-				 config_mem, config_mem_size);
-	if (ret)
-		goto release_mem;
-
-	mxt_update_crc(data, MXT_COMMAND_BACKUPNV, MXT_BACKUP_VALUE);
-
-	ret = mxt_soft_reset(data);
-	if (ret)
-		goto release_mem;
-
-	dev_info(dev, "Config successfully updated\n");
-
-release_mem:
-	kfree(config_mem);
-	return ret;
-}
-
-static int mxt_acquire_irq(struct mxt_data *data)
-{
-	int error;
-
-	enable_irq(data->irq);
-
-	error = mxt_process_messages_until_invalid(data);
-	if (error)
-		return error;
 
 	return 0;
-}
-
-static int mxt_get_info(struct mxt_data *data)
-{
-	struct i2c_client *client = data->client;
-	struct mxt_info *info = &data->info;
-	int error;
-
-	/* Read 7-byte info block starting at address 0 */
-	error = __mxt_read_reg(client, MXT_INFO, sizeof(*info), info);
-	if (error)
-		return error;
->>>>>>> 9e82bf01
-
-	return 0;
-
-<<<<<<< HEAD
-=======
-static void mxt_free_input_device(struct mxt_data *data)
-{
-	if (data->input_dev) {
-		input_unregister_device(data->input_dev);
-		data->input_dev = NULL;
-	}
-}
-
-static void mxt_free_object_table(struct mxt_data *data)
-{
-	kfree(data->object_table);
-	data->object_table = NULL;
-	kfree(data->msg_buf);
-	data->msg_buf = NULL;
-	data->T5_address = 0;
-	data->T5_msg_size = 0;
-	data->T6_reportid = 0;
-	data->T7_address = 0;
-	data->T9_reportid_min = 0;
-	data->T9_reportid_max = 0;
-	data->T19_reportid = 0;
-	data->T44_address = 0;
-	data->max_reportid = 0;
-}
-
-static int mxt_get_object_table(struct mxt_data *data)
-{
-	struct i2c_client *client = data->client;
-	size_t table_size;
-	struct mxt_object *object_table;
-	int error;
-	int i;
-	u8 reportid;
-	u16 end_address;
-
-	table_size = data->info.object_num * sizeof(struct mxt_object);
-	object_table = kzalloc(table_size, GFP_KERNEL);
-	if (!object_table) {
-		dev_err(&data->client->dev, "Failed to allocate memory\n");
-		return -ENOMEM;
-	}
-
-	error = __mxt_read_reg(client, MXT_OBJECT_START, table_size,
-			object_table);
-	if (error) {
-		kfree(object_table);
-		return error;
-	}
-
-	/* Valid Report IDs start counting from 1 */
-	reportid = 1;
-	data->mem_size = 0;
-	for (i = 0; i < data->info.object_num; i++) {
-		struct mxt_object *object = object_table + i;
-		u8 min_id, max_id;
-
-		le16_to_cpus(&object->start_address);
-
-		if (object->num_report_ids) {
-			min_id = reportid;
-			reportid += object->num_report_ids *
-					mxt_obj_instances(object);
-			max_id = reportid - 1;
-		} else {
-			min_id = 0;
-			max_id = 0;
-		}
-
-		dev_dbg(&data->client->dev,
-			"T%u Start:%u Size:%zu Instances:%zu Report IDs:%u-%u\n",
-			object->type, object->start_address,
-			mxt_obj_size(object), mxt_obj_instances(object),
-			min_id, max_id);
-
-		switch (object->type) {
-		case MXT_GEN_MESSAGE_T5:
-			if (data->info.family_id == 0x80 &&
-			    data->info.version < 0x20) {
-				/*
-				 * On mXT224 firmware versions prior to V2.0
-				 * read and discard unused CRC byte otherwise
-				 * DMA reads are misaligned.
-				 */
-				data->T5_msg_size = mxt_obj_size(object);
-			} else {
-				/* CRC not enabled, so skip last byte */
-				data->T5_msg_size = mxt_obj_size(object) - 1;
-			}
-			data->T5_address = object->start_address;
-			break;
-		case MXT_GEN_COMMAND_T6:
-			data->T6_reportid = min_id;
-			data->T6_address = object->start_address;
-			break;
-		case MXT_GEN_POWER_T7:
-			data->T7_address = object->start_address;
-			break;
-		case MXT_TOUCH_MULTI_T9:
-			data->T9_reportid_min = min_id;
-			data->T9_reportid_max = max_id;
-			data->num_touchids = object->num_report_ids
-						* mxt_obj_instances(object);
-			break;
-		case MXT_SPT_MESSAGECOUNT_T44:
-			data->T44_address = object->start_address;
-			break;
-		case MXT_SPT_GPIOPWM_T19:
-			data->T19_reportid = min_id;
-			break;
-		}
-
-		end_address = object->start_address
-			+ mxt_obj_size(object) * mxt_obj_instances(object) - 1;
-
-		if (end_address >= data->mem_size)
-			data->mem_size = end_address + 1;
-	}
-
-	/* Store maximum reportid */
-	data->max_reportid = reportid;
-
-	/* If T44 exists, T5 position has to be directly after */
-	if (data->T44_address && (data->T5_address != data->T44_address + 1)) {
-		dev_err(&client->dev, "Invalid T44 position\n");
-		error = -EINVAL;
-		goto free_object_table;
-	}
-
-	data->msg_buf = kcalloc(data->max_reportid,
-				data->T5_msg_size, GFP_KERNEL);
-	if (!data->msg_buf) {
-		dev_err(&client->dev, "Failed to allocate message buffer\n");
-		error = -ENOMEM;
-		goto free_object_table;
-	}
-
-	data->object_table = object_table;
-
-	return 0;
-
->>>>>>> 9e82bf01
+
 free_object_table:
 	mxt_free_object_table(data);
 	return error;
@@ -2442,27 +1962,18 @@
 			goto release_firmware;
 
 		msleep(MXT_RESET_TIME);
-<<<<<<< HEAD
 
 		/* Do not need to scan since we know family ID */
 		ret = mxt_lookup_bootloader_address(data, 0);
 		if (ret)
 			goto release_firmware;
-=======
-
-		/* Do not need to scan since we know family ID */
-		ret = mxt_lookup_bootloader_address(data, 0);
-		if (ret)
-			goto release_firmware;
 
 		mxt_free_input_device(data);
 		mxt_free_object_table(data);
->>>>>>> 9e82bf01
 	} else {
 		enable_irq(data->irq);
 	}
 
-	mxt_free_object_table(data);
 	reinit_completion(&data->bl_completion);
 
 	ret = mxt_check_bootloader(data, MXT_WAITING_BOOTLOAD_CMD, false);
@@ -2711,10 +2222,7 @@
 	return 0;
 
 err_free_object:
-<<<<<<< HEAD
-=======
 	mxt_free_input_device(data);
->>>>>>> 9e82bf01
 	mxt_free_object_table(data);
 err_free_irq:
 	free_irq(client->irq, data);
@@ -2729,11 +2237,7 @@
 
 	sysfs_remove_group(&client->dev.kobj, &mxt_attr_group);
 	free_irq(data->irq, data);
-<<<<<<< HEAD
-	input_unregister_device(data->input_dev);
-=======
 	mxt_free_input_device(data);
->>>>>>> 9e82bf01
 	mxt_free_object_table(data);
 	kfree(data);
 
