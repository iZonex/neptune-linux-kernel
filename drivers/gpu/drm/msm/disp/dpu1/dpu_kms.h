/* SPDX-License-Identifier: GPL-2.0-only */
/*
 * Copyright (c) 2015-2018, The Linux Foundation. All rights reserved.
 * Copyright (C) 2013 Red Hat
 * Author: Rob Clark <robdclark@gmail.com>
 */

#ifndef __DPU_KMS_H__
#define __DPU_KMS_H__

#include <linux/interconnect.h>

#include <drm/drm_drv.h>

#include "msm_drv.h"
#include "msm_kms.h"
#include "msm_mmu.h"
#include "msm_gem.h"
#include "dpu_hw_catalog.h"
#include "dpu_hw_ctl.h"
#include "dpu_hw_lm.h"
#include "dpu_hw_interrupts.h"
#include "dpu_hw_top.h"
#include "dpu_io_util.h"
#include "dpu_rm.h"
#include "dpu_core_perf.h"

#define DRMID(x) ((x) ? (x)->base.id : -1)

/**
 * DPU_DEBUG - macro for kms/plane/crtc/encoder/connector logs
 * @fmt: Pointer to format string
 */
#define DPU_DEBUG(fmt, ...)                                                \
	do {                                                               \
		if (drm_debug_enabled(DRM_UT_KMS))                         \
			DRM_DEBUG(fmt, ##__VA_ARGS__); \
		else                                                       \
			pr_debug(fmt, ##__VA_ARGS__);                      \
	} while (0)

/**
 * DPU_DEBUG_DRIVER - macro for hardware driver logging
 * @fmt: Pointer to format string
 */
#define DPU_DEBUG_DRIVER(fmt, ...)                                         \
	do {                                                               \
		if (drm_debug_enabled(DRM_UT_DRIVER))                      \
			DRM_ERROR(fmt, ##__VA_ARGS__); \
		else                                                       \
			pr_debug(fmt, ##__VA_ARGS__);                      \
	} while (0)

#define DPU_ERROR(fmt, ...) pr_err("[dpu error]" fmt, ##__VA_ARGS__)

/**
 * ktime_compare_safe - compare two ktime structures
 *	This macro is similar to the standard ktime_compare() function, but
 *	attempts to also handle ktime overflows.
 * @A: First ktime value
 * @B: Second ktime value
 * Returns: -1 if A < B, 0 if A == B, 1 if A > B
 */
#define ktime_compare_safe(A, B) \
	ktime_compare(ktime_sub((A), (B)), ktime_set(0, 0))

#define DPU_NAME_SIZE  12

/*
 * struct dpu_irq_callback - IRQ callback handlers
 * @list: list to callback
 * @func: intr handler
 * @arg: argument for the handler
 */
struct dpu_irq_callback {
	struct list_head list;
	void (*func)(void *arg, int irq_idx);
	void *arg;
};

<<<<<<< HEAD
/**
 * struct dpu_irq: IRQ structure contains callback registration info
 * @total_irq:    total number of irq_idx obtained from HW interrupts mapping
 * @irq_cb_tbl:   array of IRQ callbacks setting
 * @debugfs_file: debugfs file for irq statistics
 */
struct dpu_irq {
	u32 total_irqs;
	struct list_head *irq_cb_tbl;
	atomic_t *irq_counts;
};

=======
>>>>>>> df0cc57e
struct dpu_kms {
	struct msm_kms base;
	struct drm_device *dev;
	int core_rev;
	struct dpu_mdss_cfg *catalog;

	/* io/register spaces: */
	void __iomem *mmio, *vbif[VBIF_MAX], *reg_dma;

	struct regulator *vdd;
	struct regulator *mmagic;
	struct regulator *venus;

	struct dpu_hw_intr *hw_intr;

	struct dpu_core_perf perf;

	/*
	 * Global private object state, Do not access directly, use
	 * dpu_kms_global_get_state()
	 */
	struct drm_modeset_lock global_state_lock;
	struct drm_private_obj global_state;

	struct dpu_rm rm;
	bool rm_init;

	struct dpu_hw_vbif *hw_vbif[VBIF_MAX];
	struct dpu_hw_mdp *hw_mdp;

	bool has_danger_ctrl;

	struct platform_device *pdev;
	bool rpm_enabled;

	struct dss_module_power mp;

	/* reference count bandwidth requests, so we know when we can
	 * release bandwidth.  Each atomic update increments, and frame-
	 * done event decrements.  Additionally, for video mode, the
	 * reference is incremented when crtc is enabled, and decremented
	 * when disabled.
	 */
	atomic_t bandwidth_ref;
	struct icc_path *path[2];
	u32 num_paths;
};

struct vsync_info {
	u32 frame_count;
	u32 line_count;
};

#define to_dpu_kms(x) container_of(x, struct dpu_kms, base)

#define to_dpu_global_state(x) container_of(x, struct dpu_global_state, base)

/* Global private object state for tracking resources that are shared across
 * multiple kms objects (planes/crtcs/etc).
 */
struct dpu_global_state {
	struct drm_private_state base;

	uint32_t pingpong_to_enc_id[PINGPONG_MAX - PINGPONG_0];
	uint32_t mixer_to_enc_id[LM_MAX - LM_0];
	uint32_t ctl_to_enc_id[CTL_MAX - CTL_0];
	uint32_t intf_to_enc_id[INTF_MAX - INTF_0];
	uint32_t dspp_to_enc_id[DSPP_MAX - DSPP_0];
};

struct dpu_global_state
	*dpu_kms_get_existing_global_state(struct dpu_kms *dpu_kms);
struct dpu_global_state
	*__must_check dpu_kms_get_global_state(struct drm_atomic_state *s);

/**
 * Debugfs functions - extra helper functions for debugfs support
 *
 * Main debugfs documentation is located at,
 *
 * Documentation/filesystems/debugfs.rst
 *
 * @dpu_debugfs_setup_regset32: Initialize data for dpu_debugfs_create_regset32
 * @dpu_debugfs_create_regset32: Create 32-bit register dump file
 * @dpu_debugfs_get_root: Get root dentry for DPU_KMS's debugfs node
 */

/**
 * Companion structure for dpu_debugfs_create_regset32. Do not initialize the
 * members of this structure explicitly; use dpu_debugfs_setup_regset32 instead.
 */
struct dpu_debugfs_regset32 {
	uint32_t offset;
	uint32_t blk_len;
	struct dpu_kms *dpu_kms;
};

/**
 * dpu_debugfs_setup_regset32 - Initialize register block definition for debugfs
 * This function is meant to initialize dpu_debugfs_regset32 structures for use
 * with dpu_debugfs_create_regset32.
 * @regset: opaque register definition structure
 * @offset: sub-block offset
 * @length: sub-block length, in bytes
 * @dpu_kms: pointer to dpu kms structure
 */
void dpu_debugfs_setup_regset32(struct dpu_debugfs_regset32 *regset,
		uint32_t offset, uint32_t length, struct dpu_kms *dpu_kms);

/**
 * dpu_debugfs_create_regset32 - Create register read back file for debugfs
 *
 * This function is almost identical to the standard debugfs_create_regset32()
 * function, with the main difference being that a list of register
 * names/offsets do not need to be provided. The 'read' function simply outputs
 * sequential register values over a specified range.
 *
 * Similar to the related debugfs_create_regset32 API, the structure pointed to
 * by regset needs to persist for the lifetime of the created file. The calling
 * code is responsible for initialization/management of this structure.
 *
 * The structure pointed to by regset is meant to be opaque. Please use
 * dpu_debugfs_setup_regset32 to initialize it.
 *
 * @name:   File name within debugfs
 * @mode:   File mode within debugfs
 * @parent: Parent directory entry within debugfs, can be NULL
 * @regset: Pointer to persistent register block definition
 */
void dpu_debugfs_create_regset32(const char *name, umode_t mode,
		void *parent, struct dpu_debugfs_regset32 *regset);

/**
 * dpu_debugfs_get_root - Return root directory entry for KMS's debugfs
 *
 * The return value should be passed as the 'parent' argument to subsequent
 * debugfs create calls.
 *
 * @dpu_kms: Pointer to DPU's KMS structure
 *
 * Return: dentry pointer for DPU's debugfs location
 */
void *dpu_debugfs_get_root(struct dpu_kms *dpu_kms);

/**
 * DPU info management functions
 * These functions/definitions allow for building up a 'dpu_info' structure
 * containing one or more "key=value\n" entries.
 */
#define DPU_KMS_INFO_MAX_SIZE	4096

/**
 * Vblank enable/disable functions
 */
int dpu_enable_vblank(struct msm_kms *kms, struct drm_crtc *crtc);
void dpu_disable_vblank(struct msm_kms *kms, struct drm_crtc *crtc);

void dpu_kms_encoder_enable(struct drm_encoder *encoder);

/**
 * dpu_kms_get_clk_rate() - get the clock rate
 * @dpu_kms:  pointer to dpu_kms structure
 * @clock_name: clock name to get the rate
 *
 * Return: current clock rate
 */
u64 dpu_kms_get_clk_rate(struct dpu_kms *dpu_kms, char *clock_name);

#endif /* __dpu_kms_H__ */<|MERGE_RESOLUTION|>--- conflicted
+++ resolved
@@ -78,21 +78,6 @@
 	void *arg;
 };
 
-<<<<<<< HEAD
-/**
- * struct dpu_irq: IRQ structure contains callback registration info
- * @total_irq:    total number of irq_idx obtained from HW interrupts mapping
- * @irq_cb_tbl:   array of IRQ callbacks setting
- * @debugfs_file: debugfs file for irq statistics
- */
-struct dpu_irq {
-	u32 total_irqs;
-	struct list_head *irq_cb_tbl;
-	atomic_t *irq_counts;
-};
-
-=======
->>>>>>> df0cc57e
 struct dpu_kms {
 	struct msm_kms base;
 	struct drm_device *dev;
