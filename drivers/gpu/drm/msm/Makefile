# SPDX-License-Identifier: GPL-2.0
ccflags-y := -I $(src)
ccflags-y += -I $(obj)/generated
ccflags-y += -I $(src)/disp/dpu1
ccflags-$(CONFIG_DRM_MSM_DSI) += -I $(src)/dsi
ccflags-$(CONFIG_DRM_MSM_DP) += -I $(src)/dp

adreno-y := \
	adreno/adreno_device.o \
	adreno/adreno_gpu.o \
	adreno/a2xx_gpu.o \
	adreno/a2xx_gpummu.o \
	adreno/a3xx_gpu.o \
	adreno/a4xx_gpu.o \
	adreno/a5xx_gpu.o \
	adreno/a5xx_power.o \
	adreno/a5xx_preempt.o \
	adreno/a6xx_gpu.o \
	adreno/a6xx_gmu.o \
	adreno/a6xx_hfi.o \

adreno-$(CONFIG_DEBUG_FS) += adreno/a5xx_debugfs.o \

adreno-$(CONFIG_DRM_MSM_GPU_STATE)	+= adreno/a6xx_gpu_state.o

msm-display-$(CONFIG_DRM_MSM_HDMI) += \
	hdmi/hdmi.o \
	hdmi/hdmi_audio.o \
	hdmi/hdmi_bridge.o \
	hdmi/hdmi_hpd.o \
	hdmi/hdmi_i2c.o \
	hdmi/hdmi_phy.o \
	hdmi/hdmi_phy_8960.o \
	hdmi/hdmi_phy_8996.o \
	hdmi/hdmi_phy_8x60.o \
	hdmi/hdmi_phy_8x74.o \
	hdmi/hdmi_pll_8960.o \

msm-display-$(CONFIG_DRM_MSM_MDP4) += \
	disp/mdp4/mdp4_crtc.o \
	disp/mdp4/mdp4_dsi_encoder.o \
	disp/mdp4/mdp4_dtv_encoder.o \
	disp/mdp4/mdp4_lcdc_encoder.o \
	disp/mdp4/mdp4_lvds_connector.o \
	disp/mdp4/mdp4_lvds_pll.o \
	disp/mdp4/mdp4_irq.o \
	disp/mdp4/mdp4_kms.o \
	disp/mdp4/mdp4_plane.o \

msm-display-$(CONFIG_DRM_MSM_MDP5) += \
	disp/mdp5/mdp5_cfg.o \
	disp/mdp5/mdp5_cmd_encoder.o \
	disp/mdp5/mdp5_ctl.o \
	disp/mdp5/mdp5_crtc.o \
	disp/mdp5/mdp5_encoder.o \
	disp/mdp5/mdp5_irq.o \
	disp/mdp5/mdp5_kms.o \
	disp/mdp5/mdp5_pipe.o \
	disp/mdp5/mdp5_mixer.o \
	disp/mdp5/mdp5_plane.o \
	disp/mdp5/mdp5_smp.o \

msm-display-$(CONFIG_DRM_MSM_DPU) += \
	disp/dpu1/dpu_core_perf.o \
	disp/dpu1/dpu_crtc.o \
	disp/dpu1/dpu_encoder.o \
	disp/dpu1/dpu_encoder_phys_cmd.o \
	disp/dpu1/dpu_encoder_phys_vid.o \
	disp/dpu1/dpu_encoder_phys_wb.o \
	disp/dpu1/dpu_formats.o \
	disp/dpu1/dpu_hw_catalog.o \
	disp/dpu1/dpu_hw_cdm.o \
	disp/dpu1/dpu_hw_ctl.o \
	disp/dpu1/dpu_hw_dsc.o \
	disp/dpu1/dpu_hw_dsc_1_2.o \
	disp/dpu1/dpu_hw_interrupts.o \
	disp/dpu1/dpu_hw_intf.o \
	disp/dpu1/dpu_hw_lm.o \
	disp/dpu1/dpu_hw_pingpong.o \
	disp/dpu1/dpu_hw_sspp.o \
	disp/dpu1/dpu_hw_dspp.o \
	disp/dpu1/dpu_hw_merge3d.o \
	disp/dpu1/dpu_hw_top.o \
	disp/dpu1/dpu_hw_util.o \
	disp/dpu1/dpu_hw_vbif.o \
	disp/dpu1/dpu_hw_wb.o \
	disp/dpu1/dpu_kms.o \
	disp/dpu1/dpu_plane.o \
	disp/dpu1/dpu_rm.o \
	disp/dpu1/dpu_vbif.o \
	disp/dpu1/dpu_writeback.o

msm-display-$(CONFIG_DRM_MSM_MDSS) += \
	msm_mdss.o \

msm-display-y += \
	disp/mdp_format.o \
	disp/mdp_kms.o \
	disp/msm_disp_snapshot.o \
	disp/msm_disp_snapshot_util.o \

msm-y += \
	msm_atomic.o \
	msm_atomic_tracepoints.o \
	msm_debugfs.o \
	msm_drv.o \
	msm_fb.o \
	msm_fence.o \
	msm_gem.o \
	msm_gem_prime.o \
	msm_gem_shrinker.o \
	msm_gem_submit.o \
	msm_gem_vma.o \
	msm_gpu.o \
	msm_gpu_devfreq.o \
	msm_io_utils.o \
	msm_iommu.o \
	msm_kms.o \
	msm_perf.o \
	msm_rd.o \
	msm_ringbuffer.o \
	msm_submitqueue.o \
	msm_gpu_tracepoints.o \

msm-$(CONFIG_DRM_FBDEV_EMULATION) += msm_fbdev.o

msm-display-$(CONFIG_DEBUG_FS) += \
	dp/dp_debug.o

msm-display-$(CONFIG_DRM_MSM_DP)+= dp/dp_aux.o \
	dp/dp_catalog.o \
	dp/dp_ctrl.o \
	dp/dp_display.o \
	dp/dp_drm.o \
	dp/dp_link.o \
	dp/dp_panel.o \
	dp/dp_audio.o \
	dp/dp_utils.o
<<<<<<< HEAD

msm-$(CONFIG_DRM_FBDEV_EMULATION) += msm_fbdev.o
=======
>>>>>>> 0c383648

msm-display-$(CONFIG_DRM_MSM_HDMI_HDCP) += hdmi/hdmi_hdcp.o

msm-display-$(CONFIG_DRM_MSM_DSI) += dsi/dsi.o \
			dsi/dsi_cfg.o \
			dsi/dsi_host.o \
			dsi/dsi_manager.o \
			dsi/phy/dsi_phy.o

msm-display-$(CONFIG_DRM_MSM_DSI_28NM_PHY) += dsi/phy/dsi_phy_28nm.o
msm-display-$(CONFIG_DRM_MSM_DSI_20NM_PHY) += dsi/phy/dsi_phy_20nm.o
msm-display-$(CONFIG_DRM_MSM_DSI_28NM_8960_PHY) += dsi/phy/dsi_phy_28nm_8960.o
msm-display-$(CONFIG_DRM_MSM_DSI_14NM_PHY) += dsi/phy/dsi_phy_14nm.o
msm-display-$(CONFIG_DRM_MSM_DSI_10NM_PHY) += dsi/phy/dsi_phy_10nm.o
msm-display-$(CONFIG_DRM_MSM_DSI_7NM_PHY) += dsi/phy/dsi_phy_7nm.o

msm-y += $(adreno-y) $(msm-display-y)

obj-$(CONFIG_DRM_MSM)	+= msm.o

ifeq (y,$(CONFIG_DRM_MSM_VALIDATE_XML))
	headergen-opts += --validate
else
	headergen-opts += --no-validate
endif

quiet_cmd_headergen = GENHDR  $@
      cmd_headergen = mkdir -p $(obj)/generated && $(PYTHON3) $(src)/registers/gen_header.py \
		      $(headergen-opts) --rnn $(src)/registers --xml $< c-defines > $@

$(obj)/generated/%.xml.h: $(src)/registers/adreno/%.xml \
		$(src)/registers/adreno/adreno_common.xml \
		$(src)/registers/adreno/adreno_pm4.xml \
		$(src)/registers/freedreno_copyright.xml \
		$(src)/registers/gen_header.py \
		$(src)/registers/rules-fd.xsd \
		FORCE
	$(call if_changed,headergen)

$(obj)/generated/%.xml.h: $(src)/registers/display/%.xml \
		$(src)/registers/freedreno_copyright.xml \
		$(src)/registers/gen_header.py \
		$(src)/registers/rules-fd.xsd \
		FORCE
	$(call if_changed,headergen)

ADRENO_HEADERS = \
	generated/a2xx.xml.h \
	generated/a3xx.xml.h \
	generated/a4xx.xml.h \
	generated/a5xx.xml.h \
	generated/a6xx.xml.h \
	generated/a6xx_gmu.xml.h \
	generated/adreno_common.xml.h \
	generated/adreno_pm4.xml.h \

DISPLAY_HEADERS = \
	generated/dsi_phy_7nm.xml.h \
	generated/dsi_phy_10nm.xml.h \
	generated/dsi_phy_14nm.xml.h \
	generated/dsi_phy_20nm.xml.h \
	generated/dsi_phy_28nm_8960.xml.h \
	generated/dsi_phy_28nm.xml.h \
	generated/dsi.xml.h \
	generated/hdmi.xml.h \
	generated/mdp4.xml.h \
	generated/mdp5.xml.h \
	generated/mdp_common.xml.h \
	generated/sfpb.xml.h

$(addprefix $(obj)/,$(adreno-y)): $(addprefix $(obj)/,$(ADRENO_HEADERS))
$(addprefix $(obj)/,$(msm-display-y)): $(addprefix $(obj)/,$(DISPLAY_HEADERS))

targets += $(ADRENO_HEADERS) $(DISPLAY_HEADERS)<|MERGE_RESOLUTION|>--- conflicted
+++ resolved
@@ -136,11 +136,6 @@
 	dp/dp_panel.o \
 	dp/dp_audio.o \
 	dp/dp_utils.o
-<<<<<<< HEAD
-
-msm-$(CONFIG_DRM_FBDEV_EMULATION) += msm_fbdev.o
-=======
->>>>>>> 0c383648
 
 msm-display-$(CONFIG_DRM_MSM_HDMI_HDCP) += hdmi/hdmi_hdcp.o
 
