/*
 * Copyright 2019 Advanced Micro Devices, Inc.
 *
 * Permission is hereby granted, free of charge, to any person obtaining a
 * copy of this software and associated documentation files (the "Software"),
 * to deal in the Software without restriction, including without limitation
 * the rights to use, copy, modify, merge, publish, distribute, sublicense,
 * and/or sell copies of the Software, and to permit persons to whom the
 * Software is furnished to do so, subject to the following conditions:
 *
 * The above copyright notice and this permission notice shall be included in
 * all copies or substantial portions of the Software.
 *
 * THE SOFTWARE IS PROVIDED "AS IS", WITHOUT WARRANTY OF ANY KIND, EXPRESS OR
 * IMPLIED, INCLUDING BUT NOT LIMITED TO THE WARRANTIES OF MERCHANTABILITY,
 * FITNESS FOR A PARTICULAR PURPOSE AND NONINFRINGEMENT.  IN NO EVENT SHALL
 * THE COPYRIGHT HOLDER(S) OR AUTHOR(S) BE LIABLE FOR ANY CLAIM, DAMAGES OR
 * OTHER LIABILITY, WHETHER IN AN ACTION OF CONTRACT, TORT OR OTHERWISE,
 * ARISING FROM, OUT OF OR IN CONNECTION WITH THE SOFTWARE OR THE USE OR
 * OTHER DEALINGS IN THE SOFTWARE.
 *
 */

#define SWSMU_CODE_LAYER_L2

#include <linux/firmware.h>
#include <linux/pci.h>
#include <linux/i2c.h>
#include "amdgpu.h"
#include "amdgpu_smu.h"
#include "atomfirmware.h"
#include "amdgpu_atomfirmware.h"
#include "amdgpu_atombios.h"
#include "soc15_common.h"
#include "smu_v11_0.h"
#include "smu11_driver_if_navi10.h"
#include "atom.h"
#include "navi10_ppt.h"
#include "smu_v11_0_pptable.h"
#include "smu_v11_0_ppsmc.h"
#include "nbio/nbio_2_3_offset.h"
#include "nbio/nbio_2_3_sh_mask.h"
#include "thm/thm_11_0_2_offset.h"
#include "thm/thm_11_0_2_sh_mask.h"

#include "asic_reg/mp/mp_11_0_sh_mask.h"
#include "smu_cmn.h"
#include "smu_11_0_cdr_table.h"

/*
 * DO NOT use these for err/warn/info/debug messages.
 * Use dev_err, dev_warn, dev_info and dev_dbg instead.
 * They are more MGPU friendly.
 */
#undef pr_err
#undef pr_warn
#undef pr_info
#undef pr_debug

#define to_amdgpu_device(x) (container_of(x, struct amdgpu_device, pm.smu_i2c))

#define FEATURE_MASK(feature) (1ULL << feature)
#define SMC_DPM_FEATURE ( \
	FEATURE_MASK(FEATURE_DPM_PREFETCHER_BIT) | \
	FEATURE_MASK(FEATURE_DPM_GFXCLK_BIT)	 | \
	FEATURE_MASK(FEATURE_DPM_GFX_PACE_BIT)	 | \
	FEATURE_MASK(FEATURE_DPM_UCLK_BIT)	 | \
	FEATURE_MASK(FEATURE_DPM_SOCCLK_BIT)	 | \
	FEATURE_MASK(FEATURE_DPM_MP0CLK_BIT)	 | \
	FEATURE_MASK(FEATURE_DPM_LINK_BIT)	 | \
	FEATURE_MASK(FEATURE_DPM_DCEFCLK_BIT))

static struct cmn2asic_msg_mapping navi10_message_map[SMU_MSG_MAX_COUNT] = {
	MSG_MAP(TestMessage,			PPSMC_MSG_TestMessage,			1),
	MSG_MAP(GetSmuVersion,			PPSMC_MSG_GetSmuVersion,		1),
	MSG_MAP(GetDriverIfVersion,		PPSMC_MSG_GetDriverIfVersion,		1),
	MSG_MAP(SetAllowedFeaturesMaskLow,	PPSMC_MSG_SetAllowedFeaturesMaskLow,	0),
	MSG_MAP(SetAllowedFeaturesMaskHigh,	PPSMC_MSG_SetAllowedFeaturesMaskHigh,	0),
	MSG_MAP(EnableAllSmuFeatures,		PPSMC_MSG_EnableAllSmuFeatures,		0),
	MSG_MAP(DisableAllSmuFeatures,		PPSMC_MSG_DisableAllSmuFeatures,	0),
	MSG_MAP(EnableSmuFeaturesLow,		PPSMC_MSG_EnableSmuFeaturesLow,		1),
	MSG_MAP(EnableSmuFeaturesHigh,		PPSMC_MSG_EnableSmuFeaturesHigh,	1),
	MSG_MAP(DisableSmuFeaturesLow,		PPSMC_MSG_DisableSmuFeaturesLow,	1),
	MSG_MAP(DisableSmuFeaturesHigh,		PPSMC_MSG_DisableSmuFeaturesHigh,	1),
	MSG_MAP(GetEnabledSmuFeaturesLow,	PPSMC_MSG_GetEnabledSmuFeaturesLow,	1),
	MSG_MAP(GetEnabledSmuFeaturesHigh,	PPSMC_MSG_GetEnabledSmuFeaturesHigh,	1),
	MSG_MAP(SetWorkloadMask,		PPSMC_MSG_SetWorkloadMask,		1),
	MSG_MAP(SetPptLimit,			PPSMC_MSG_SetPptLimit,			0),
	MSG_MAP(SetDriverDramAddrHigh,		PPSMC_MSG_SetDriverDramAddrHigh,	0),
	MSG_MAP(SetDriverDramAddrLow,		PPSMC_MSG_SetDriverDramAddrLow,		0),
	MSG_MAP(SetToolsDramAddrHigh,		PPSMC_MSG_SetToolsDramAddrHigh,		0),
	MSG_MAP(SetToolsDramAddrLow,		PPSMC_MSG_SetToolsDramAddrLow,		0),
	MSG_MAP(TransferTableSmu2Dram,		PPSMC_MSG_TransferTableSmu2Dram,	0),
	MSG_MAP(TransferTableDram2Smu,		PPSMC_MSG_TransferTableDram2Smu,	0),
	MSG_MAP(UseDefaultPPTable,		PPSMC_MSG_UseDefaultPPTable,		0),
	MSG_MAP(UseBackupPPTable,		PPSMC_MSG_UseBackupPPTable,		0),
	MSG_MAP(RunBtc,				PPSMC_MSG_RunBtc,			0),
	MSG_MAP(EnterBaco,			PPSMC_MSG_EnterBaco,			0),
	MSG_MAP(SetSoftMinByFreq,		PPSMC_MSG_SetSoftMinByFreq,		0),
	MSG_MAP(SetSoftMaxByFreq,		PPSMC_MSG_SetSoftMaxByFreq,		0),
	MSG_MAP(SetHardMinByFreq,		PPSMC_MSG_SetHardMinByFreq,		1),
	MSG_MAP(SetHardMaxByFreq,		PPSMC_MSG_SetHardMaxByFreq,		0),
	MSG_MAP(GetMinDpmFreq,			PPSMC_MSG_GetMinDpmFreq,		1),
	MSG_MAP(GetMaxDpmFreq,			PPSMC_MSG_GetMaxDpmFreq,		1),
	MSG_MAP(GetDpmFreqByIndex,		PPSMC_MSG_GetDpmFreqByIndex,		1),
	MSG_MAP(SetMemoryChannelConfig,		PPSMC_MSG_SetMemoryChannelConfig,	0),
	MSG_MAP(SetGeminiMode,			PPSMC_MSG_SetGeminiMode,		0),
	MSG_MAP(SetGeminiApertureHigh,		PPSMC_MSG_SetGeminiApertureHigh,	0),
	MSG_MAP(SetGeminiApertureLow,		PPSMC_MSG_SetGeminiApertureLow,		0),
	MSG_MAP(OverridePcieParameters,		PPSMC_MSG_OverridePcieParameters,	0),
	MSG_MAP(SetMinDeepSleepDcefclk,		PPSMC_MSG_SetMinDeepSleepDcefclk,	0),
	MSG_MAP(ReenableAcDcInterrupt,		PPSMC_MSG_ReenableAcDcInterrupt,	0),
	MSG_MAP(NotifyPowerSource,		PPSMC_MSG_NotifyPowerSource,		0),
	MSG_MAP(SetUclkFastSwitch,		PPSMC_MSG_SetUclkFastSwitch,		0),
	MSG_MAP(SetVideoFps,			PPSMC_MSG_SetVideoFps,			0),
	MSG_MAP(PrepareMp1ForUnload,		PPSMC_MSG_PrepareMp1ForUnload,		1),
	MSG_MAP(DramLogSetDramAddrHigh,		PPSMC_MSG_DramLogSetDramAddrHigh,	0),
	MSG_MAP(DramLogSetDramAddrLow,		PPSMC_MSG_DramLogSetDramAddrLow,	0),
	MSG_MAP(DramLogSetDramSize,		PPSMC_MSG_DramLogSetDramSize,		0),
	MSG_MAP(ConfigureGfxDidt,		PPSMC_MSG_ConfigureGfxDidt,		0),
	MSG_MAP(NumOfDisplays,			PPSMC_MSG_NumOfDisplays,		0),
	MSG_MAP(SetSystemVirtualDramAddrHigh,	PPSMC_MSG_SetSystemVirtualDramAddrHigh,	0),
	MSG_MAP(SetSystemVirtualDramAddrLow,	PPSMC_MSG_SetSystemVirtualDramAddrLow,	0),
	MSG_MAP(AllowGfxOff,			PPSMC_MSG_AllowGfxOff,			0),
	MSG_MAP(DisallowGfxOff,			PPSMC_MSG_DisallowGfxOff,		0),
	MSG_MAP(GetPptLimit,			PPSMC_MSG_GetPptLimit,			0),
	MSG_MAP(GetDcModeMaxDpmFreq,		PPSMC_MSG_GetDcModeMaxDpmFreq,		1),
	MSG_MAP(GetDebugData,			PPSMC_MSG_GetDebugData,			0),
	MSG_MAP(ExitBaco,			PPSMC_MSG_ExitBaco,			0),
	MSG_MAP(PrepareMp1ForReset,		PPSMC_MSG_PrepareMp1ForReset,		0),
	MSG_MAP(PrepareMp1ForShutdown,		PPSMC_MSG_PrepareMp1ForShutdown,	0),
	MSG_MAP(PowerUpVcn,			PPSMC_MSG_PowerUpVcn,			0),
	MSG_MAP(PowerDownVcn,			PPSMC_MSG_PowerDownVcn,			0),
	MSG_MAP(PowerUpJpeg,			PPSMC_MSG_PowerUpJpeg,			0),
	MSG_MAP(PowerDownJpeg,			PPSMC_MSG_PowerDownJpeg,		0),
	MSG_MAP(BacoAudioD3PME,			PPSMC_MSG_BacoAudioD3PME,		0),
	MSG_MAP(ArmD3,				PPSMC_MSG_ArmD3,			0),
	MSG_MAP(DAL_DISABLE_DUMMY_PSTATE_CHANGE,PPSMC_MSG_DALDisableDummyPstateChange,	0),
	MSG_MAP(DAL_ENABLE_DUMMY_PSTATE_CHANGE,	PPSMC_MSG_DALEnableDummyPstateChange,	0),
	MSG_MAP(GetVoltageByDpm,		PPSMC_MSG_GetVoltageByDpm,		0),
	MSG_MAP(GetVoltageByDpmOverdrive,	PPSMC_MSG_GetVoltageByDpmOverdrive,	0),
	MSG_MAP(SetMGpuFanBoostLimitRpm,	PPSMC_MSG_SetMGpuFanBoostLimitRpm,	0),
	MSG_MAP(SET_DRIVER_DUMMY_TABLE_DRAM_ADDR_HIGH, PPSMC_MSG_SetDriverDummyTableDramAddrHigh, 0),
	MSG_MAP(SET_DRIVER_DUMMY_TABLE_DRAM_ADDR_LOW, PPSMC_MSG_SetDriverDummyTableDramAddrLow, 0),
	MSG_MAP(GET_UMC_FW_WA,			PPSMC_MSG_GetUMCFWWA,			0),
};

static struct cmn2asic_mapping navi10_clk_map[SMU_CLK_COUNT] = {
	CLK_MAP(GFXCLK, PPCLK_GFXCLK),
	CLK_MAP(SCLK,	PPCLK_GFXCLK),
	CLK_MAP(SOCCLK, PPCLK_SOCCLK),
	CLK_MAP(FCLK, PPCLK_SOCCLK),
	CLK_MAP(UCLK, PPCLK_UCLK),
	CLK_MAP(MCLK, PPCLK_UCLK),
	CLK_MAP(DCLK, PPCLK_DCLK),
	CLK_MAP(VCLK, PPCLK_VCLK),
	CLK_MAP(DCEFCLK, PPCLK_DCEFCLK),
	CLK_MAP(DISPCLK, PPCLK_DISPCLK),
	CLK_MAP(PIXCLK, PPCLK_PIXCLK),
	CLK_MAP(PHYCLK, PPCLK_PHYCLK),
};

static struct cmn2asic_mapping navi10_feature_mask_map[SMU_FEATURE_COUNT] = {
	FEA_MAP(DPM_PREFETCHER),
	FEA_MAP(DPM_GFXCLK),
	FEA_MAP(DPM_GFX_PACE),
	FEA_MAP(DPM_UCLK),
	FEA_MAP(DPM_SOCCLK),
	FEA_MAP(DPM_MP0CLK),
	FEA_MAP(DPM_LINK),
	FEA_MAP(DPM_DCEFCLK),
	FEA_MAP(MEM_VDDCI_SCALING),
	FEA_MAP(MEM_MVDD_SCALING),
	FEA_MAP(DS_GFXCLK),
	FEA_MAP(DS_SOCCLK),
	FEA_MAP(DS_LCLK),
	FEA_MAP(DS_DCEFCLK),
	FEA_MAP(DS_UCLK),
	FEA_MAP(GFX_ULV),
	FEA_MAP(FW_DSTATE),
	FEA_MAP(GFXOFF),
	FEA_MAP(BACO),
	FEA_MAP(VCN_PG),
	FEA_MAP(JPEG_PG),
	FEA_MAP(USB_PG),
	FEA_MAP(RSMU_SMN_CG),
	FEA_MAP(PPT),
	FEA_MAP(TDC),
	FEA_MAP(GFX_EDC),
	FEA_MAP(APCC_PLUS),
	FEA_MAP(GTHR),
	FEA_MAP(ACDC),
	FEA_MAP(VR0HOT),
	FEA_MAP(VR1HOT),
	FEA_MAP(FW_CTF),
	FEA_MAP(FAN_CONTROL),
	FEA_MAP(THERMAL),
	FEA_MAP(GFX_DCS),
	FEA_MAP(RM),
	FEA_MAP(LED_DISPLAY),
	FEA_MAP(GFX_SS),
	FEA_MAP(OUT_OF_BAND_MONITOR),
	FEA_MAP(TEMP_DEPENDENT_VMIN),
	FEA_MAP(MMHUB_PG),
	FEA_MAP(ATHUB_PG),
	FEA_MAP(APCC_DFLL),
};

static struct cmn2asic_mapping navi10_table_map[SMU_TABLE_COUNT] = {
	TAB_MAP(PPTABLE),
	TAB_MAP(WATERMARKS),
	TAB_MAP(AVFS),
	TAB_MAP(AVFS_PSM_DEBUG),
	TAB_MAP(AVFS_FUSE_OVERRIDE),
	TAB_MAP(PMSTATUSLOG),
	TAB_MAP(SMU_METRICS),
	TAB_MAP(DRIVER_SMU_CONFIG),
	TAB_MAP(ACTIVITY_MONITOR_COEFF),
	TAB_MAP(OVERDRIVE),
	TAB_MAP(I2C_COMMANDS),
	TAB_MAP(PACE),
};

static struct cmn2asic_mapping navi10_pwr_src_map[SMU_POWER_SOURCE_COUNT] = {
	PWR_MAP(AC),
	PWR_MAP(DC),
};

static struct cmn2asic_mapping navi10_workload_map[PP_SMC_POWER_PROFILE_COUNT] = {
	WORKLOAD_MAP(PP_SMC_POWER_PROFILE_BOOTUP_DEFAULT,	WORKLOAD_PPLIB_DEFAULT_BIT),
	WORKLOAD_MAP(PP_SMC_POWER_PROFILE_FULLSCREEN3D,		WORKLOAD_PPLIB_FULL_SCREEN_3D_BIT),
	WORKLOAD_MAP(PP_SMC_POWER_PROFILE_POWERSAVING,		WORKLOAD_PPLIB_POWER_SAVING_BIT),
	WORKLOAD_MAP(PP_SMC_POWER_PROFILE_VIDEO,		WORKLOAD_PPLIB_VIDEO_BIT),
	WORKLOAD_MAP(PP_SMC_POWER_PROFILE_VR,			WORKLOAD_PPLIB_VR_BIT),
	WORKLOAD_MAP(PP_SMC_POWER_PROFILE_COMPUTE,		WORKLOAD_PPLIB_COMPUTE_BIT),
	WORKLOAD_MAP(PP_SMC_POWER_PROFILE_CUSTOM,		WORKLOAD_PPLIB_CUSTOM_BIT),
};

static bool is_asic_secure(struct smu_context *smu)
{
	struct amdgpu_device *adev = smu->adev;
	bool is_secure = true;
	uint32_t mp0_fw_intf;

	mp0_fw_intf = RREG32_PCIE(MP0_Public |
				   (smnMP0_FW_INTF & 0xffffffff));

	if (!(mp0_fw_intf & (1 << 19)))
		is_secure = false;

	return is_secure;
}

static int
navi10_get_allowed_feature_mask(struct smu_context *smu,
				  uint32_t *feature_mask, uint32_t num)
{
	struct amdgpu_device *adev = smu->adev;

	if (num > 2)
		return -EINVAL;

	memset(feature_mask, 0, sizeof(uint32_t) * num);

	*(uint64_t *)feature_mask |= FEATURE_MASK(FEATURE_DPM_PREFETCHER_BIT)
				| FEATURE_MASK(FEATURE_DPM_MP0CLK_BIT)
				| FEATURE_MASK(FEATURE_RSMU_SMN_CG_BIT)
				| FEATURE_MASK(FEATURE_DS_SOCCLK_BIT)
				| FEATURE_MASK(FEATURE_PPT_BIT)
				| FEATURE_MASK(FEATURE_TDC_BIT)
				| FEATURE_MASK(FEATURE_GFX_EDC_BIT)
				| FEATURE_MASK(FEATURE_APCC_PLUS_BIT)
				| FEATURE_MASK(FEATURE_VR0HOT_BIT)
				| FEATURE_MASK(FEATURE_FAN_CONTROL_BIT)
				| FEATURE_MASK(FEATURE_THERMAL_BIT)
				| FEATURE_MASK(FEATURE_LED_DISPLAY_BIT)
				| FEATURE_MASK(FEATURE_DS_LCLK_BIT)
				| FEATURE_MASK(FEATURE_DS_DCEFCLK_BIT)
				| FEATURE_MASK(FEATURE_FW_DSTATE_BIT)
				| FEATURE_MASK(FEATURE_BACO_BIT)
				| FEATURE_MASK(FEATURE_GFX_SS_BIT)
				| FEATURE_MASK(FEATURE_APCC_DFLL_BIT)
				| FEATURE_MASK(FEATURE_FW_CTF_BIT)
				| FEATURE_MASK(FEATURE_OUT_OF_BAND_MONITOR_BIT);

	if (adev->pm.pp_feature & PP_SCLK_DPM_MASK)
		*(uint64_t *)feature_mask |= FEATURE_MASK(FEATURE_DPM_GFXCLK_BIT);

	if (adev->pm.pp_feature & PP_PCIE_DPM_MASK)
		*(uint64_t *)feature_mask |= FEATURE_MASK(FEATURE_DPM_LINK_BIT);

	if (adev->pm.pp_feature & PP_DCEFCLK_DPM_MASK)
		*(uint64_t *)feature_mask |= FEATURE_MASK(FEATURE_DPM_DCEFCLK_BIT);

	if (adev->pm.pp_feature & PP_ULV_MASK)
		*(uint64_t *)feature_mask |= FEATURE_MASK(FEATURE_GFX_ULV_BIT);

	if (adev->pm.pp_feature & PP_SCLK_DEEP_SLEEP_MASK)
		*(uint64_t *)feature_mask |= FEATURE_MASK(FEATURE_DS_GFXCLK_BIT);

	if (adev->pm.pp_feature & PP_GFXOFF_MASK)
		*(uint64_t *)feature_mask |= FEATURE_MASK(FEATURE_GFXOFF_BIT);

	if (smu->adev->pg_flags & AMD_PG_SUPPORT_MMHUB)
		*(uint64_t *)feature_mask |= FEATURE_MASK(FEATURE_MMHUB_PG_BIT);

	if (smu->adev->pg_flags & AMD_PG_SUPPORT_ATHUB)
		*(uint64_t *)feature_mask |= FEATURE_MASK(FEATURE_ATHUB_PG_BIT);

	if (smu->adev->pg_flags & AMD_PG_SUPPORT_VCN)
		*(uint64_t *)feature_mask |= FEATURE_MASK(FEATURE_VCN_PG_BIT);

	if (smu->adev->pg_flags & AMD_PG_SUPPORT_JPEG)
		*(uint64_t *)feature_mask |= FEATURE_MASK(FEATURE_JPEG_PG_BIT);

	if (smu->dc_controlled_by_gpio)
		*(uint64_t *)feature_mask |= FEATURE_MASK(FEATURE_ACDC_BIT);

	if (adev->pm.pp_feature & PP_SOCCLK_DPM_MASK)
		*(uint64_t *)feature_mask |= FEATURE_MASK(FEATURE_DPM_SOCCLK_BIT);

	/* DPM UCLK enablement should be skipped for navi10 A0 secure board */
	if (!(is_asic_secure(smu) &&
	     (adev->asic_type == CHIP_NAVI10) &&
	     (adev->rev_id == 0)) &&
	    (adev->pm.pp_feature & PP_MCLK_DPM_MASK))
		*(uint64_t *)feature_mask |= FEATURE_MASK(FEATURE_DPM_UCLK_BIT)
				| FEATURE_MASK(FEATURE_MEM_VDDCI_SCALING_BIT)
				| FEATURE_MASK(FEATURE_MEM_MVDD_SCALING_BIT);

	/* DS SOCCLK enablement should be skipped for navi10 A0 secure board */
	if (is_asic_secure(smu) &&
	    (adev->asic_type == CHIP_NAVI10) &&
	    (adev->rev_id == 0))
		*(uint64_t *)feature_mask &=
				~FEATURE_MASK(FEATURE_DS_SOCCLK_BIT);

	return 0;
}

static int navi10_check_powerplay_table(struct smu_context *smu)
{
	struct smu_table_context *table_context = &smu->smu_table;
	struct smu_11_0_powerplay_table *powerplay_table =
		table_context->power_play_table;
	struct smu_baco_context *smu_baco = &smu->smu_baco;

	if (powerplay_table->platform_caps & SMU_11_0_PP_PLATFORM_CAP_HARDWAREDC)
		smu->dc_controlled_by_gpio = true;

	if (powerplay_table->platform_caps & SMU_11_0_PP_PLATFORM_CAP_BACO ||
	    powerplay_table->platform_caps & SMU_11_0_PP_PLATFORM_CAP_MACO)
		smu_baco->platform_support = true;

	table_context->thermal_controller_type =
		powerplay_table->thermal_controller_type;

	/*
	 * Instead of having its own buffer space and get overdrive_table copied,
	 * smu->od_settings just points to the actual overdrive_table
	 */
	smu->od_settings = &powerplay_table->overdrive_table;

	return 0;
}

static int navi10_append_powerplay_table(struct smu_context *smu)
{
	struct amdgpu_device *adev = smu->adev;
	struct smu_table_context *table_context = &smu->smu_table;
	PPTable_t *smc_pptable = table_context->driver_pptable;
	struct atom_smc_dpm_info_v4_5 *smc_dpm_table;
	struct atom_smc_dpm_info_v4_7 *smc_dpm_table_v4_7;
	int index, ret;

	index = get_index_into_master_table(atom_master_list_of_data_tables_v2_1,
					   smc_dpm_info);

	ret = amdgpu_atombios_get_data_table(adev, index, NULL, NULL, NULL,
				      (uint8_t **)&smc_dpm_table);
	if (ret)
		return ret;

	dev_info(adev->dev, "smc_dpm_info table revision(format.content): %d.%d\n",
			smc_dpm_table->table_header.format_revision,
			smc_dpm_table->table_header.content_revision);

	if (smc_dpm_table->table_header.format_revision != 4) {
		dev_err(adev->dev, "smc_dpm_info table format revision is not 4!\n");
		return -EINVAL;
	}

	switch (smc_dpm_table->table_header.content_revision) {
	case 5: /* nv10 and nv14 */
		memcpy(smc_pptable->I2cControllers, smc_dpm_table->I2cControllers,
			sizeof(*smc_dpm_table) - sizeof(smc_dpm_table->table_header));
		break;
	case 7: /* nv12 */
		ret = amdgpu_atombios_get_data_table(adev, index, NULL, NULL, NULL,
					      (uint8_t **)&smc_dpm_table_v4_7);
		if (ret)
			return ret;
		memcpy(smc_pptable->I2cControllers, smc_dpm_table_v4_7->I2cControllers,
			sizeof(*smc_dpm_table_v4_7) - sizeof(smc_dpm_table_v4_7->table_header));
		break;
	default:
		dev_err(smu->adev->dev, "smc_dpm_info with unsupported content revision %d!\n",
				smc_dpm_table->table_header.content_revision);
		return -EINVAL;
	}

	if (adev->pm.pp_feature & PP_GFXOFF_MASK) {
		/* TODO: remove it once SMU fw fix it */
		smc_pptable->DebugOverrides |= DPM_OVERRIDE_DISABLE_DFLL_PLL_SHUTDOWN;
	}

	return 0;
}

static int navi10_store_powerplay_table(struct smu_context *smu)
{
	struct smu_table_context *table_context = &smu->smu_table;
	struct smu_11_0_powerplay_table *powerplay_table =
		table_context->power_play_table;

	memcpy(table_context->driver_pptable, &powerplay_table->smc_pptable,
	       sizeof(PPTable_t));

	return 0;
}

static int navi10_setup_pptable(struct smu_context *smu)
{
	int ret = 0;

	ret = smu_v11_0_setup_pptable(smu);
	if (ret)
		return ret;

	ret = navi10_store_powerplay_table(smu);
	if (ret)
		return ret;

	ret = navi10_append_powerplay_table(smu);
	if (ret)
		return ret;

	ret = navi10_check_powerplay_table(smu);
	if (ret)
		return ret;

	return ret;
}

static int navi10_tables_init(struct smu_context *smu)
{
	struct smu_table_context *smu_table = &smu->smu_table;
	struct smu_table *tables = smu_table->tables;
	struct amdgpu_device *adev = smu->adev;

	SMU_TABLE_INIT(tables, SMU_TABLE_PPTABLE, sizeof(PPTable_t),
		       PAGE_SIZE, AMDGPU_GEM_DOMAIN_VRAM);
	SMU_TABLE_INIT(tables, SMU_TABLE_WATERMARKS, sizeof(Watermarks_t),
		       PAGE_SIZE, AMDGPU_GEM_DOMAIN_VRAM);
	if (adev->asic_type == CHIP_NAVI12)
		SMU_TABLE_INIT(tables, SMU_TABLE_SMU_METRICS, sizeof(SmuMetrics_NV12_t),
			       PAGE_SIZE, AMDGPU_GEM_DOMAIN_VRAM);
	else
		SMU_TABLE_INIT(tables, SMU_TABLE_SMU_METRICS, sizeof(SmuMetrics_t),
			       PAGE_SIZE, AMDGPU_GEM_DOMAIN_VRAM);
	SMU_TABLE_INIT(tables, SMU_TABLE_I2C_COMMANDS, sizeof(SwI2cRequest_t),
		       PAGE_SIZE, AMDGPU_GEM_DOMAIN_VRAM);
	SMU_TABLE_INIT(tables, SMU_TABLE_OVERDRIVE, sizeof(OverDriveTable_t),
		       PAGE_SIZE, AMDGPU_GEM_DOMAIN_VRAM);
	SMU_TABLE_INIT(tables, SMU_TABLE_PMSTATUSLOG, SMU11_TOOL_SIZE,
		       PAGE_SIZE, AMDGPU_GEM_DOMAIN_VRAM);
	SMU_TABLE_INIT(tables, SMU_TABLE_ACTIVITY_MONITOR_COEFF,
		       sizeof(DpmActivityMonitorCoeffInt_t), PAGE_SIZE,
		       AMDGPU_GEM_DOMAIN_VRAM);

	smu_table->metrics_table = kzalloc(adev->asic_type == CHIP_NAVI12 ?
					   sizeof(SmuMetrics_NV12_t) :
					   sizeof(SmuMetrics_t), GFP_KERNEL);
	if (!smu_table->metrics_table)
		goto err0_out;
	smu_table->metrics_time = 0;

	smu_table->gpu_metrics_table_size = sizeof(struct gpu_metrics_v1_0);
	smu_table->gpu_metrics_table = kzalloc(smu_table->gpu_metrics_table_size, GFP_KERNEL);
	if (!smu_table->gpu_metrics_table)
		goto err1_out;

	smu_table->watermarks_table = kzalloc(sizeof(Watermarks_t), GFP_KERNEL);
	if (!smu_table->watermarks_table)
		goto err2_out;

	return 0;

err2_out:
	kfree(smu_table->gpu_metrics_table);
err1_out:
	kfree(smu_table->metrics_table);
err0_out:
	return -ENOMEM;
}

static int navi10_get_smu_metrics_data(struct smu_context *smu,
				       MetricsMember_t member,
				       uint32_t *value)
{
	struct smu_table_context *smu_table= &smu->smu_table;
	/*
	 * This works for NV12 also. As although NV12 uses a different
	 * SmuMetrics structure from other NV1X ASICs, they share the
	 * same offsets for the heading parts(those members used here).
	 */
	SmuMetrics_t *metrics = (SmuMetrics_t *)smu_table->metrics_table;
	int ret = 0;

	mutex_lock(&smu->metrics_lock);

	ret = smu_cmn_get_metrics_table_locked(smu,
					       NULL,
					       false);
	if (ret) {
		mutex_unlock(&smu->metrics_lock);
		return ret;
	}

	switch (member) {
	case METRICS_CURR_GFXCLK:
		*value = metrics->CurrClock[PPCLK_GFXCLK];
		break;
	case METRICS_CURR_SOCCLK:
		*value = metrics->CurrClock[PPCLK_SOCCLK];
		break;
	case METRICS_CURR_UCLK:
		*value = metrics->CurrClock[PPCLK_UCLK];
		break;
	case METRICS_CURR_VCLK:
		*value = metrics->CurrClock[PPCLK_VCLK];
		break;
	case METRICS_CURR_DCLK:
		*value = metrics->CurrClock[PPCLK_DCLK];
		break;
	case METRICS_CURR_DCEFCLK:
		*value = metrics->CurrClock[PPCLK_DCEFCLK];
		break;
	case METRICS_AVERAGE_GFXCLK:
		*value = metrics->AverageGfxclkFrequency;
		break;
	case METRICS_AVERAGE_SOCCLK:
		*value = metrics->AverageSocclkFrequency;
		break;
	case METRICS_AVERAGE_UCLK:
		*value = metrics->AverageUclkFrequency;
		break;
	case METRICS_AVERAGE_GFXACTIVITY:
		*value = metrics->AverageGfxActivity;
		break;
	case METRICS_AVERAGE_MEMACTIVITY:
		*value = metrics->AverageUclkActivity;
		break;
	case METRICS_AVERAGE_SOCKETPOWER:
		*value = metrics->AverageSocketPower << 8;
		break;
	case METRICS_TEMPERATURE_EDGE:
		*value = metrics->TemperatureEdge *
			SMU_TEMPERATURE_UNITS_PER_CENTIGRADES;
		break;
	case METRICS_TEMPERATURE_HOTSPOT:
		*value = metrics->TemperatureHotspot *
			SMU_TEMPERATURE_UNITS_PER_CENTIGRADES;
		break;
	case METRICS_TEMPERATURE_MEM:
		*value = metrics->TemperatureMem *
			SMU_TEMPERATURE_UNITS_PER_CENTIGRADES;
		break;
	case METRICS_TEMPERATURE_VRGFX:
		*value = metrics->TemperatureVrGfx *
			SMU_TEMPERATURE_UNITS_PER_CENTIGRADES;
		break;
	case METRICS_TEMPERATURE_VRSOC:
		*value = metrics->TemperatureVrSoc *
			SMU_TEMPERATURE_UNITS_PER_CENTIGRADES;
		break;
	case METRICS_THROTTLER_STATUS:
		*value = metrics->ThrottlerStatus;
		break;
	case METRICS_CURR_FANSPEED:
		*value = metrics->CurrFanSpeed;
		break;
	default:
		*value = UINT_MAX;
		break;
	}

	mutex_unlock(&smu->metrics_lock);

	return ret;
}

static int navi10_allocate_dpm_context(struct smu_context *smu)
{
	struct smu_dpm_context *smu_dpm = &smu->smu_dpm;

	smu_dpm->dpm_context = kzalloc(sizeof(struct smu_11_0_dpm_context),
				       GFP_KERNEL);
	if (!smu_dpm->dpm_context)
		return -ENOMEM;

	smu_dpm->dpm_context_size = sizeof(struct smu_11_0_dpm_context);

	return 0;
}

static int navi10_init_smc_tables(struct smu_context *smu)
{
	int ret = 0;

	ret = navi10_tables_init(smu);
	if (ret)
		return ret;

	ret = navi10_allocate_dpm_context(smu);
	if (ret)
		return ret;

	return smu_v11_0_init_smc_tables(smu);
}

static int navi10_set_default_dpm_table(struct smu_context *smu)
{
	struct smu_11_0_dpm_context *dpm_context = smu->smu_dpm.dpm_context;
	PPTable_t *driver_ppt = smu->smu_table.driver_pptable;
	struct smu_11_0_dpm_table *dpm_table;
	int ret = 0;

	/* socclk dpm table setup */
	dpm_table = &dpm_context->dpm_tables.soc_table;
	if (smu_cmn_feature_is_enabled(smu, SMU_FEATURE_DPM_SOCCLK_BIT)) {
		ret = smu_v11_0_set_single_dpm_table(smu,
						     SMU_SOCCLK,
						     dpm_table);
		if (ret)
			return ret;
		dpm_table->is_fine_grained =
			!driver_ppt->DpmDescriptor[PPCLK_SOCCLK].SnapToDiscrete;
	} else {
		dpm_table->count = 1;
		dpm_table->dpm_levels[0].value = smu->smu_table.boot_values.socclk / 100;
		dpm_table->dpm_levels[0].enabled = true;
		dpm_table->min = dpm_table->dpm_levels[0].value;
		dpm_table->max = dpm_table->dpm_levels[0].value;
	}

	/* gfxclk dpm table setup */
	dpm_table = &dpm_context->dpm_tables.gfx_table;
	if (smu_cmn_feature_is_enabled(smu, SMU_FEATURE_DPM_GFXCLK_BIT)) {
		ret = smu_v11_0_set_single_dpm_table(smu,
						     SMU_GFXCLK,
						     dpm_table);
		if (ret)
			return ret;
		dpm_table->is_fine_grained =
			!driver_ppt->DpmDescriptor[PPCLK_GFXCLK].SnapToDiscrete;
	} else {
		dpm_table->count = 1;
		dpm_table->dpm_levels[0].value = smu->smu_table.boot_values.gfxclk / 100;
		dpm_table->dpm_levels[0].enabled = true;
		dpm_table->min = dpm_table->dpm_levels[0].value;
		dpm_table->max = dpm_table->dpm_levels[0].value;
	}

	/* uclk dpm table setup */
	dpm_table = &dpm_context->dpm_tables.uclk_table;
	if (smu_cmn_feature_is_enabled(smu, SMU_FEATURE_DPM_UCLK_BIT)) {
		ret = smu_v11_0_set_single_dpm_table(smu,
						     SMU_UCLK,
						     dpm_table);
		if (ret)
			return ret;
		dpm_table->is_fine_grained =
			!driver_ppt->DpmDescriptor[PPCLK_UCLK].SnapToDiscrete;
	} else {
		dpm_table->count = 1;
		dpm_table->dpm_levels[0].value = smu->smu_table.boot_values.uclk / 100;
		dpm_table->dpm_levels[0].enabled = true;
		dpm_table->min = dpm_table->dpm_levels[0].value;
		dpm_table->max = dpm_table->dpm_levels[0].value;
	}

	/* vclk dpm table setup */
	dpm_table = &dpm_context->dpm_tables.vclk_table;
	if (smu_cmn_feature_is_enabled(smu, SMU_FEATURE_VCN_PG_BIT)) {
		ret = smu_v11_0_set_single_dpm_table(smu,
						     SMU_VCLK,
						     dpm_table);
		if (ret)
			return ret;
		dpm_table->is_fine_grained =
			!driver_ppt->DpmDescriptor[PPCLK_VCLK].SnapToDiscrete;
	} else {
		dpm_table->count = 1;
		dpm_table->dpm_levels[0].value = smu->smu_table.boot_values.vclk / 100;
		dpm_table->dpm_levels[0].enabled = true;
		dpm_table->min = dpm_table->dpm_levels[0].value;
		dpm_table->max = dpm_table->dpm_levels[0].value;
	}

	/* dclk dpm table setup */
	dpm_table = &dpm_context->dpm_tables.dclk_table;
	if (smu_cmn_feature_is_enabled(smu, SMU_FEATURE_VCN_PG_BIT)) {
		ret = smu_v11_0_set_single_dpm_table(smu,
						     SMU_DCLK,
						     dpm_table);
		if (ret)
			return ret;
		dpm_table->is_fine_grained =
			!driver_ppt->DpmDescriptor[PPCLK_DCLK].SnapToDiscrete;
	} else {
		dpm_table->count = 1;
		dpm_table->dpm_levels[0].value = smu->smu_table.boot_values.dclk / 100;
		dpm_table->dpm_levels[0].enabled = true;
		dpm_table->min = dpm_table->dpm_levels[0].value;
		dpm_table->max = dpm_table->dpm_levels[0].value;
	}

	/* dcefclk dpm table setup */
	dpm_table = &dpm_context->dpm_tables.dcef_table;
	if (smu_cmn_feature_is_enabled(smu, SMU_FEATURE_DPM_DCEFCLK_BIT)) {
		ret = smu_v11_0_set_single_dpm_table(smu,
						     SMU_DCEFCLK,
						     dpm_table);
		if (ret)
			return ret;
		dpm_table->is_fine_grained =
			!driver_ppt->DpmDescriptor[PPCLK_DCEFCLK].SnapToDiscrete;
	} else {
		dpm_table->count = 1;
		dpm_table->dpm_levels[0].value = smu->smu_table.boot_values.dcefclk / 100;
		dpm_table->dpm_levels[0].enabled = true;
		dpm_table->min = dpm_table->dpm_levels[0].value;
		dpm_table->max = dpm_table->dpm_levels[0].value;
	}

	/* pixelclk dpm table setup */
	dpm_table = &dpm_context->dpm_tables.pixel_table;
	if (smu_cmn_feature_is_enabled(smu, SMU_FEATURE_DPM_DCEFCLK_BIT)) {
		ret = smu_v11_0_set_single_dpm_table(smu,
						     SMU_PIXCLK,
						     dpm_table);
		if (ret)
			return ret;
		dpm_table->is_fine_grained =
			!driver_ppt->DpmDescriptor[PPCLK_PIXCLK].SnapToDiscrete;
	} else {
		dpm_table->count = 1;
		dpm_table->dpm_levels[0].value = smu->smu_table.boot_values.dcefclk / 100;
		dpm_table->dpm_levels[0].enabled = true;
		dpm_table->min = dpm_table->dpm_levels[0].value;
		dpm_table->max = dpm_table->dpm_levels[0].value;
	}

	/* displayclk dpm table setup */
	dpm_table = &dpm_context->dpm_tables.display_table;
	if (smu_cmn_feature_is_enabled(smu, SMU_FEATURE_DPM_DCEFCLK_BIT)) {
		ret = smu_v11_0_set_single_dpm_table(smu,
						     SMU_DISPCLK,
						     dpm_table);
		if (ret)
			return ret;
		dpm_table->is_fine_grained =
			!driver_ppt->DpmDescriptor[PPCLK_DISPCLK].SnapToDiscrete;
	} else {
		dpm_table->count = 1;
		dpm_table->dpm_levels[0].value = smu->smu_table.boot_values.dcefclk / 100;
		dpm_table->dpm_levels[0].enabled = true;
		dpm_table->min = dpm_table->dpm_levels[0].value;
		dpm_table->max = dpm_table->dpm_levels[0].value;
	}

	/* phyclk dpm table setup */
	dpm_table = &dpm_context->dpm_tables.phy_table;
	if (smu_cmn_feature_is_enabled(smu, SMU_FEATURE_DPM_DCEFCLK_BIT)) {
		ret = smu_v11_0_set_single_dpm_table(smu,
						     SMU_PHYCLK,
						     dpm_table);
		if (ret)
			return ret;
		dpm_table->is_fine_grained =
			!driver_ppt->DpmDescriptor[PPCLK_PHYCLK].SnapToDiscrete;
	} else {
		dpm_table->count = 1;
		dpm_table->dpm_levels[0].value = smu->smu_table.boot_values.dcefclk / 100;
		dpm_table->dpm_levels[0].enabled = true;
		dpm_table->min = dpm_table->dpm_levels[0].value;
		dpm_table->max = dpm_table->dpm_levels[0].value;
	}

	return 0;
}

static int navi10_dpm_set_vcn_enable(struct smu_context *smu, bool enable)
{
	int ret = 0;

	if (enable) {
		/* vcn dpm on is a prerequisite for vcn power gate messages */
		if (smu_cmn_feature_is_enabled(smu, SMU_FEATURE_VCN_PG_BIT)) {
			ret = smu_cmn_send_smc_msg_with_param(smu, SMU_MSG_PowerUpVcn, 1, NULL);
			if (ret)
				return ret;
		}
	} else {
		if (smu_cmn_feature_is_enabled(smu, SMU_FEATURE_VCN_PG_BIT)) {
			ret = smu_cmn_send_smc_msg(smu, SMU_MSG_PowerDownVcn, NULL);
			if (ret)
				return ret;
		}
	}

	return ret;
}

static int navi10_dpm_set_jpeg_enable(struct smu_context *smu, bool enable)
{
	int ret = 0;

	if (enable) {
		if (smu_cmn_feature_is_enabled(smu, SMU_FEATURE_JPEG_PG_BIT)) {
			ret = smu_cmn_send_smc_msg(smu, SMU_MSG_PowerUpJpeg, NULL);
			if (ret)
				return ret;
		}
	} else {
		if (smu_cmn_feature_is_enabled(smu, SMU_FEATURE_JPEG_PG_BIT)) {
			ret = smu_cmn_send_smc_msg(smu, SMU_MSG_PowerDownJpeg, NULL);
			if (ret)
				return ret;
		}
	}

	return ret;
}

static int navi10_get_current_clk_freq_by_table(struct smu_context *smu,
				       enum smu_clk_type clk_type,
				       uint32_t *value)
{
	MetricsMember_t member_type;
	int clk_id = 0;

	clk_id = smu_cmn_to_asic_specific_index(smu,
						CMN2ASIC_MAPPING_CLK,
						clk_type);
	if (clk_id < 0)
		return clk_id;

	switch (clk_id) {
	case PPCLK_GFXCLK:
		member_type = METRICS_CURR_GFXCLK;
		break;
	case PPCLK_UCLK:
		member_type = METRICS_CURR_UCLK;
		break;
	case PPCLK_SOCCLK:
		member_type = METRICS_CURR_SOCCLK;
		break;
	case PPCLK_VCLK:
		member_type = METRICS_CURR_VCLK;
		break;
	case PPCLK_DCLK:
		member_type = METRICS_CURR_DCLK;
		break;
	case PPCLK_DCEFCLK:
		member_type = METRICS_CURR_DCEFCLK;
		break;
	default:
		return -EINVAL;
	}

	return navi10_get_smu_metrics_data(smu,
					   member_type,
					   value);
}

static bool navi10_is_support_fine_grained_dpm(struct smu_context *smu, enum smu_clk_type clk_type)
{
	PPTable_t *pptable = smu->smu_table.driver_pptable;
	DpmDescriptor_t *dpm_desc = NULL;
	uint32_t clk_index = 0;

	clk_index = smu_cmn_to_asic_specific_index(smu,
						   CMN2ASIC_MAPPING_CLK,
						   clk_type);
	dpm_desc = &pptable->DpmDescriptor[clk_index];

	/* 0 - Fine grained DPM, 1 - Discrete DPM */
	return dpm_desc->SnapToDiscrete == 0 ? true : false;
}

static inline bool navi10_od_feature_is_supported(struct smu_11_0_overdrive_table *od_table, enum SMU_11_0_ODFEATURE_CAP cap)
{
	return od_table->cap[cap];
}

static void navi10_od_setting_get_range(struct smu_11_0_overdrive_table *od_table,
					enum SMU_11_0_ODSETTING_ID setting,
					uint32_t *min, uint32_t *max)
{
	if (min)
		*min = od_table->min[setting];
	if (max)
		*max = od_table->max[setting];
}

static int navi10_print_clk_levels(struct smu_context *smu,
			enum smu_clk_type clk_type, char *buf)
{
	uint16_t *curve_settings;
	int i, size = 0, ret = 0;
	uint32_t cur_value = 0, value = 0, count = 0;
	uint32_t freq_values[3] = {0};
	uint32_t mark_index = 0;
	struct smu_table_context *table_context = &smu->smu_table;
	uint32_t gen_speed, lane_width;
	struct smu_dpm_context *smu_dpm = &smu->smu_dpm;
	struct smu_11_0_dpm_context *dpm_context = smu_dpm->dpm_context;
	PPTable_t *pptable = (PPTable_t *)table_context->driver_pptable;
	OverDriveTable_t *od_table =
		(OverDriveTable_t *)table_context->overdrive_table;
	struct smu_11_0_overdrive_table *od_settings = smu->od_settings;
	uint32_t min_value, max_value;

	switch (clk_type) {
	case SMU_GFXCLK:
	case SMU_SCLK:
	case SMU_SOCCLK:
	case SMU_MCLK:
	case SMU_UCLK:
	case SMU_FCLK:
	case SMU_DCEFCLK:
		ret = navi10_get_current_clk_freq_by_table(smu, clk_type, &cur_value);
		if (ret)
			return size;

		ret = smu_v11_0_get_dpm_level_count(smu, clk_type, &count);
		if (ret)
			return size;

		if (!navi10_is_support_fine_grained_dpm(smu, clk_type)) {
			for (i = 0; i < count; i++) {
				ret = smu_v11_0_get_dpm_freq_by_index(smu, clk_type, i, &value);
				if (ret)
					return size;

				size += sprintf(buf + size, "%d: %uMhz %s\n", i, value,
						cur_value == value ? "*" : "");
			}
		} else {
			ret = smu_v11_0_get_dpm_freq_by_index(smu, clk_type, 0, &freq_values[0]);
			if (ret)
				return size;
			ret = smu_v11_0_get_dpm_freq_by_index(smu, clk_type, count - 1, &freq_values[2]);
			if (ret)
				return size;

			freq_values[1] = cur_value;
			mark_index = cur_value == freq_values[0] ? 0 :
				     cur_value == freq_values[2] ? 2 : 1;
			if (mark_index != 1)
				freq_values[1] = (freq_values[0] + freq_values[2]) / 2;

			for (i = 0; i < 3; i++) {
				size += sprintf(buf + size, "%d: %uMhz %s\n", i, freq_values[i],
						i == mark_index ? "*" : "");
			}

		}
		break;
	case SMU_PCIE:
		gen_speed = smu_v11_0_get_current_pcie_link_speed_level(smu);
		lane_width = smu_v11_0_get_current_pcie_link_width_level(smu);
		for (i = 0; i < NUM_LINK_LEVELS; i++)
			size += sprintf(buf + size, "%d: %s %s %dMhz %s\n", i,
					(dpm_context->dpm_tables.pcie_table.pcie_gen[i] == 0) ? "2.5GT/s," :
					(dpm_context->dpm_tables.pcie_table.pcie_gen[i] == 1) ? "5.0GT/s," :
					(dpm_context->dpm_tables.pcie_table.pcie_gen[i] == 2) ? "8.0GT/s," :
					(dpm_context->dpm_tables.pcie_table.pcie_gen[i] == 3) ? "16.0GT/s," : "",
					(dpm_context->dpm_tables.pcie_table.pcie_lane[i] == 1) ? "x1" :
					(dpm_context->dpm_tables.pcie_table.pcie_lane[i] == 2) ? "x2" :
					(dpm_context->dpm_tables.pcie_table.pcie_lane[i] == 3) ? "x4" :
					(dpm_context->dpm_tables.pcie_table.pcie_lane[i] == 4) ? "x8" :
					(dpm_context->dpm_tables.pcie_table.pcie_lane[i] == 5) ? "x12" :
					(dpm_context->dpm_tables.pcie_table.pcie_lane[i] == 6) ? "x16" : "",
					pptable->LclkFreq[i],
					(gen_speed == dpm_context->dpm_tables.pcie_table.pcie_gen[i]) &&
					(lane_width == dpm_context->dpm_tables.pcie_table.pcie_lane[i]) ?
					"*" : "");
		break;
	case SMU_OD_SCLK:
		if (!smu->od_enabled || !od_table || !od_settings)
			break;
		if (!navi10_od_feature_is_supported(od_settings, SMU_11_0_ODCAP_GFXCLK_LIMITS))
			break;
		size += sprintf(buf + size, "OD_SCLK:\n");
		size += sprintf(buf + size, "0: %uMhz\n1: %uMhz\n", od_table->GfxclkFmin, od_table->GfxclkFmax);
		break;
	case SMU_OD_MCLK:
		if (!smu->od_enabled || !od_table || !od_settings)
			break;
		if (!navi10_od_feature_is_supported(od_settings, SMU_11_0_ODCAP_UCLK_MAX))
			break;
		size += sprintf(buf + size, "OD_MCLK:\n");
		size += sprintf(buf + size, "1: %uMHz\n", od_table->UclkFmax);
		break;
	case SMU_OD_VDDC_CURVE:
		if (!smu->od_enabled || !od_table || !od_settings)
			break;
		if (!navi10_od_feature_is_supported(od_settings, SMU_11_0_ODCAP_GFXCLK_CURVE))
			break;
		size += sprintf(buf + size, "OD_VDDC_CURVE:\n");
		for (i = 0; i < 3; i++) {
			switch (i) {
			case 0:
				curve_settings = &od_table->GfxclkFreq1;
				break;
			case 1:
				curve_settings = &od_table->GfxclkFreq2;
				break;
			case 2:
				curve_settings = &od_table->GfxclkFreq3;
				break;
			default:
				break;
			}
			size += sprintf(buf + size, "%d: %uMHz %umV\n", i, curve_settings[0], curve_settings[1] / NAVI10_VOLTAGE_SCALE);
		}
		break;
	case SMU_OD_RANGE:
		if (!smu->od_enabled || !od_table || !od_settings)
			break;
		size = sprintf(buf, "%s:\n", "OD_RANGE");

		if (navi10_od_feature_is_supported(od_settings, SMU_11_0_ODCAP_GFXCLK_LIMITS)) {
			navi10_od_setting_get_range(od_settings, SMU_11_0_ODSETTING_GFXCLKFMIN,
						    &min_value, NULL);
			navi10_od_setting_get_range(od_settings, SMU_11_0_ODSETTING_GFXCLKFMAX,
						    NULL, &max_value);
			size += sprintf(buf + size, "SCLK: %7uMhz %10uMhz\n",
					min_value, max_value);
		}

		if (navi10_od_feature_is_supported(od_settings, SMU_11_0_ODCAP_UCLK_MAX)) {
			navi10_od_setting_get_range(od_settings, SMU_11_0_ODSETTING_UCLKFMAX,
						    &min_value, &max_value);
			size += sprintf(buf + size, "MCLK: %7uMhz %10uMhz\n",
					min_value, max_value);
		}

		if (navi10_od_feature_is_supported(od_settings, SMU_11_0_ODCAP_GFXCLK_CURVE)) {
			navi10_od_setting_get_range(od_settings, SMU_11_0_ODSETTING_VDDGFXCURVEFREQ_P1,
						    &min_value, &max_value);
			size += sprintf(buf + size, "VDDC_CURVE_SCLK[0]: %7uMhz %10uMhz\n",
					min_value, max_value);
			navi10_od_setting_get_range(od_settings, SMU_11_0_ODSETTING_VDDGFXCURVEVOLTAGE_P1,
						    &min_value, &max_value);
			size += sprintf(buf + size, "VDDC_CURVE_VOLT[0]: %7dmV %11dmV\n",
					min_value, max_value);
			navi10_od_setting_get_range(od_settings, SMU_11_0_ODSETTING_VDDGFXCURVEFREQ_P2,
						    &min_value, &max_value);
			size += sprintf(buf + size, "VDDC_CURVE_SCLK[1]: %7uMhz %10uMhz\n",
					min_value, max_value);
			navi10_od_setting_get_range(od_settings, SMU_11_0_ODSETTING_VDDGFXCURVEVOLTAGE_P2,
						    &min_value, &max_value);
			size += sprintf(buf + size, "VDDC_CURVE_VOLT[1]: %7dmV %11dmV\n",
					min_value, max_value);
			navi10_od_setting_get_range(od_settings, SMU_11_0_ODSETTING_VDDGFXCURVEFREQ_P3,
						    &min_value, &max_value);
			size += sprintf(buf + size, "VDDC_CURVE_SCLK[2]: %7uMhz %10uMhz\n",
					min_value, max_value);
			navi10_od_setting_get_range(od_settings, SMU_11_0_ODSETTING_VDDGFXCURVEVOLTAGE_P3,
						    &min_value, &max_value);
			size += sprintf(buf + size, "VDDC_CURVE_VOLT[2]: %7dmV %11dmV\n",
					min_value, max_value);
		}

		break;
	default:
		break;
	}

	return size;
}

static int navi10_force_clk_levels(struct smu_context *smu,
				   enum smu_clk_type clk_type, uint32_t mask)
{

	int ret = 0, size = 0;
	uint32_t soft_min_level = 0, soft_max_level = 0, min_freq = 0, max_freq = 0;

	soft_min_level = mask ? (ffs(mask) - 1) : 0;
	soft_max_level = mask ? (fls(mask) - 1) : 0;

	switch (clk_type) {
	case SMU_GFXCLK:
	case SMU_SCLK:
	case SMU_SOCCLK:
	case SMU_MCLK:
	case SMU_UCLK:
	case SMU_DCEFCLK:
	case SMU_FCLK:
		/* There is only 2 levels for fine grained DPM */
		if (navi10_is_support_fine_grained_dpm(smu, clk_type)) {
			soft_max_level = (soft_max_level >= 1 ? 1 : 0);
			soft_min_level = (soft_min_level >= 1 ? 1 : 0);
		}

		ret = smu_v11_0_get_dpm_freq_by_index(smu, clk_type, soft_min_level, &min_freq);
		if (ret)
			return size;

		ret = smu_v11_0_get_dpm_freq_by_index(smu, clk_type, soft_max_level, &max_freq);
		if (ret)
			return size;

		ret = smu_v11_0_set_soft_freq_limited_range(smu, clk_type, min_freq, max_freq);
		if (ret)
			return size;
		break;
	default:
		break;
	}

	return size;
}

static int navi10_populate_umd_state_clk(struct smu_context *smu)
{
	struct smu_11_0_dpm_context *dpm_context =
				smu->smu_dpm.dpm_context;
	struct smu_11_0_dpm_table *gfx_table =
				&dpm_context->dpm_tables.gfx_table;
	struct smu_11_0_dpm_table *mem_table =
				&dpm_context->dpm_tables.uclk_table;
	struct smu_11_0_dpm_table *soc_table =
				&dpm_context->dpm_tables.soc_table;
	struct smu_umd_pstate_table *pstate_table =
				&smu->pstate_table;
	struct amdgpu_device *adev = smu->adev;
	uint32_t sclk_freq;

	pstate_table->gfxclk_pstate.min = gfx_table->min;
	switch (adev->asic_type) {
	case CHIP_NAVI10:
		switch (adev->pdev->revision) {
		case 0xf0: /* XTX */
		case 0xc0:
			sclk_freq = NAVI10_PEAK_SCLK_XTX;
			break;
		case 0xf1: /* XT */
		case 0xc1:
			sclk_freq = NAVI10_PEAK_SCLK_XT;
			break;
		default: /* XL */
			sclk_freq = NAVI10_PEAK_SCLK_XL;
			break;
		}
		break;
	case CHIP_NAVI14:
		switch (adev->pdev->revision) {
		case 0xc7: /* XT */
		case 0xf4:
			sclk_freq = NAVI14_UMD_PSTATE_PEAK_XT_GFXCLK;
			break;
		case 0xc1: /* XTM */
		case 0xf2:
			sclk_freq = NAVI14_UMD_PSTATE_PEAK_XTM_GFXCLK;
			break;
		case 0xc3: /* XLM */
		case 0xf3:
			sclk_freq = NAVI14_UMD_PSTATE_PEAK_XLM_GFXCLK;
			break;
		case 0xc5: /* XTX */
		case 0xf6:
			sclk_freq = NAVI14_UMD_PSTATE_PEAK_XLM_GFXCLK;
			break;
		default: /* XL */
			sclk_freq = NAVI14_UMD_PSTATE_PEAK_XL_GFXCLK;
			break;
		}
		break;
	case CHIP_NAVI12:
		sclk_freq = NAVI12_UMD_PSTATE_PEAK_GFXCLK;
		break;
	default:
		sclk_freq = gfx_table->dpm_levels[gfx_table->count - 1].value;
		break;
	}
	pstate_table->gfxclk_pstate.peak = sclk_freq;

	pstate_table->uclk_pstate.min = mem_table->min;
	pstate_table->uclk_pstate.peak = mem_table->max;

	pstate_table->socclk_pstate.min = soc_table->min;
	pstate_table->socclk_pstate.peak = soc_table->max;

	if (gfx_table->max > NAVI10_UMD_PSTATE_PROFILING_GFXCLK &&
	    mem_table->max > NAVI10_UMD_PSTATE_PROFILING_MEMCLK &&
	    soc_table->max > NAVI10_UMD_PSTATE_PROFILING_SOCCLK) {
		pstate_table->gfxclk_pstate.standard =
			NAVI10_UMD_PSTATE_PROFILING_GFXCLK;
		pstate_table->uclk_pstate.standard =
			NAVI10_UMD_PSTATE_PROFILING_MEMCLK;
		pstate_table->socclk_pstate.standard =
			NAVI10_UMD_PSTATE_PROFILING_SOCCLK;
	} else {
		pstate_table->gfxclk_pstate.standard =
			pstate_table->gfxclk_pstate.min;
		pstate_table->uclk_pstate.standard =
			pstate_table->uclk_pstate.min;
		pstate_table->socclk_pstate.standard =
			pstate_table->socclk_pstate.min;
	}

	return 0;
}

static int navi10_get_clock_by_type_with_latency(struct smu_context *smu,
						 enum smu_clk_type clk_type,
						 struct pp_clock_levels_with_latency *clocks)
{
	int ret = 0, i = 0;
	uint32_t level_count = 0, freq = 0;

	switch (clk_type) {
	case SMU_GFXCLK:
	case SMU_DCEFCLK:
	case SMU_SOCCLK:
	case SMU_MCLK:
	case SMU_UCLK:
		ret = smu_v11_0_get_dpm_level_count(smu, clk_type, &level_count);
		if (ret)
			return ret;

		level_count = min(level_count, (uint32_t)MAX_NUM_CLOCKS);
		clocks->num_levels = level_count;

		for (i = 0; i < level_count; i++) {
			ret = smu_v11_0_get_dpm_freq_by_index(smu, clk_type, i, &freq);
			if (ret)
				return ret;

			clocks->data[i].clocks_in_khz = freq * 1000;
			clocks->data[i].latency_in_us = 0;
		}
		break;
	default:
		break;
	}

	return ret;
}

static int navi10_pre_display_config_changed(struct smu_context *smu)
{
	int ret = 0;
	uint32_t max_freq = 0;

	ret = smu_cmn_send_smc_msg_with_param(smu, SMU_MSG_NumOfDisplays, 0, NULL);
	if (ret)
		return ret;

	if (smu_cmn_feature_is_enabled(smu, SMU_FEATURE_DPM_UCLK_BIT)) {
		ret = smu_v11_0_get_dpm_ultimate_freq(smu, SMU_UCLK, NULL, &max_freq);
		if (ret)
			return ret;
		ret = smu_v11_0_set_hard_freq_limited_range(smu, SMU_UCLK, 0, max_freq);
		if (ret)
			return ret;
	}

	return ret;
}

static int navi10_display_config_changed(struct smu_context *smu)
{
	int ret = 0;

	if ((smu->watermarks_bitmap & WATERMARKS_EXIST) &&
	    smu_cmn_feature_is_supported(smu, SMU_FEATURE_DPM_DCEFCLK_BIT) &&
	    smu_cmn_feature_is_supported(smu, SMU_FEATURE_DPM_SOCCLK_BIT)) {
		ret = smu_cmn_send_smc_msg_with_param(smu, SMU_MSG_NumOfDisplays,
						  smu->display_config->num_display,
						  NULL);
		if (ret)
			return ret;
	}

	return ret;
}

static bool navi10_is_dpm_running(struct smu_context *smu)
{
	int ret = 0;
	uint32_t feature_mask[2];
	uint64_t feature_enabled;

	ret = smu_cmn_get_enabled_mask(smu, feature_mask, 2);
	if (ret)
		return false;

	feature_enabled = (uint64_t)feature_mask[1] << 32 | feature_mask[0];

	return !!(feature_enabled & SMC_DPM_FEATURE);
}

static int navi10_get_fan_speed_rpm(struct smu_context *smu,
				    uint32_t *speed)
{
	if (!speed)
		return -EINVAL;

	return navi10_get_smu_metrics_data(smu,
					   METRICS_CURR_FANSPEED,
					   speed);
}

static int navi10_get_fan_parameters(struct smu_context *smu)
{
	PPTable_t *pptable = smu->smu_table.driver_pptable;

	smu->fan_max_rpm = pptable->FanMaximumRpm;

	return 0;
}

static int navi10_get_power_profile_mode(struct smu_context *smu, char *buf)
{
	DpmActivityMonitorCoeffInt_t activity_monitor;
	uint32_t i, size = 0;
	int16_t workload_type = 0;
	static const char *profile_name[] = {
					"BOOTUP_DEFAULT",
					"3D_FULL_SCREEN",
					"POWER_SAVING",
					"VIDEO",
					"VR",
					"COMPUTE",
					"CUSTOM"};
	static const char *title[] = {
			"PROFILE_INDEX(NAME)",
			"CLOCK_TYPE(NAME)",
			"FPS",
			"MinFreqType",
			"MinActiveFreqType",
			"MinActiveFreq",
			"BoosterFreqType",
			"BoosterFreq",
			"PD_Data_limit_c",
			"PD_Data_error_coeff",
			"PD_Data_error_rate_coeff"};
	int result = 0;

	if (!buf)
		return -EINVAL;

	size += sprintf(buf + size, "%16s %s %s %s %s %s %s %s %s %s %s\n",
			title[0], title[1], title[2], title[3], title[4], title[5],
			title[6], title[7], title[8], title[9], title[10]);

	for (i = 0; i <= PP_SMC_POWER_PROFILE_CUSTOM; i++) {
		/* conv PP_SMC_POWER_PROFILE* to WORKLOAD_PPLIB_*_BIT */
		workload_type = smu_cmn_to_asic_specific_index(smu,
							       CMN2ASIC_MAPPING_WORKLOAD,
							       i);
		if (workload_type < 0)
			return -EINVAL;

		result = smu_cmn_update_table(smu,
					  SMU_TABLE_ACTIVITY_MONITOR_COEFF, workload_type,
					  (void *)(&activity_monitor), false);
		if (result) {
			dev_err(smu->adev->dev, "[%s] Failed to get activity monitor!", __func__);
			return result;
		}

		size += sprintf(buf + size, "%2d %14s%s:\n",
			i, profile_name[i], (i == smu->power_profile_mode) ? "*" : " ");

		size += sprintf(buf + size, "%19s %d(%13s) %7d %7d %7d %7d %7d %7d %7d %7d %7d\n",
			" ",
			0,
			"GFXCLK",
			activity_monitor.Gfx_FPS,
			activity_monitor.Gfx_MinFreqStep,
			activity_monitor.Gfx_MinActiveFreqType,
			activity_monitor.Gfx_MinActiveFreq,
			activity_monitor.Gfx_BoosterFreqType,
			activity_monitor.Gfx_BoosterFreq,
			activity_monitor.Gfx_PD_Data_limit_c,
			activity_monitor.Gfx_PD_Data_error_coeff,
			activity_monitor.Gfx_PD_Data_error_rate_coeff);

		size += sprintf(buf + size, "%19s %d(%13s) %7d %7d %7d %7d %7d %7d %7d %7d %7d\n",
			" ",
			1,
			"SOCCLK",
			activity_monitor.Soc_FPS,
			activity_monitor.Soc_MinFreqStep,
			activity_monitor.Soc_MinActiveFreqType,
			activity_monitor.Soc_MinActiveFreq,
			activity_monitor.Soc_BoosterFreqType,
			activity_monitor.Soc_BoosterFreq,
			activity_monitor.Soc_PD_Data_limit_c,
			activity_monitor.Soc_PD_Data_error_coeff,
			activity_monitor.Soc_PD_Data_error_rate_coeff);

		size += sprintf(buf + size, "%19s %d(%13s) %7d %7d %7d %7d %7d %7d %7d %7d %7d\n",
			" ",
			2,
			"MEMLK",
			activity_monitor.Mem_FPS,
			activity_monitor.Mem_MinFreqStep,
			activity_monitor.Mem_MinActiveFreqType,
			activity_monitor.Mem_MinActiveFreq,
			activity_monitor.Mem_BoosterFreqType,
			activity_monitor.Mem_BoosterFreq,
			activity_monitor.Mem_PD_Data_limit_c,
			activity_monitor.Mem_PD_Data_error_coeff,
			activity_monitor.Mem_PD_Data_error_rate_coeff);
	}

	return size;
}

static int navi10_set_power_profile_mode(struct smu_context *smu, long *input, uint32_t size)
{
	DpmActivityMonitorCoeffInt_t activity_monitor;
	int workload_type, ret = 0;

	smu->power_profile_mode = input[size];

	if (smu->power_profile_mode > PP_SMC_POWER_PROFILE_CUSTOM) {
		dev_err(smu->adev->dev, "Invalid power profile mode %d\n", smu->power_profile_mode);
		return -EINVAL;
	}

	if (smu->power_profile_mode == PP_SMC_POWER_PROFILE_CUSTOM) {

		ret = smu_cmn_update_table(smu,
				       SMU_TABLE_ACTIVITY_MONITOR_COEFF, WORKLOAD_PPLIB_CUSTOM_BIT,
				       (void *)(&activity_monitor), false);
		if (ret) {
			dev_err(smu->adev->dev, "[%s] Failed to get activity monitor!", __func__);
			return ret;
		}

		switch (input[0]) {
		case 0: /* Gfxclk */
			activity_monitor.Gfx_FPS = input[1];
			activity_monitor.Gfx_MinFreqStep = input[2];
			activity_monitor.Gfx_MinActiveFreqType = input[3];
			activity_monitor.Gfx_MinActiveFreq = input[4];
			activity_monitor.Gfx_BoosterFreqType = input[5];
			activity_monitor.Gfx_BoosterFreq = input[6];
			activity_monitor.Gfx_PD_Data_limit_c = input[7];
			activity_monitor.Gfx_PD_Data_error_coeff = input[8];
			activity_monitor.Gfx_PD_Data_error_rate_coeff = input[9];
			break;
		case 1: /* Socclk */
			activity_monitor.Soc_FPS = input[1];
			activity_monitor.Soc_MinFreqStep = input[2];
			activity_monitor.Soc_MinActiveFreqType = input[3];
			activity_monitor.Soc_MinActiveFreq = input[4];
			activity_monitor.Soc_BoosterFreqType = input[5];
			activity_monitor.Soc_BoosterFreq = input[6];
			activity_monitor.Soc_PD_Data_limit_c = input[7];
			activity_monitor.Soc_PD_Data_error_coeff = input[8];
			activity_monitor.Soc_PD_Data_error_rate_coeff = input[9];
			break;
		case 2: /* Memlk */
			activity_monitor.Mem_FPS = input[1];
			activity_monitor.Mem_MinFreqStep = input[2];
			activity_monitor.Mem_MinActiveFreqType = input[3];
			activity_monitor.Mem_MinActiveFreq = input[4];
			activity_monitor.Mem_BoosterFreqType = input[5];
			activity_monitor.Mem_BoosterFreq = input[6];
			activity_monitor.Mem_PD_Data_limit_c = input[7];
			activity_monitor.Mem_PD_Data_error_coeff = input[8];
			activity_monitor.Mem_PD_Data_error_rate_coeff = input[9];
			break;
		}

		ret = smu_cmn_update_table(smu,
				       SMU_TABLE_ACTIVITY_MONITOR_COEFF, WORKLOAD_PPLIB_CUSTOM_BIT,
				       (void *)(&activity_monitor), true);
		if (ret) {
			dev_err(smu->adev->dev, "[%s] Failed to set activity monitor!", __func__);
			return ret;
		}
	}

	/* conv PP_SMC_POWER_PROFILE* to WORKLOAD_PPLIB_*_BIT */
	workload_type = smu_cmn_to_asic_specific_index(smu,
						       CMN2ASIC_MAPPING_WORKLOAD,
						       smu->power_profile_mode);
	if (workload_type < 0)
		return -EINVAL;
	smu_cmn_send_smc_msg_with_param(smu, SMU_MSG_SetWorkloadMask,
				    1 << workload_type, NULL);

	return ret;
}

static int navi10_notify_smc_display_config(struct smu_context *smu)
{
	struct smu_clocks min_clocks = {0};
	struct pp_display_clock_request clock_req;
	int ret = 0;

	min_clocks.dcef_clock = smu->display_config->min_dcef_set_clk;
	min_clocks.dcef_clock_in_sr = smu->display_config->min_dcef_deep_sleep_set_clk;
	min_clocks.memory_clock = smu->display_config->min_mem_set_clock;

	if (smu_cmn_feature_is_supported(smu, SMU_FEATURE_DPM_DCEFCLK_BIT)) {
		clock_req.clock_type = amd_pp_dcef_clock;
		clock_req.clock_freq_in_khz = min_clocks.dcef_clock * 10;

		ret = smu_v11_0_display_clock_voltage_request(smu, &clock_req);
		if (!ret) {
			if (smu_cmn_feature_is_supported(smu, SMU_FEATURE_DS_DCEFCLK_BIT)) {
				ret = smu_cmn_send_smc_msg_with_param(smu,
								  SMU_MSG_SetMinDeepSleepDcefclk,
								  min_clocks.dcef_clock_in_sr/100,
								  NULL);
				if (ret) {
					dev_err(smu->adev->dev, "Attempt to set divider for DCEFCLK Failed!");
					return ret;
				}
			}
		} else {
			dev_info(smu->adev->dev, "Attempt to set Hard Min for DCEFCLK Failed!");
		}
	}

	if (smu_cmn_feature_is_enabled(smu, SMU_FEATURE_DPM_UCLK_BIT)) {
		ret = smu_v11_0_set_hard_freq_limited_range(smu, SMU_UCLK, min_clocks.memory_clock/100, 0);
		if (ret) {
			dev_err(smu->adev->dev, "[%s] Set hard min uclk failed!", __func__);
			return ret;
		}
	}

	return 0;
}

static int navi10_set_watermarks_table(struct smu_context *smu,
				       struct pp_smu_wm_range_sets *clock_ranges)
{
	Watermarks_t *table = smu->smu_table.watermarks_table;
	int ret = 0;
	int i;

	if (clock_ranges) {
		if (clock_ranges->num_reader_wm_sets > NUM_WM_RANGES ||
		    clock_ranges->num_writer_wm_sets > NUM_WM_RANGES)
			return -EINVAL;

		for (i = 0; i < clock_ranges->num_reader_wm_sets; i++) {
			table->WatermarkRow[WM_DCEFCLK][i].MinClock =
				clock_ranges->reader_wm_sets[i].min_drain_clk_mhz;
			table->WatermarkRow[WM_DCEFCLK][i].MaxClock =
				clock_ranges->reader_wm_sets[i].max_drain_clk_mhz;
			table->WatermarkRow[WM_DCEFCLK][i].MinUclk =
				clock_ranges->reader_wm_sets[i].min_fill_clk_mhz;
			table->WatermarkRow[WM_DCEFCLK][i].MaxUclk =
				clock_ranges->reader_wm_sets[i].max_fill_clk_mhz;

			table->WatermarkRow[WM_DCEFCLK][i].WmSetting =
				clock_ranges->reader_wm_sets[i].wm_inst;
		}

		for (i = 0; i < clock_ranges->num_writer_wm_sets; i++) {
			table->WatermarkRow[WM_SOCCLK][i].MinClock =
				clock_ranges->writer_wm_sets[i].min_fill_clk_mhz;
			table->WatermarkRow[WM_SOCCLK][i].MaxClock =
				clock_ranges->writer_wm_sets[i].max_fill_clk_mhz;
			table->WatermarkRow[WM_SOCCLK][i].MinUclk =
				clock_ranges->writer_wm_sets[i].min_drain_clk_mhz;
			table->WatermarkRow[WM_SOCCLK][i].MaxUclk =
				clock_ranges->writer_wm_sets[i].max_drain_clk_mhz;

			table->WatermarkRow[WM_SOCCLK][i].WmSetting =
				clock_ranges->writer_wm_sets[i].wm_inst;
		}

		smu->watermarks_bitmap |= WATERMARKS_EXIST;
	}

	/* pass data to smu controller */
	if ((smu->watermarks_bitmap & WATERMARKS_EXIST) &&
	     !(smu->watermarks_bitmap & WATERMARKS_LOADED)) {
		ret = smu_cmn_write_watermarks_table(smu);
		if (ret) {
			dev_err(smu->adev->dev, "Failed to update WMTABLE!");
			return ret;
		}
		smu->watermarks_bitmap |= WATERMARKS_LOADED;
	}

	return 0;
}

static int navi10_read_sensor(struct smu_context *smu,
				 enum amd_pp_sensors sensor,
				 void *data, uint32_t *size)
{
	int ret = 0;
	struct smu_table_context *table_context = &smu->smu_table;
	PPTable_t *pptable = table_context->driver_pptable;

	if(!data || !size)
		return -EINVAL;

	mutex_lock(&smu->sensor_lock);
	switch (sensor) {
	case AMDGPU_PP_SENSOR_MAX_FAN_RPM:
		*(uint32_t *)data = pptable->FanMaximumRpm;
		*size = 4;
		break;
	case AMDGPU_PP_SENSOR_MEM_LOAD:
		ret = navi10_get_smu_metrics_data(smu,
						  METRICS_AVERAGE_MEMACTIVITY,
						  (uint32_t *)data);
		*size = 4;
		break;
	case AMDGPU_PP_SENSOR_GPU_LOAD:
		ret = navi10_get_smu_metrics_data(smu,
						  METRICS_AVERAGE_GFXACTIVITY,
						  (uint32_t *)data);
		*size = 4;
		break;
	case AMDGPU_PP_SENSOR_GPU_POWER:
		ret = navi10_get_smu_metrics_data(smu,
						  METRICS_AVERAGE_SOCKETPOWER,
						  (uint32_t *)data);
		*size = 4;
		break;
	case AMDGPU_PP_SENSOR_HOTSPOT_TEMP:
		ret = navi10_get_smu_metrics_data(smu,
						  METRICS_TEMPERATURE_HOTSPOT,
						  (uint32_t *)data);
		*size = 4;
		break;
	case AMDGPU_PP_SENSOR_EDGE_TEMP:
		ret = navi10_get_smu_metrics_data(smu,
						  METRICS_TEMPERATURE_EDGE,
						  (uint32_t *)data);
		*size = 4;
		break;
	case AMDGPU_PP_SENSOR_MEM_TEMP:
		ret = navi10_get_smu_metrics_data(smu,
						  METRICS_TEMPERATURE_MEM,
						  (uint32_t *)data);
		*size = 4;
		break;
	case AMDGPU_PP_SENSOR_GFX_MCLK:
		ret = navi10_get_current_clk_freq_by_table(smu, SMU_UCLK, (uint32_t *)data);
		*(uint32_t *)data *= 100;
		*size = 4;
		break;
	case AMDGPU_PP_SENSOR_GFX_SCLK:
		ret = navi10_get_current_clk_freq_by_table(smu, SMU_GFXCLK, (uint32_t *)data);
		*(uint32_t *)data *= 100;
		*size = 4;
		break;
	case AMDGPU_PP_SENSOR_VDDGFX:
		ret = smu_v11_0_get_gfx_vdd(smu, (uint32_t *)data);
		*size = 4;
		break;
	default:
		ret = -EOPNOTSUPP;
		break;
	}
	mutex_unlock(&smu->sensor_lock);

	return ret;
}

static int navi10_get_uclk_dpm_states(struct smu_context *smu, uint32_t *clocks_in_khz, uint32_t *num_states)
{
	uint32_t num_discrete_levels = 0;
	uint16_t *dpm_levels = NULL;
	uint16_t i = 0;
	struct smu_table_context *table_context = &smu->smu_table;
	PPTable_t *driver_ppt = NULL;

	if (!clocks_in_khz || !num_states || !table_context->driver_pptable)
		return -EINVAL;

	driver_ppt = table_context->driver_pptable;
	num_discrete_levels = driver_ppt->DpmDescriptor[PPCLK_UCLK].NumDiscreteLevels;
	dpm_levels = driver_ppt->FreqTableUclk;

	if (num_discrete_levels == 0 || dpm_levels == NULL)
		return -EINVAL;

	*num_states = num_discrete_levels;
	for (i = 0; i < num_discrete_levels; i++) {
		/* convert to khz */
		*clocks_in_khz = (*dpm_levels) * 1000;
		clocks_in_khz++;
		dpm_levels++;
	}

	return 0;
}

static int navi10_get_thermal_temperature_range(struct smu_context *smu,
						struct smu_temperature_range *range)
{
	struct smu_table_context *table_context = &smu->smu_table;
	struct smu_11_0_powerplay_table *powerplay_table =
				table_context->power_play_table;
	PPTable_t *pptable = smu->smu_table.driver_pptable;

	if (!range)
		return -EINVAL;

	memcpy(range, &smu11_thermal_policy[0], sizeof(struct smu_temperature_range));

	range->max = pptable->TedgeLimit *
		SMU_TEMPERATURE_UNITS_PER_CENTIGRADES;
	range->edge_emergency_max = (pptable->TedgeLimit + CTF_OFFSET_EDGE) *
		SMU_TEMPERATURE_UNITS_PER_CENTIGRADES;
	range->hotspot_crit_max = pptable->ThotspotLimit *
		SMU_TEMPERATURE_UNITS_PER_CENTIGRADES;
	range->hotspot_emergency_max = (pptable->ThotspotLimit + CTF_OFFSET_HOTSPOT) *
		SMU_TEMPERATURE_UNITS_PER_CENTIGRADES;
	range->mem_crit_max = pptable->TmemLimit *
		SMU_TEMPERATURE_UNITS_PER_CENTIGRADES;
	range->mem_emergency_max = (pptable->TmemLimit + CTF_OFFSET_MEM)*
		SMU_TEMPERATURE_UNITS_PER_CENTIGRADES;
	range->software_shutdown_temp = powerplay_table->software_shutdown_temp;

	return 0;
}

static int navi10_display_disable_memory_clock_switch(struct smu_context *smu,
						bool disable_memory_clock_switch)
{
	int ret = 0;
	struct smu_11_0_max_sustainable_clocks *max_sustainable_clocks =
		(struct smu_11_0_max_sustainable_clocks *)
			smu->smu_table.max_sustainable_clocks;
	uint32_t min_memory_clock = smu->hard_min_uclk_req_from_dal;
	uint32_t max_memory_clock = max_sustainable_clocks->uclock;

	if(smu->disable_uclk_switch == disable_memory_clock_switch)
		return 0;

	if(disable_memory_clock_switch)
		ret = smu_v11_0_set_hard_freq_limited_range(smu, SMU_UCLK, max_memory_clock, 0);
	else
		ret = smu_v11_0_set_hard_freq_limited_range(smu, SMU_UCLK, min_memory_clock, 0);

	if(!ret)
		smu->disable_uclk_switch = disable_memory_clock_switch;

	return ret;
}

static int navi10_get_power_limit(struct smu_context *smu)
{
	struct smu_11_0_powerplay_table *powerplay_table =
		(struct smu_11_0_powerplay_table *)smu->smu_table.power_play_table;
	struct smu_11_0_overdrive_table *od_settings = smu->od_settings;
	PPTable_t *pptable = smu->smu_table.driver_pptable;
	uint32_t power_limit, od_percent;

	if (smu_v11_0_get_current_power_limit(smu, &power_limit)) {
		/* the last hope to figure out the ppt limit */
		if (!pptable) {
			dev_err(smu->adev->dev, "Cannot get PPT limit due to pptable missing!");
			return -EINVAL;
		}
		power_limit =
			pptable->SocketPowerLimitAc[PPT_THROTTLER_PPT0];
	}
	smu->current_power_limit = power_limit;

	if (smu->od_enabled &&
	    navi10_od_feature_is_supported(od_settings, SMU_11_0_ODCAP_POWER_LIMIT)) {
		od_percent = le32_to_cpu(powerplay_table->overdrive_table.max[SMU_11_0_ODSETTING_POWERPERCENTAGE]);

		dev_dbg(smu->adev->dev, "ODSETTING_POWERPERCENTAGE: %d (default: %d)\n", od_percent, power_limit);

		power_limit *= (100 + od_percent);
		power_limit /= 100;
	}
	smu->max_power_limit = power_limit;

	return 0;
}

static int navi10_update_pcie_parameters(struct smu_context *smu,
				     uint32_t pcie_gen_cap,
				     uint32_t pcie_width_cap)
{
	struct smu_11_0_dpm_context *dpm_context = smu->smu_dpm.dpm_context;
	PPTable_t *pptable = smu->smu_table.driver_pptable;
	uint32_t smu_pcie_arg;
	int ret, i;

	/* lclk dpm table setup */
	for (i = 0; i < MAX_PCIE_CONF; i++) {
		dpm_context->dpm_tables.pcie_table.pcie_gen[i] = pptable->PcieGenSpeed[i];
		dpm_context->dpm_tables.pcie_table.pcie_lane[i] = pptable->PcieLaneCount[i];
	}

	for (i = 0; i < NUM_LINK_LEVELS; i++) {
		smu_pcie_arg = (i << 16) |
			((pptable->PcieGenSpeed[i] <= pcie_gen_cap) ? (pptable->PcieGenSpeed[i] << 8) :
				(pcie_gen_cap << 8)) | ((pptable->PcieLaneCount[i] <= pcie_width_cap) ?
					pptable->PcieLaneCount[i] : pcie_width_cap);
		ret = smu_cmn_send_smc_msg_with_param(smu,
					  SMU_MSG_OverridePcieParameters,
					  smu_pcie_arg,
					  NULL);

		if (ret)
			return ret;

		if (pptable->PcieGenSpeed[i] > pcie_gen_cap)
			dpm_context->dpm_tables.pcie_table.pcie_gen[i] = pcie_gen_cap;
		if (pptable->PcieLaneCount[i] > pcie_width_cap)
			dpm_context->dpm_tables.pcie_table.pcie_lane[i] = pcie_width_cap;
	}

	return 0;
}

static inline void navi10_dump_od_table(struct smu_context *smu,
					OverDriveTable_t *od_table)
{
	dev_dbg(smu->adev->dev, "OD: Gfxclk: (%d, %d)\n", od_table->GfxclkFmin, od_table->GfxclkFmax);
	dev_dbg(smu->adev->dev, "OD: Gfx1: (%d, %d)\n", od_table->GfxclkFreq1, od_table->GfxclkVolt1);
	dev_dbg(smu->adev->dev, "OD: Gfx2: (%d, %d)\n", od_table->GfxclkFreq2, od_table->GfxclkVolt2);
	dev_dbg(smu->adev->dev, "OD: Gfx3: (%d, %d)\n", od_table->GfxclkFreq3, od_table->GfxclkVolt3);
	dev_dbg(smu->adev->dev, "OD: UclkFmax: %d\n", od_table->UclkFmax);
	dev_dbg(smu->adev->dev, "OD: OverDrivePct: %d\n", od_table->OverDrivePct);
}

static int navi10_od_setting_check_range(struct smu_context *smu,
					 struct smu_11_0_overdrive_table *od_table,
					 enum SMU_11_0_ODSETTING_ID setting,
					 uint32_t value)
{
	if (value < od_table->min[setting]) {
		dev_warn(smu->adev->dev, "OD setting (%d, %d) is less than the minimum allowed (%d)\n", setting, value, od_table->min[setting]);
		return -EINVAL;
	}
	if (value > od_table->max[setting]) {
		dev_warn(smu->adev->dev, "OD setting (%d, %d) is greater than the maximum allowed (%d)\n", setting, value, od_table->max[setting]);
		return -EINVAL;
	}
	return 0;
}

static int navi10_overdrive_get_gfx_clk_base_voltage(struct smu_context *smu,
						     uint16_t *voltage,
						     uint32_t freq)
{
	uint32_t param = (freq & 0xFFFF) | (PPCLK_GFXCLK << 16);
	uint32_t value = 0;
	int ret;

	ret = smu_cmn_send_smc_msg_with_param(smu,
					  SMU_MSG_GetVoltageByDpm,
					  param,
					  &value);
	if (ret) {
		dev_err(smu->adev->dev, "[GetBaseVoltage] failed to get GFXCLK AVFS voltage from SMU!");
		return ret;
	}

	*voltage = (uint16_t)value;

	return 0;
}

static bool navi10_is_baco_supported(struct smu_context *smu)
{
	struct amdgpu_device *adev = smu->adev;
	uint32_t val;

	if (amdgpu_sriov_vf(adev) || (!smu_v11_0_baco_is_support(smu)))
		return false;

	val = RREG32_SOC15(NBIO, 0, mmRCC_BIF_STRAP0);
	return (val & RCC_BIF_STRAP0__STRAP_PX_CAPABLE_MASK) ? true : false;
}

static int navi10_set_default_od_settings(struct smu_context *smu)
{
	OverDriveTable_t *od_table =
		(OverDriveTable_t *)smu->smu_table.overdrive_table;
	OverDriveTable_t *boot_od_table =
		(OverDriveTable_t *)smu->smu_table.boot_overdrive_table;
	int ret = 0;

	ret = smu_cmn_update_table(smu, SMU_TABLE_OVERDRIVE, 0, (void *)od_table, false);
	if (ret) {
		dev_err(smu->adev->dev, "Failed to get overdrive table!\n");
		return ret;
	}

	if (!od_table->GfxclkVolt1) {
		ret = navi10_overdrive_get_gfx_clk_base_voltage(smu,
								&od_table->GfxclkVolt1,
								od_table->GfxclkFreq1);
		if (ret)
			return ret;
	}

	if (!od_table->GfxclkVolt2) {
		ret = navi10_overdrive_get_gfx_clk_base_voltage(smu,
								&od_table->GfxclkVolt2,
								od_table->GfxclkFreq2);
		if (ret)
			return ret;
	}

	if (!od_table->GfxclkVolt3) {
		ret = navi10_overdrive_get_gfx_clk_base_voltage(smu,
								&od_table->GfxclkVolt3,
								od_table->GfxclkFreq3);
		if (ret)
			return ret;
	}

	memcpy(boot_od_table, od_table, sizeof(OverDriveTable_t));

	navi10_dump_od_table(smu, od_table);

	return 0;
}

static int navi10_od_edit_dpm_table(struct smu_context *smu, enum PP_OD_DPM_TABLE_COMMAND type, long input[], uint32_t size) {
	int i;
	int ret = 0;
	struct smu_table_context *table_context = &smu->smu_table;
	OverDriveTable_t *od_table;
	struct smu_11_0_overdrive_table *od_settings;
	enum SMU_11_0_ODSETTING_ID freq_setting, voltage_setting;
	uint16_t *freq_ptr, *voltage_ptr;
	od_table = (OverDriveTable_t *)table_context->overdrive_table;

	if (!smu->od_enabled) {
		dev_warn(smu->adev->dev, "OverDrive is not enabled!\n");
		return -EINVAL;
	}

	if (!smu->od_settings) {
		dev_err(smu->adev->dev, "OD board limits are not set!\n");
		return -ENOENT;
	}

	od_settings = smu->od_settings;

	switch (type) {
	case PP_OD_EDIT_SCLK_VDDC_TABLE:
		if (!navi10_od_feature_is_supported(od_settings, SMU_11_0_ODCAP_GFXCLK_LIMITS)) {
			dev_warn(smu->adev->dev, "GFXCLK_LIMITS not supported!\n");
			return -ENOTSUPP;
		}
		if (!table_context->overdrive_table) {
			dev_err(smu->adev->dev, "Overdrive is not initialized\n");
			return -EINVAL;
		}
		for (i = 0; i < size; i += 2) {
			if (i + 2 > size) {
				dev_info(smu->adev->dev, "invalid number of input parameters %d\n", size);
				return -EINVAL;
			}
			switch (input[i]) {
			case 0:
				freq_setting = SMU_11_0_ODSETTING_GFXCLKFMIN;
				freq_ptr = &od_table->GfxclkFmin;
				if (input[i + 1] > od_table->GfxclkFmax) {
					dev_info(smu->adev->dev, "GfxclkFmin (%ld) must be <= GfxclkFmax (%u)!\n",
						input[i + 1],
						od_table->GfxclkFmin);
					return -EINVAL;
				}
				break;
			case 1:
				freq_setting = SMU_11_0_ODSETTING_GFXCLKFMAX;
				freq_ptr = &od_table->GfxclkFmax;
				if (input[i + 1] < od_table->GfxclkFmin) {
					dev_info(smu->adev->dev, "GfxclkFmax (%ld) must be >= GfxclkFmin (%u)!\n",
						input[i + 1],
						od_table->GfxclkFmax);
					return -EINVAL;
				}
				break;
			default:
				dev_info(smu->adev->dev, "Invalid SCLK_VDDC_TABLE index: %ld\n", input[i]);
				dev_info(smu->adev->dev, "Supported indices: [0:min,1:max]\n");
				return -EINVAL;
			}
			ret = navi10_od_setting_check_range(smu, od_settings, freq_setting, input[i + 1]);
			if (ret)
				return ret;
			*freq_ptr = input[i + 1];
		}
		break;
	case PP_OD_EDIT_MCLK_VDDC_TABLE:
		if (!navi10_od_feature_is_supported(od_settings, SMU_11_0_ODCAP_UCLK_MAX)) {
			dev_warn(smu->adev->dev, "UCLK_MAX not supported!\n");
			return -ENOTSUPP;
		}
		if (size < 2) {
			dev_info(smu->adev->dev, "invalid number of parameters: %d\n", size);
			return -EINVAL;
		}
		if (input[0] != 1) {
			dev_info(smu->adev->dev, "Invalid MCLK_VDDC_TABLE index: %ld\n", input[0]);
			dev_info(smu->adev->dev, "Supported indices: [1:max]\n");
			return -EINVAL;
		}
		ret = navi10_od_setting_check_range(smu, od_settings, SMU_11_0_ODSETTING_UCLKFMAX, input[1]);
		if (ret)
			return ret;
		od_table->UclkFmax = input[1];
		break;
	case PP_OD_RESTORE_DEFAULT_TABLE:
		if (!(table_context->overdrive_table && table_context->boot_overdrive_table)) {
			dev_err(smu->adev->dev, "Overdrive table was not initialized!\n");
			return -EINVAL;
		}
		memcpy(table_context->overdrive_table, table_context->boot_overdrive_table, sizeof(OverDriveTable_t));
		break;
	case PP_OD_COMMIT_DPM_TABLE:
		navi10_dump_od_table(smu, od_table);
		ret = smu_cmn_update_table(smu, SMU_TABLE_OVERDRIVE, 0, (void *)od_table, true);
		if (ret) {
			dev_err(smu->adev->dev, "Failed to import overdrive table!\n");
			return ret;
		}
		break;
	case PP_OD_EDIT_VDDC_CURVE:
		if (!navi10_od_feature_is_supported(od_settings, SMU_11_0_ODCAP_GFXCLK_CURVE)) {
			dev_warn(smu->adev->dev, "GFXCLK_CURVE not supported!\n");
			return -ENOTSUPP;
		}
		if (size < 3) {
			dev_info(smu->adev->dev, "invalid number of parameters: %d\n", size);
			return -EINVAL;
		}
		if (!od_table) {
			dev_info(smu->adev->dev, "Overdrive is not initialized\n");
			return -EINVAL;
		}

		switch (input[0]) {
		case 0:
			freq_setting = SMU_11_0_ODSETTING_VDDGFXCURVEFREQ_P1;
			voltage_setting = SMU_11_0_ODSETTING_VDDGFXCURVEVOLTAGE_P1;
			freq_ptr = &od_table->GfxclkFreq1;
			voltage_ptr = &od_table->GfxclkVolt1;
			break;
		case 1:
			freq_setting = SMU_11_0_ODSETTING_VDDGFXCURVEFREQ_P2;
			voltage_setting = SMU_11_0_ODSETTING_VDDGFXCURVEVOLTAGE_P2;
			freq_ptr = &od_table->GfxclkFreq2;
			voltage_ptr = &od_table->GfxclkVolt2;
			break;
		case 2:
			freq_setting = SMU_11_0_ODSETTING_VDDGFXCURVEFREQ_P3;
			voltage_setting = SMU_11_0_ODSETTING_VDDGFXCURVEVOLTAGE_P3;
			freq_ptr = &od_table->GfxclkFreq3;
			voltage_ptr = &od_table->GfxclkVolt3;
			break;
		default:
			dev_info(smu->adev->dev, "Invalid VDDC_CURVE index: %ld\n", input[0]);
			dev_info(smu->adev->dev, "Supported indices: [0, 1, 2]\n");
			return -EINVAL;
		}
		ret = navi10_od_setting_check_range(smu, od_settings, freq_setting, input[1]);
		if (ret)
			return ret;
		// Allow setting zero to disable the OverDrive VDDC curve
		if (input[2] != 0) {
			ret = navi10_od_setting_check_range(smu, od_settings, voltage_setting, input[2]);
			if (ret)
				return ret;
			*freq_ptr = input[1];
			*voltage_ptr = ((uint16_t)input[2]) * NAVI10_VOLTAGE_SCALE;
			dev_dbg(smu->adev->dev, "OD: set curve %ld: (%d, %d)\n", input[0], *freq_ptr, *voltage_ptr);
		} else {
			// If setting 0, disable all voltage curve settings
			od_table->GfxclkVolt1 = 0;
			od_table->GfxclkVolt2 = 0;
			od_table->GfxclkVolt3 = 0;
		}
		navi10_dump_od_table(smu, od_table);
		break;
	default:
		return -ENOSYS;
	}
	return ret;
}

static int navi10_run_btc(struct smu_context *smu)
{
	int ret = 0;

	ret = smu_cmn_send_smc_msg(smu, SMU_MSG_RunBtc, NULL);
	if (ret)
		dev_err(smu->adev->dev, "RunBtc failed!\n");

	return ret;
}

static bool navi10_need_umc_cdr_workaround(struct smu_context *smu)
{
	struct amdgpu_device *adev = smu->adev;

	if (!smu_cmn_feature_is_enabled(smu, SMU_FEATURE_DPM_UCLK_BIT))
		return false;

	if (adev->asic_type == CHIP_NAVI10 ||
	    adev->asic_type == CHIP_NAVI14)
		return true;

	return false;
}

static int navi10_umc_hybrid_cdr_workaround(struct smu_context *smu)
{
	uint32_t uclk_count, uclk_min, uclk_max;
	int ret = 0;

	/* This workaround can be applied only with uclk dpm enabled */
	if (!smu_cmn_feature_is_enabled(smu, SMU_FEATURE_DPM_UCLK_BIT))
		return 0;

	ret = smu_v11_0_get_dpm_level_count(smu, SMU_UCLK, &uclk_count);
	if (ret)
		return ret;

	ret = smu_v11_0_get_dpm_freq_by_index(smu, SMU_UCLK, (uint16_t)(uclk_count - 1), &uclk_max);
	if (ret)
		return ret;

	/*
	 * The NAVI10_UMC_HYBRID_CDR_WORKAROUND_UCLK_THRESHOLD is 750Mhz.
	 * This workaround is needed only when the max uclk frequency
	 * not greater than that.
	 */
	if (uclk_max > 0x2EE)
		return 0;

	ret = smu_v11_0_get_dpm_freq_by_index(smu, SMU_UCLK, (uint16_t)0, &uclk_min);
	if (ret)
		return ret;

	/* Force UCLK out of the highest DPM */
	ret = smu_v11_0_set_hard_freq_limited_range(smu, SMU_UCLK, 0, uclk_min);
	if (ret)
		return ret;

	/* Revert the UCLK Hardmax */
	ret = smu_v11_0_set_hard_freq_limited_range(smu, SMU_UCLK, 0, uclk_max);
	if (ret)
		return ret;

	/*
	 * In this case, SMU already disabled dummy pstate during enablement
	 * of UCLK DPM, we have to re-enabled it.
	 */
	return smu_cmn_send_smc_msg(smu, SMU_MSG_DAL_ENABLE_DUMMY_PSTATE_CHANGE, NULL);
}

static int navi10_set_dummy_pstates_table_location(struct smu_context *smu)
{
	struct smu_table_context *smu_table = &smu->smu_table;
	struct smu_table *dummy_read_table =
				&smu_table->dummy_read_1_table;
	char *dummy_table = dummy_read_table->cpu_addr;
	int ret = 0;
	uint32_t i;

	for (i = 0; i < 0x40000; i += 0x1000 * 2) {
		memcpy(dummy_table, &NoDbiPrbs7[0], 0x1000);
		dummy_table += 0x1000;
		memcpy(dummy_table, &DbiPrbs7[0], 0x1000);
		dummy_table += 0x1000;
	}

	amdgpu_asic_flush_hdp(smu->adev, NULL);

	ret = smu_cmn_send_smc_msg_with_param(smu,
					      SMU_MSG_SET_DRIVER_DUMMY_TABLE_DRAM_ADDR_HIGH,
					      upper_32_bits(dummy_read_table->mc_address),
					      NULL);
	if (ret)
		return ret;

	return smu_cmn_send_smc_msg_with_param(smu,
					       SMU_MSG_SET_DRIVER_DUMMY_TABLE_DRAM_ADDR_LOW,
					       lower_32_bits(dummy_read_table->mc_address),
					       NULL);
}

static int navi10_run_umc_cdr_workaround(struct smu_context *smu)
{
	struct amdgpu_device *adev = smu->adev;
	uint8_t umc_fw_greater_than_v136 = false;
	uint8_t umc_fw_disable_cdr = false;
	uint32_t pmfw_version;
	uint32_t param;
	int ret = 0;

	if (!navi10_need_umc_cdr_workaround(smu))
		return 0;

	ret = smu_cmn_get_smc_version(smu, NULL, &pmfw_version);
	if (ret) {
		dev_err(adev->dev, "Failed to get smu version!\n");
		return ret;
	}

	/*
	 * The messages below are only supported by Navi10 42.53.0 and later
	 * PMFWs and Navi14 53.29.0 and later PMFWs.
	 * - PPSMC_MSG_SetDriverDummyTableDramAddrHigh
	 * - PPSMC_MSG_SetDriverDummyTableDramAddrLow
	 * - PPSMC_MSG_GetUMCFWWA
	 */
	if (((adev->asic_type == CHIP_NAVI10) && (pmfw_version >= 0x2a3500)) ||
	    ((adev->asic_type == CHIP_NAVI14) && (pmfw_version >= 0x351D00))) {
		ret = smu_cmn_send_smc_msg_with_param(smu,
						      SMU_MSG_GET_UMC_FW_WA,
						      0,
						      &param);
		if (ret)
			return ret;

		/* First bit indicates if the UMC f/w is above v137 */
		umc_fw_greater_than_v136 = param & 0x1;

		/* Second bit indicates if hybrid-cdr is disabled */
		umc_fw_disable_cdr = param & 0x2;

		/* w/a only allowed if UMC f/w is <= 136 */
		if (umc_fw_greater_than_v136)
			return 0;

		if (umc_fw_disable_cdr) {
			if (adev->asic_type == CHIP_NAVI10)
				return navi10_umc_hybrid_cdr_workaround(smu);
		} else {
			return navi10_set_dummy_pstates_table_location(smu);
		}
	} else {
		if (adev->asic_type == CHIP_NAVI10)
			return navi10_umc_hybrid_cdr_workaround(smu);
	}

	return 0;
}

<<<<<<< HEAD
=======
static void navi10_fill_i2c_req(SwI2cRequest_t  *req, bool write,
				  uint8_t address, uint32_t numbytes,
				  uint8_t *data)
{
	int i;

	req->I2CcontrollerPort = 0;
	req->I2CSpeed = 2;
	req->SlaveAddress = address;
	req->NumCmds = numbytes;

	for (i = 0; i < numbytes; i++) {
		SwI2cCmd_t *cmd =  &req->SwI2cCmds[i];

		/* First 2 bytes are always write for lower 2b EEPROM address */
		if (i < 2)
			cmd->Cmd = 1;
		else
			cmd->Cmd = write;


		/* Add RESTART for read  after address filled */
		cmd->CmdConfig |= (i == 2 && !write) ? CMDCONFIG_RESTART_MASK : 0;

		/* Add STOP in the end */
		cmd->CmdConfig |= (i == (numbytes - 1)) ? CMDCONFIG_STOP_MASK : 0;

		/* Fill with data regardless if read or write to simplify code */
		cmd->RegisterAddr = data[i];
	}
}

static int navi10_i2c_read_data(struct i2c_adapter *control,
					       uint8_t address,
					       uint8_t *data,
					       uint32_t numbytes)
{
	uint32_t  i, ret = 0;
	SwI2cRequest_t req;
	struct amdgpu_device *adev = to_amdgpu_device(control);
	struct smu_table_context *smu_table = &adev->smu.smu_table;
	struct smu_table *table = &smu_table->driver_table;

	if (numbytes > MAX_SW_I2C_COMMANDS) {
		dev_err(adev->dev, "numbytes requested %d is over max allowed %d\n",
			numbytes, MAX_SW_I2C_COMMANDS);
		return -EINVAL;
	}

	memset(&req, 0, sizeof(req));
	navi10_fill_i2c_req(&req, false, address, numbytes, data);

	mutex_lock(&adev->smu.mutex);
	/* Now read data starting with that address */
	ret = smu_cmn_update_table(&adev->smu, SMU_TABLE_I2C_COMMANDS, 0, &req,
				   true);
	mutex_unlock(&adev->smu.mutex);

	if (!ret) {
		SwI2cRequest_t *res = (SwI2cRequest_t *)table->cpu_addr;

		/* Assume SMU  fills res.SwI2cCmds[i].Data with read bytes */
		for (i = 0; i < numbytes; i++)
			data[i] = res->SwI2cCmds[i].Data;

		dev_dbg(adev->dev, "navi10_i2c_read_data, address = %x, bytes = %d, data :",
				  (uint16_t)address, numbytes);

		print_hex_dump(KERN_DEBUG, "data: ", DUMP_PREFIX_NONE,
			       8, 1, data, numbytes, false);
	} else
		dev_err(adev->dev, "navi10_i2c_read_data - error occurred :%x", ret);

	return ret;
}

static int navi10_i2c_write_data(struct i2c_adapter *control,
						uint8_t address,
						uint8_t *data,
						uint32_t numbytes)
{
	uint32_t ret;
	SwI2cRequest_t req;
	struct amdgpu_device *adev = to_amdgpu_device(control);

	if (numbytes > MAX_SW_I2C_COMMANDS) {
		dev_err(adev->dev, "numbytes requested %d is over max allowed %d\n",
			numbytes, MAX_SW_I2C_COMMANDS);
		return -EINVAL;
	}

	memset(&req, 0, sizeof(req));
	navi10_fill_i2c_req(&req, true, address, numbytes, data);

	mutex_lock(&adev->smu.mutex);
	ret = smu_cmn_update_table(&adev->smu, SMU_TABLE_I2C_COMMANDS, 0, &req, true);
	mutex_unlock(&adev->smu.mutex);

	if (!ret) {
		dev_dbg(adev->dev, "navi10_i2c_write(), address = %x, bytes = %d , data: ",
					 (uint16_t)address, numbytes);

		print_hex_dump(KERN_DEBUG, "data: ", DUMP_PREFIX_NONE,
			       8, 1, data, numbytes, false);
		/*
		 * According to EEPROM spec there is a MAX of 10 ms required for
		 * EEPROM to flush internal RX buffer after STOP was issued at the
		 * end of write transaction. During this time the EEPROM will not be
		 * responsive to any more commands - so wait a bit more.
		 */
		msleep(10);

	} else
		dev_err(adev->dev, "navi10_i2c_write- error occurred :%x", ret);

	return ret;
}

static int navi10_i2c_xfer(struct i2c_adapter *i2c_adap,
			      struct i2c_msg *msgs, int num)
{
	uint32_t  i, j, ret, data_size, data_chunk_size, next_eeprom_addr = 0;
	uint8_t *data_ptr, data_chunk[MAX_SW_I2C_COMMANDS] = { 0 };

	for (i = 0; i < num; i++) {
		/*
		 * SMU interface allows at most MAX_SW_I2C_COMMANDS bytes of data at
		 * once and hence the data needs to be spliced into chunks and sent each
		 * chunk separately
		 */
		data_size = msgs[i].len - 2;
		data_chunk_size = MAX_SW_I2C_COMMANDS - 2;
		next_eeprom_addr = (msgs[i].buf[0] << 8 & 0xff00) | (msgs[i].buf[1] & 0xff);
		data_ptr = msgs[i].buf + 2;

		for (j = 0; j < data_size / data_chunk_size; j++) {
			/* Insert the EEPROM dest addess, bits 0-15 */
			data_chunk[0] = ((next_eeprom_addr >> 8) & 0xff);
			data_chunk[1] = (next_eeprom_addr & 0xff);

			if (msgs[i].flags & I2C_M_RD) {
				ret = navi10_i2c_read_data(i2c_adap,
							     (uint8_t)msgs[i].addr,
							     data_chunk, MAX_SW_I2C_COMMANDS);

				memcpy(data_ptr, data_chunk + 2, data_chunk_size);
			} else {

				memcpy(data_chunk + 2, data_ptr, data_chunk_size);

				ret = navi10_i2c_write_data(i2c_adap,
							      (uint8_t)msgs[i].addr,
							      data_chunk, MAX_SW_I2C_COMMANDS);
			}

			if (ret) {
				num = -EIO;
				goto fail;
			}

			next_eeprom_addr += data_chunk_size;
			data_ptr += data_chunk_size;
		}

		if (data_size % data_chunk_size) {
			data_chunk[0] = ((next_eeprom_addr >> 8) & 0xff);
			data_chunk[1] = (next_eeprom_addr & 0xff);

			if (msgs[i].flags & I2C_M_RD) {
				ret = navi10_i2c_read_data(i2c_adap,
							     (uint8_t)msgs[i].addr,
							     data_chunk, (data_size % data_chunk_size) + 2);

				memcpy(data_ptr, data_chunk + 2, data_size % data_chunk_size);
			} else {
				memcpy(data_chunk + 2, data_ptr, data_size % data_chunk_size);

				ret = navi10_i2c_write_data(i2c_adap,
							      (uint8_t)msgs[i].addr,
							      data_chunk, (data_size % data_chunk_size) + 2);
			}

			if (ret) {
				num = -EIO;
				goto fail;
			}
		}
	}

fail:
	return num;
}

static u32 navi10_i2c_func(struct i2c_adapter *adap)
{
	return I2C_FUNC_I2C | I2C_FUNC_SMBUS_EMUL;
}


static const struct i2c_algorithm navi10_i2c_algo = {
	.master_xfer = navi10_i2c_xfer,
	.functionality = navi10_i2c_func,
};

>>>>>>> b6505459
static ssize_t navi10_get_gpu_metrics(struct smu_context *smu,
				      void **table)
{
	struct smu_table_context *smu_table = &smu->smu_table;
	struct gpu_metrics_v1_0 *gpu_metrics =
		(struct gpu_metrics_v1_0 *)smu_table->gpu_metrics_table;
	struct amdgpu_device *adev = smu->adev;
	SmuMetrics_NV12_t nv12_metrics = { 0 };
	SmuMetrics_t metrics;
	int ret = 0;

	mutex_lock(&smu->metrics_lock);

	ret = smu_cmn_get_metrics_table_locked(smu,
					       NULL,
					       true);
	if (ret) {
		mutex_unlock(&smu->metrics_lock);
		return ret;
	}

	memcpy(&metrics, smu_table->metrics_table, sizeof(SmuMetrics_t));
	if (adev->asic_type == CHIP_NAVI12)
		memcpy(&nv12_metrics, smu_table->metrics_table, sizeof(SmuMetrics_NV12_t));

	mutex_unlock(&smu->metrics_lock);

	smu_v11_0_init_gpu_metrics_v1_0(gpu_metrics);

	gpu_metrics->temperature_edge = metrics.TemperatureEdge;
	gpu_metrics->temperature_hotspot = metrics.TemperatureHotspot;
	gpu_metrics->temperature_mem = metrics.TemperatureMem;
	gpu_metrics->temperature_vrgfx = metrics.TemperatureVrGfx;
	gpu_metrics->temperature_vrsoc = metrics.TemperatureVrSoc;
	gpu_metrics->temperature_vrmem = metrics.TemperatureVrMem0;

	gpu_metrics->average_gfx_activity = metrics.AverageGfxActivity;
	gpu_metrics->average_umc_activity = metrics.AverageUclkActivity;

	gpu_metrics->average_socket_power = metrics.AverageSocketPower;

	gpu_metrics->average_gfxclk_frequency = metrics.AverageGfxclkFrequency;
	gpu_metrics->average_socclk_frequency = metrics.AverageSocclkFrequency;
	gpu_metrics->average_uclk_frequency = metrics.AverageUclkFrequency;

	if (adev->asic_type == CHIP_NAVI12) {
		gpu_metrics->energy_accumulator = nv12_metrics.EnergyAccumulator;
		gpu_metrics->average_vclk0_frequency = nv12_metrics.AverageVclkFrequency;
		gpu_metrics->average_dclk0_frequency = nv12_metrics.AverageDclkFrequency;
		gpu_metrics->average_mm_activity = nv12_metrics.VcnActivityPercentage;
	}

	gpu_metrics->current_gfxclk = metrics.CurrClock[PPCLK_GFXCLK];
	gpu_metrics->current_socclk = metrics.CurrClock[PPCLK_SOCCLK];
	gpu_metrics->current_uclk = metrics.CurrClock[PPCLK_UCLK];
	gpu_metrics->current_vclk0 = metrics.CurrClock[PPCLK_VCLK];
	gpu_metrics->current_dclk0 = metrics.CurrClock[PPCLK_DCLK];

	gpu_metrics->throttle_status = metrics.ThrottlerStatus;

	gpu_metrics->current_fan_speed = metrics.CurrFanSpeed;

	gpu_metrics->pcie_link_width =
			smu_v11_0_get_current_pcie_link_width(smu);
	gpu_metrics->pcie_link_speed =
			smu_v11_0_get_current_pcie_link_speed(smu);

	*table = (void *)gpu_metrics;

	return sizeof(struct gpu_metrics_v1_0);
}

static int navi10_enable_mgpu_fan_boost(struct smu_context *smu)
{
	struct amdgpu_device *adev = smu->adev;
	uint32_t param = 0;

	/* Navi12 does not support this */
	if (adev->asic_type == CHIP_NAVI12)
		return 0;

	/* Workaround for WS SKU */
	if (adev->pdev->device == 0x7312 &&
	    adev->pdev->revision == 0)
		param = 0xD188;

	return smu_cmn_send_smc_msg_with_param(smu,
					       SMU_MSG_SetMGpuFanBoostLimitRpm,
					       param,
					       NULL);
}

static int navi10_post_smu_init(struct smu_context *smu)
{
	struct amdgpu_device *adev = smu->adev;
	int ret = 0;

	if (amdgpu_sriov_vf(adev))
		return 0;

	ret = navi10_run_umc_cdr_workaround(smu);
	if (ret) {
		dev_err(adev->dev, "Failed to apply umc cdr workaround!\n");
		return ret;
	}

	if (!smu->dc_controlled_by_gpio) {
		/*
		 * For Navi1X, manually switch it to AC mode as PMFW
		 * may boot it with DC mode.
		 */
		ret = smu_v11_0_set_power_source(smu,
						 adev->pm.ac_power ?
						 SMU_POWER_SOURCE_AC :
						 SMU_POWER_SOURCE_DC);
		if (ret) {
			dev_err(adev->dev, "Failed to switch to %s mode!\n",
					adev->pm.ac_power ? "AC" : "DC");
			return ret;
		}
	}

	return ret;
}

static const struct pptable_funcs navi10_ppt_funcs = {
	.get_allowed_feature_mask = navi10_get_allowed_feature_mask,
	.set_default_dpm_table = navi10_set_default_dpm_table,
	.dpm_set_vcn_enable = navi10_dpm_set_vcn_enable,
	.dpm_set_jpeg_enable = navi10_dpm_set_jpeg_enable,
	.print_clk_levels = navi10_print_clk_levels,
	.force_clk_levels = navi10_force_clk_levels,
	.populate_umd_state_clk = navi10_populate_umd_state_clk,
	.get_clock_by_type_with_latency = navi10_get_clock_by_type_with_latency,
	.pre_display_config_changed = navi10_pre_display_config_changed,
	.display_config_changed = navi10_display_config_changed,
	.notify_smc_display_config = navi10_notify_smc_display_config,
	.is_dpm_running = navi10_is_dpm_running,
	.get_fan_speed_rpm = navi10_get_fan_speed_rpm,
	.get_power_profile_mode = navi10_get_power_profile_mode,
	.set_power_profile_mode = navi10_set_power_profile_mode,
	.set_watermarks_table = navi10_set_watermarks_table,
	.read_sensor = navi10_read_sensor,
	.get_uclk_dpm_states = navi10_get_uclk_dpm_states,
	.set_performance_level = smu_v11_0_set_performance_level,
	.get_thermal_temperature_range = navi10_get_thermal_temperature_range,
	.display_disable_memory_clock_switch = navi10_display_disable_memory_clock_switch,
	.get_power_limit = navi10_get_power_limit,
	.update_pcie_parameters = navi10_update_pcie_parameters,
	.init_microcode = smu_v11_0_init_microcode,
	.load_microcode = smu_v11_0_load_microcode,
	.fini_microcode = smu_v11_0_fini_microcode,
	.init_smc_tables = navi10_init_smc_tables,
	.fini_smc_tables = smu_v11_0_fini_smc_tables,
	.init_power = smu_v11_0_init_power,
	.fini_power = smu_v11_0_fini_power,
	.check_fw_status = smu_v11_0_check_fw_status,
	.setup_pptable = navi10_setup_pptable,
	.get_vbios_bootup_values = smu_v11_0_get_vbios_bootup_values,
	.check_fw_version = smu_v11_0_check_fw_version,
	.write_pptable = smu_cmn_write_pptable,
	.set_driver_table_location = smu_v11_0_set_driver_table_location,
	.set_tool_table_location = smu_v11_0_set_tool_table_location,
	.notify_memory_pool_location = smu_v11_0_notify_memory_pool_location,
	.system_features_control = smu_v11_0_system_features_control,
	.send_smc_msg_with_param = smu_cmn_send_smc_msg_with_param,
	.send_smc_msg = smu_cmn_send_smc_msg,
	.init_display_count = smu_v11_0_init_display_count,
	.set_allowed_mask = smu_v11_0_set_allowed_mask,
	.get_enabled_mask = smu_cmn_get_enabled_mask,
	.feature_is_enabled = smu_cmn_feature_is_enabled,
	.disable_all_features_with_exception = smu_cmn_disable_all_features_with_exception,
	.notify_display_change = smu_v11_0_notify_display_change,
	.set_power_limit = smu_v11_0_set_power_limit,
	.init_max_sustainable_clocks = smu_v11_0_init_max_sustainable_clocks,
	.enable_thermal_alert = smu_v11_0_enable_thermal_alert,
	.disable_thermal_alert = smu_v11_0_disable_thermal_alert,
	.set_min_dcef_deep_sleep = smu_v11_0_set_min_deep_sleep_dcefclk,
	.display_clock_voltage_request = smu_v11_0_display_clock_voltage_request,
	.get_fan_control_mode = smu_v11_0_get_fan_control_mode,
	.set_fan_control_mode = smu_v11_0_set_fan_control_mode,
	.set_fan_speed_rpm = smu_v11_0_set_fan_speed_rpm,
	.set_xgmi_pstate = smu_v11_0_set_xgmi_pstate,
	.gfx_off_control = smu_v11_0_gfx_off_control,
	.register_irq_handler = smu_v11_0_register_irq_handler,
	.set_azalia_d3_pme = smu_v11_0_set_azalia_d3_pme,
	.get_max_sustainable_clocks_by_dc = smu_v11_0_get_max_sustainable_clocks_by_dc,
	.baco_is_support= navi10_is_baco_supported,
	.baco_get_state = smu_v11_0_baco_get_state,
	.baco_set_state = smu_v11_0_baco_set_state,
	.baco_enter = smu_v11_0_baco_enter,
	.baco_exit = smu_v11_0_baco_exit,
	.get_dpm_ultimate_freq = smu_v11_0_get_dpm_ultimate_freq,
	.set_soft_freq_limited_range = smu_v11_0_set_soft_freq_limited_range,
	.set_default_od_settings = navi10_set_default_od_settings,
	.od_edit_dpm_table = navi10_od_edit_dpm_table,
	.run_btc = navi10_run_btc,
	.set_power_source = smu_v11_0_set_power_source,
	.get_pp_feature_mask = smu_cmn_get_pp_feature_mask,
	.set_pp_feature_mask = smu_cmn_set_pp_feature_mask,
	.get_gpu_metrics = navi10_get_gpu_metrics,
	.enable_mgpu_fan_boost = navi10_enable_mgpu_fan_boost,
	.gfx_ulv_control = smu_v11_0_gfx_ulv_control,
	.deep_sleep_control = smu_v11_0_deep_sleep_control,
	.get_fan_parameters = navi10_get_fan_parameters,
	.post_init = navi10_post_smu_init,
	.interrupt_work = smu_v11_0_interrupt_work,
};

void navi10_set_ppt_funcs(struct smu_context *smu)
{
	smu->ppt_funcs = &navi10_ppt_funcs;
	smu->message_map = navi10_message_map;
	smu->clock_map = navi10_clk_map;
	smu->feature_map = navi10_feature_mask_map;
	smu->table_map = navi10_table_map;
	smu->pwr_src_map = navi10_pwr_src_map;
	smu->workload_map = navi10_workload_map;
}<|MERGE_RESOLUTION|>--- conflicted
+++ resolved
@@ -2275,8 +2275,6 @@
 	return 0;
 }
 
-<<<<<<< HEAD
-=======
 static void navi10_fill_i2c_req(SwI2cRequest_t  *req, bool write,
 				  uint8_t address, uint32_t numbytes,
 				  uint8_t *data)
@@ -2481,7 +2479,6 @@
 	.functionality = navi10_i2c_func,
 };
 
->>>>>>> b6505459
 static ssize_t navi10_get_gpu_metrics(struct smu_context *smu,
 				      void **table)
 {
