/*
 * Copyright 2021 Advanced Micro Devices, Inc.
 *
 * Permission is hereby granted, free of charge, to any person obtaining a
 * copy of this software and associated documentation files (the "Software"),
 * to deal in the Software without restriction, including without limitation
 * the rights to use, copy, modify, merge, publish, distribute, sublicense,
 * and/or sell copies of the Software, and to permit persons to whom the
 * Software is furnished to do so, subject to the following conditions:
 *
 * The above copyright notice and this permission notice shall be included in
 * all copies or substantial portions of the Software.
 *
 * THE SOFTWARE IS PROVIDED "AS IS", WITHOUT WARRANTY OF ANY KIND, EXPRESS OR
 * IMPLIED, INCLUDING BUT NOT LIMITED TO THE WARRANTIES OF MERCHANTABILITY,
 * FITNESS FOR A PARTICULAR PURPOSE AND NONINFRINGEMENT.  IN NO EVENT SHALL
 * THE COPYRIGHT HOLDER(S) OR AUTHOR(S) BE LIABLE FOR ANY CLAIM, DAMAGES OR
 * OTHER LIABILITY, WHETHER IN AN ACTION OF CONTRACT, TORT OR OTHERWISE,
 * ARISING FROM, OUT OF OR IN CONNECTION WITH THE SOFTWARE OR THE USE OR
 * OTHER DEALINGS IN THE SOFTWARE.
 *
 */

#define SWSMU_CODE_LAYER_L2

#include <linux/firmware.h>
#include <linux/pci.h>
#include <linux/i2c.h>
#include "amdgpu.h"
#include "amdgpu_smu.h"
#include "atomfirmware.h"
#include "amdgpu_atomfirmware.h"
#include "amdgpu_atombios.h"
#include "smu_v13_0.h"
#include "smu13_driver_if_v13_0_0.h"
#include "soc15_common.h"
#include "atom.h"
#include "smu_v13_0_0_ppt.h"
#include "smu_v13_0_0_pptable.h"
#include "smu_v13_0_0_ppsmc.h"
#include "nbio/nbio_4_3_0_offset.h"
#include "nbio/nbio_4_3_0_sh_mask.h"
#include "mp/mp_13_0_0_offset.h"
#include "mp/mp_13_0_0_sh_mask.h"

#include "asic_reg/mp/mp_13_0_0_sh_mask.h"
#include "smu_cmn.h"
#include "amdgpu_ras.h"

/*
 * DO NOT use these for err/warn/info/debug messages.
 * Use dev_err, dev_warn, dev_info and dev_dbg instead.
 * They are more MGPU friendly.
 */
#undef pr_err
#undef pr_warn
#undef pr_info
#undef pr_debug

#define to_amdgpu_device(x) (container_of(x, struct amdgpu_device, pm.smu_i2c))

#define FEATURE_MASK(feature) (1ULL << feature)
#define SMC_DPM_FEATURE ( \
	FEATURE_MASK(FEATURE_DPM_GFXCLK_BIT)     | \
	FEATURE_MASK(FEATURE_DPM_UCLK_BIT)	 | \
	FEATURE_MASK(FEATURE_DPM_LINK_BIT)       | \
	FEATURE_MASK(FEATURE_DPM_SOCCLK_BIT)     | \
	FEATURE_MASK(FEATURE_DPM_FCLK_BIT)	 | \
	FEATURE_MASK(FEATURE_DPM_MP0CLK_BIT))

#define MP0_MP1_DATA_REGION_SIZE_COMBOPPTABLE	0x4000

#define mmMP1_SMN_C2PMSG_66                                                                            0x0282
#define mmMP1_SMN_C2PMSG_66_BASE_IDX                                                                   0

#define mmMP1_SMN_C2PMSG_82                                                                            0x0292
#define mmMP1_SMN_C2PMSG_82_BASE_IDX                                                                   0

#define mmMP1_SMN_C2PMSG_90                                                                            0x029a
#define mmMP1_SMN_C2PMSG_90_BASE_IDX                                                                   0

#define mmMP1_SMN_C2PMSG_75                                                                            0x028b
#define mmMP1_SMN_C2PMSG_75_BASE_IDX                                                                   0

#define mmMP1_SMN_C2PMSG_53                                                                            0x0275
#define mmMP1_SMN_C2PMSG_53_BASE_IDX                                                                   0

#define mmMP1_SMN_C2PMSG_54                                                                            0x0276
#define mmMP1_SMN_C2PMSG_54_BASE_IDX                                                                   0

#define DEBUGSMC_MSG_Mode1Reset	2

/*
 * SMU_v13_0_10 supports ECCTABLE since version 80.34.0,
 * use this to check ECCTABLE feature whether support
 */
#define SUPPORT_ECCTABLE_SMU_13_0_10_VERSION 0x00502200

static struct cmn2asic_msg_mapping smu_v13_0_0_message_map[SMU_MSG_MAX_COUNT] = {
	MSG_MAP(TestMessage,			PPSMC_MSG_TestMessage,                 1),
	MSG_MAP(GetSmuVersion,			PPSMC_MSG_GetSmuVersion,               1),
	MSG_MAP(GetDriverIfVersion,		PPSMC_MSG_GetDriverIfVersion,          1),
	MSG_MAP(SetAllowedFeaturesMaskLow,	PPSMC_MSG_SetAllowedFeaturesMaskLow,   0),
	MSG_MAP(SetAllowedFeaturesMaskHigh,	PPSMC_MSG_SetAllowedFeaturesMaskHigh,  0),
	MSG_MAP(EnableAllSmuFeatures,		PPSMC_MSG_EnableAllSmuFeatures,        0),
	MSG_MAP(DisableAllSmuFeatures,		PPSMC_MSG_DisableAllSmuFeatures,       0),
	MSG_MAP(EnableSmuFeaturesLow,		PPSMC_MSG_EnableSmuFeaturesLow,        1),
	MSG_MAP(EnableSmuFeaturesHigh,		PPSMC_MSG_EnableSmuFeaturesHigh,       1),
	MSG_MAP(DisableSmuFeaturesLow,		PPSMC_MSG_DisableSmuFeaturesLow,       1),
	MSG_MAP(DisableSmuFeaturesHigh,		PPSMC_MSG_DisableSmuFeaturesHigh,      1),
	MSG_MAP(GetEnabledSmuFeaturesLow,       PPSMC_MSG_GetRunningSmuFeaturesLow,    1),
	MSG_MAP(GetEnabledSmuFeaturesHigh,	PPSMC_MSG_GetRunningSmuFeaturesHigh,   1),
	MSG_MAP(SetWorkloadMask,		PPSMC_MSG_SetWorkloadMask,             1),
	MSG_MAP(SetPptLimit,			PPSMC_MSG_SetPptLimit,                 0),
	MSG_MAP(SetDriverDramAddrHigh,		PPSMC_MSG_SetDriverDramAddrHigh,       1),
	MSG_MAP(SetDriverDramAddrLow,		PPSMC_MSG_SetDriverDramAddrLow,        1),
	MSG_MAP(SetToolsDramAddrHigh,		PPSMC_MSG_SetToolsDramAddrHigh,        0),
	MSG_MAP(SetToolsDramAddrLow,		PPSMC_MSG_SetToolsDramAddrLow,         0),
	MSG_MAP(TransferTableSmu2Dram,		PPSMC_MSG_TransferTableSmu2Dram,       1),
	MSG_MAP(TransferTableDram2Smu,		PPSMC_MSG_TransferTableDram2Smu,       0),
	MSG_MAP(UseDefaultPPTable,		PPSMC_MSG_UseDefaultPPTable,           0),
	MSG_MAP(RunDcBtc,			PPSMC_MSG_RunDcBtc,                    0),
	MSG_MAP(EnterBaco,			PPSMC_MSG_EnterBaco,                   0),
	MSG_MAP(ExitBaco,			PPSMC_MSG_ExitBaco,                    0),
	MSG_MAP(SetSoftMinByFreq,		PPSMC_MSG_SetSoftMinByFreq,            1),
	MSG_MAP(SetSoftMaxByFreq,		PPSMC_MSG_SetSoftMaxByFreq,            1),
	MSG_MAP(SetHardMinByFreq,		PPSMC_MSG_SetHardMinByFreq,            1),
	MSG_MAP(SetHardMaxByFreq,		PPSMC_MSG_SetHardMaxByFreq,            0),
	MSG_MAP(GetMinDpmFreq,			PPSMC_MSG_GetMinDpmFreq,               1),
	MSG_MAP(GetMaxDpmFreq,			PPSMC_MSG_GetMaxDpmFreq,               1),
	MSG_MAP(GetDpmFreqByIndex,		PPSMC_MSG_GetDpmFreqByIndex,           1),
	MSG_MAP(PowerUpVcn,			PPSMC_MSG_PowerUpVcn,                  0),
	MSG_MAP(PowerDownVcn,			PPSMC_MSG_PowerDownVcn,                0),
	MSG_MAP(PowerUpJpeg,			PPSMC_MSG_PowerUpJpeg,                 0),
	MSG_MAP(PowerDownJpeg,			PPSMC_MSG_PowerDownJpeg,               0),
	MSG_MAP(GetDcModeMaxDpmFreq,		PPSMC_MSG_GetDcModeMaxDpmFreq,         1),
	MSG_MAP(OverridePcieParameters,		PPSMC_MSG_OverridePcieParameters,      0),
	MSG_MAP(DramLogSetDramAddrHigh,		PPSMC_MSG_DramLogSetDramAddrHigh,      0),
	MSG_MAP(DramLogSetDramAddrLow,		PPSMC_MSG_DramLogSetDramAddrLow,       0),
	MSG_MAP(DramLogSetDramSize,		PPSMC_MSG_DramLogSetDramSize,          0),
	MSG_MAP(AllowGfxOff,			PPSMC_MSG_AllowGfxOff,                 0),
	MSG_MAP(DisallowGfxOff,			PPSMC_MSG_DisallowGfxOff,              0),
	MSG_MAP(SetMGpuFanBoostLimitRpm,	PPSMC_MSG_SetMGpuFanBoostLimitRpm,     0),
	MSG_MAP(GetPptLimit,			PPSMC_MSG_GetPptLimit,                 0),
	MSG_MAP(NotifyPowerSource,		PPSMC_MSG_NotifyPowerSource,           0),
	MSG_MAP(Mode1Reset,			PPSMC_MSG_Mode1Reset,                  0),
	MSG_MAP(Mode2Reset,			PPSMC_MSG_Mode2Reset,	       		   0),
	MSG_MAP(PrepareMp1ForUnload,		PPSMC_MSG_PrepareMp1ForUnload,         0),
	MSG_MAP(DFCstateControl,		PPSMC_MSG_SetExternalClientDfCstateAllow, 0),
	MSG_MAP(ArmD3,				PPSMC_MSG_ArmD3,                       0),
	MSG_MAP(SetNumBadMemoryPagesRetired,	PPSMC_MSG_SetNumBadMemoryPagesRetired,   0),
	MSG_MAP(SetBadMemoryPagesRetiredFlagsPerChannel,
			    PPSMC_MSG_SetBadMemoryPagesRetiredFlagsPerChannel,   0),
	MSG_MAP(AllowGpo,			PPSMC_MSG_SetGpoAllow,           0),
	MSG_MAP(AllowIHHostInterrupt,		PPSMC_MSG_AllowIHHostInterrupt,       0),
	MSG_MAP(ReenableAcDcInterrupt,		PPSMC_MSG_ReenableAcDcInterrupt,       0),
};

static struct cmn2asic_mapping smu_v13_0_0_clk_map[SMU_CLK_COUNT] = {
	CLK_MAP(GFXCLK,		PPCLK_GFXCLK),
	CLK_MAP(SCLK,		PPCLK_GFXCLK),
	CLK_MAP(SOCCLK,		PPCLK_SOCCLK),
	CLK_MAP(FCLK,		PPCLK_FCLK),
	CLK_MAP(UCLK,		PPCLK_UCLK),
	CLK_MAP(MCLK,		PPCLK_UCLK),
	CLK_MAP(VCLK,		PPCLK_VCLK_0),
	CLK_MAP(VCLK1,		PPCLK_VCLK_1),
	CLK_MAP(DCLK,		PPCLK_DCLK_0),
	CLK_MAP(DCLK1,		PPCLK_DCLK_1),
};

static struct cmn2asic_mapping smu_v13_0_0_feature_mask_map[SMU_FEATURE_COUNT] = {
	FEA_MAP(FW_DATA_READ),
	FEA_MAP(DPM_GFXCLK),
	FEA_MAP(DPM_GFX_POWER_OPTIMIZER),
	FEA_MAP(DPM_UCLK),
	FEA_MAP(DPM_FCLK),
	FEA_MAP(DPM_SOCCLK),
	FEA_MAP(DPM_MP0CLK),
	FEA_MAP(DPM_LINK),
	FEA_MAP(DPM_DCN),
	FEA_MAP(VMEMP_SCALING),
	FEA_MAP(VDDIO_MEM_SCALING),
	FEA_MAP(DS_GFXCLK),
	FEA_MAP(DS_SOCCLK),
	FEA_MAP(DS_FCLK),
	FEA_MAP(DS_LCLK),
	FEA_MAP(DS_DCFCLK),
	FEA_MAP(DS_UCLK),
	FEA_MAP(GFX_ULV),
	FEA_MAP(FW_DSTATE),
	FEA_MAP(GFXOFF),
	FEA_MAP(BACO),
	FEA_MAP(MM_DPM),
	FEA_MAP(SOC_MPCLK_DS),
	FEA_MAP(BACO_MPCLK_DS),
	FEA_MAP(THROTTLERS),
	FEA_MAP(SMARTSHIFT),
	FEA_MAP(GTHR),
	FEA_MAP(ACDC),
	FEA_MAP(VR0HOT),
	FEA_MAP(FW_CTF),
	FEA_MAP(FAN_CONTROL),
	FEA_MAP(GFX_DCS),
	FEA_MAP(GFX_READ_MARGIN),
	FEA_MAP(LED_DISPLAY),
	FEA_MAP(GFXCLK_SPREAD_SPECTRUM),
	FEA_MAP(OUT_OF_BAND_MONITOR),
	FEA_MAP(OPTIMIZED_VMIN),
	FEA_MAP(GFX_IMU),
	FEA_MAP(BOOT_TIME_CAL),
	FEA_MAP(GFX_PCC_DFLL),
	FEA_MAP(SOC_CG),
	FEA_MAP(DF_CSTATE),
	FEA_MAP(GFX_EDC),
	FEA_MAP(BOOT_POWER_OPT),
	FEA_MAP(CLOCK_POWER_DOWN_BYPASS),
	FEA_MAP(DS_VCN),
	FEA_MAP(BACO_CG),
	FEA_MAP(MEM_TEMP_READ),
	FEA_MAP(ATHUB_MMHUB_PG),
	FEA_MAP(SOC_PCC),
	[SMU_FEATURE_DPM_VCLK_BIT] = {1, FEATURE_MM_DPM_BIT},
	[SMU_FEATURE_DPM_DCLK_BIT] = {1, FEATURE_MM_DPM_BIT},
	[SMU_FEATURE_PPT_BIT] = {1, FEATURE_THROTTLERS_BIT},
};

static struct cmn2asic_mapping smu_v13_0_0_table_map[SMU_TABLE_COUNT] = {
	TAB_MAP(PPTABLE),
	TAB_MAP(WATERMARKS),
	TAB_MAP(AVFS_PSM_DEBUG),
	TAB_MAP(PMSTATUSLOG),
	TAB_MAP(SMU_METRICS),
	TAB_MAP(DRIVER_SMU_CONFIG),
	TAB_MAP(ACTIVITY_MONITOR_COEFF),
	[SMU_TABLE_COMBO_PPTABLE] = {1, TABLE_COMBO_PPTABLE},
	TAB_MAP(I2C_COMMANDS),
	TAB_MAP(ECCINFO),
	TAB_MAP(OVERDRIVE),
};

static struct cmn2asic_mapping smu_v13_0_0_pwr_src_map[SMU_POWER_SOURCE_COUNT] = {
	PWR_MAP(AC),
	PWR_MAP(DC),
};

static struct cmn2asic_mapping smu_v13_0_0_workload_map[PP_SMC_POWER_PROFILE_COUNT] = {
	WORKLOAD_MAP(PP_SMC_POWER_PROFILE_BOOTUP_DEFAULT,	WORKLOAD_PPLIB_DEFAULT_BIT),
	WORKLOAD_MAP(PP_SMC_POWER_PROFILE_FULLSCREEN3D,		WORKLOAD_PPLIB_FULL_SCREEN_3D_BIT),
	WORKLOAD_MAP(PP_SMC_POWER_PROFILE_POWERSAVING,		WORKLOAD_PPLIB_POWER_SAVING_BIT),
	WORKLOAD_MAP(PP_SMC_POWER_PROFILE_VIDEO,		WORKLOAD_PPLIB_VIDEO_BIT),
	WORKLOAD_MAP(PP_SMC_POWER_PROFILE_VR,			WORKLOAD_PPLIB_VR_BIT),
	WORKLOAD_MAP(PP_SMC_POWER_PROFILE_COMPUTE,		WORKLOAD_PPLIB_COMPUTE_BIT),
	WORKLOAD_MAP(PP_SMC_POWER_PROFILE_CUSTOM,		WORKLOAD_PPLIB_CUSTOM_BIT),
	WORKLOAD_MAP(PP_SMC_POWER_PROFILE_WINDOW3D,		WORKLOAD_PPLIB_WINDOW_3D_BIT),
};

static const uint8_t smu_v13_0_0_throttler_map[] = {
	[THROTTLER_PPT0_BIT]		= (SMU_THROTTLER_PPT0_BIT),
	[THROTTLER_PPT1_BIT]		= (SMU_THROTTLER_PPT1_BIT),
	[THROTTLER_PPT2_BIT]		= (SMU_THROTTLER_PPT2_BIT),
	[THROTTLER_PPT3_BIT]		= (SMU_THROTTLER_PPT3_BIT),
	[THROTTLER_TDC_GFX_BIT]		= (SMU_THROTTLER_TDC_GFX_BIT),
	[THROTTLER_TDC_SOC_BIT]		= (SMU_THROTTLER_TDC_SOC_BIT),
	[THROTTLER_TEMP_EDGE_BIT]	= (SMU_THROTTLER_TEMP_EDGE_BIT),
	[THROTTLER_TEMP_HOTSPOT_BIT]	= (SMU_THROTTLER_TEMP_HOTSPOT_BIT),
	[THROTTLER_TEMP_MEM_BIT]	= (SMU_THROTTLER_TEMP_MEM_BIT),
	[THROTTLER_TEMP_VR_GFX_BIT]	= (SMU_THROTTLER_TEMP_VR_GFX_BIT),
	[THROTTLER_TEMP_VR_SOC_BIT]	= (SMU_THROTTLER_TEMP_VR_SOC_BIT),
	[THROTTLER_TEMP_VR_MEM0_BIT]	= (SMU_THROTTLER_TEMP_VR_MEM0_BIT),
	[THROTTLER_TEMP_VR_MEM1_BIT]	= (SMU_THROTTLER_TEMP_VR_MEM1_BIT),
	[THROTTLER_TEMP_LIQUID0_BIT]	= (SMU_THROTTLER_TEMP_LIQUID0_BIT),
	[THROTTLER_TEMP_LIQUID1_BIT]	= (SMU_THROTTLER_TEMP_LIQUID1_BIT),
	[THROTTLER_GFX_APCC_PLUS_BIT]	= (SMU_THROTTLER_APCC_BIT),
	[THROTTLER_FIT_BIT]		= (SMU_THROTTLER_FIT_BIT),
};

static int
smu_v13_0_0_get_allowed_feature_mask(struct smu_context *smu,
				  uint32_t *feature_mask, uint32_t num)
{
	struct amdgpu_device *adev = smu->adev;
	u32 smu_version;

	if (num > 2)
		return -EINVAL;

	memset(feature_mask, 0xff, sizeof(uint32_t) * num);

	if (!(adev->pm.pp_feature & PP_SCLK_DPM_MASK)) {
		*(uint64_t *)feature_mask &= ~FEATURE_MASK(FEATURE_DPM_GFXCLK_BIT);
		*(uint64_t *)feature_mask &= ~FEATURE_MASK(FEATURE_GFX_IMU_BIT);
	}

	if (!(adev->pg_flags & AMD_PG_SUPPORT_ATHUB) ||
	    !(adev->pg_flags & AMD_PG_SUPPORT_MMHUB))
		*(uint64_t *)feature_mask &= ~FEATURE_MASK(FEATURE_ATHUB_MMHUB_PG_BIT);

	if (!(adev->pm.pp_feature & PP_SOCCLK_DPM_MASK))
		*(uint64_t *)feature_mask &= ~FEATURE_MASK(FEATURE_DPM_SOCCLK_BIT);

	/* PMFW 78.58 contains a critical fix for gfxoff feature */
	smu_cmn_get_smc_version(smu, NULL, &smu_version);
	if ((smu_version < 0x004e3a00) ||
	     !(adev->pm.pp_feature & PP_GFXOFF_MASK))
		*(uint64_t *)feature_mask &= ~FEATURE_MASK(FEATURE_GFXOFF_BIT);

	if (!(adev->pm.pp_feature & PP_MCLK_DPM_MASK)) {
		*(uint64_t *)feature_mask &= ~FEATURE_MASK(FEATURE_DPM_UCLK_BIT);
		*(uint64_t *)feature_mask &= ~FEATURE_MASK(FEATURE_VMEMP_SCALING_BIT);
		*(uint64_t *)feature_mask &= ~FEATURE_MASK(FEATURE_VDDIO_MEM_SCALING_BIT);
	}

	if (!(adev->pm.pp_feature & PP_SCLK_DEEP_SLEEP_MASK))
		*(uint64_t *)feature_mask &= ~FEATURE_MASK(FEATURE_DS_GFXCLK_BIT);

	if (!(adev->pm.pp_feature & PP_PCIE_DPM_MASK)) {
		*(uint64_t *)feature_mask &= ~FEATURE_MASK(FEATURE_DPM_LINK_BIT);
		*(uint64_t *)feature_mask &= ~FEATURE_MASK(FEATURE_DS_LCLK_BIT);
	}

	if (!(adev->pm.pp_feature & PP_ULV_MASK))
		*(uint64_t *)feature_mask &= ~FEATURE_MASK(FEATURE_GFX_ULV_BIT);

	return 0;
}

static int smu_v13_0_0_check_powerplay_table(struct smu_context *smu)
{
	struct smu_table_context *table_context = &smu->smu_table;
	struct smu_13_0_0_powerplay_table *powerplay_table =
		table_context->power_play_table;
	struct smu_baco_context *smu_baco = &smu->smu_baco;
<<<<<<< HEAD
=======
	PPTable_t *pptable = smu->smu_table.driver_pptable;
>>>>>>> 982bd683
#if 0
	PPTable_t *pptable = smu->smu_table.driver_pptable;
	const OverDriveLimits_t * const overdrive_upperlimits =
				&pptable->SkuTable.OverDriveLimitsBasicMax;
	const OverDriveLimits_t * const overdrive_lowerlimits =
				&pptable->SkuTable.OverDriveLimitsMin;
#endif

	if (powerplay_table->platform_caps & SMU_13_0_0_PP_PLATFORM_CAP_HARDWAREDC)
		smu->dc_controlled_by_gpio = true;

	if (powerplay_table->platform_caps & SMU_13_0_0_PP_PLATFORM_CAP_BACO ||
	    powerplay_table->platform_caps & SMU_13_0_0_PP_PLATFORM_CAP_MACO)
		smu_baco->platform_support = true;

	if (powerplay_table->platform_caps & SMU_13_0_0_PP_PLATFORM_CAP_MACO)
		smu_baco->maco_support = true;

	/*
	 * We are in the transition to a new OD mechanism.
	 * Disable the OD feature support for SMU13 temporarily.
	 * TODO: get this reverted when new OD mechanism online
	 */
#if 0
	if (!overdrive_lowerlimits->FeatureCtrlMask ||
	    !overdrive_upperlimits->FeatureCtrlMask)
		smu->od_enabled = false;

	/*
	 * Instead of having its own buffer space and get overdrive_table copied,
	 * smu->od_settings just points to the actual overdrive_table
	 */
	smu->od_settings = &powerplay_table->overdrive_table;
#else
	smu->od_enabled = false;
#endif

	table_context->thermal_controller_type =
		powerplay_table->thermal_controller_type;
<<<<<<< HEAD
=======

	smu->adev->pm.no_fan =
		!(pptable->SkuTable.FeaturesToRun[0] & (1 << FEATURE_FAN_CONTROL_BIT));
>>>>>>> 982bd683

	return 0;
}

static int smu_v13_0_0_store_powerplay_table(struct smu_context *smu)
{
	struct smu_table_context *table_context = &smu->smu_table;
	struct smu_13_0_0_powerplay_table *powerplay_table =
		table_context->power_play_table;

	memcpy(table_context->driver_pptable, &powerplay_table->smc_pptable,
	       sizeof(PPTable_t));

	return 0;
}

#ifndef atom_smc_dpm_info_table_13_0_0
struct atom_smc_dpm_info_table_13_0_0 {
	struct atom_common_table_header table_header;
	BoardTable_t BoardTable;
};
#endif

static int smu_v13_0_0_append_powerplay_table(struct smu_context *smu)
{
	struct smu_table_context *table_context = &smu->smu_table;
	PPTable_t *smc_pptable = table_context->driver_pptable;
	struct atom_smc_dpm_info_table_13_0_0 *smc_dpm_table;
	BoardTable_t *BoardTable = &smc_pptable->BoardTable;
	int index, ret;

	index = get_index_into_master_table(atom_master_list_of_data_tables_v2_1,
					    smc_dpm_info);

	ret = amdgpu_atombios_get_data_table(smu->adev, index, NULL, NULL, NULL,
					     (uint8_t **)&smc_dpm_table);
	if (ret)
		return ret;

	memcpy(BoardTable, &smc_dpm_table->BoardTable, sizeof(BoardTable_t));

	return 0;
}

static int smu_v13_0_0_get_pptable_from_pmfw(struct smu_context *smu,
					     void **table,
					     uint32_t *size)
{
	struct smu_table_context *smu_table = &smu->smu_table;
	void *combo_pptable = smu_table->combo_pptable;
	int ret = 0;

	ret = smu_cmn_get_combo_pptable(smu);
	if (ret)
		return ret;

	*table = combo_pptable;
	*size = sizeof(struct smu_13_0_0_powerplay_table);

	return 0;
}

static int smu_v13_0_0_setup_pptable(struct smu_context *smu)
{
	struct smu_table_context *smu_table = &smu->smu_table;
	struct amdgpu_device *adev = smu->adev;
	int ret = 0;

	if (amdgpu_sriov_vf(smu->adev))
		return 0;

	ret = smu_v13_0_0_get_pptable_from_pmfw(smu,
						&smu_table->power_play_table,
						&smu_table->power_play_table_size);
	if (ret)
		return ret;

	ret = smu_v13_0_0_store_powerplay_table(smu);
	if (ret)
		return ret;

	/*
	 * With SCPM enabled, the operation below will be handled
	 * by PSP. Driver involvment is unnecessary and useless.
	 */
	if (!adev->scpm_enabled) {
		ret = smu_v13_0_0_append_powerplay_table(smu);
		if (ret)
			return ret;
	}

	ret = smu_v13_0_0_check_powerplay_table(smu);
	if (ret)
		return ret;

	return ret;
}

static int smu_v13_0_0_tables_init(struct smu_context *smu)
{
	struct smu_table_context *smu_table = &smu->smu_table;
	struct smu_table *tables = smu_table->tables;

	SMU_TABLE_INIT(tables, SMU_TABLE_PPTABLE, sizeof(PPTable_t),
		       PAGE_SIZE, AMDGPU_GEM_DOMAIN_VRAM);
	SMU_TABLE_INIT(tables, SMU_TABLE_WATERMARKS, sizeof(Watermarks_t),
		       PAGE_SIZE, AMDGPU_GEM_DOMAIN_VRAM);
	SMU_TABLE_INIT(tables, SMU_TABLE_SMU_METRICS, sizeof(SmuMetricsExternal_t),
		       PAGE_SIZE, AMDGPU_GEM_DOMAIN_VRAM);
	SMU_TABLE_INIT(tables, SMU_TABLE_I2C_COMMANDS, sizeof(SwI2cRequest_t),
		       PAGE_SIZE, AMDGPU_GEM_DOMAIN_VRAM);
	SMU_TABLE_INIT(tables, SMU_TABLE_OVERDRIVE, sizeof(OverDriveTableExternal_t),
		       PAGE_SIZE, AMDGPU_GEM_DOMAIN_VRAM);
	SMU_TABLE_INIT(tables, SMU_TABLE_PMSTATUSLOG, SMU13_TOOL_SIZE,
		       PAGE_SIZE, AMDGPU_GEM_DOMAIN_VRAM);
	SMU_TABLE_INIT(tables, SMU_TABLE_ACTIVITY_MONITOR_COEFF,
		       sizeof(DpmActivityMonitorCoeffIntExternal_t), PAGE_SIZE,
		       AMDGPU_GEM_DOMAIN_VRAM);
	SMU_TABLE_INIT(tables, SMU_TABLE_COMBO_PPTABLE, MP0_MP1_DATA_REGION_SIZE_COMBOPPTABLE,
			PAGE_SIZE, AMDGPU_GEM_DOMAIN_VRAM);
	SMU_TABLE_INIT(tables, SMU_TABLE_ECCINFO, sizeof(EccInfoTable_t),
			PAGE_SIZE, AMDGPU_GEM_DOMAIN_VRAM);

	smu_table->metrics_table = kzalloc(sizeof(SmuMetricsExternal_t), GFP_KERNEL);
	if (!smu_table->metrics_table)
		goto err0_out;
	smu_table->metrics_time = 0;

	smu_table->gpu_metrics_table_size = sizeof(struct gpu_metrics_v1_3);
	smu_table->gpu_metrics_table = kzalloc(smu_table->gpu_metrics_table_size, GFP_KERNEL);
	if (!smu_table->gpu_metrics_table)
		goto err1_out;

	smu_table->watermarks_table = kzalloc(sizeof(Watermarks_t), GFP_KERNEL);
	if (!smu_table->watermarks_table)
		goto err2_out;

	smu_table->ecc_table = kzalloc(tables[SMU_TABLE_ECCINFO].size, GFP_KERNEL);
	if (!smu_table->ecc_table)
		goto err3_out;

	return 0;

err3_out:
	kfree(smu_table->watermarks_table);
err2_out:
	kfree(smu_table->gpu_metrics_table);
err1_out:
	kfree(smu_table->metrics_table);
err0_out:
	return -ENOMEM;
}

static int smu_v13_0_0_allocate_dpm_context(struct smu_context *smu)
{
	struct smu_dpm_context *smu_dpm = &smu->smu_dpm;

	smu_dpm->dpm_context = kzalloc(sizeof(struct smu_13_0_dpm_context),
				       GFP_KERNEL);
	if (!smu_dpm->dpm_context)
		return -ENOMEM;

	smu_dpm->dpm_context_size = sizeof(struct smu_13_0_dpm_context);

	return 0;
}

static int smu_v13_0_0_init_smc_tables(struct smu_context *smu)
{
	int ret = 0;

	ret = smu_v13_0_0_tables_init(smu);
	if (ret)
		return ret;

	ret = smu_v13_0_0_allocate_dpm_context(smu);
	if (ret)
		return ret;

	return smu_v13_0_init_smc_tables(smu);
}

static int smu_v13_0_0_set_default_dpm_table(struct smu_context *smu)
{
	struct smu_13_0_dpm_context *dpm_context = smu->smu_dpm.dpm_context;
	struct smu_table_context *table_context = &smu->smu_table;
	PPTable_t *pptable = table_context->driver_pptable;
	SkuTable_t *skutable = &pptable->SkuTable;
	struct smu_13_0_dpm_table *dpm_table;
	struct smu_13_0_pcie_table *pcie_table;
	uint32_t link_level;
	int ret = 0;

	/* socclk dpm table setup */
	dpm_table = &dpm_context->dpm_tables.soc_table;
	if (smu_cmn_feature_is_enabled(smu, SMU_FEATURE_DPM_SOCCLK_BIT)) {
		ret = smu_v13_0_set_single_dpm_table(smu,
						     SMU_SOCCLK,
						     dpm_table);
		if (ret)
			return ret;
	} else {
		dpm_table->count = 1;
		dpm_table->dpm_levels[0].value = smu->smu_table.boot_values.socclk / 100;
		dpm_table->dpm_levels[0].enabled = true;
		dpm_table->min = dpm_table->dpm_levels[0].value;
		dpm_table->max = dpm_table->dpm_levels[0].value;
	}

	/* gfxclk dpm table setup */
	dpm_table = &dpm_context->dpm_tables.gfx_table;
	if (smu_cmn_feature_is_enabled(smu, SMU_FEATURE_DPM_GFXCLK_BIT)) {
		ret = smu_v13_0_set_single_dpm_table(smu,
						     SMU_GFXCLK,
						     dpm_table);
		if (ret)
			return ret;

		/*
		 * Update the reported maximum shader clock to the value
		 * which can be guarded to be achieved on all cards. This
		 * is aligned with Window setting. And considering that value
		 * might be not the peak frequency the card can achieve, it
		 * is normal some real-time clock frequency can overtake this
		 * labelled maximum clock frequency(for example in pp_dpm_sclk
		 * sysfs output).
		 */
		if (skutable->DriverReportedClocks.GameClockAc &&
		    (dpm_table->dpm_levels[dpm_table->count - 1].value >
		    skutable->DriverReportedClocks.GameClockAc)) {
			dpm_table->dpm_levels[dpm_table->count - 1].value =
				skutable->DriverReportedClocks.GameClockAc;
			dpm_table->max = skutable->DriverReportedClocks.GameClockAc;
		}
	} else {
		dpm_table->count = 1;
		dpm_table->dpm_levels[0].value = smu->smu_table.boot_values.gfxclk / 100;
		dpm_table->dpm_levels[0].enabled = true;
		dpm_table->min = dpm_table->dpm_levels[0].value;
		dpm_table->max = dpm_table->dpm_levels[0].value;
	}

	/* uclk dpm table setup */
	dpm_table = &dpm_context->dpm_tables.uclk_table;
	if (smu_cmn_feature_is_enabled(smu, SMU_FEATURE_DPM_UCLK_BIT)) {
		ret = smu_v13_0_set_single_dpm_table(smu,
						     SMU_UCLK,
						     dpm_table);
		if (ret)
			return ret;
	} else {
		dpm_table->count = 1;
		dpm_table->dpm_levels[0].value = smu->smu_table.boot_values.uclk / 100;
		dpm_table->dpm_levels[0].enabled = true;
		dpm_table->min = dpm_table->dpm_levels[0].value;
		dpm_table->max = dpm_table->dpm_levels[0].value;
	}

	/* fclk dpm table setup */
	dpm_table = &dpm_context->dpm_tables.fclk_table;
	if (smu_cmn_feature_is_enabled(smu, SMU_FEATURE_DPM_FCLK_BIT)) {
		ret = smu_v13_0_set_single_dpm_table(smu,
						     SMU_FCLK,
						     dpm_table);
		if (ret)
			return ret;
	} else {
		dpm_table->count = 1;
		dpm_table->dpm_levels[0].value = smu->smu_table.boot_values.fclk / 100;
		dpm_table->dpm_levels[0].enabled = true;
		dpm_table->min = dpm_table->dpm_levels[0].value;
		dpm_table->max = dpm_table->dpm_levels[0].value;
	}

	/* vclk dpm table setup */
	dpm_table = &dpm_context->dpm_tables.vclk_table;
	if (smu_cmn_feature_is_enabled(smu, SMU_FEATURE_DPM_VCLK_BIT)) {
		ret = smu_v13_0_set_single_dpm_table(smu,
						     SMU_VCLK,
						     dpm_table);
		if (ret)
			return ret;
	} else {
		dpm_table->count = 1;
		dpm_table->dpm_levels[0].value = smu->smu_table.boot_values.vclk / 100;
		dpm_table->dpm_levels[0].enabled = true;
		dpm_table->min = dpm_table->dpm_levels[0].value;
		dpm_table->max = dpm_table->dpm_levels[0].value;
	}

	/* dclk dpm table setup */
	dpm_table = &dpm_context->dpm_tables.dclk_table;
	if (smu_cmn_feature_is_enabled(smu, SMU_FEATURE_DPM_DCLK_BIT)) {
		ret = smu_v13_0_set_single_dpm_table(smu,
						     SMU_DCLK,
						     dpm_table);
		if (ret)
			return ret;
	} else {
		dpm_table->count = 1;
		dpm_table->dpm_levels[0].value = smu->smu_table.boot_values.dclk / 100;
		dpm_table->dpm_levels[0].enabled = true;
		dpm_table->min = dpm_table->dpm_levels[0].value;
		dpm_table->max = dpm_table->dpm_levels[0].value;
	}

	/* lclk dpm table setup */
	pcie_table = &dpm_context->dpm_tables.pcie_table;
	pcie_table->num_of_link_levels = 0;
	for (link_level = 0; link_level < NUM_LINK_LEVELS; link_level++) {
		if (!skutable->PcieGenSpeed[link_level] &&
		    !skutable->PcieLaneCount[link_level] &&
		    !skutable->LclkFreq[link_level])
			continue;

		pcie_table->pcie_gen[pcie_table->num_of_link_levels] =
					skutable->PcieGenSpeed[link_level];
		pcie_table->pcie_lane[pcie_table->num_of_link_levels] =
					skutable->PcieLaneCount[link_level];
		pcie_table->clk_freq[pcie_table->num_of_link_levels] =
					skutable->LclkFreq[link_level];
		pcie_table->num_of_link_levels++;
	}

	return 0;
}

static bool smu_v13_0_0_is_dpm_running(struct smu_context *smu)
{
	int ret = 0;
	uint64_t feature_enabled;

	ret = smu_cmn_get_enabled_mask(smu, &feature_enabled);
	if (ret)
		return false;

	return !!(feature_enabled & SMC_DPM_FEATURE);
}

static void smu_v13_0_0_dump_pptable(struct smu_context *smu)
{
       struct smu_table_context *table_context = &smu->smu_table;
       PPTable_t *pptable = table_context->driver_pptable;
       SkuTable_t *skutable = &pptable->SkuTable;

       dev_info(smu->adev->dev, "Dumped PPTable:\n");

       dev_info(smu->adev->dev, "Version = 0x%08x\n", skutable->Version);
       dev_info(smu->adev->dev, "FeaturesToRun[0] = 0x%08x\n", skutable->FeaturesToRun[0]);
       dev_info(smu->adev->dev, "FeaturesToRun[1] = 0x%08x\n", skutable->FeaturesToRun[1]);
}

static int smu_v13_0_0_system_features_control(struct smu_context *smu,
						  bool en)
{
	return smu_v13_0_system_features_control(smu, en);
}

static uint32_t smu_v13_0_get_throttler_status(SmuMetrics_t *metrics)
{
	uint32_t throttler_status = 0;
	int i;

	for (i = 0; i < THROTTLER_COUNT; i++)
		throttler_status |=
			(metrics->ThrottlingPercentage[i] ? 1U << i : 0);

	return throttler_status;
}

#define SMU_13_0_0_BUSY_THRESHOLD	15
static int smu_v13_0_0_get_smu_metrics_data(struct smu_context *smu,
					    MetricsMember_t member,
					    uint32_t *value)
{
	struct smu_table_context *smu_table = &smu->smu_table;
	SmuMetrics_t *metrics =
		&(((SmuMetricsExternal_t *)(smu_table->metrics_table))->SmuMetrics);
	int ret = 0;

	ret = smu_cmn_get_metrics_table(smu,
					NULL,
					false);
	if (ret)
		return ret;

	switch (member) {
	case METRICS_CURR_GFXCLK:
		*value = metrics->CurrClock[PPCLK_GFXCLK];
		break;
	case METRICS_CURR_SOCCLK:
		*value = metrics->CurrClock[PPCLK_SOCCLK];
		break;
	case METRICS_CURR_UCLK:
		*value = metrics->CurrClock[PPCLK_UCLK];
		break;
	case METRICS_CURR_VCLK:
		*value = metrics->CurrClock[PPCLK_VCLK_0];
		break;
	case METRICS_CURR_VCLK1:
		*value = metrics->CurrClock[PPCLK_VCLK_1];
		break;
	case METRICS_CURR_DCLK:
		*value = metrics->CurrClock[PPCLK_DCLK_0];
		break;
	case METRICS_CURR_DCLK1:
		*value = metrics->CurrClock[PPCLK_DCLK_1];
		break;
	case METRICS_CURR_FCLK:
		*value = metrics->CurrClock[PPCLK_FCLK];
		break;
	case METRICS_AVERAGE_GFXCLK:
		if (metrics->AverageGfxActivity <= SMU_13_0_0_BUSY_THRESHOLD)
			*value = metrics->AverageGfxclkFrequencyPostDs;
		else
			*value = metrics->AverageGfxclkFrequencyPreDs;
		break;
	case METRICS_AVERAGE_FCLK:
		if (metrics->AverageUclkActivity <= SMU_13_0_0_BUSY_THRESHOLD)
			*value = metrics->AverageFclkFrequencyPostDs;
		else
			*value = metrics->AverageFclkFrequencyPreDs;
		break;
	case METRICS_AVERAGE_UCLK:
		if (metrics->AverageUclkActivity <= SMU_13_0_0_BUSY_THRESHOLD)
			*value = metrics->AverageMemclkFrequencyPostDs;
		else
			*value = metrics->AverageMemclkFrequencyPreDs;
		break;
	case METRICS_AVERAGE_VCLK:
		*value = metrics->AverageVclk0Frequency;
		break;
	case METRICS_AVERAGE_DCLK:
		*value = metrics->AverageDclk0Frequency;
		break;
	case METRICS_AVERAGE_VCLK1:
		*value = metrics->AverageVclk1Frequency;
		break;
	case METRICS_AVERAGE_DCLK1:
		*value = metrics->AverageDclk1Frequency;
		break;
	case METRICS_AVERAGE_GFXACTIVITY:
		*value = metrics->AverageGfxActivity;
		break;
	case METRICS_AVERAGE_MEMACTIVITY:
		*value = metrics->AverageUclkActivity;
		break;
	case METRICS_AVERAGE_SOCKETPOWER:
		*value = metrics->AverageSocketPower << 8;
		break;
	case METRICS_TEMPERATURE_EDGE:
		*value = metrics->AvgTemperature[TEMP_EDGE] *
			SMU_TEMPERATURE_UNITS_PER_CENTIGRADES;
		break;
	case METRICS_TEMPERATURE_HOTSPOT:
		*value = metrics->AvgTemperature[TEMP_HOTSPOT] *
			SMU_TEMPERATURE_UNITS_PER_CENTIGRADES;
		break;
	case METRICS_TEMPERATURE_MEM:
		*value = metrics->AvgTemperature[TEMP_MEM] *
			SMU_TEMPERATURE_UNITS_PER_CENTIGRADES;
		break;
	case METRICS_TEMPERATURE_VRGFX:
		*value = metrics->AvgTemperature[TEMP_VR_GFX] *
			SMU_TEMPERATURE_UNITS_PER_CENTIGRADES;
		break;
	case METRICS_TEMPERATURE_VRSOC:
		*value = metrics->AvgTemperature[TEMP_VR_SOC] *
			SMU_TEMPERATURE_UNITS_PER_CENTIGRADES;
		break;
	case METRICS_THROTTLER_STATUS:
		*value = smu_v13_0_get_throttler_status(metrics);
		break;
	case METRICS_CURR_FANSPEED:
		*value = metrics->AvgFanRpm;
		break;
	case METRICS_CURR_FANPWM:
		*value = metrics->AvgFanPwm;
		break;
	case METRICS_VOLTAGE_VDDGFX:
		*value = metrics->AvgVoltage[SVI_PLANE_GFX];
		break;
	case METRICS_PCIE_RATE:
		*value = metrics->PcieRate;
		break;
	case METRICS_PCIE_WIDTH:
		*value = metrics->PcieWidth;
		break;
	default:
		*value = UINT_MAX;
		break;
	}

	return ret;
}

static int smu_v13_0_0_get_dpm_ultimate_freq(struct smu_context *smu,
					     enum smu_clk_type clk_type,
					     uint32_t *min,
					     uint32_t *max)
{
	struct smu_13_0_dpm_context *dpm_context =
		smu->smu_dpm.dpm_context;
	struct smu_13_0_dpm_table *dpm_table;

	switch (clk_type) {
	case SMU_MCLK:
	case SMU_UCLK:
		/* uclk dpm table */
		dpm_table = &dpm_context->dpm_tables.uclk_table;
		break;
	case SMU_GFXCLK:
	case SMU_SCLK:
		/* gfxclk dpm table */
		dpm_table = &dpm_context->dpm_tables.gfx_table;
		break;
	case SMU_SOCCLK:
		/* socclk dpm table */
		dpm_table = &dpm_context->dpm_tables.soc_table;
		break;
	case SMU_FCLK:
		/* fclk dpm table */
		dpm_table = &dpm_context->dpm_tables.fclk_table;
		break;
	case SMU_VCLK:
	case SMU_VCLK1:
		/* vclk dpm table */
		dpm_table = &dpm_context->dpm_tables.vclk_table;
		break;
	case SMU_DCLK:
	case SMU_DCLK1:
		/* dclk dpm table */
		dpm_table = &dpm_context->dpm_tables.dclk_table;
		break;
	default:
		dev_err(smu->adev->dev, "Unsupported clock type!\n");
		return -EINVAL;
	}

	if (min)
		*min = dpm_table->min;
	if (max)
		*max = dpm_table->max;

	return 0;
}

static int smu_v13_0_0_read_sensor(struct smu_context *smu,
				   enum amd_pp_sensors sensor,
				   void *data,
				   uint32_t *size)
{
	struct smu_table_context *table_context = &smu->smu_table;
	PPTable_t *smc_pptable = table_context->driver_pptable;
	int ret = 0;

	switch (sensor) {
	case AMDGPU_PP_SENSOR_MAX_FAN_RPM:
		*(uint16_t *)data = smc_pptable->SkuTable.FanMaximumRpm;
		*size = 4;
		break;
	case AMDGPU_PP_SENSOR_MEM_LOAD:
		ret = smu_v13_0_0_get_smu_metrics_data(smu,
						       METRICS_AVERAGE_MEMACTIVITY,
						       (uint32_t *)data);
		*size = 4;
		break;
	case AMDGPU_PP_SENSOR_GPU_LOAD:
		ret = smu_v13_0_0_get_smu_metrics_data(smu,
						       METRICS_AVERAGE_GFXACTIVITY,
						       (uint32_t *)data);
		*size = 4;
		break;
	case AMDGPU_PP_SENSOR_GPU_POWER:
		ret = smu_v13_0_0_get_smu_metrics_data(smu,
						       METRICS_AVERAGE_SOCKETPOWER,
						       (uint32_t *)data);
		*size = 4;
		break;
	case AMDGPU_PP_SENSOR_HOTSPOT_TEMP:
		ret = smu_v13_0_0_get_smu_metrics_data(smu,
						       METRICS_TEMPERATURE_HOTSPOT,
						       (uint32_t *)data);
		*size = 4;
		break;
	case AMDGPU_PP_SENSOR_EDGE_TEMP:
		ret = smu_v13_0_0_get_smu_metrics_data(smu,
						       METRICS_TEMPERATURE_EDGE,
						       (uint32_t *)data);
		*size = 4;
		break;
	case AMDGPU_PP_SENSOR_MEM_TEMP:
		ret = smu_v13_0_0_get_smu_metrics_data(smu,
						       METRICS_TEMPERATURE_MEM,
						       (uint32_t *)data);
		*size = 4;
		break;
	case AMDGPU_PP_SENSOR_GFX_MCLK:
		ret = smu_v13_0_0_get_smu_metrics_data(smu,
						       METRICS_CURR_UCLK,
						       (uint32_t *)data);
		*(uint32_t *)data *= 100;
		*size = 4;
		break;
	case AMDGPU_PP_SENSOR_GFX_SCLK:
		ret = smu_v13_0_0_get_smu_metrics_data(smu,
						       METRICS_AVERAGE_GFXCLK,
						       (uint32_t *)data);
		*(uint32_t *)data *= 100;
		*size = 4;
		break;
	case AMDGPU_PP_SENSOR_VDDGFX:
		ret = smu_v13_0_0_get_smu_metrics_data(smu,
						       METRICS_VOLTAGE_VDDGFX,
						       (uint32_t *)data);
		*size = 4;
		break;
	default:
		ret = -EOPNOTSUPP;
		break;
	}

	return ret;
}

static int smu_v13_0_0_get_current_clk_freq_by_table(struct smu_context *smu,
						     enum smu_clk_type clk_type,
						     uint32_t *value)
{
	MetricsMember_t member_type;
	int clk_id = 0;

	clk_id = smu_cmn_to_asic_specific_index(smu,
						CMN2ASIC_MAPPING_CLK,
						clk_type);
	if (clk_id < 0)
		return -EINVAL;

	switch (clk_id) {
	case PPCLK_GFXCLK:
		member_type = METRICS_AVERAGE_GFXCLK;
		break;
	case PPCLK_UCLK:
		member_type = METRICS_CURR_UCLK;
		break;
	case PPCLK_FCLK:
		member_type = METRICS_CURR_FCLK;
		break;
	case PPCLK_SOCCLK:
		member_type = METRICS_CURR_SOCCLK;
		break;
	case PPCLK_VCLK_0:
		member_type = METRICS_AVERAGE_VCLK;
		break;
	case PPCLK_DCLK_0:
		member_type = METRICS_AVERAGE_DCLK;
		break;
	case PPCLK_VCLK_1:
		member_type = METRICS_AVERAGE_VCLK1;
		break;
	case PPCLK_DCLK_1:
		member_type = METRICS_AVERAGE_DCLK1;
		break;
	default:
		return -EINVAL;
	}

	return smu_v13_0_0_get_smu_metrics_data(smu,
						member_type,
						value);
}

static bool smu_v13_0_0_is_od_feature_supported(struct smu_context *smu,
						int od_feature_bit)
{
	PPTable_t *pptable = smu->smu_table.driver_pptable;
	const OverDriveLimits_t * const overdrive_upperlimits =
				&pptable->SkuTable.OverDriveLimitsBasicMax;

	return overdrive_upperlimits->FeatureCtrlMask & (1U << od_feature_bit);
}

static void smu_v13_0_0_get_od_setting_limits(struct smu_context *smu,
					      int od_feature_bit,
					      bool lower_boundary,
					      int32_t *min,
					      int32_t *max)
{
	PPTable_t *pptable = smu->smu_table.driver_pptable;
	const OverDriveLimits_t * const overdrive_upperlimits =
				&pptable->SkuTable.OverDriveLimitsBasicMax;
	const OverDriveLimits_t * const overdrive_lowerlimits =
				&pptable->SkuTable.OverDriveLimitsMin;
	int32_t od_min_setting, od_max_setting;

	switch (od_feature_bit) {
	case PP_OD_FEATURE_GFXCLK_BIT:
		if (lower_boundary) {
			od_min_setting = overdrive_lowerlimits->GfxclkFmin;
			od_max_setting = overdrive_upperlimits->GfxclkFmin;
		} else {
			od_min_setting = overdrive_lowerlimits->GfxclkFmax;
			od_max_setting = overdrive_upperlimits->GfxclkFmax;
		}
		break;
	case PP_OD_FEATURE_UCLK_BIT:
		if (lower_boundary) {
			od_min_setting = overdrive_lowerlimits->UclkFmin;
			od_max_setting = overdrive_upperlimits->UclkFmin;
		} else {
			od_min_setting = overdrive_lowerlimits->UclkFmax;
			od_max_setting = overdrive_upperlimits->UclkFmax;
		}
		break;
	case PP_OD_FEATURE_GFX_VF_CURVE_BIT:
		od_min_setting = overdrive_lowerlimits->VoltageOffsetPerZoneBoundary;
		od_max_setting = overdrive_upperlimits->VoltageOffsetPerZoneBoundary;
		break;
	default:
		break;
	}

	if (min)
		*min = od_min_setting;
	if (max)
		*max = od_max_setting;
}

static void smu_v13_0_0_dump_od_table(struct smu_context *smu,
				      OverDriveTableExternal_t *od_table)
{
	struct amdgpu_device *adev = smu->adev;

	dev_dbg(adev->dev, "OD: Gfxclk: (%d, %d)\n", od_table->OverDriveTable.GfxclkFmin,
						     od_table->OverDriveTable.GfxclkFmax);
	dev_dbg(adev->dev, "OD: Uclk: (%d, %d)\n", od_table->OverDriveTable.UclkFmin,
						   od_table->OverDriveTable.UclkFmax);
}

static int smu_v13_0_0_get_overdrive_table(struct smu_context *smu,
					   OverDriveTableExternal_t *od_table)
{
	int ret = 0;

	ret = smu_cmn_update_table(smu,
				   SMU_TABLE_OVERDRIVE,
				   0,
				   (void *)od_table,
				   false);
	if (ret)
		dev_err(smu->adev->dev, "Failed to get overdrive table!\n");

	return ret;
}

static int smu_v13_0_0_upload_overdrive_table(struct smu_context *smu,
					      OverDriveTableExternal_t *od_table)
{
	int ret = 0;

	ret = smu_cmn_update_table(smu,
				   SMU_TABLE_OVERDRIVE,
				   0,
				   (void *)od_table,
				   true);
	if (ret)
		dev_err(smu->adev->dev, "Failed to upload overdrive table!\n");

	return ret;
}

static int smu_v13_0_0_print_clk_levels(struct smu_context *smu,
					enum smu_clk_type clk_type,
					char *buf)
{
	struct smu_dpm_context *smu_dpm = &smu->smu_dpm;
	struct smu_13_0_dpm_context *dpm_context = smu_dpm->dpm_context;
	OverDriveTableExternal_t *od_table =
		(OverDriveTableExternal_t *)smu->smu_table.overdrive_table;
	struct smu_13_0_dpm_table *single_dpm_table;
	struct smu_13_0_pcie_table *pcie_table;
	uint32_t gen_speed, lane_width;
	int i, curr_freq, size = 0;
	int32_t min_value, max_value;
	int ret = 0;

	smu_cmn_get_sysfs_buf(&buf, &size);

	if (amdgpu_ras_intr_triggered()) {
		size += sysfs_emit_at(buf, size, "unavailable\n");
		return size;
	}

	switch (clk_type) {
	case SMU_SCLK:
		single_dpm_table = &(dpm_context->dpm_tables.gfx_table);
		break;
	case SMU_MCLK:
		single_dpm_table = &(dpm_context->dpm_tables.uclk_table);
		break;
	case SMU_SOCCLK:
		single_dpm_table = &(dpm_context->dpm_tables.soc_table);
		break;
	case SMU_FCLK:
		single_dpm_table = &(dpm_context->dpm_tables.fclk_table);
		break;
	case SMU_VCLK:
	case SMU_VCLK1:
		single_dpm_table = &(dpm_context->dpm_tables.vclk_table);
		break;
	case SMU_DCLK:
	case SMU_DCLK1:
		single_dpm_table = &(dpm_context->dpm_tables.dclk_table);
		break;
	default:
		break;
	}

	switch (clk_type) {
	case SMU_SCLK:
	case SMU_MCLK:
	case SMU_SOCCLK:
	case SMU_FCLK:
	case SMU_VCLK:
	case SMU_VCLK1:
	case SMU_DCLK:
	case SMU_DCLK1:
		ret = smu_v13_0_0_get_current_clk_freq_by_table(smu, clk_type, &curr_freq);
		if (ret) {
			dev_err(smu->adev->dev, "Failed to get current clock freq!");
			return ret;
		}

		if (single_dpm_table->is_fine_grained) {
			/*
			 * For fine grained dpms, there are only two dpm levels:
			 *   - level 0 -> min clock freq
			 *   - level 1 -> max clock freq
			 * And the current clock frequency can be any value between them.
			 * So, if the current clock frequency is not at level 0 or level 1,
			 * we will fake it as three dpm levels:
			 *   - level 0 -> min clock freq
			 *   - level 1 -> current actual clock freq
			 *   - level 2 -> max clock freq
			 */
			if ((single_dpm_table->dpm_levels[0].value != curr_freq) &&
			     (single_dpm_table->dpm_levels[1].value != curr_freq)) {
				size += sysfs_emit_at(buf, size, "0: %uMhz\n",
						single_dpm_table->dpm_levels[0].value);
				size += sysfs_emit_at(buf, size, "1: %uMhz *\n",
						curr_freq);
				size += sysfs_emit_at(buf, size, "2: %uMhz\n",
						single_dpm_table->dpm_levels[1].value);
			} else {
				size += sysfs_emit_at(buf, size, "0: %uMhz %s\n",
						single_dpm_table->dpm_levels[0].value,
						single_dpm_table->dpm_levels[0].value == curr_freq ? "*" : "");
				size += sysfs_emit_at(buf, size, "1: %uMhz %s\n",
						single_dpm_table->dpm_levels[1].value,
						single_dpm_table->dpm_levels[1].value == curr_freq ? "*" : "");
			}
		} else {
			for (i = 0; i < single_dpm_table->count; i++)
				size += sysfs_emit_at(buf, size, "%d: %uMhz %s\n",
						i, single_dpm_table->dpm_levels[i].value,
						single_dpm_table->dpm_levels[i].value == curr_freq ? "*" : "");
		}
		break;
	case SMU_PCIE:
		ret = smu_v13_0_0_get_smu_metrics_data(smu,
						       METRICS_PCIE_RATE,
						       &gen_speed);
		if (ret)
			return ret;

		ret = smu_v13_0_0_get_smu_metrics_data(smu,
						       METRICS_PCIE_WIDTH,
						       &lane_width);
		if (ret)
			return ret;

		pcie_table = &(dpm_context->dpm_tables.pcie_table);
		for (i = 0; i < pcie_table->num_of_link_levels; i++)
			size += sysfs_emit_at(buf, size, "%d: %s %s %dMhz %s\n", i,
					(pcie_table->pcie_gen[i] == 0) ? "2.5GT/s," :
					(pcie_table->pcie_gen[i] == 1) ? "5.0GT/s," :
					(pcie_table->pcie_gen[i] == 2) ? "8.0GT/s," :
					(pcie_table->pcie_gen[i] == 3) ? "16.0GT/s," : "",
					(pcie_table->pcie_lane[i] == 1) ? "x1" :
					(pcie_table->pcie_lane[i] == 2) ? "x2" :
					(pcie_table->pcie_lane[i] == 3) ? "x4" :
					(pcie_table->pcie_lane[i] == 4) ? "x8" :
					(pcie_table->pcie_lane[i] == 5) ? "x12" :
					(pcie_table->pcie_lane[i] == 6) ? "x16" : "",
					pcie_table->clk_freq[i],
					(gen_speed == DECODE_GEN_SPEED(pcie_table->pcie_gen[i])) &&
					(lane_width == DECODE_LANE_WIDTH(pcie_table->pcie_lane[i])) ?
					"*" : "");
		break;

	case SMU_OD_SCLK:
		if (!smu_v13_0_0_is_od_feature_supported(smu,
							 PP_OD_FEATURE_GFXCLK_BIT))
			break;

		size += sysfs_emit_at(buf, size, "OD_SCLK:\n");
		size += sysfs_emit_at(buf, size, "0: %uMhz\n1: %uMhz\n",
					od_table->OverDriveTable.GfxclkFmin,
					od_table->OverDriveTable.GfxclkFmax);
		break;

	case SMU_OD_MCLK:
		if (!smu_v13_0_0_is_od_feature_supported(smu,
							 PP_OD_FEATURE_UCLK_BIT))
			break;

		size += sysfs_emit_at(buf, size, "OD_MCLK:\n");
		size += sysfs_emit_at(buf, size, "0: %uMhz\n1: %uMHz\n",
					od_table->OverDriveTable.UclkFmin,
					od_table->OverDriveTable.UclkFmax);
		break;

	case SMU_OD_VDDC_CURVE:
		if (!smu_v13_0_0_is_od_feature_supported(smu,
							 PP_OD_FEATURE_GFX_VF_CURVE_BIT))
			break;

		size += sysfs_emit_at(buf, size, "OD_VDDC_CURVE:\n");
		for (i = 0; i < PP_NUM_OD_VF_CURVE_POINTS; i++)
			size += sysfs_emit_at(buf, size, "%d: %dmv\n",
						i,
						od_table->OverDriveTable.VoltageOffsetPerZoneBoundary[i]);
		break;

	case SMU_OD_RANGE:
		if (!smu_v13_0_0_is_od_feature_supported(smu, PP_OD_FEATURE_GFXCLK_BIT) &&
		    !smu_v13_0_0_is_od_feature_supported(smu, PP_OD_FEATURE_UCLK_BIT) &&
		    !smu_v13_0_0_is_od_feature_supported(smu, PP_OD_FEATURE_GFX_VF_CURVE_BIT))
			break;

		size += sysfs_emit_at(buf, size, "%s:\n", "OD_RANGE");

		if (smu_v13_0_0_is_od_feature_supported(smu, PP_OD_FEATURE_GFXCLK_BIT)) {
			smu_v13_0_0_get_od_setting_limits(smu,
							  PP_OD_FEATURE_GFXCLK_BIT,
							  true,
							  &min_value,
							  NULL);
			smu_v13_0_0_get_od_setting_limits(smu,
							  PP_OD_FEATURE_GFXCLK_BIT,
							  false,
							  NULL,
							  &max_value);
			size += sysfs_emit_at(buf, size, "SCLK: %7uMhz %10uMhz\n",
					      min_value, max_value);
		}

		if (smu_v13_0_0_is_od_feature_supported(smu, PP_OD_FEATURE_UCLK_BIT)) {
			smu_v13_0_0_get_od_setting_limits(smu,
							  PP_OD_FEATURE_UCLK_BIT,
							  true,
							  &min_value,
							  NULL);
			smu_v13_0_0_get_od_setting_limits(smu,
							  PP_OD_FEATURE_UCLK_BIT,
							  false,
							  NULL,
							  &max_value);
			size += sysfs_emit_at(buf, size, "MCLK: %7uMhz %10uMhz\n",
					      min_value, max_value);
		}

		if (smu_v13_0_0_is_od_feature_supported(smu, PP_OD_FEATURE_GFX_VF_CURVE_BIT)) {
			smu_v13_0_0_get_od_setting_limits(smu,
							  PP_OD_FEATURE_GFX_VF_CURVE_BIT,
							  true,
							  &min_value,
							  &max_value);
			size += sysfs_emit_at(buf, size, "VDDC_CURVE: %7dmv %10dmv\n",
					      min_value, max_value);
		}
		break;

	default:
		break;
	}

	return size;
}

static int smu_v13_0_0_od_edit_dpm_table(struct smu_context *smu,
					 enum PP_OD_DPM_TABLE_COMMAND type,
					 long input[],
					 uint32_t size)
{
	struct smu_table_context *table_context = &smu->smu_table;
	OverDriveTableExternal_t *od_table =
		(OverDriveTableExternal_t *)table_context->overdrive_table;
	struct amdgpu_device *adev = smu->adev;
	uint32_t offset_of_featurectrlmask;
	int32_t minimum, maximum;
	uint32_t feature_ctrlmask;
	int i, ret = 0;

	switch (type) {
	case PP_OD_EDIT_SCLK_VDDC_TABLE:
		if (!smu_v13_0_0_is_od_feature_supported(smu, PP_OD_FEATURE_GFXCLK_BIT)) {
			dev_warn(adev->dev, "GFXCLK_LIMITS setting not supported!\n");
			return -ENOTSUPP;
		}

		for (i = 0; i < size; i += 2) {
			if (i + 2 > size) {
				dev_info(adev->dev, "invalid number of input parameters %d\n", size);
				return -EINVAL;
			}

			switch (input[i]) {
			case 0:
				smu_v13_0_0_get_od_setting_limits(smu,
								  PP_OD_FEATURE_GFXCLK_BIT,
								  true,
								  &minimum,
								  &maximum);
				if (input[i + 1] < minimum ||
				    input[i + 1] > maximum) {
					dev_info(adev->dev, "GfxclkFmin (%ld) must be within [%u, %u]!\n",
						input[i + 1], minimum, maximum);
					return -EINVAL;
				}

				od_table->OverDriveTable.GfxclkFmin = input[i + 1];
				od_table->OverDriveTable.FeatureCtrlMask |= 1U << PP_OD_FEATURE_GFXCLK_BIT;
				break;

			case 1:
				smu_v13_0_0_get_od_setting_limits(smu,
								  PP_OD_FEATURE_GFXCLK_BIT,
								  false,
								  &minimum,
								  &maximum);
				if (input[i + 1] < minimum ||
				    input[i + 1] > maximum) {
					dev_info(adev->dev, "GfxclkFmax (%ld) must be within [%u, %u]!\n",
						input[i + 1], minimum, maximum);
					return -EINVAL;
				}

				od_table->OverDriveTable.GfxclkFmax = input[i + 1];
				od_table->OverDriveTable.FeatureCtrlMask |= 1U << PP_OD_FEATURE_GFXCLK_BIT;
				break;

			default:
				dev_info(adev->dev, "Invalid SCLK_VDDC_TABLE index: %ld\n", input[i]);
				dev_info(adev->dev, "Supported indices: [0:min,1:max]\n");
				return -EINVAL;
			}
		}

		if (od_table->OverDriveTable.GfxclkFmin > od_table->OverDriveTable.GfxclkFmax) {
			dev_err(adev->dev,
				"Invalid setting: GfxclkFmin(%u) is bigger than GfxclkFmax(%u)\n",
				(uint32_t)od_table->OverDriveTable.GfxclkFmin,
				(uint32_t)od_table->OverDriveTable.GfxclkFmax);
			return -EINVAL;
		}
		break;

	case PP_OD_EDIT_MCLK_VDDC_TABLE:
		if (!smu_v13_0_0_is_od_feature_supported(smu, PP_OD_FEATURE_UCLK_BIT)) {
			dev_warn(adev->dev, "UCLK_LIMITS setting not supported!\n");
			return -ENOTSUPP;
		}

		for (i = 0; i < size; i += 2) {
			if (i + 2 > size) {
				dev_info(adev->dev, "invalid number of input parameters %d\n", size);
				return -EINVAL;
			}

			switch (input[i]) {
			case 0:
				smu_v13_0_0_get_od_setting_limits(smu,
								  PP_OD_FEATURE_UCLK_BIT,
								  true,
								  &minimum,
								  &maximum);
				if (input[i + 1] < minimum ||
				    input[i + 1] > maximum) {
					dev_info(adev->dev, "UclkFmin (%ld) must be within [%u, %u]!\n",
						input[i + 1], minimum, maximum);
					return -EINVAL;
				}

				od_table->OverDriveTable.UclkFmin = input[i + 1];
				od_table->OverDriveTable.FeatureCtrlMask |= 1U << PP_OD_FEATURE_UCLK_BIT;
				break;

			case 1:
				smu_v13_0_0_get_od_setting_limits(smu,
								  PP_OD_FEATURE_UCLK_BIT,
								  false,
								  &minimum,
								  &maximum);
				if (input[i + 1] < minimum ||
				    input[i + 1] > maximum) {
					dev_info(adev->dev, "UclkFmax (%ld) must be within [%u, %u]!\n",
						input[i + 1], minimum, maximum);
					return -EINVAL;
				}

				od_table->OverDriveTable.UclkFmax = input[i + 1];
				od_table->OverDriveTable.FeatureCtrlMask |= 1U << PP_OD_FEATURE_UCLK_BIT;
				break;

			default:
				dev_info(adev->dev, "Invalid MCLK_VDDC_TABLE index: %ld\n", input[i]);
				dev_info(adev->dev, "Supported indices: [0:min,1:max]\n");
				return -EINVAL;
			}
		}

		if (od_table->OverDriveTable.UclkFmin > od_table->OverDriveTable.UclkFmax) {
			dev_err(adev->dev,
				"Invalid setting: UclkFmin(%u) is bigger than UclkFmax(%u)\n",
				(uint32_t)od_table->OverDriveTable.UclkFmin,
				(uint32_t)od_table->OverDriveTable.UclkFmax);
			return -EINVAL;
		}
		break;

	case PP_OD_EDIT_VDDC_CURVE:
		if (!smu_v13_0_0_is_od_feature_supported(smu, PP_OD_FEATURE_GFX_VF_CURVE_BIT)) {
			dev_warn(adev->dev, "VF curve setting not supported!\n");
			return -ENOTSUPP;
		}

		if (input[0] >= PP_NUM_OD_VF_CURVE_POINTS ||
		    input[0] < 0)
			return -EINVAL;

		smu_v13_0_0_get_od_setting_limits(smu,
						  PP_OD_FEATURE_GFX_VF_CURVE_BIT,
						  true,
						  &minimum,
						  &maximum);
		if (input[1] < minimum ||
		    input[1] > maximum) {
			dev_info(adev->dev, "Voltage offset (%ld) must be within [%d, %d]!\n",
				 input[1], minimum, maximum);
			return -EINVAL;
		}

		od_table->OverDriveTable.VoltageOffsetPerZoneBoundary[input[0]] = input[1];
		od_table->OverDriveTable.FeatureCtrlMask |= 1U << PP_OD_FEATURE_GFX_VF_CURVE_BIT;
		break;

	case PP_OD_RESTORE_DEFAULT_TABLE:
		feature_ctrlmask = od_table->OverDriveTable.FeatureCtrlMask;
		memcpy(od_table,
		       table_context->boot_overdrive_table,
		       sizeof(OverDriveTableExternal_t));
		od_table->OverDriveTable.FeatureCtrlMask = feature_ctrlmask;
		fallthrough;

	case PP_OD_COMMIT_DPM_TABLE:
		/*
		 * The member below instructs PMFW the settings focused in
		 * this single operation.
		 * `uint32_t FeatureCtrlMask;`
		 * It does not contain actual informations about user's custom
		 * settings. Thus we do not cache it.
		 */
		offset_of_featurectrlmask = offsetof(OverDriveTable_t, FeatureCtrlMask);
		if (memcmp((u8 *)od_table + offset_of_featurectrlmask,
			   table_context->user_overdrive_table + offset_of_featurectrlmask,
			   sizeof(OverDriveTableExternal_t) - offset_of_featurectrlmask)) {
			smu_v13_0_0_dump_od_table(smu, od_table);

			ret = smu_v13_0_0_upload_overdrive_table(smu, od_table);
			if (ret) {
				dev_err(adev->dev, "Failed to upload overdrive table!\n");
				return ret;
			}

			od_table->OverDriveTable.FeatureCtrlMask = 0;
			memcpy(table_context->user_overdrive_table + offset_of_featurectrlmask,
			       (u8 *)od_table + offset_of_featurectrlmask,
			       sizeof(OverDriveTableExternal_t) - offset_of_featurectrlmask);

			if (!memcmp(table_context->user_overdrive_table,
				    table_context->boot_overdrive_table,
				    sizeof(OverDriveTableExternal_t)))
				smu->user_dpm_profile.user_od = false;
			else
				smu->user_dpm_profile.user_od = true;
		}
		break;

	default:
		return -ENOSYS;
	}

	return ret;
}

static int smu_v13_0_0_force_clk_levels(struct smu_context *smu,
					enum smu_clk_type clk_type,
					uint32_t mask)
{
	struct smu_dpm_context *smu_dpm = &smu->smu_dpm;
	struct smu_13_0_dpm_context *dpm_context = smu_dpm->dpm_context;
	struct smu_13_0_dpm_table *single_dpm_table;
	uint32_t soft_min_level, soft_max_level;
	uint32_t min_freq, max_freq;
	int ret = 0;

	soft_min_level = mask ? (ffs(mask) - 1) : 0;
	soft_max_level = mask ? (fls(mask) - 1) : 0;

	switch (clk_type) {
	case SMU_GFXCLK:
	case SMU_SCLK:
		single_dpm_table = &(dpm_context->dpm_tables.gfx_table);
		break;
	case SMU_MCLK:
	case SMU_UCLK:
		single_dpm_table = &(dpm_context->dpm_tables.uclk_table);
		break;
	case SMU_SOCCLK:
		single_dpm_table = &(dpm_context->dpm_tables.soc_table);
		break;
	case SMU_FCLK:
		single_dpm_table = &(dpm_context->dpm_tables.fclk_table);
		break;
	case SMU_VCLK:
	case SMU_VCLK1:
		single_dpm_table = &(dpm_context->dpm_tables.vclk_table);
		break;
	case SMU_DCLK:
	case SMU_DCLK1:
		single_dpm_table = &(dpm_context->dpm_tables.dclk_table);
		break;
	default:
		break;
	}

	switch (clk_type) {
	case SMU_GFXCLK:
	case SMU_SCLK:
	case SMU_MCLK:
	case SMU_UCLK:
	case SMU_SOCCLK:
	case SMU_FCLK:
	case SMU_VCLK:
	case SMU_VCLK1:
	case SMU_DCLK:
	case SMU_DCLK1:
		if (single_dpm_table->is_fine_grained) {
			/* There is only 2 levels for fine grained DPM */
			soft_max_level = (soft_max_level >= 1 ? 1 : 0);
			soft_min_level = (soft_min_level >= 1 ? 1 : 0);
		} else {
			if ((soft_max_level >= single_dpm_table->count) ||
			    (soft_min_level >= single_dpm_table->count))
				return -EINVAL;
		}

		min_freq = single_dpm_table->dpm_levels[soft_min_level].value;
		max_freq = single_dpm_table->dpm_levels[soft_max_level].value;

		ret = smu_v13_0_set_soft_freq_limited_range(smu,
							    clk_type,
							    min_freq,
							    max_freq);
		break;
	case SMU_DCEFCLK:
	case SMU_PCIE:
	default:
		break;
	}

	return ret;
}

static const struct smu_temperature_range smu13_thermal_policy[] = {
	{-273150,  99000, 99000, -273150, 99000, 99000, -273150, 99000, 99000},
	{ 120000, 120000, 120000, 120000, 120000, 120000, 120000, 120000, 120000},
};

static int smu_v13_0_0_get_thermal_temperature_range(struct smu_context *smu,
						     struct smu_temperature_range *range)
{
	struct smu_table_context *table_context = &smu->smu_table;
	struct smu_13_0_0_powerplay_table *powerplay_table =
		table_context->power_play_table;
	PPTable_t *pptable = smu->smu_table.driver_pptable;

	if (amdgpu_sriov_vf(smu->adev))
		return 0;

	if (!range)
		return -EINVAL;

	memcpy(range, &smu13_thermal_policy[0], sizeof(struct smu_temperature_range));

	range->max = pptable->SkuTable.TemperatureLimit[TEMP_EDGE] *
		SMU_TEMPERATURE_UNITS_PER_CENTIGRADES;
	range->edge_emergency_max = (pptable->SkuTable.TemperatureLimit[TEMP_EDGE] + CTF_OFFSET_EDGE) *
		SMU_TEMPERATURE_UNITS_PER_CENTIGRADES;
	range->hotspot_crit_max = pptable->SkuTable.TemperatureLimit[TEMP_HOTSPOT] *
		SMU_TEMPERATURE_UNITS_PER_CENTIGRADES;
	range->hotspot_emergency_max = (pptable->SkuTable.TemperatureLimit[TEMP_HOTSPOT] + CTF_OFFSET_HOTSPOT) *
		SMU_TEMPERATURE_UNITS_PER_CENTIGRADES;
	range->mem_crit_max = pptable->SkuTable.TemperatureLimit[TEMP_MEM] *
		SMU_TEMPERATURE_UNITS_PER_CENTIGRADES;
	range->mem_emergency_max = (pptable->SkuTable.TemperatureLimit[TEMP_MEM] + CTF_OFFSET_MEM)*
		SMU_TEMPERATURE_UNITS_PER_CENTIGRADES;
	range->software_shutdown_temp = powerplay_table->software_shutdown_temp;
	range->software_shutdown_temp_offset = pptable->SkuTable.FanAbnormalTempLimitOffset;

	return 0;
}

#define MAX(a, b)	((a) > (b) ? (a) : (b))
static ssize_t smu_v13_0_0_get_gpu_metrics(struct smu_context *smu,
					   void **table)
{
	struct smu_table_context *smu_table = &smu->smu_table;
	struct gpu_metrics_v1_3 *gpu_metrics =
		(struct gpu_metrics_v1_3 *)smu_table->gpu_metrics_table;
	SmuMetricsExternal_t metrics_ext;
	SmuMetrics_t *metrics = &metrics_ext.SmuMetrics;
	int ret = 0;

	ret = smu_cmn_get_metrics_table(smu,
					&metrics_ext,
					true);
	if (ret)
		return ret;

	smu_cmn_init_soft_gpu_metrics(gpu_metrics, 1, 3);

	gpu_metrics->temperature_edge = metrics->AvgTemperature[TEMP_EDGE];
	gpu_metrics->temperature_hotspot = metrics->AvgTemperature[TEMP_HOTSPOT];
	gpu_metrics->temperature_mem = metrics->AvgTemperature[TEMP_MEM];
	gpu_metrics->temperature_vrgfx = metrics->AvgTemperature[TEMP_VR_GFX];
	gpu_metrics->temperature_vrsoc = metrics->AvgTemperature[TEMP_VR_SOC];
	gpu_metrics->temperature_vrmem = MAX(metrics->AvgTemperature[TEMP_VR_MEM0],
					     metrics->AvgTemperature[TEMP_VR_MEM1]);

	gpu_metrics->average_gfx_activity = metrics->AverageGfxActivity;
	gpu_metrics->average_umc_activity = metrics->AverageUclkActivity;
	gpu_metrics->average_mm_activity = MAX(metrics->Vcn0ActivityPercentage,
					       metrics->Vcn1ActivityPercentage);

	gpu_metrics->average_socket_power = metrics->AverageSocketPower;
	gpu_metrics->energy_accumulator = metrics->EnergyAccumulator;

	if (metrics->AverageGfxActivity <= SMU_13_0_0_BUSY_THRESHOLD)
		gpu_metrics->average_gfxclk_frequency = metrics->AverageGfxclkFrequencyPostDs;
	else
		gpu_metrics->average_gfxclk_frequency = metrics->AverageGfxclkFrequencyPreDs;

	if (metrics->AverageUclkActivity <= SMU_13_0_0_BUSY_THRESHOLD)
		gpu_metrics->average_uclk_frequency = metrics->AverageMemclkFrequencyPostDs;
	else
		gpu_metrics->average_uclk_frequency = metrics->AverageMemclkFrequencyPreDs;

	gpu_metrics->average_vclk0_frequency = metrics->AverageVclk0Frequency;
	gpu_metrics->average_dclk0_frequency = metrics->AverageDclk0Frequency;
	gpu_metrics->average_vclk1_frequency = metrics->AverageVclk1Frequency;
	gpu_metrics->average_dclk1_frequency = metrics->AverageDclk1Frequency;

	gpu_metrics->current_gfxclk = gpu_metrics->average_gfxclk_frequency;
	gpu_metrics->current_socclk = metrics->CurrClock[PPCLK_SOCCLK];
	gpu_metrics->current_uclk = metrics->CurrClock[PPCLK_UCLK];
	gpu_metrics->current_vclk0 = metrics->CurrClock[PPCLK_VCLK_0];
	gpu_metrics->current_dclk0 = metrics->CurrClock[PPCLK_DCLK_0];
	gpu_metrics->current_vclk1 = metrics->CurrClock[PPCLK_VCLK_1];
	gpu_metrics->current_dclk1 = metrics->CurrClock[PPCLK_DCLK_1];

	gpu_metrics->throttle_status =
			smu_v13_0_get_throttler_status(metrics);
	gpu_metrics->indep_throttle_status =
			smu_cmn_get_indep_throttler_status(gpu_metrics->throttle_status,
							   smu_v13_0_0_throttler_map);

	gpu_metrics->current_fan_speed = metrics->AvgFanRpm;

	gpu_metrics->pcie_link_width = metrics->PcieWidth;
	gpu_metrics->pcie_link_speed = metrics->PcieRate;

	gpu_metrics->system_clock_counter = ktime_get_boottime_ns();

	gpu_metrics->voltage_gfx = metrics->AvgVoltage[SVI_PLANE_GFX];
	gpu_metrics->voltage_soc = metrics->AvgVoltage[SVI_PLANE_SOC];
	gpu_metrics->voltage_mem = metrics->AvgVoltage[SVI_PLANE_VMEMP];

	*table = (void *)gpu_metrics;

	return sizeof(struct gpu_metrics_v1_3);
}

static int smu_v13_0_0_set_default_od_settings(struct smu_context *smu)
{
	OverDriveTableExternal_t *od_table =
		(OverDriveTableExternal_t *)smu->smu_table.overdrive_table;
	OverDriveTableExternal_t *boot_od_table =
		(OverDriveTableExternal_t *)smu->smu_table.boot_overdrive_table;
	OverDriveTableExternal_t *user_od_table =
		(OverDriveTableExternal_t *)smu->smu_table.user_overdrive_table;
	OverDriveTableExternal_t user_od_table_bak;
	int ret = 0;
	int i;

	ret = smu_v13_0_0_get_overdrive_table(smu, boot_od_table);
	if (ret)
		return ret;

	smu_v13_0_0_dump_od_table(smu, boot_od_table);

	memcpy(od_table,
	       boot_od_table,
	       sizeof(OverDriveTableExternal_t));

	/*
	 * For S3/S4/Runpm resume, we need to setup those overdrive tables again,
	 * but we have to preserve user defined values in "user_od_table".
	 */
	if (!smu->adev->in_suspend) {
		memcpy(user_od_table,
		       boot_od_table,
		       sizeof(OverDriveTableExternal_t));
		smu->user_dpm_profile.user_od = false;
	} else if (smu->user_dpm_profile.user_od) {
		memcpy(&user_od_table_bak,
		       user_od_table,
		       sizeof(OverDriveTableExternal_t));
		memcpy(user_od_table,
		       boot_od_table,
		       sizeof(OverDriveTableExternal_t));
		user_od_table->OverDriveTable.GfxclkFmin =
				user_od_table_bak.OverDriveTable.GfxclkFmin;
		user_od_table->OverDriveTable.GfxclkFmax =
				user_od_table_bak.OverDriveTable.GfxclkFmax;
		user_od_table->OverDriveTable.UclkFmin =
				user_od_table_bak.OverDriveTable.UclkFmin;
		user_od_table->OverDriveTable.UclkFmax =
				user_od_table_bak.OverDriveTable.UclkFmax;
		for (i = 0; i < PP_NUM_OD_VF_CURVE_POINTS; i++)
			user_od_table->OverDriveTable.VoltageOffsetPerZoneBoundary[i] =
				user_od_table_bak.OverDriveTable.VoltageOffsetPerZoneBoundary[i];
	}

	return 0;
}

static int smu_v13_0_0_restore_user_od_settings(struct smu_context *smu)
{
	struct smu_table_context *table_context = &smu->smu_table;
	OverDriveTableExternal_t *od_table = table_context->overdrive_table;
	OverDriveTableExternal_t *user_od_table = table_context->user_overdrive_table;
	int res;

	user_od_table->OverDriveTable.FeatureCtrlMask = 1U << PP_OD_FEATURE_GFXCLK_BIT |
							1U << PP_OD_FEATURE_UCLK_BIT |
							1U << PP_OD_FEATURE_GFX_VF_CURVE_BIT;
	res = smu_v13_0_0_upload_overdrive_table(smu, user_od_table);
	user_od_table->OverDriveTable.FeatureCtrlMask = 0;
	if (res == 0)
		memcpy(od_table, user_od_table, sizeof(OverDriveTableExternal_t));

	return res;
}

static int smu_v13_0_0_populate_umd_state_clk(struct smu_context *smu)
{
	struct smu_13_0_dpm_context *dpm_context =
				smu->smu_dpm.dpm_context;
	struct smu_13_0_dpm_table *gfx_table =
				&dpm_context->dpm_tables.gfx_table;
	struct smu_13_0_dpm_table *mem_table =
				&dpm_context->dpm_tables.uclk_table;
	struct smu_13_0_dpm_table *soc_table =
				&dpm_context->dpm_tables.soc_table;
	struct smu_13_0_dpm_table *vclk_table =
				&dpm_context->dpm_tables.vclk_table;
	struct smu_13_0_dpm_table *dclk_table =
				&dpm_context->dpm_tables.dclk_table;
	struct smu_13_0_dpm_table *fclk_table =
				&dpm_context->dpm_tables.fclk_table;
	struct smu_umd_pstate_table *pstate_table =
				&smu->pstate_table;
	struct smu_table_context *table_context = &smu->smu_table;
	PPTable_t *pptable = table_context->driver_pptable;
	DriverReportedClocks_t driver_clocks =
			pptable->SkuTable.DriverReportedClocks;

	pstate_table->gfxclk_pstate.min = gfx_table->min;
	if (driver_clocks.GameClockAc &&
	    (driver_clocks.GameClockAc < gfx_table->max))
		pstate_table->gfxclk_pstate.peak = driver_clocks.GameClockAc;
	else
		pstate_table->gfxclk_pstate.peak = gfx_table->max;

	pstate_table->uclk_pstate.min = mem_table->min;
	pstate_table->uclk_pstate.peak = mem_table->max;

	pstate_table->socclk_pstate.min = soc_table->min;
	pstate_table->socclk_pstate.peak = soc_table->max;

	pstate_table->vclk_pstate.min = vclk_table->min;
	pstate_table->vclk_pstate.peak = vclk_table->max;

	pstate_table->dclk_pstate.min = dclk_table->min;
	pstate_table->dclk_pstate.peak = dclk_table->max;

	pstate_table->fclk_pstate.min = fclk_table->min;
	pstate_table->fclk_pstate.peak = fclk_table->max;

	if (driver_clocks.BaseClockAc &&
	    driver_clocks.BaseClockAc < gfx_table->max)
		pstate_table->gfxclk_pstate.standard = driver_clocks.BaseClockAc;
	else
		pstate_table->gfxclk_pstate.standard = gfx_table->max;
	pstate_table->uclk_pstate.standard = mem_table->max;
	pstate_table->socclk_pstate.standard = soc_table->min;
	pstate_table->vclk_pstate.standard = vclk_table->min;
	pstate_table->dclk_pstate.standard = dclk_table->min;
	pstate_table->fclk_pstate.standard = fclk_table->min;

	return 0;
}

static void smu_v13_0_0_get_unique_id(struct smu_context *smu)
{
	struct smu_table_context *smu_table = &smu->smu_table;
	SmuMetrics_t *metrics =
		&(((SmuMetricsExternal_t *)(smu_table->metrics_table))->SmuMetrics);
	struct amdgpu_device *adev = smu->adev;
	uint32_t upper32 = 0, lower32 = 0;
	int ret;

	ret = smu_cmn_get_metrics_table(smu, NULL, false);
	if (ret)
		goto out;

	upper32 = metrics->PublicSerialNumberUpper;
	lower32 = metrics->PublicSerialNumberLower;

out:
	adev->unique_id = ((uint64_t)upper32 << 32) | lower32;
	if (adev->serial[0] == '\0')
		sprintf(adev->serial, "%016llx", adev->unique_id);
}

static int smu_v13_0_0_get_fan_speed_pwm(struct smu_context *smu,
					 uint32_t *speed)
{
	int ret;

	if (!speed)
		return -EINVAL;

	ret = smu_v13_0_0_get_smu_metrics_data(smu,
					       METRICS_CURR_FANPWM,
					       speed);
	if (ret) {
		dev_err(smu->adev->dev, "Failed to get fan speed(PWM)!");
		return ret;
	}

	/* Convert the PMFW output which is in percent to pwm(255) based */
	*speed = MIN(*speed * 255 / 100, 255);

	return 0;
}

static int smu_v13_0_0_get_fan_speed_rpm(struct smu_context *smu,
					 uint32_t *speed)
{
	if (!speed)
		return -EINVAL;

	return smu_v13_0_0_get_smu_metrics_data(smu,
						METRICS_CURR_FANSPEED,
						speed);
}

static int smu_v13_0_0_enable_mgpu_fan_boost(struct smu_context *smu)
{
	struct smu_table_context *table_context = &smu->smu_table;
	PPTable_t *pptable = table_context->driver_pptable;
	SkuTable_t *skutable = &pptable->SkuTable;

	/*
	 * Skip the MGpuFanBoost setting for those ASICs
	 * which do not support it
	 */
	if (skutable->MGpuAcousticLimitRpmThreshold == 0)
		return 0;

	return smu_cmn_send_smc_msg_with_param(smu,
					       SMU_MSG_SetMGpuFanBoostLimitRpm,
					       0,
					       NULL);
}

static int smu_v13_0_0_get_power_limit(struct smu_context *smu,
				       uint32_t *current_power_limit,
				       uint32_t *default_power_limit,
				       uint32_t *max_power_limit)
{
	struct smu_table_context *table_context = &smu->smu_table;
	struct smu_13_0_0_powerplay_table *powerplay_table =
		(struct smu_13_0_0_powerplay_table *)table_context->power_play_table;
	PPTable_t *pptable = table_context->driver_pptable;
	SkuTable_t *skutable = &pptable->SkuTable;
	uint32_t power_limit, od_percent;

	if (smu_v13_0_get_current_power_limit(smu, &power_limit))
		power_limit = smu->adev->pm.ac_power ?
			      skutable->SocketPowerLimitAc[PPT_THROTTLER_PPT0] :
			      skutable->SocketPowerLimitDc[PPT_THROTTLER_PPT0];

	if (current_power_limit)
		*current_power_limit = power_limit;
	if (default_power_limit)
		*default_power_limit = power_limit;

	if (max_power_limit) {
		if (smu->od_enabled) {
			od_percent = le32_to_cpu(powerplay_table->overdrive_table.max[SMU_13_0_0_ODSETTING_POWERPERCENTAGE]);

			dev_dbg(smu->adev->dev, "ODSETTING_POWERPERCENTAGE: %d (default: %d)\n", od_percent, power_limit);

			power_limit *= (100 + od_percent);
			power_limit /= 100;
		}
		*max_power_limit = power_limit;
	}

	return 0;
}

static int smu_v13_0_0_get_power_profile_mode(struct smu_context *smu,
					      char *buf)
{
	DpmActivityMonitorCoeffIntExternal_t activity_monitor_external;
	DpmActivityMonitorCoeffInt_t *activity_monitor =
		&(activity_monitor_external.DpmActivityMonitorCoeffInt);
	static const char *title[] = {
			"PROFILE_INDEX(NAME)",
			"CLOCK_TYPE(NAME)",
			"FPS",
			"MinActiveFreqType",
			"MinActiveFreq",
			"BoosterFreqType",
			"BoosterFreq",
			"PD_Data_limit_c",
			"PD_Data_error_coeff",
			"PD_Data_error_rate_coeff"};
	int16_t workload_type = 0;
	uint32_t i, size = 0;
	int result = 0;

	if (!buf)
		return -EINVAL;

	size += sysfs_emit_at(buf, size, "%16s %s %s %s %s %s %s %s %s %s\n",
			title[0], title[1], title[2], title[3], title[4], title[5],
			title[6], title[7], title[8], title[9]);

	for (i = 0; i < PP_SMC_POWER_PROFILE_COUNT; i++) {
		/* conv PP_SMC_POWER_PROFILE* to WORKLOAD_PPLIB_*_BIT */
		workload_type = smu_cmn_to_asic_specific_index(smu,
							       CMN2ASIC_MAPPING_WORKLOAD,
							       i);
		if (workload_type == -ENOTSUPP)
			continue;
		else if (workload_type < 0)
			return -EINVAL;

		result = smu_cmn_update_table(smu,
					      SMU_TABLE_ACTIVITY_MONITOR_COEFF,
					      workload_type,
					      (void *)(&activity_monitor_external),
					      false);
		if (result) {
			dev_err(smu->adev->dev, "[%s] Failed to get activity monitor!", __func__);
			return result;
		}

		size += sysfs_emit_at(buf, size, "%2d %14s%s:\n",
			i, amdgpu_pp_profile_name[i], (i == smu->power_profile_mode) ? "*" : " ");

		size += sysfs_emit_at(buf, size, "%19s %d(%13s) %7d %7d %7d %7d %7d %7d %7d %7d\n",
			" ",
			0,
			"GFXCLK",
			activity_monitor->Gfx_FPS,
			activity_monitor->Gfx_MinActiveFreqType,
			activity_monitor->Gfx_MinActiveFreq,
			activity_monitor->Gfx_BoosterFreqType,
			activity_monitor->Gfx_BoosterFreq,
			activity_monitor->Gfx_PD_Data_limit_c,
			activity_monitor->Gfx_PD_Data_error_coeff,
			activity_monitor->Gfx_PD_Data_error_rate_coeff);

		size += sysfs_emit_at(buf, size, "%19s %d(%13s) %7d %7d %7d %7d %7d %7d %7d %7d\n",
			" ",
			1,
			"FCLK",
			activity_monitor->Fclk_FPS,
			activity_monitor->Fclk_MinActiveFreqType,
			activity_monitor->Fclk_MinActiveFreq,
			activity_monitor->Fclk_BoosterFreqType,
			activity_monitor->Fclk_BoosterFreq,
			activity_monitor->Fclk_PD_Data_limit_c,
			activity_monitor->Fclk_PD_Data_error_coeff,
			activity_monitor->Fclk_PD_Data_error_rate_coeff);
	}

	return size;
}

static int smu_v13_0_0_set_power_profile_mode(struct smu_context *smu,
					      long *input,
					      uint32_t size)
{
	DpmActivityMonitorCoeffIntExternal_t activity_monitor_external;
	DpmActivityMonitorCoeffInt_t *activity_monitor =
		&(activity_monitor_external.DpmActivityMonitorCoeffInt);
	int workload_type, ret = 0;

	smu->power_profile_mode = input[size];

	if (smu->power_profile_mode >= PP_SMC_POWER_PROFILE_COUNT) {
		dev_err(smu->adev->dev, "Invalid power profile mode %d\n", smu->power_profile_mode);
		return -EINVAL;
	}

	if (smu->power_profile_mode == PP_SMC_POWER_PROFILE_CUSTOM) {
		ret = smu_cmn_update_table(smu,
					   SMU_TABLE_ACTIVITY_MONITOR_COEFF,
					   WORKLOAD_PPLIB_CUSTOM_BIT,
					   (void *)(&activity_monitor_external),
					   false);
		if (ret) {
			dev_err(smu->adev->dev, "[%s] Failed to get activity monitor!", __func__);
			return ret;
		}

		switch (input[0]) {
		case 0: /* Gfxclk */
			activity_monitor->Gfx_FPS = input[1];
			activity_monitor->Gfx_MinActiveFreqType = input[2];
			activity_monitor->Gfx_MinActiveFreq = input[3];
			activity_monitor->Gfx_BoosterFreqType = input[4];
			activity_monitor->Gfx_BoosterFreq = input[5];
			activity_monitor->Gfx_PD_Data_limit_c = input[6];
			activity_monitor->Gfx_PD_Data_error_coeff = input[7];
			activity_monitor->Gfx_PD_Data_error_rate_coeff = input[8];
			break;
		case 1: /* Fclk */
			activity_monitor->Fclk_FPS = input[1];
			activity_monitor->Fclk_MinActiveFreqType = input[2];
			activity_monitor->Fclk_MinActiveFreq = input[3];
			activity_monitor->Fclk_BoosterFreqType = input[4];
			activity_monitor->Fclk_BoosterFreq = input[5];
			activity_monitor->Fclk_PD_Data_limit_c = input[6];
			activity_monitor->Fclk_PD_Data_error_coeff = input[7];
			activity_monitor->Fclk_PD_Data_error_rate_coeff = input[8];
			break;
		}

		ret = smu_cmn_update_table(smu,
					   SMU_TABLE_ACTIVITY_MONITOR_COEFF,
					   WORKLOAD_PPLIB_CUSTOM_BIT,
					   (void *)(&activity_monitor_external),
					   true);
		if (ret) {
			dev_err(smu->adev->dev, "[%s] Failed to set activity monitor!", __func__);
			return ret;
		}
	}

	if (smu->power_profile_mode == PP_SMC_POWER_PROFILE_COMPUTE &&
		(((smu->adev->pdev->device == 0x744C) && (smu->adev->pdev->revision == 0xC8)) ||
		((smu->adev->pdev->device == 0x744C) && (smu->adev->pdev->revision == 0xCC)))) {
		ret = smu_cmn_update_table(smu,
					   SMU_TABLE_ACTIVITY_MONITOR_COEFF,
					   WORKLOAD_PPLIB_COMPUTE_BIT,
					   (void *)(&activity_monitor_external),
					   false);
		if (ret) {
			dev_err(smu->adev->dev, "[%s] Failed to get activity monitor!", __func__);
			return ret;
		}

		ret = smu_cmn_update_table(smu,
					   SMU_TABLE_ACTIVITY_MONITOR_COEFF,
					   WORKLOAD_PPLIB_CUSTOM_BIT,
					   (void *)(&activity_monitor_external),
					   true);
		if (ret) {
			dev_err(smu->adev->dev, "[%s] Failed to set activity monitor!", __func__);
			return ret;
		}

		workload_type = smu_cmn_to_asic_specific_index(smu,
						       CMN2ASIC_MAPPING_WORKLOAD,
						       PP_SMC_POWER_PROFILE_CUSTOM);
	} else {
		/* conv PP_SMC_POWER_PROFILE* to WORKLOAD_PPLIB_*_BIT */
		workload_type = smu_cmn_to_asic_specific_index(smu,
						       CMN2ASIC_MAPPING_WORKLOAD,
						       smu->power_profile_mode);
	}

	if (workload_type < 0)
		return -EINVAL;

	return smu_cmn_send_smc_msg_with_param(smu,
					       SMU_MSG_SetWorkloadMask,
					       1 << workload_type,
					       NULL);
}

static int smu_v13_0_0_baco_enter(struct smu_context *smu)
{
	struct smu_baco_context *smu_baco = &smu->smu_baco;
	struct amdgpu_device *adev = smu->adev;

	if (adev->in_runpm && smu_cmn_is_audio_func_enabled(adev))
		return smu_v13_0_baco_set_armd3_sequence(smu,
				smu_baco->maco_support ? BACO_SEQ_BAMACO : BACO_SEQ_BACO);
	else
		return smu_v13_0_baco_enter(smu);
}

static int smu_v13_0_0_baco_exit(struct smu_context *smu)
{
	struct amdgpu_device *adev = smu->adev;

	if (adev->in_runpm && smu_cmn_is_audio_func_enabled(adev)) {
		/* Wait for PMFW handling for the Dstate change */
		usleep_range(10000, 11000);
		return smu_v13_0_baco_set_armd3_sequence(smu, BACO_SEQ_ULPS);
	} else {
		return smu_v13_0_baco_exit(smu);
	}
}

static bool smu_v13_0_0_is_mode1_reset_supported(struct smu_context *smu)
{
	struct amdgpu_device *adev = smu->adev;
	u32 smu_version;

	/* SRIOV does not support SMU mode1 reset */
	if (amdgpu_sriov_vf(adev))
		return false;

	/* PMFW support is available since 78.41 */
	smu_cmn_get_smc_version(smu, NULL, &smu_version);
	if (smu_version < 0x004e2900)
		return false;

	return true;
}

static int smu_v13_0_0_i2c_xfer(struct i2c_adapter *i2c_adap,
				   struct i2c_msg *msg, int num_msgs)
{
	struct amdgpu_smu_i2c_bus *smu_i2c = i2c_get_adapdata(i2c_adap);
	struct amdgpu_device *adev = smu_i2c->adev;
	struct smu_context *smu = adev->powerplay.pp_handle;
	struct smu_table_context *smu_table = &smu->smu_table;
	struct smu_table *table = &smu_table->driver_table;
	SwI2cRequest_t *req, *res = (SwI2cRequest_t *)table->cpu_addr;
	int i, j, r, c;
	u16 dir;

	if (!adev->pm.dpm_enabled)
		return -EBUSY;

	req = kzalloc(sizeof(*req), GFP_KERNEL);
	if (!req)
		return -ENOMEM;

	req->I2CcontrollerPort = smu_i2c->port;
	req->I2CSpeed = I2C_SPEED_FAST_400K;
	req->SlaveAddress = msg[0].addr << 1; /* wants an 8-bit address */
	dir = msg[0].flags & I2C_M_RD;

	for (c = i = 0; i < num_msgs; i++) {
		for (j = 0; j < msg[i].len; j++, c++) {
			SwI2cCmd_t *cmd = &req->SwI2cCmds[c];

			if (!(msg[i].flags & I2C_M_RD)) {
				/* write */
				cmd->CmdConfig |= CMDCONFIG_READWRITE_MASK;
				cmd->ReadWriteData = msg[i].buf[j];
			}

			if ((dir ^ msg[i].flags) & I2C_M_RD) {
				/* The direction changes.
				 */
				dir = msg[i].flags & I2C_M_RD;
				cmd->CmdConfig |= CMDCONFIG_RESTART_MASK;
			}

			req->NumCmds++;

			/*
			 * Insert STOP if we are at the last byte of either last
			 * message for the transaction or the client explicitly
			 * requires a STOP at this particular message.
			 */
			if ((j == msg[i].len - 1) &&
			    ((i == num_msgs - 1) || (msg[i].flags & I2C_M_STOP))) {
				cmd->CmdConfig &= ~CMDCONFIG_RESTART_MASK;
				cmd->CmdConfig |= CMDCONFIG_STOP_MASK;
			}
		}
	}
	mutex_lock(&adev->pm.mutex);
	r = smu_cmn_update_table(smu, SMU_TABLE_I2C_COMMANDS, 0, req, true);
	if (r)
		goto fail;

	for (c = i = 0; i < num_msgs; i++) {
		if (!(msg[i].flags & I2C_M_RD)) {
			c += msg[i].len;
			continue;
		}
		for (j = 0; j < msg[i].len; j++, c++) {
			SwI2cCmd_t *cmd = &res->SwI2cCmds[c];

			msg[i].buf[j] = cmd->ReadWriteData;
		}
	}
	r = num_msgs;
fail:
	mutex_unlock(&adev->pm.mutex);
	kfree(req);
	return r;
}

static u32 smu_v13_0_0_i2c_func(struct i2c_adapter *adap)
{
	return I2C_FUNC_I2C | I2C_FUNC_SMBUS_EMUL;
}

static const struct i2c_algorithm smu_v13_0_0_i2c_algo = {
	.master_xfer = smu_v13_0_0_i2c_xfer,
	.functionality = smu_v13_0_0_i2c_func,
};

static const struct i2c_adapter_quirks smu_v13_0_0_i2c_control_quirks = {
	.flags = I2C_AQ_COMB | I2C_AQ_COMB_SAME_ADDR | I2C_AQ_NO_ZERO_LEN,
	.max_read_len  = MAX_SW_I2C_COMMANDS,
	.max_write_len = MAX_SW_I2C_COMMANDS,
	.max_comb_1st_msg_len = 2,
	.max_comb_2nd_msg_len = MAX_SW_I2C_COMMANDS - 2,
};

static int smu_v13_0_0_i2c_control_init(struct smu_context *smu)
{
	struct amdgpu_device *adev = smu->adev;
	int res, i;

	for (i = 0; i < MAX_SMU_I2C_BUSES; i++) {
		struct amdgpu_smu_i2c_bus *smu_i2c = &adev->pm.smu_i2c[i];
		struct i2c_adapter *control = &smu_i2c->adapter;

		smu_i2c->adev = adev;
		smu_i2c->port = i;
		mutex_init(&smu_i2c->mutex);
		control->owner = THIS_MODULE;
		control->class = I2C_CLASS_SPD;
		control->dev.parent = &adev->pdev->dev;
		control->algo = &smu_v13_0_0_i2c_algo;
		snprintf(control->name, sizeof(control->name), "AMDGPU SMU %d", i);
		control->quirks = &smu_v13_0_0_i2c_control_quirks;
		i2c_set_adapdata(control, smu_i2c);

		res = i2c_add_adapter(control);
		if (res) {
			DRM_ERROR("Failed to register hw i2c, err: %d\n", res);
			goto Out_err;
		}
	}

	/* assign the buses used for the FRU EEPROM and RAS EEPROM */
	/* XXX ideally this would be something in a vbios data table */
	adev->pm.ras_eeprom_i2c_bus = &adev->pm.smu_i2c[1].adapter;
	adev->pm.fru_eeprom_i2c_bus = &adev->pm.smu_i2c[0].adapter;

	return 0;
Out_err:
	for ( ; i >= 0; i--) {
		struct amdgpu_smu_i2c_bus *smu_i2c = &adev->pm.smu_i2c[i];
		struct i2c_adapter *control = &smu_i2c->adapter;

		i2c_del_adapter(control);
	}
	return res;
}

static void smu_v13_0_0_i2c_control_fini(struct smu_context *smu)
{
	struct amdgpu_device *adev = smu->adev;
	int i;

	for (i = 0; i < MAX_SMU_I2C_BUSES; i++) {
		struct amdgpu_smu_i2c_bus *smu_i2c = &adev->pm.smu_i2c[i];
		struct i2c_adapter *control = &smu_i2c->adapter;

		i2c_del_adapter(control);
	}
	adev->pm.ras_eeprom_i2c_bus = NULL;
	adev->pm.fru_eeprom_i2c_bus = NULL;
}

static int smu_v13_0_0_set_mp1_state(struct smu_context *smu,
				     enum pp_mp1_state mp1_state)
{
	int ret;

	switch (mp1_state) {
	case PP_MP1_STATE_UNLOAD:
		ret = smu_cmn_set_mp1_state(smu, mp1_state);
		break;
	default:
		/* Ignore others */
		ret = 0;
	}

	return ret;
}

static int smu_v13_0_0_set_df_cstate(struct smu_context *smu,
				     enum pp_df_cstate state)
{
	return smu_cmn_send_smc_msg_with_param(smu,
					       SMU_MSG_DFCstateControl,
					       state,
					       NULL);
}

static void smu_v13_0_0_set_mode1_reset_param(struct smu_context *smu,
						uint32_t supported_version,
						uint32_t *param)
{
	uint32_t smu_version;
	struct amdgpu_device *adev = smu->adev;
	struct amdgpu_ras *ras = amdgpu_ras_get_context(adev);

	smu_cmn_get_smc_version(smu, NULL, &smu_version);

	if ((smu_version >= supported_version) &&
			ras && atomic_read(&ras->in_recovery))
		/* Set RAS fatal error reset flag */
		*param = 1 << 16;
	else
		*param = 0;
}

static int smu_v13_0_0_mode1_reset(struct smu_context *smu)
{
	int ret;
	uint32_t param;
	struct amdgpu_device *adev = smu->adev;

	switch (adev->ip_versions[MP1_HWIP][0]) {
	case IP_VERSION(13, 0, 0):
		/* SMU 13_0_0 PMFW supports RAS fatal error reset from 78.77 */
		smu_v13_0_0_set_mode1_reset_param(smu, 0x004e4d00, &param);

		ret = smu_cmn_send_smc_msg_with_param(smu,
						SMU_MSG_Mode1Reset, param, NULL);
		break;

	case IP_VERSION(13, 0, 10):
		/* SMU 13_0_10 PMFW supports RAS fatal error reset from 80.28 */
		smu_v13_0_0_set_mode1_reset_param(smu, 0x00501c00, &param);

		ret = smu_cmn_send_debug_smc_msg_with_param(smu,
						DEBUGSMC_MSG_Mode1Reset, param);
		break;

	default:
		ret = smu_cmn_send_smc_msg(smu, SMU_MSG_Mode1Reset, NULL);
		break;
	}

	if (!ret)
		msleep(SMU13_MODE1_RESET_WAIT_TIME_IN_MS);

	return ret;
}

static int smu_v13_0_0_mode2_reset(struct smu_context *smu)
{
	int ret;
	struct amdgpu_device *adev = smu->adev;

	if (adev->ip_versions[MP1_HWIP][0] == IP_VERSION(13, 0, 10))
		ret = smu_cmn_send_smc_msg(smu, SMU_MSG_Mode2Reset, NULL);
	else
		return -EOPNOTSUPP;

	return ret;
}

static int smu_v13_0_0_enable_gfx_features(struct smu_context *smu)
{
	struct amdgpu_device *adev = smu->adev;

	if (adev->ip_versions[MP1_HWIP][0] == IP_VERSION(13, 0, 10))
		return smu_cmn_send_smc_msg_with_param(smu, SMU_MSG_EnableAllSmuFeatures,
										   FEATURE_PWR_GFX, NULL);
	else
		return -EOPNOTSUPP;
}

static void smu_v13_0_0_set_smu_mailbox_registers(struct smu_context *smu)
{
	struct amdgpu_device *adev = smu->adev;

	smu->param_reg = SOC15_REG_OFFSET(MP1, 0, mmMP1_SMN_C2PMSG_82);
	smu->msg_reg = SOC15_REG_OFFSET(MP1, 0, mmMP1_SMN_C2PMSG_66);
	smu->resp_reg = SOC15_REG_OFFSET(MP1, 0, mmMP1_SMN_C2PMSG_90);

	smu->debug_param_reg = SOC15_REG_OFFSET(MP1, 0, mmMP1_SMN_C2PMSG_53);
	smu->debug_msg_reg = SOC15_REG_OFFSET(MP1, 0, mmMP1_SMN_C2PMSG_75);
	smu->debug_resp_reg = SOC15_REG_OFFSET(MP1, 0, mmMP1_SMN_C2PMSG_54);
}

static int smu_v13_0_0_smu_send_bad_mem_page_num(struct smu_context *smu,
		uint32_t size)
{
	int ret = 0;

	/* message SMU to update the bad page number on SMUBUS */
	ret = smu_cmn_send_smc_msg_with_param(smu,
					  SMU_MSG_SetNumBadMemoryPagesRetired,
					  size, NULL);
	if (ret)
		dev_err(smu->adev->dev,
			  "[%s] failed to message SMU to update bad memory pages number\n",
			  __func__);

	return ret;
}

static int smu_v13_0_0_send_bad_mem_channel_flag(struct smu_context *smu,
		uint32_t size)
{
	int ret = 0;

	/* message SMU to update the bad channel info on SMUBUS */
	ret = smu_cmn_send_smc_msg_with_param(smu,
				  SMU_MSG_SetBadMemoryPagesRetiredFlagsPerChannel,
				  size, NULL);
	if (ret)
		dev_err(smu->adev->dev,
			  "[%s] failed to message SMU to update bad memory pages channel info\n",
			  __func__);

	return ret;
}

static int smu_v13_0_0_check_ecc_table_support(struct smu_context *smu)
{
	struct amdgpu_device *adev = smu->adev;
	uint32_t if_version = 0xff, smu_version = 0xff;
	int ret = 0;

	ret = smu_cmn_get_smc_version(smu, &if_version, &smu_version);
	if (ret)
		return -EOPNOTSUPP;

	if ((adev->ip_versions[MP1_HWIP][0] == IP_VERSION(13, 0, 10)) &&
		(smu_version >= SUPPORT_ECCTABLE_SMU_13_0_10_VERSION))
		return ret;
	else
		return -EOPNOTSUPP;
}

static ssize_t smu_v13_0_0_get_ecc_info(struct smu_context *smu,
									void *table)
{
	struct smu_table_context *smu_table = &smu->smu_table;
	struct amdgpu_device *adev = smu->adev;
	EccInfoTable_t *ecc_table = NULL;
	struct ecc_info_per_ch *ecc_info_per_channel = NULL;
	int i, ret = 0;
	struct umc_ecc_info *eccinfo = (struct umc_ecc_info *)table;

	ret = smu_v13_0_0_check_ecc_table_support(smu);
	if (ret)
		return ret;

	ret = smu_cmn_update_table(smu,
					SMU_TABLE_ECCINFO,
					0,
					smu_table->ecc_table,
					false);
	if (ret) {
		dev_info(adev->dev, "Failed to export SMU ecc table!\n");
		return ret;
	}

	ecc_table = (EccInfoTable_t *)smu_table->ecc_table;

	for (i = 0; i < ARRAY_SIZE(ecc_table->EccInfo); i++) {
		ecc_info_per_channel = &(eccinfo->ecc[i]);
		ecc_info_per_channel->ce_count_lo_chip =
				ecc_table->EccInfo[i].ce_count_lo_chip;
		ecc_info_per_channel->ce_count_hi_chip =
				ecc_table->EccInfo[i].ce_count_hi_chip;
		ecc_info_per_channel->mca_umc_status =
				ecc_table->EccInfo[i].mca_umc_status;
		ecc_info_per_channel->mca_umc_addr =
				ecc_table->EccInfo[i].mca_umc_addr;
	}

	return ret;
}

static const struct pptable_funcs smu_v13_0_0_ppt_funcs = {
	.get_allowed_feature_mask = smu_v13_0_0_get_allowed_feature_mask,
	.set_default_dpm_table = smu_v13_0_0_set_default_dpm_table,
	.i2c_init = smu_v13_0_0_i2c_control_init,
	.i2c_fini = smu_v13_0_0_i2c_control_fini,
	.is_dpm_running = smu_v13_0_0_is_dpm_running,
	.dump_pptable = smu_v13_0_0_dump_pptable,
	.init_microcode = smu_v13_0_init_microcode,
	.load_microcode = smu_v13_0_load_microcode,
	.fini_microcode = smu_v13_0_fini_microcode,
	.init_smc_tables = smu_v13_0_0_init_smc_tables,
	.fini_smc_tables = smu_v13_0_fini_smc_tables,
	.init_power = smu_v13_0_init_power,
	.fini_power = smu_v13_0_fini_power,
	.check_fw_status = smu_v13_0_check_fw_status,
	.setup_pptable = smu_v13_0_0_setup_pptable,
	.check_fw_version = smu_v13_0_check_fw_version,
	.write_pptable = smu_cmn_write_pptable,
	.set_driver_table_location = smu_v13_0_set_driver_table_location,
	.system_features_control = smu_v13_0_0_system_features_control,
	.set_allowed_mask = smu_v13_0_set_allowed_mask,
	.get_enabled_mask = smu_cmn_get_enabled_mask,
	.dpm_set_vcn_enable = smu_v13_0_set_vcn_enable,
	.dpm_set_jpeg_enable = smu_v13_0_set_jpeg_enable,
	.get_dpm_ultimate_freq = smu_v13_0_0_get_dpm_ultimate_freq,
	.get_vbios_bootup_values = smu_v13_0_get_vbios_bootup_values,
	.read_sensor = smu_v13_0_0_read_sensor,
	.feature_is_enabled = smu_cmn_feature_is_enabled,
	.print_clk_levels = smu_v13_0_0_print_clk_levels,
	.force_clk_levels = smu_v13_0_0_force_clk_levels,
	.update_pcie_parameters = smu_v13_0_update_pcie_parameters,
	.get_thermal_temperature_range = smu_v13_0_0_get_thermal_temperature_range,
	.register_irq_handler = smu_v13_0_register_irq_handler,
	.enable_thermal_alert = smu_v13_0_enable_thermal_alert,
	.disable_thermal_alert = smu_v13_0_disable_thermal_alert,
	.notify_memory_pool_location = smu_v13_0_notify_memory_pool_location,
	.get_gpu_metrics = smu_v13_0_0_get_gpu_metrics,
	.set_soft_freq_limited_range = smu_v13_0_set_soft_freq_limited_range,
	.set_default_od_settings = smu_v13_0_0_set_default_od_settings,
	.restore_user_od_settings = smu_v13_0_0_restore_user_od_settings,
	.od_edit_dpm_table = smu_v13_0_0_od_edit_dpm_table,
	.init_pptable_microcode = smu_v13_0_init_pptable_microcode,
	.populate_umd_state_clk = smu_v13_0_0_populate_umd_state_clk,
	.set_performance_level = smu_v13_0_set_performance_level,
	.gfx_off_control = smu_v13_0_gfx_off_control,
	.get_unique_id = smu_v13_0_0_get_unique_id,
	.get_fan_speed_pwm = smu_v13_0_0_get_fan_speed_pwm,
	.get_fan_speed_rpm = smu_v13_0_0_get_fan_speed_rpm,
	.set_fan_speed_pwm = smu_v13_0_set_fan_speed_pwm,
	.set_fan_speed_rpm = smu_v13_0_set_fan_speed_rpm,
	.get_fan_control_mode = smu_v13_0_get_fan_control_mode,
	.set_fan_control_mode = smu_v13_0_set_fan_control_mode,
	.enable_mgpu_fan_boost = smu_v13_0_0_enable_mgpu_fan_boost,
	.get_power_limit = smu_v13_0_0_get_power_limit,
	.set_power_limit = smu_v13_0_set_power_limit,
	.set_power_source = smu_v13_0_set_power_source,
	.get_power_profile_mode = smu_v13_0_0_get_power_profile_mode,
	.set_power_profile_mode = smu_v13_0_0_set_power_profile_mode,
	.run_btc = smu_v13_0_run_btc,
	.get_pp_feature_mask = smu_cmn_get_pp_feature_mask,
	.set_pp_feature_mask = smu_cmn_set_pp_feature_mask,
	.set_tool_table_location = smu_v13_0_set_tool_table_location,
	.deep_sleep_control = smu_v13_0_deep_sleep_control,
	.gfx_ulv_control = smu_v13_0_gfx_ulv_control,
	.baco_is_support = smu_v13_0_baco_is_support,
	.baco_get_state = smu_v13_0_baco_get_state,
	.baco_set_state = smu_v13_0_baco_set_state,
	.baco_enter = smu_v13_0_0_baco_enter,
	.baco_exit = smu_v13_0_0_baco_exit,
	.mode1_reset_is_support = smu_v13_0_0_is_mode1_reset_supported,
	.mode1_reset = smu_v13_0_0_mode1_reset,
	.mode2_reset = smu_v13_0_0_mode2_reset,
	.enable_gfx_features = smu_v13_0_0_enable_gfx_features,
	.set_mp1_state = smu_v13_0_0_set_mp1_state,
	.set_df_cstate = smu_v13_0_0_set_df_cstate,
	.send_hbm_bad_pages_num = smu_v13_0_0_smu_send_bad_mem_page_num,
	.send_hbm_bad_channel_flag = smu_v13_0_0_send_bad_mem_channel_flag,
	.gpo_control = smu_v13_0_gpo_control,
	.get_ecc_info = smu_v13_0_0_get_ecc_info,
};

void smu_v13_0_0_set_ppt_funcs(struct smu_context *smu)
{
	smu->ppt_funcs = &smu_v13_0_0_ppt_funcs;
	smu->message_map = smu_v13_0_0_message_map;
	smu->clock_map = smu_v13_0_0_clk_map;
	smu->feature_map = smu_v13_0_0_feature_mask_map;
	smu->table_map = smu_v13_0_0_table_map;
	smu->pwr_src_map = smu_v13_0_0_pwr_src_map;
	smu->workload_map = smu_v13_0_0_workload_map;
	smu->smc_driver_if_version = SMU13_0_0_DRIVER_IF_VERSION;
	smu_v13_0_0_set_smu_mailbox_registers(smu);
}<|MERGE_RESOLUTION|>--- conflicted
+++ resolved
@@ -331,10 +331,7 @@
 	struct smu_13_0_0_powerplay_table *powerplay_table =
 		table_context->power_play_table;
 	struct smu_baco_context *smu_baco = &smu->smu_baco;
-<<<<<<< HEAD
-=======
 	PPTable_t *pptable = smu->smu_table.driver_pptable;
->>>>>>> 982bd683
 #if 0
 	PPTable_t *pptable = smu->smu_table.driver_pptable;
 	const OverDriveLimits_t * const overdrive_upperlimits =
@@ -374,12 +371,9 @@
 
 	table_context->thermal_controller_type =
 		powerplay_table->thermal_controller_type;
-<<<<<<< HEAD
-=======
 
 	smu->adev->pm.no_fan =
 		!(pptable->SkuTable.FeaturesToRun[0] & (1 << FEATURE_FAN_CONTROL_BIT));
->>>>>>> 982bd683
 
 	return 0;
 }
