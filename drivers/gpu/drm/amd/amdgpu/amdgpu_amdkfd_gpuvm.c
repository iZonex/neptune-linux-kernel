// SPDX-License-Identifier: MIT
/*
 * Copyright 2014-2018 Advanced Micro Devices, Inc.
 *
 * Permission is hereby granted, free of charge, to any person obtaining a
 * copy of this software and associated documentation files (the "Software"),
 * to deal in the Software without restriction, including without limitation
 * the rights to use, copy, modify, merge, publish, distribute, sublicense,
 * and/or sell copies of the Software, and to permit persons to whom the
 * Software is furnished to do so, subject to the following conditions:
 *
 * The above copyright notice and this permission notice shall be included in
 * all copies or substantial portions of the Software.
 *
 * THE SOFTWARE IS PROVIDED "AS IS", WITHOUT WARRANTY OF ANY KIND, EXPRESS OR
 * IMPLIED, INCLUDING BUT NOT LIMITED TO THE WARRANTIES OF MERCHANTABILITY,
 * FITNESS FOR A PARTICULAR PURPOSE AND NONINFRINGEMENT.  IN NO EVENT SHALL
 * THE COPYRIGHT HOLDER(S) OR AUTHOR(S) BE LIABLE FOR ANY CLAIM, DAMAGES OR
 * OTHER LIABILITY, WHETHER IN AN ACTION OF CONTRACT, TORT OR OTHERWISE,
 * ARISING FROM, OUT OF OR IN CONNECTION WITH THE SOFTWARE OR THE USE OR
 * OTHER DEALINGS IN THE SOFTWARE.
 */
#include <linux/dma-buf.h>
#include <linux/list.h>
#include <linux/pagemap.h>
#include <linux/sched/mm.h>
#include <linux/sched/task.h>

#include "amdgpu_object.h"
#include "amdgpu_gem.h"
#include "amdgpu_vm.h"
#include "amdgpu_hmm.h"
#include "amdgpu_amdkfd.h"
#include "amdgpu_dma_buf.h"
#include <uapi/linux/kfd_ioctl.h>
#include "amdgpu_xgmi.h"
#include "kfd_smi_events.h"

/* Userptr restore delay, just long enough to allow consecutive VM
 * changes to accumulate
 */
#define AMDGPU_USERPTR_RESTORE_DELAY_MS 1

/*
 * Align VRAM availability to 2MB to avoid fragmentation caused by 4K allocations in the tail 2MB
 * BO chunk
 */
#define VRAM_AVAILABLITY_ALIGN (1 << 21)

/* Impose limit on how much memory KFD can use */
static struct {
	uint64_t max_system_mem_limit;
	uint64_t max_ttm_mem_limit;
	int64_t system_mem_used;
	int64_t ttm_mem_used;
	spinlock_t mem_limit_lock;
} kfd_mem_limit;

static const char * const domain_bit_to_string[] = {
		"CPU",
		"GTT",
		"VRAM",
		"GDS",
		"GWS",
		"OA"
};

#define domain_string(domain) domain_bit_to_string[ffs(domain)-1]

static void amdgpu_amdkfd_restore_userptr_worker(struct work_struct *work);

static bool kfd_mem_is_attached(struct amdgpu_vm *avm,
		struct kgd_mem *mem)
{
	struct kfd_mem_attachment *entry;

	list_for_each_entry(entry, &mem->attachments, list)
		if (entry->bo_va->base.vm == avm)
			return true;

	return false;
}

/* Set memory usage limits. Current, limits are
 *  System (TTM + userptr) memory - 15/16th System RAM
 *  TTM memory - 3/8th System RAM
 */
void amdgpu_amdkfd_gpuvm_init_mem_limits(void)
{
	struct sysinfo si;
	uint64_t mem;

	si_meminfo(&si);
	mem = si.freeram - si.freehigh;
	mem *= si.mem_unit;

	spin_lock_init(&kfd_mem_limit.mem_limit_lock);
	kfd_mem_limit.max_system_mem_limit = mem - (mem >> 4);
	kfd_mem_limit.max_ttm_mem_limit = (mem >> 1) - (mem >> 3);
	pr_debug("Kernel memory limit %lluM, TTM limit %lluM\n",
		(kfd_mem_limit.max_system_mem_limit >> 20),
		(kfd_mem_limit.max_ttm_mem_limit >> 20));
}

void amdgpu_amdkfd_reserve_system_mem(uint64_t size)
{
	kfd_mem_limit.system_mem_used += size;
}

/* Estimate page table size needed to represent a given memory size
 *
 * With 4KB pages, we need one 8 byte PTE for each 4KB of memory
 * (factor 512, >> 9). With 2MB pages, we need one 8 byte PTE for 2MB
 * of memory (factor 256K, >> 18). ROCm user mode tries to optimize
 * for 2MB pages for TLB efficiency. However, small allocations and
 * fragmented system memory still need some 4KB pages. We choose a
 * compromise that should work in most cases without reserving too
 * much memory for page tables unnecessarily (factor 16K, >> 14).
 */

#define ESTIMATE_PT_SIZE(mem_size) max(((mem_size) >> 14), AMDGPU_VM_RESERVED_VRAM)

/**
 * amdgpu_amdkfd_reserve_mem_limit() - Decrease available memory by size
 * of buffer.
 *
 * @adev: Device to which allocated BO belongs to
 * @size: Size of buffer, in bytes, encapsulated by B0. This should be
 * equivalent to amdgpu_bo_size(BO)
 * @alloc_flag: Flag used in allocating a BO as noted above
 *
 * Return: returns -ENOMEM in case of error, ZERO otherwise
 */
int amdgpu_amdkfd_reserve_mem_limit(struct amdgpu_device *adev,
		uint64_t size, u32 alloc_flag)
{
	uint64_t reserved_for_pt =
		ESTIMATE_PT_SIZE(amdgpu_amdkfd_total_mem_size);
	size_t system_mem_needed, ttm_mem_needed, vram_needed;
	int ret = 0;

	system_mem_needed = 0;
	ttm_mem_needed = 0;
	vram_needed = 0;
	if (alloc_flag & KFD_IOC_ALLOC_MEM_FLAGS_GTT) {
		system_mem_needed = size;
		ttm_mem_needed = size;
	} else if (alloc_flag & KFD_IOC_ALLOC_MEM_FLAGS_VRAM) {
		/*
		 * Conservatively round up the allocation requirement to 2 MB
		 * to avoid fragmentation caused by 4K allocations in the tail
		 * 2M BO chunk.
		 */
		vram_needed = size;
	} else if (alloc_flag & KFD_IOC_ALLOC_MEM_FLAGS_USERPTR) {
		system_mem_needed = size;
	} else if (!(alloc_flag &
				(KFD_IOC_ALLOC_MEM_FLAGS_DOORBELL |
				 KFD_IOC_ALLOC_MEM_FLAGS_MMIO_REMAP))) {
		pr_err("%s: Invalid BO type %#x\n", __func__, alloc_flag);
		return -ENOMEM;
	}

	spin_lock(&kfd_mem_limit.mem_limit_lock);

	if (kfd_mem_limit.system_mem_used + system_mem_needed >
	    kfd_mem_limit.max_system_mem_limit)
		pr_debug("Set no_system_mem_limit=1 if using shared memory\n");

	if ((kfd_mem_limit.system_mem_used + system_mem_needed >
	     kfd_mem_limit.max_system_mem_limit && !no_system_mem_limit) ||
	    (kfd_mem_limit.ttm_mem_used + ttm_mem_needed >
	     kfd_mem_limit.max_ttm_mem_limit) ||
	    (adev && adev->kfd.vram_used + vram_needed >
	     adev->gmc.real_vram_size - reserved_for_pt)) {
		ret = -ENOMEM;
		goto release;
	}

	/* Update memory accounting by decreasing available system
	 * memory, TTM memory and GPU memory as computed above
	 */
	WARN_ONCE(vram_needed && !adev,
		  "adev reference can't be null when vram is used");
	if (adev) {
		adev->kfd.vram_used += vram_needed;
		adev->kfd.vram_used_aligned += ALIGN(vram_needed, VRAM_AVAILABLITY_ALIGN);
	}
	kfd_mem_limit.system_mem_used += system_mem_needed;
	kfd_mem_limit.ttm_mem_used += ttm_mem_needed;

release:
	spin_unlock(&kfd_mem_limit.mem_limit_lock);
	return ret;
}

void amdgpu_amdkfd_unreserve_mem_limit(struct amdgpu_device *adev,
		uint64_t size, u32 alloc_flag)
{
	spin_lock(&kfd_mem_limit.mem_limit_lock);

	if (alloc_flag & KFD_IOC_ALLOC_MEM_FLAGS_GTT) {
		kfd_mem_limit.system_mem_used -= size;
		kfd_mem_limit.ttm_mem_used -= size;
	} else if (alloc_flag & KFD_IOC_ALLOC_MEM_FLAGS_VRAM) {
		WARN_ONCE(!adev,
			  "adev reference can't be null when alloc mem flags vram is set");
		if (adev) {
			adev->kfd.vram_used -= size;
			adev->kfd.vram_used_aligned -= ALIGN(size, VRAM_AVAILABLITY_ALIGN);
		}
	} else if (alloc_flag & KFD_IOC_ALLOC_MEM_FLAGS_USERPTR) {
		kfd_mem_limit.system_mem_used -= size;
	} else if (!(alloc_flag &
				(KFD_IOC_ALLOC_MEM_FLAGS_DOORBELL |
				 KFD_IOC_ALLOC_MEM_FLAGS_MMIO_REMAP))) {
		pr_err("%s: Invalid BO type %#x\n", __func__, alloc_flag);
		goto release;
	}
	WARN_ONCE(adev && adev->kfd.vram_used < 0,
		  "KFD VRAM memory accounting unbalanced");
	WARN_ONCE(kfd_mem_limit.ttm_mem_used < 0,
		  "KFD TTM memory accounting unbalanced");
	WARN_ONCE(kfd_mem_limit.system_mem_used < 0,
		  "KFD system memory accounting unbalanced");

release:
	spin_unlock(&kfd_mem_limit.mem_limit_lock);
}

void amdgpu_amdkfd_release_notify(struct amdgpu_bo *bo)
{
	struct amdgpu_device *adev = amdgpu_ttm_adev(bo->tbo.bdev);
	u32 alloc_flags = bo->kfd_bo->alloc_flags;
	u64 size = amdgpu_bo_size(bo);

	amdgpu_amdkfd_unreserve_mem_limit(adev, size, alloc_flags);

	kfree(bo->kfd_bo);
}

/**
 * @create_dmamap_sg_bo: Creates a amdgpu_bo object to reflect information
 * about USERPTR or DOOREBELL or MMIO BO.
 * @adev: Device for which dmamap BO is being created
 * @mem: BO of peer device that is being DMA mapped. Provides parameters
 *	 in building the dmamap BO
 * @bo_out: Output parameter updated with handle of dmamap BO
 */
static int
create_dmamap_sg_bo(struct amdgpu_device *adev,
		 struct kgd_mem *mem, struct amdgpu_bo **bo_out)
{
	struct drm_gem_object *gem_obj;
	int ret, align;

	ret = amdgpu_bo_reserve(mem->bo, false);
	if (ret)
		return ret;

	align = 1;
	ret = amdgpu_gem_object_create(adev, mem->bo->tbo.base.size, align,
			AMDGPU_GEM_DOMAIN_CPU, AMDGPU_GEM_CREATE_PREEMPTIBLE,
			ttm_bo_type_sg, mem->bo->tbo.base.resv, &gem_obj);

	amdgpu_bo_unreserve(mem->bo);

	if (ret) {
		pr_err("Error in creating DMA mappable SG BO on domain: %d\n", ret);
		return -EINVAL;
	}

	*bo_out = gem_to_amdgpu_bo(gem_obj);
	(*bo_out)->parent = amdgpu_bo_ref(mem->bo);
	return ret;
}

/* amdgpu_amdkfd_remove_eviction_fence - Removes eviction fence from BO's
 *  reservation object.
 *
 * @bo: [IN] Remove eviction fence(s) from this BO
 * @ef: [IN] This eviction fence is removed if it
 *  is present in the shared list.
 *
 * NOTE: Must be called with BO reserved i.e. bo->tbo.resv->lock held.
 */
static int amdgpu_amdkfd_remove_eviction_fence(struct amdgpu_bo *bo,
					struct amdgpu_amdkfd_fence *ef)
{
	struct dma_fence *replacement;

	if (!ef)
		return -EINVAL;

	/* TODO: Instead of block before we should use the fence of the page
	 * table update and TLB flush here directly.
	 */
	replacement = dma_fence_get_stub();
	dma_resv_replace_fences(bo->tbo.base.resv, ef->base.context,
				replacement, DMA_RESV_USAGE_BOOKKEEP);
	dma_fence_put(replacement);
	return 0;
}

int amdgpu_amdkfd_remove_fence_on_pt_pd_bos(struct amdgpu_bo *bo)
{
	struct amdgpu_bo *root = bo;
	struct amdgpu_vm_bo_base *vm_bo;
	struct amdgpu_vm *vm;
	struct amdkfd_process_info *info;
	struct amdgpu_amdkfd_fence *ef;
	int ret;

	/* we can always get vm_bo from root PD bo.*/
	while (root->parent)
		root = root->parent;

	vm_bo = root->vm_bo;
	if (!vm_bo)
		return 0;

	vm = vm_bo->vm;
	if (!vm)
		return 0;

	info = vm->process_info;
	if (!info || !info->eviction_fence)
		return 0;

	ef = container_of(dma_fence_get(&info->eviction_fence->base),
			struct amdgpu_amdkfd_fence, base);

	BUG_ON(!dma_resv_trylock(bo->tbo.base.resv));
	ret = amdgpu_amdkfd_remove_eviction_fence(bo, ef);
	dma_resv_unlock(bo->tbo.base.resv);

	dma_fence_put(&ef->base);
	return ret;
}

static int amdgpu_amdkfd_bo_validate(struct amdgpu_bo *bo, uint32_t domain,
				     bool wait)
{
	struct ttm_operation_ctx ctx = { false, false };
	int ret;

	if (WARN(amdgpu_ttm_tt_get_usermm(bo->tbo.ttm),
		 "Called with userptr BO"))
		return -EINVAL;

	amdgpu_bo_placement_from_domain(bo, domain);

	ret = ttm_bo_validate(&bo->tbo, &bo->placement, &ctx);
	if (ret)
		goto validate_fail;
	if (wait)
		amdgpu_bo_sync_wait(bo, AMDGPU_FENCE_OWNER_KFD, false);

validate_fail:
	return ret;
}

static int amdgpu_amdkfd_validate_vm_bo(void *_unused, struct amdgpu_bo *bo)
{
	return amdgpu_amdkfd_bo_validate(bo, bo->allowed_domains, false);
}

/* vm_validate_pt_pd_bos - Validate page table and directory BOs
 *
 * Page directories are not updated here because huge page handling
 * during page table updates can invalidate page directory entries
 * again. Page directories are only updated after updating page
 * tables.
 */
static int vm_validate_pt_pd_bos(struct amdgpu_vm *vm)
{
	struct amdgpu_bo *pd = vm->root.bo;
	struct amdgpu_device *adev = amdgpu_ttm_adev(pd->tbo.bdev);
	int ret;

	ret = amdgpu_vm_validate_pt_bos(adev, vm, amdgpu_amdkfd_validate_vm_bo, NULL);
	if (ret) {
		pr_err("failed to validate PT BOs\n");
		return ret;
	}

	vm->pd_phys_addr = amdgpu_gmc_pd_addr(vm->root.bo);

	return 0;
}

static int vm_update_pds(struct amdgpu_vm *vm, struct amdgpu_sync *sync)
{
	struct amdgpu_bo *pd = vm->root.bo;
	struct amdgpu_device *adev = amdgpu_ttm_adev(pd->tbo.bdev);
	int ret;

	ret = amdgpu_vm_update_pdes(adev, vm, false);
	if (ret)
		return ret;

	return amdgpu_sync_fence(sync, vm->last_update);
}

static uint64_t get_pte_flags(struct amdgpu_device *adev, struct kgd_mem *mem)
{
	uint32_t mapping_flags = AMDGPU_VM_PAGE_READABLE |
				 AMDGPU_VM_MTYPE_DEFAULT;

	if (mem->alloc_flags & KFD_IOC_ALLOC_MEM_FLAGS_WRITABLE)
		mapping_flags |= AMDGPU_VM_PAGE_WRITEABLE;
	if (mem->alloc_flags & KFD_IOC_ALLOC_MEM_FLAGS_EXECUTABLE)
		mapping_flags |= AMDGPU_VM_PAGE_EXECUTABLE;

	return amdgpu_gem_va_map_flags(adev, mapping_flags);
}

/**
 * create_sg_table() - Create an sg_table for a contiguous DMA addr range
 * @addr: The starting address to point to
 * @size: Size of memory area in bytes being pointed to
 *
 * Allocates an instance of sg_table and initializes it to point to memory
 * area specified by input parameters. The address used to build is assumed
 * to be DMA mapped, if needed.
 *
 * DOORBELL or MMIO BOs use only one scatterlist node in their sg_table
 * because they are physically contiguous.
 *
 * Return: Initialized instance of SG Table or NULL
 */
static struct sg_table *create_sg_table(uint64_t addr, uint32_t size)
{
	struct sg_table *sg = kmalloc(sizeof(*sg), GFP_KERNEL);

	if (!sg)
		return NULL;
	if (sg_alloc_table(sg, 1, GFP_KERNEL)) {
		kfree(sg);
		return NULL;
	}
	sg_dma_address(sg->sgl) = addr;
	sg->sgl->length = size;
#ifdef CONFIG_NEED_SG_DMA_LENGTH
	sg->sgl->dma_length = size;
#endif
	return sg;
}

static int
kfd_mem_dmamap_userptr(struct kgd_mem *mem,
		       struct kfd_mem_attachment *attachment)
{
	enum dma_data_direction direction =
		mem->alloc_flags & KFD_IOC_ALLOC_MEM_FLAGS_WRITABLE ?
		DMA_BIDIRECTIONAL : DMA_TO_DEVICE;
	struct ttm_operation_ctx ctx = {.interruptible = true};
	struct amdgpu_bo *bo = attachment->bo_va->base.bo;
	struct amdgpu_device *adev = attachment->adev;
	struct ttm_tt *src_ttm = mem->bo->tbo.ttm;
	struct ttm_tt *ttm = bo->tbo.ttm;
	int ret;

	if (WARN_ON(ttm->num_pages != src_ttm->num_pages))
		return -EINVAL;

	ttm->sg = kmalloc(sizeof(*ttm->sg), GFP_KERNEL);
	if (unlikely(!ttm->sg))
		return -ENOMEM;

	/* Same sequence as in amdgpu_ttm_tt_pin_userptr */
	ret = sg_alloc_table_from_pages(ttm->sg, src_ttm->pages,
					ttm->num_pages, 0,
					(u64)ttm->num_pages << PAGE_SHIFT,
					GFP_KERNEL);
	if (unlikely(ret))
		goto free_sg;

	ret = dma_map_sgtable(adev->dev, ttm->sg, direction, 0);
	if (unlikely(ret))
		goto release_sg;

	drm_prime_sg_to_dma_addr_array(ttm->sg, ttm->dma_address,
				       ttm->num_pages);

	amdgpu_bo_placement_from_domain(bo, AMDGPU_GEM_DOMAIN_GTT);
	ret = ttm_bo_validate(&bo->tbo, &bo->placement, &ctx);
	if (ret)
		goto unmap_sg;

	return 0;

unmap_sg:
	dma_unmap_sgtable(adev->dev, ttm->sg, direction, 0);
release_sg:
	pr_err("DMA map userptr failed: %d\n", ret);
	sg_free_table(ttm->sg);
free_sg:
	kfree(ttm->sg);
	ttm->sg = NULL;
	return ret;
}

static int
kfd_mem_dmamap_dmabuf(struct kfd_mem_attachment *attachment)
{
	struct ttm_operation_ctx ctx = {.interruptible = true};
	struct amdgpu_bo *bo = attachment->bo_va->base.bo;

	amdgpu_bo_placement_from_domain(bo, AMDGPU_GEM_DOMAIN_GTT);
	return ttm_bo_validate(&bo->tbo, &bo->placement, &ctx);
}

/**
 * kfd_mem_dmamap_sg_bo() - Create DMA mapped sg_table to access DOORBELL or MMIO BO
 * @mem: SG BO of the DOORBELL or MMIO resource on the owning device
 * @attachment: Virtual address attachment of the BO on accessing device
 *
 * An access request from the device that owns DOORBELL does not require DMA mapping.
 * This is because the request doesn't go through PCIe root complex i.e. it instead
 * loops back. The need to DMA map arises only when accessing peer device's DOORBELL
 *
 * In contrast, all access requests for MMIO need to be DMA mapped without regard to
 * device ownership. This is because access requests for MMIO go through PCIe root
 * complex.
 *
 * This is accomplished in two steps:
 *   - Obtain DMA mapped address of DOORBELL or MMIO memory that could be used
 *         in updating requesting device's page table
 *   - Signal TTM to mark memory pointed to by requesting device's BO as GPU
 *         accessible. This allows an update of requesting device's page table
 *         with entries associated with DOOREBELL or MMIO memory
 *
 * This method is invoked in the following contexts:
 *   - Mapping of DOORBELL or MMIO BO of same or peer device
 *   - Validating an evicted DOOREBELL or MMIO BO on device seeking access
 *
 * Return: ZERO if successful, NON-ZERO otherwise
 */
static int
kfd_mem_dmamap_sg_bo(struct kgd_mem *mem,
		     struct kfd_mem_attachment *attachment)
{
	struct ttm_operation_ctx ctx = {.interruptible = true};
	struct amdgpu_bo *bo = attachment->bo_va->base.bo;
	struct amdgpu_device *adev = attachment->adev;
	struct ttm_tt *ttm = bo->tbo.ttm;
	enum dma_data_direction dir;
	dma_addr_t dma_addr;
	bool mmio;
	int ret;

	/* Expect SG Table of dmapmap BO to be NULL */
	mmio = (mem->alloc_flags & KFD_IOC_ALLOC_MEM_FLAGS_MMIO_REMAP);
	if (unlikely(ttm->sg)) {
		pr_err("SG Table of %d BO for peer device is UNEXPECTEDLY NON-NULL", mmio);
		return -EINVAL;
	}

	dir = mem->alloc_flags & KFD_IOC_ALLOC_MEM_FLAGS_WRITABLE ?
			DMA_BIDIRECTIONAL : DMA_TO_DEVICE;
	dma_addr = mem->bo->tbo.sg->sgl->dma_address;
	pr_debug("%d BO size: %d\n", mmio, mem->bo->tbo.sg->sgl->length);
	pr_debug("%d BO address before DMA mapping: %llx\n", mmio, dma_addr);
	dma_addr = dma_map_resource(adev->dev, dma_addr,
			mem->bo->tbo.sg->sgl->length, dir, DMA_ATTR_SKIP_CPU_SYNC);
	ret = dma_mapping_error(adev->dev, dma_addr);
	if (unlikely(ret))
		return ret;
	pr_debug("%d BO address after DMA mapping: %llx\n", mmio, dma_addr);

	ttm->sg = create_sg_table(dma_addr, mem->bo->tbo.sg->sgl->length);
	if (unlikely(!ttm->sg)) {
		ret = -ENOMEM;
		goto unmap_sg;
	}

	amdgpu_bo_placement_from_domain(bo, AMDGPU_GEM_DOMAIN_GTT);
	ret = ttm_bo_validate(&bo->tbo, &bo->placement, &ctx);
	if (unlikely(ret))
		goto free_sg;

	return ret;

free_sg:
	sg_free_table(ttm->sg);
	kfree(ttm->sg);
	ttm->sg = NULL;
unmap_sg:
	dma_unmap_resource(adev->dev, dma_addr, mem->bo->tbo.sg->sgl->length,
			   dir, DMA_ATTR_SKIP_CPU_SYNC);
	return ret;
}

static int
kfd_mem_dmamap_attachment(struct kgd_mem *mem,
			  struct kfd_mem_attachment *attachment)
{
	switch (attachment->type) {
	case KFD_MEM_ATT_SHARED:
		return 0;
	case KFD_MEM_ATT_USERPTR:
		return kfd_mem_dmamap_userptr(mem, attachment);
	case KFD_MEM_ATT_DMABUF:
		return kfd_mem_dmamap_dmabuf(attachment);
	case KFD_MEM_ATT_SG:
		return kfd_mem_dmamap_sg_bo(mem, attachment);
	default:
		WARN_ON_ONCE(1);
	}
	return -EINVAL;
}

static void
kfd_mem_dmaunmap_userptr(struct kgd_mem *mem,
			 struct kfd_mem_attachment *attachment)
{
	enum dma_data_direction direction =
		mem->alloc_flags & KFD_IOC_ALLOC_MEM_FLAGS_WRITABLE ?
		DMA_BIDIRECTIONAL : DMA_TO_DEVICE;
	struct ttm_operation_ctx ctx = {.interruptible = false};
	struct amdgpu_bo *bo = attachment->bo_va->base.bo;
	struct amdgpu_device *adev = attachment->adev;
	struct ttm_tt *ttm = bo->tbo.ttm;

	if (unlikely(!ttm->sg))
		return;

	amdgpu_bo_placement_from_domain(bo, AMDGPU_GEM_DOMAIN_CPU);
	ttm_bo_validate(&bo->tbo, &bo->placement, &ctx);

	dma_unmap_sgtable(adev->dev, ttm->sg, direction, 0);
	sg_free_table(ttm->sg);
	kfree(ttm->sg);
	ttm->sg = NULL;
}

static void
kfd_mem_dmaunmap_dmabuf(struct kfd_mem_attachment *attachment)
{
	struct ttm_operation_ctx ctx = {.interruptible = true};
	struct amdgpu_bo *bo = attachment->bo_va->base.bo;

	amdgpu_bo_placement_from_domain(bo, AMDGPU_GEM_DOMAIN_CPU);
	ttm_bo_validate(&bo->tbo, &bo->placement, &ctx);
}

/**
 * kfd_mem_dmaunmap_sg_bo() - Free DMA mapped sg_table of DOORBELL or MMIO BO
 * @mem: SG BO of the DOORBELL or MMIO resource on the owning device
 * @attachment: Virtual address attachment of the BO on accessing device
 *
 * The method performs following steps:
 *   - Signal TTM to mark memory pointed to by BO as GPU inaccessible
 *   - Free SG Table that is used to encapsulate DMA mapped memory of
 *          peer device's DOORBELL or MMIO memory
 *
 * This method is invoked in the following contexts:
 *     UNMapping of DOORBELL or MMIO BO on a device having access to its memory
 *     Eviction of DOOREBELL or MMIO BO on device having access to its memory
 *
 * Return: void
 */
static void
kfd_mem_dmaunmap_sg_bo(struct kgd_mem *mem,
		       struct kfd_mem_attachment *attachment)
{
	struct ttm_operation_ctx ctx = {.interruptible = true};
	struct amdgpu_bo *bo = attachment->bo_va->base.bo;
	struct amdgpu_device *adev = attachment->adev;
	struct ttm_tt *ttm = bo->tbo.ttm;
	enum dma_data_direction dir;

	if (unlikely(!ttm->sg)) {
		pr_err("SG Table of BO is UNEXPECTEDLY NULL");
		return;
	}

	amdgpu_bo_placement_from_domain(bo, AMDGPU_GEM_DOMAIN_CPU);
	ttm_bo_validate(&bo->tbo, &bo->placement, &ctx);

	dir = mem->alloc_flags & KFD_IOC_ALLOC_MEM_FLAGS_WRITABLE ?
				DMA_BIDIRECTIONAL : DMA_TO_DEVICE;
	dma_unmap_resource(adev->dev, ttm->sg->sgl->dma_address,
			ttm->sg->sgl->length, dir, DMA_ATTR_SKIP_CPU_SYNC);
	sg_free_table(ttm->sg);
	kfree(ttm->sg);
	ttm->sg = NULL;
	bo->tbo.sg = NULL;
}

static void
kfd_mem_dmaunmap_attachment(struct kgd_mem *mem,
			    struct kfd_mem_attachment *attachment)
{
	switch (attachment->type) {
	case KFD_MEM_ATT_SHARED:
		break;
	case KFD_MEM_ATT_USERPTR:
		kfd_mem_dmaunmap_userptr(mem, attachment);
		break;
	case KFD_MEM_ATT_DMABUF:
		kfd_mem_dmaunmap_dmabuf(attachment);
		break;
	case KFD_MEM_ATT_SG:
		kfd_mem_dmaunmap_sg_bo(mem, attachment);
		break;
	default:
		WARN_ON_ONCE(1);
	}
}

static int
kfd_mem_attach_dmabuf(struct amdgpu_device *adev, struct kgd_mem *mem,
		      struct amdgpu_bo **bo)
{
	struct drm_gem_object *gobj;
	int ret;

	if (!mem->dmabuf) {
		mem->dmabuf = amdgpu_gem_prime_export(&mem->bo->tbo.base,
			mem->alloc_flags & KFD_IOC_ALLOC_MEM_FLAGS_WRITABLE ?
				DRM_RDWR : 0);
		if (IS_ERR(mem->dmabuf)) {
			ret = PTR_ERR(mem->dmabuf);
			mem->dmabuf = NULL;
			return ret;
		}
	}

	gobj = amdgpu_gem_prime_import(adev_to_drm(adev), mem->dmabuf);
	if (IS_ERR(gobj))
		return PTR_ERR(gobj);

	*bo = gem_to_amdgpu_bo(gobj);
	(*bo)->flags |= AMDGPU_GEM_CREATE_PREEMPTIBLE;

	return 0;
}

/* kfd_mem_attach - Add a BO to a VM
 *
 * Everything that needs to bo done only once when a BO is first added
 * to a VM. It can later be mapped and unmapped many times without
 * repeating these steps.
 *
 * 0. Create BO for DMA mapping, if needed
 * 1. Allocate and initialize BO VA entry data structure
 * 2. Add BO to the VM
 * 3. Determine ASIC-specific PTE flags
 * 4. Alloc page tables and directories if needed
 * 4a.  Validate new page tables and directories
 */
static int kfd_mem_attach(struct amdgpu_device *adev, struct kgd_mem *mem,
		struct amdgpu_vm *vm, bool is_aql)
{
	struct amdgpu_device *bo_adev = amdgpu_ttm_adev(mem->bo->tbo.bdev);
	unsigned long bo_size = mem->bo->tbo.base.size;
	uint64_t va = mem->va;
	struct kfd_mem_attachment *attachment[2] = {NULL, NULL};
	struct amdgpu_bo *bo[2] = {NULL, NULL};
	bool same_hive = false;
	int i, ret;

	if (!va) {
		pr_err("Invalid VA when adding BO to VM\n");
		return -EINVAL;
	}

	/* Determine access to VRAM, MMIO and DOORBELL BOs of peer devices
	 *
	 * The access path of MMIO and DOORBELL BOs of is always over PCIe.
	 * In contrast the access path of VRAM BOs depens upon the type of
	 * link that connects the peer device. Access over PCIe is allowed
	 * if peer device has large BAR. In contrast, access over xGMI is
	 * allowed for both small and large BAR configurations of peer device
	 */
	if ((adev != bo_adev) &&
	    ((mem->domain == AMDGPU_GEM_DOMAIN_VRAM) ||
	     (mem->alloc_flags & KFD_IOC_ALLOC_MEM_FLAGS_DOORBELL) ||
	     (mem->alloc_flags & KFD_IOC_ALLOC_MEM_FLAGS_MMIO_REMAP))) {
		if (mem->domain == AMDGPU_GEM_DOMAIN_VRAM)
			same_hive = amdgpu_xgmi_same_hive(adev, bo_adev);
		if (!same_hive && !amdgpu_device_is_peer_accessible(bo_adev, adev))
			return -EINVAL;
	}

	for (i = 0; i <= is_aql; i++) {
		attachment[i] = kzalloc(sizeof(*attachment[i]), GFP_KERNEL);
		if (unlikely(!attachment[i])) {
			ret = -ENOMEM;
			goto unwind;
		}

		pr_debug("\t add VA 0x%llx - 0x%llx to vm %p\n", va,
			 va + bo_size, vm);

		if ((adev == bo_adev && !(mem->alloc_flags & KFD_IOC_ALLOC_MEM_FLAGS_MMIO_REMAP)) ||
		    (amdgpu_ttm_tt_get_usermm(mem->bo->tbo.ttm) && adev->ram_is_direct_mapped) ||
		    same_hive) {
			/* Mappings on the local GPU, or VRAM mappings in the
			 * local hive, or userptr mapping IOMMU direct map mode
			 * share the original BO
			 */
			attachment[i]->type = KFD_MEM_ATT_SHARED;
			bo[i] = mem->bo;
			drm_gem_object_get(&bo[i]->tbo.base);
		} else if (i > 0) {
			/* Multiple mappings on the same GPU share the BO */
			attachment[i]->type = KFD_MEM_ATT_SHARED;
			bo[i] = bo[0];
			drm_gem_object_get(&bo[i]->tbo.base);
		} else if (amdgpu_ttm_tt_get_usermm(mem->bo->tbo.ttm)) {
			/* Create an SG BO to DMA-map userptrs on other GPUs */
			attachment[i]->type = KFD_MEM_ATT_USERPTR;
			ret = create_dmamap_sg_bo(adev, mem, &bo[i]);
			if (ret)
				goto unwind;
		/* Handle DOORBELL BOs of peer devices and MMIO BOs of local and peer devices */
		} else if (mem->bo->tbo.type == ttm_bo_type_sg) {
			WARN_ONCE(!(mem->alloc_flags & KFD_IOC_ALLOC_MEM_FLAGS_DOORBELL ||
				    mem->alloc_flags & KFD_IOC_ALLOC_MEM_FLAGS_MMIO_REMAP),
				  "Handing invalid SG BO in ATTACH request");
			attachment[i]->type = KFD_MEM_ATT_SG;
			ret = create_dmamap_sg_bo(adev, mem, &bo[i]);
			if (ret)
				goto unwind;
		/* Enable acces to GTT and VRAM BOs of peer devices */
		} else if (mem->domain == AMDGPU_GEM_DOMAIN_GTT ||
			   mem->domain == AMDGPU_GEM_DOMAIN_VRAM) {
			attachment[i]->type = KFD_MEM_ATT_DMABUF;
			ret = kfd_mem_attach_dmabuf(adev, mem, &bo[i]);
			if (ret)
				goto unwind;
			pr_debug("Employ DMABUF mechanism to enable peer GPU access\n");
		} else {
			WARN_ONCE(true, "Handling invalid ATTACH request");
			ret = -EINVAL;
			goto unwind;
		}

		/* Add BO to VM internal data structures */
		ret = amdgpu_bo_reserve(bo[i], false);
		if (ret) {
			pr_debug("Unable to reserve BO during memory attach");
			goto unwind;
		}
		attachment[i]->bo_va = amdgpu_vm_bo_add(adev, vm, bo[i]);
		amdgpu_bo_unreserve(bo[i]);
		if (unlikely(!attachment[i]->bo_va)) {
			ret = -ENOMEM;
			pr_err("Failed to add BO object to VM. ret == %d\n",
			       ret);
			goto unwind;
		}
		attachment[i]->va = va;
		attachment[i]->pte_flags = get_pte_flags(adev, mem);
		attachment[i]->adev = adev;
		list_add(&attachment[i]->list, &mem->attachments);

		va += bo_size;
	}

	return 0;

unwind:
	for (; i >= 0; i--) {
		if (!attachment[i])
			continue;
		if (attachment[i]->bo_va) {
			amdgpu_bo_reserve(bo[i], true);
			amdgpu_vm_bo_del(adev, attachment[i]->bo_va);
			amdgpu_bo_unreserve(bo[i]);
			list_del(&attachment[i]->list);
		}
		if (bo[i])
			drm_gem_object_put(&bo[i]->tbo.base);
		kfree(attachment[i]);
	}
	return ret;
}

static void kfd_mem_detach(struct kfd_mem_attachment *attachment)
{
	struct amdgpu_bo *bo = attachment->bo_va->base.bo;

	pr_debug("\t remove VA 0x%llx in entry %p\n",
			attachment->va, attachment);
	amdgpu_vm_bo_del(attachment->adev, attachment->bo_va);
	drm_gem_object_put(&bo->tbo.base);
	list_del(&attachment->list);
	kfree(attachment);
}

static void add_kgd_mem_to_kfd_bo_list(struct kgd_mem *mem,
				struct amdkfd_process_info *process_info,
				bool userptr)
{
	struct ttm_validate_buffer *entry = &mem->validate_list;
	struct amdgpu_bo *bo = mem->bo;

	INIT_LIST_HEAD(&entry->head);
	entry->num_shared = 1;
	entry->bo = &bo->tbo;
	mutex_lock(&process_info->lock);
	if (userptr)
		list_add_tail(&entry->head, &process_info->userptr_valid_list);
	else
		list_add_tail(&entry->head, &process_info->kfd_bo_list);
	mutex_unlock(&process_info->lock);
}

static void remove_kgd_mem_from_kfd_bo_list(struct kgd_mem *mem,
		struct amdkfd_process_info *process_info)
{
	struct ttm_validate_buffer *bo_list_entry;

	bo_list_entry = &mem->validate_list;
	mutex_lock(&process_info->lock);
	list_del(&bo_list_entry->head);
	mutex_unlock(&process_info->lock);
}

/* Initializes user pages. It registers the MMU notifier and validates
 * the userptr BO in the GTT domain.
 *
 * The BO must already be on the userptr_valid_list. Otherwise an
 * eviction and restore may happen that leaves the new BO unmapped
 * with the user mode queues running.
 *
 * Takes the process_info->lock to protect against concurrent restore
 * workers.
 *
 * Returns 0 for success, negative errno for errors.
 */
static int init_user_pages(struct kgd_mem *mem, uint64_t user_addr,
			   bool criu_resume)
{
	struct amdkfd_process_info *process_info = mem->process_info;
	struct amdgpu_bo *bo = mem->bo;
	struct ttm_operation_ctx ctx = { true, false };
	struct hmm_range *range;
	int ret = 0;

	mutex_lock(&process_info->lock);

	ret = amdgpu_ttm_tt_set_userptr(&bo->tbo, user_addr, 0);
	if (ret) {
		pr_err("%s: Failed to set userptr: %d\n", __func__, ret);
		goto out;
	}

	ret = amdgpu_hmm_register(bo, user_addr);
	if (ret) {
		pr_err("%s: Failed to register MMU notifier: %d\n",
		       __func__, ret);
		goto out;
	}

	if (criu_resume) {
		/*
		 * During a CRIU restore operation, the userptr buffer objects
		 * will be validated in the restore_userptr_work worker at a
		 * later stage when it is scheduled by another ioctl called by
		 * CRIU master process for the target pid for restore.
		 */
		mutex_lock(&process_info->notifier_lock);
		mem->invalid++;
		mutex_unlock(&process_info->notifier_lock);
		mutex_unlock(&process_info->lock);
		return 0;
	}

	ret = amdgpu_ttm_tt_get_user_pages(bo, bo->tbo.ttm->pages, &range);
	if (ret) {
		pr_err("%s: Failed to get user pages: %d\n", __func__, ret);
		goto unregister_out;
	}

	ret = amdgpu_bo_reserve(bo, true);
	if (ret) {
		pr_err("%s: Failed to reserve BO\n", __func__);
		goto release_out;
	}
	amdgpu_bo_placement_from_domain(bo, mem->domain);
	ret = ttm_bo_validate(&bo->tbo, &bo->placement, &ctx);
	if (ret)
		pr_err("%s: failed to validate BO\n", __func__);
	amdgpu_bo_unreserve(bo);

release_out:
	amdgpu_ttm_tt_get_user_pages_done(bo->tbo.ttm, range);
unregister_out:
	if (ret)
		amdgpu_hmm_unregister(bo);
out:
	mutex_unlock(&process_info->lock);
	return ret;
}

/* Reserving a BO and its page table BOs must happen atomically to
 * avoid deadlocks. Some operations update multiple VMs at once. Track
 * all the reservation info in a context structure. Optionally a sync
 * object can track VM updates.
 */
struct bo_vm_reservation_context {
	struct amdgpu_bo_list_entry kfd_bo; /* BO list entry for the KFD BO */
	unsigned int n_vms;		    /* Number of VMs reserved	    */
	struct amdgpu_bo_list_entry *vm_pd; /* Array of VM BO list entries  */
	struct ww_acquire_ctx ticket;	    /* Reservation ticket	    */
	struct list_head list, duplicates;  /* BO lists			    */
	struct amdgpu_sync *sync;	    /* Pointer to sync object	    */
	bool reserved;			    /* Whether BOs are reserved	    */
};

enum bo_vm_match {
	BO_VM_NOT_MAPPED = 0,	/* Match VMs where a BO is not mapped */
	BO_VM_MAPPED,		/* Match VMs where a BO is mapped     */
	BO_VM_ALL,		/* Match all VMs a BO was added to    */
};

/**
 * reserve_bo_and_vm - reserve a BO and a VM unconditionally.
 * @mem: KFD BO structure.
 * @vm: the VM to reserve.
 * @ctx: the struct that will be used in unreserve_bo_and_vms().
 */
static int reserve_bo_and_vm(struct kgd_mem *mem,
			      struct amdgpu_vm *vm,
			      struct bo_vm_reservation_context *ctx)
{
	struct amdgpu_bo *bo = mem->bo;
	int ret;

	WARN_ON(!vm);

	ctx->reserved = false;
	ctx->n_vms = 1;
	ctx->sync = &mem->sync;

	INIT_LIST_HEAD(&ctx->list);
	INIT_LIST_HEAD(&ctx->duplicates);

	ctx->vm_pd = kcalloc(ctx->n_vms, sizeof(*ctx->vm_pd), GFP_KERNEL);
	if (!ctx->vm_pd)
		return -ENOMEM;

	ctx->kfd_bo.priority = 0;
	ctx->kfd_bo.tv.bo = &bo->tbo;
	ctx->kfd_bo.tv.num_shared = 1;
	list_add(&ctx->kfd_bo.tv.head, &ctx->list);

	amdgpu_vm_get_pd_bo(vm, &ctx->list, &ctx->vm_pd[0]);

	ret = ttm_eu_reserve_buffers(&ctx->ticket, &ctx->list,
				     false, &ctx->duplicates);
	if (ret) {
		pr_err("Failed to reserve buffers in ttm.\n");
		kfree(ctx->vm_pd);
		ctx->vm_pd = NULL;
		return ret;
	}

	ctx->reserved = true;
	return 0;
}

/**
 * reserve_bo_and_cond_vms - reserve a BO and some VMs conditionally
 * @mem: KFD BO structure.
 * @vm: the VM to reserve. If NULL, then all VMs associated with the BO
 * is used. Otherwise, a single VM associated with the BO.
 * @map_type: the mapping status that will be used to filter the VMs.
 * @ctx: the struct that will be used in unreserve_bo_and_vms().
 *
 * Returns 0 for success, negative for failure.
 */
static int reserve_bo_and_cond_vms(struct kgd_mem *mem,
				struct amdgpu_vm *vm, enum bo_vm_match map_type,
				struct bo_vm_reservation_context *ctx)
{
	struct amdgpu_bo *bo = mem->bo;
	struct kfd_mem_attachment *entry;
	unsigned int i;
	int ret;

	ctx->reserved = false;
	ctx->n_vms = 0;
	ctx->vm_pd = NULL;
	ctx->sync = &mem->sync;

	INIT_LIST_HEAD(&ctx->list);
	INIT_LIST_HEAD(&ctx->duplicates);

	list_for_each_entry(entry, &mem->attachments, list) {
		if ((vm && vm != entry->bo_va->base.vm) ||
			(entry->is_mapped != map_type
			&& map_type != BO_VM_ALL))
			continue;

		ctx->n_vms++;
	}

	if (ctx->n_vms != 0) {
		ctx->vm_pd = kcalloc(ctx->n_vms, sizeof(*ctx->vm_pd),
				     GFP_KERNEL);
		if (!ctx->vm_pd)
			return -ENOMEM;
	}

	ctx->kfd_bo.priority = 0;
	ctx->kfd_bo.tv.bo = &bo->tbo;
	ctx->kfd_bo.tv.num_shared = 1;
	list_add(&ctx->kfd_bo.tv.head, &ctx->list);

	i = 0;
	list_for_each_entry(entry, &mem->attachments, list) {
		if ((vm && vm != entry->bo_va->base.vm) ||
			(entry->is_mapped != map_type
			&& map_type != BO_VM_ALL))
			continue;

		amdgpu_vm_get_pd_bo(entry->bo_va->base.vm, &ctx->list,
				&ctx->vm_pd[i]);
		i++;
	}

	ret = ttm_eu_reserve_buffers(&ctx->ticket, &ctx->list,
				     false, &ctx->duplicates);
	if (ret) {
		pr_err("Failed to reserve buffers in ttm.\n");
		kfree(ctx->vm_pd);
		ctx->vm_pd = NULL;
		return ret;
	}

	ctx->reserved = true;
	return 0;
}

/**
 * unreserve_bo_and_vms - Unreserve BO and VMs from a reservation context
 * @ctx: Reservation context to unreserve
 * @wait: Optionally wait for a sync object representing pending VM updates
 * @intr: Whether the wait is interruptible
 *
 * Also frees any resources allocated in
 * reserve_bo_and_(cond_)vm(s). Returns the status from
 * amdgpu_sync_wait.
 */
static int unreserve_bo_and_vms(struct bo_vm_reservation_context *ctx,
				 bool wait, bool intr)
{
	int ret = 0;

	if (wait)
		ret = amdgpu_sync_wait(ctx->sync, intr);

	if (ctx->reserved)
		ttm_eu_backoff_reservation(&ctx->ticket, &ctx->list);
	kfree(ctx->vm_pd);

	ctx->sync = NULL;

	ctx->reserved = false;
	ctx->vm_pd = NULL;

	return ret;
}

static void unmap_bo_from_gpuvm(struct kgd_mem *mem,
				struct kfd_mem_attachment *entry,
				struct amdgpu_sync *sync)
{
	struct amdgpu_bo_va *bo_va = entry->bo_va;
	struct amdgpu_device *adev = entry->adev;
	struct amdgpu_vm *vm = bo_va->base.vm;

	amdgpu_vm_bo_unmap(adev, bo_va, entry->va);

	amdgpu_vm_clear_freed(adev, vm, &bo_va->last_pt_update);

	amdgpu_sync_fence(sync, bo_va->last_pt_update);

	kfd_mem_dmaunmap_attachment(mem, entry);
}

static int update_gpuvm_pte(struct kgd_mem *mem,
			    struct kfd_mem_attachment *entry,
			    struct amdgpu_sync *sync)
{
	struct amdgpu_bo_va *bo_va = entry->bo_va;
	struct amdgpu_device *adev = entry->adev;
	int ret;

	ret = kfd_mem_dmamap_attachment(mem, entry);
	if (ret)
		return ret;

	/* Update the page tables  */
	ret = amdgpu_vm_bo_update(adev, bo_va, false);
	if (ret) {
		pr_err("amdgpu_vm_bo_update failed\n");
		return ret;
	}

	return amdgpu_sync_fence(sync, bo_va->last_pt_update);
}

static int map_bo_to_gpuvm(struct kgd_mem *mem,
			   struct kfd_mem_attachment *entry,
			   struct amdgpu_sync *sync,
			   bool no_update_pte)
{
	int ret;

	/* Set virtual address for the allocation */
	ret = amdgpu_vm_bo_map(entry->adev, entry->bo_va, entry->va, 0,
			       amdgpu_bo_size(entry->bo_va->base.bo),
			       entry->pte_flags);
	if (ret) {
		pr_err("Failed to map VA 0x%llx in vm. ret %d\n",
				entry->va, ret);
		return ret;
	}

	if (no_update_pte)
		return 0;

	ret = update_gpuvm_pte(mem, entry, sync);
	if (ret) {
		pr_err("update_gpuvm_pte() failed\n");
		goto update_gpuvm_pte_failed;
	}

	return 0;

update_gpuvm_pte_failed:
	unmap_bo_from_gpuvm(mem, entry, sync);
	return ret;
}

static int process_validate_vms(struct amdkfd_process_info *process_info)
{
	struct amdgpu_vm *peer_vm;
	int ret;

	list_for_each_entry(peer_vm, &process_info->vm_list_head,
			    vm_list_node) {
		ret = vm_validate_pt_pd_bos(peer_vm);
		if (ret)
			return ret;
	}

	return 0;
}

static int process_sync_pds_resv(struct amdkfd_process_info *process_info,
				 struct amdgpu_sync *sync)
{
	struct amdgpu_vm *peer_vm;
	int ret;

	list_for_each_entry(peer_vm, &process_info->vm_list_head,
			    vm_list_node) {
		struct amdgpu_bo *pd = peer_vm->root.bo;

		ret = amdgpu_sync_resv(NULL, sync, pd->tbo.base.resv,
				       AMDGPU_SYNC_NE_OWNER,
				       AMDGPU_FENCE_OWNER_KFD);
		if (ret)
			return ret;
	}

	return 0;
}

static int process_update_pds(struct amdkfd_process_info *process_info,
			      struct amdgpu_sync *sync)
{
	struct amdgpu_vm *peer_vm;
	int ret;

	list_for_each_entry(peer_vm, &process_info->vm_list_head,
			    vm_list_node) {
		ret = vm_update_pds(peer_vm, sync);
		if (ret)
			return ret;
	}

	return 0;
}

static int init_kfd_vm(struct amdgpu_vm *vm, void **process_info,
		       struct dma_fence **ef)
{
	struct amdkfd_process_info *info = NULL;
	int ret;

	if (!*process_info) {
		info = kzalloc(sizeof(*info), GFP_KERNEL);
		if (!info)
			return -ENOMEM;

		mutex_init(&info->lock);
		mutex_init(&info->notifier_lock);
		INIT_LIST_HEAD(&info->vm_list_head);
		INIT_LIST_HEAD(&info->kfd_bo_list);
		INIT_LIST_HEAD(&info->userptr_valid_list);
		INIT_LIST_HEAD(&info->userptr_inval_list);

		info->eviction_fence =
			amdgpu_amdkfd_fence_create(dma_fence_context_alloc(1),
						   current->mm,
						   NULL);
		if (!info->eviction_fence) {
			pr_err("Failed to create eviction fence\n");
			ret = -ENOMEM;
			goto create_evict_fence_fail;
		}

		info->pid = get_task_pid(current->group_leader, PIDTYPE_PID);
		INIT_DELAYED_WORK(&info->restore_userptr_work,
				  amdgpu_amdkfd_restore_userptr_worker);

		*process_info = info;
		*ef = dma_fence_get(&info->eviction_fence->base);
	}

	vm->process_info = *process_info;

	/* Validate page directory and attach eviction fence */
	ret = amdgpu_bo_reserve(vm->root.bo, true);
	if (ret)
		goto reserve_pd_fail;
	ret = vm_validate_pt_pd_bos(vm);
	if (ret) {
		pr_err("validate_pt_pd_bos() failed\n");
		goto validate_pd_fail;
	}
	ret = amdgpu_bo_sync_wait(vm->root.bo,
				  AMDGPU_FENCE_OWNER_KFD, false);
	if (ret)
		goto wait_pd_fail;
	ret = dma_resv_reserve_fences(vm->root.bo->tbo.base.resv, 1);
	if (ret)
		goto reserve_shared_fail;
	dma_resv_add_fence(vm->root.bo->tbo.base.resv,
			   &vm->process_info->eviction_fence->base,
			   DMA_RESV_USAGE_BOOKKEEP);
	amdgpu_bo_unreserve(vm->root.bo);

	/* Update process info */
	mutex_lock(&vm->process_info->lock);
	list_add_tail(&vm->vm_list_node,
			&(vm->process_info->vm_list_head));
	vm->process_info->n_vms++;
	mutex_unlock(&vm->process_info->lock);

	return 0;

reserve_shared_fail:
wait_pd_fail:
validate_pd_fail:
	amdgpu_bo_unreserve(vm->root.bo);
reserve_pd_fail:
	vm->process_info = NULL;
	if (info) {
		/* Two fence references: one in info and one in *ef */
		dma_fence_put(&info->eviction_fence->base);
		dma_fence_put(*ef);
		*ef = NULL;
		*process_info = NULL;
		put_pid(info->pid);
create_evict_fence_fail:
		mutex_destroy(&info->lock);
		mutex_destroy(&info->notifier_lock);
		kfree(info);
	}
	return ret;
}

/**
 * amdgpu_amdkfd_gpuvm_pin_bo() - Pins a BO using following criteria
 * @bo: Handle of buffer object being pinned
 * @domain: Domain into which BO should be pinned
 *
 *   - USERPTR BOs are UNPINNABLE and will return error
 *   - All other BO types (GTT, VRAM, MMIO and DOORBELL) will have their
 *     PIN count incremented. It is valid to PIN a BO multiple times
 *
 * Return: ZERO if successful in pinning, Non-Zero in case of error.
 */
static int amdgpu_amdkfd_gpuvm_pin_bo(struct amdgpu_bo *bo, u32 domain)
{
	int ret = 0;

	ret = amdgpu_bo_reserve(bo, false);
	if (unlikely(ret))
		return ret;

	ret = amdgpu_bo_pin_restricted(bo, domain, 0, 0);
	if (ret)
		pr_err("Error in Pinning BO to domain: %d\n", domain);

	amdgpu_bo_sync_wait(bo, AMDGPU_FENCE_OWNER_KFD, false);
	amdgpu_bo_unreserve(bo);

	return ret;
}

/**
 * amdgpu_amdkfd_gpuvm_unpin_bo() - Unpins BO using following criteria
 * @bo: Handle of buffer object being unpinned
 *
 *   - Is a illegal request for USERPTR BOs and is ignored
 *   - All other BO types (GTT, VRAM, MMIO and DOORBELL) will have their
 *     PIN count decremented. Calls to UNPIN must balance calls to PIN
 */
static void amdgpu_amdkfd_gpuvm_unpin_bo(struct amdgpu_bo *bo)
{
	int ret = 0;

	ret = amdgpu_bo_reserve(bo, false);
	if (unlikely(ret))
		return;

	amdgpu_bo_unpin(bo);
	amdgpu_bo_unreserve(bo);
}

int amdgpu_amdkfd_gpuvm_set_vm_pasid(struct amdgpu_device *adev,
				     struct file *filp, u32 pasid)

{
	struct amdgpu_fpriv *drv_priv;
	struct amdgpu_vm *avm;
	int ret;

	ret = amdgpu_file_to_fpriv(filp, &drv_priv);
	if (ret)
		return ret;
	avm = &drv_priv->vm;

	/* Free the original amdgpu allocated pasid,
	 * will be replaced with kfd allocated pasid.
	 */
	if (avm->pasid) {
		amdgpu_pasid_free(avm->pasid);
		amdgpu_vm_set_pasid(adev, avm, 0);
	}

	ret = amdgpu_vm_set_pasid(adev, avm, pasid);
	if (ret)
		return ret;

	return 0;
}

int amdgpu_amdkfd_gpuvm_acquire_process_vm(struct amdgpu_device *adev,
					   struct file *filp,
					   void **process_info,
					   struct dma_fence **ef)
{
	struct amdgpu_fpriv *drv_priv;
	struct amdgpu_vm *avm;
	int ret;

	ret = amdgpu_file_to_fpriv(filp, &drv_priv);
<<<<<<< HEAD
	if (ret)
		return ret;
	avm = &drv_priv->vm;

	/* Already a compute VM? */
	if (avm->process_info)
		return -EINVAL;

	/* Convert VM into a compute VM */
	ret = amdgpu_vm_make_compute(adev, avm);
	if (ret)
		return ret;
=======
	if (ret)
		return ret;
	avm = &drv_priv->vm;

	/* Already a compute VM? */
	if (avm->process_info)
		return -EINVAL;

	/* Convert VM into a compute VM */
	ret = amdgpu_vm_make_compute(adev, avm);
	if (ret)
		return ret;
>>>>>>> d60c95ef

	/* Initialize KFD part of the VM and process info */
	ret = init_kfd_vm(avm, process_info, ef);
	if (ret)
		return ret;

	amdgpu_vm_set_task_info(avm);

	return 0;
}

void amdgpu_amdkfd_gpuvm_destroy_cb(struct amdgpu_device *adev,
				    struct amdgpu_vm *vm)
{
	struct amdkfd_process_info *process_info = vm->process_info;

	if (!process_info)
		return;

	/* Update process info */
	mutex_lock(&process_info->lock);
	process_info->n_vms--;
	list_del(&vm->vm_list_node);
	mutex_unlock(&process_info->lock);

	vm->process_info = NULL;

	/* Release per-process resources when last compute VM is destroyed */
	if (!process_info->n_vms) {
		WARN_ON(!list_empty(&process_info->kfd_bo_list));
		WARN_ON(!list_empty(&process_info->userptr_valid_list));
		WARN_ON(!list_empty(&process_info->userptr_inval_list));

		dma_fence_put(&process_info->eviction_fence->base);
		cancel_delayed_work_sync(&process_info->restore_userptr_work);
		put_pid(process_info->pid);
		mutex_destroy(&process_info->lock);
		mutex_destroy(&process_info->notifier_lock);
		kfree(process_info);
	}
}

void amdgpu_amdkfd_gpuvm_release_process_vm(struct amdgpu_device *adev,
					    void *drm_priv)
{
	struct amdgpu_vm *avm;

	if (WARN_ON(!adev || !drm_priv))
		return;

	avm = drm_priv_to_vm(drm_priv);

	pr_debug("Releasing process vm %p\n", avm);

	/* The original pasid of amdgpu vm has already been
	 * released during making a amdgpu vm to a compute vm
	 * The current pasid is managed by kfd and will be
	 * released on kfd process destroy. Set amdgpu pasid
	 * to 0 to avoid duplicate release.
	 */
	amdgpu_vm_release_compute(adev, avm);
}

uint64_t amdgpu_amdkfd_gpuvm_get_process_page_dir(void *drm_priv)
{
	struct amdgpu_vm *avm = drm_priv_to_vm(drm_priv);
	struct amdgpu_bo *pd = avm->root.bo;
	struct amdgpu_device *adev = amdgpu_ttm_adev(pd->tbo.bdev);

	if (adev->asic_type < CHIP_VEGA10)
		return avm->pd_phys_addr >> AMDGPU_GPU_PAGE_SHIFT;
	return avm->pd_phys_addr;
}

void amdgpu_amdkfd_block_mmu_notifications(void *p)
{
	struct amdkfd_process_info *pinfo = (struct amdkfd_process_info *)p;

	mutex_lock(&pinfo->lock);
	WRITE_ONCE(pinfo->block_mmu_notifications, true);
	mutex_unlock(&pinfo->lock);
}

int amdgpu_amdkfd_criu_resume(void *p)
{
	int ret = 0;
	struct amdkfd_process_info *pinfo = (struct amdkfd_process_info *)p;

	mutex_lock(&pinfo->lock);
	pr_debug("scheduling work\n");
	mutex_lock(&pinfo->notifier_lock);
	pinfo->evicted_bos++;
	mutex_unlock(&pinfo->notifier_lock);
	if (!READ_ONCE(pinfo->block_mmu_notifications)) {
		ret = -EINVAL;
		goto out_unlock;
	}
	WRITE_ONCE(pinfo->block_mmu_notifications, false);
	schedule_delayed_work(&pinfo->restore_userptr_work, 0);

out_unlock:
	mutex_unlock(&pinfo->lock);
	return ret;
}

size_t amdgpu_amdkfd_get_available_memory(struct amdgpu_device *adev)
{
	uint64_t reserved_for_pt =
		ESTIMATE_PT_SIZE(amdgpu_amdkfd_total_mem_size);
	size_t available;

	spin_lock(&kfd_mem_limit.mem_limit_lock);
	available = adev->gmc.real_vram_size
		- adev->kfd.vram_used_aligned
		- atomic64_read(&adev->vram_pin_size)
		- reserved_for_pt;
	spin_unlock(&kfd_mem_limit.mem_limit_lock);

	return ALIGN_DOWN(available, VRAM_AVAILABLITY_ALIGN);
}

int amdgpu_amdkfd_gpuvm_alloc_memory_of_gpu(
		struct amdgpu_device *adev, uint64_t va, uint64_t size,
		void *drm_priv, struct kgd_mem **mem,
		uint64_t *offset, uint32_t flags, bool criu_resume)
{
	struct amdgpu_vm *avm = drm_priv_to_vm(drm_priv);
	enum ttm_bo_type bo_type = ttm_bo_type_device;
	struct sg_table *sg = NULL;
	uint64_t user_addr = 0;
	struct amdgpu_bo *bo;
	struct drm_gem_object *gobj = NULL;
	u32 domain, alloc_domain;
	u64 alloc_flags;
	int ret;

	/*
	 * Check on which domain to allocate BO
	 */
	if (flags & KFD_IOC_ALLOC_MEM_FLAGS_VRAM) {
		domain = alloc_domain = AMDGPU_GEM_DOMAIN_VRAM;
		alloc_flags = AMDGPU_GEM_CREATE_VRAM_WIPE_ON_RELEASE;
		alloc_flags |= (flags & KFD_IOC_ALLOC_MEM_FLAGS_PUBLIC) ?
			AMDGPU_GEM_CREATE_CPU_ACCESS_REQUIRED : 0;
	} else if (flags & KFD_IOC_ALLOC_MEM_FLAGS_GTT) {
		domain = alloc_domain = AMDGPU_GEM_DOMAIN_GTT;
		alloc_flags = 0;
	} else {
		domain = AMDGPU_GEM_DOMAIN_GTT;
		alloc_domain = AMDGPU_GEM_DOMAIN_CPU;
		alloc_flags = AMDGPU_GEM_CREATE_PREEMPTIBLE;

		if (flags & KFD_IOC_ALLOC_MEM_FLAGS_USERPTR) {
			if (!offset || !*offset)
				return -EINVAL;
			user_addr = untagged_addr(*offset);
		} else if (flags & (KFD_IOC_ALLOC_MEM_FLAGS_DOORBELL |
				    KFD_IOC_ALLOC_MEM_FLAGS_MMIO_REMAP)) {
			bo_type = ttm_bo_type_sg;
			if (size > UINT_MAX)
				return -EINVAL;
			sg = create_sg_table(*offset, size);
			if (!sg)
				return -ENOMEM;
		} else {
			return -EINVAL;
		}
	}

	if (flags & KFD_IOC_ALLOC_MEM_FLAGS_COHERENT)
		alloc_flags |= AMDGPU_GEM_CREATE_COHERENT;
	if (flags & KFD_IOC_ALLOC_MEM_FLAGS_UNCACHED)
		alloc_flags |= AMDGPU_GEM_CREATE_UNCACHED;

	*mem = kzalloc(sizeof(struct kgd_mem), GFP_KERNEL);
	if (!*mem) {
		ret = -ENOMEM;
		goto err;
	}
	INIT_LIST_HEAD(&(*mem)->attachments);
	mutex_init(&(*mem)->lock);
	(*mem)->aql_queue = !!(flags & KFD_IOC_ALLOC_MEM_FLAGS_AQL_QUEUE_MEM);

	/* Workaround for AQL queue wraparound bug. Map the same
	 * memory twice. That means we only actually allocate half
	 * the memory.
	 */
	if ((*mem)->aql_queue)
		size = size >> 1;

	(*mem)->alloc_flags = flags;

	amdgpu_sync_create(&(*mem)->sync);

	ret = amdgpu_amdkfd_reserve_mem_limit(adev, size, flags);
	if (ret) {
		pr_debug("Insufficient memory\n");
		goto err_reserve_limit;
	}

	pr_debug("\tcreate BO VA 0x%llx size 0x%llx domain %s\n",
			va, size, domain_string(alloc_domain));

	ret = amdgpu_gem_object_create(adev, size, 1, alloc_domain, alloc_flags,
				       bo_type, NULL, &gobj);
	if (ret) {
		pr_debug("Failed to create BO on domain %s. ret %d\n",
			 domain_string(alloc_domain), ret);
		goto err_bo_create;
	}
	ret = drm_vma_node_allow(&gobj->vma_node, drm_priv);
	if (ret) {
		pr_debug("Failed to allow vma node access. ret %d\n", ret);
		goto err_node_allow;
	}
	bo = gem_to_amdgpu_bo(gobj);
	if (bo_type == ttm_bo_type_sg) {
		bo->tbo.sg = sg;
		bo->tbo.ttm->sg = sg;
	}
	bo->kfd_bo = *mem;
	(*mem)->bo = bo;
	if (user_addr)
		bo->flags |= AMDGPU_AMDKFD_CREATE_USERPTR_BO;

	(*mem)->va = va;
	(*mem)->domain = domain;
	(*mem)->mapped_to_gpu_memory = 0;
	(*mem)->process_info = avm->process_info;
	add_kgd_mem_to_kfd_bo_list(*mem, avm->process_info, user_addr);

	if (user_addr) {
		pr_debug("creating userptr BO for user_addr = %llx\n", user_addr);
		ret = init_user_pages(*mem, user_addr, criu_resume);
		if (ret)
			goto allocate_init_user_pages_failed;
	} else  if (flags & (KFD_IOC_ALLOC_MEM_FLAGS_DOORBELL |
				KFD_IOC_ALLOC_MEM_FLAGS_MMIO_REMAP)) {
		ret = amdgpu_amdkfd_gpuvm_pin_bo(bo, AMDGPU_GEM_DOMAIN_GTT);
		if (ret) {
			pr_err("Pinning MMIO/DOORBELL BO during ALLOC FAILED\n");
			goto err_pin_bo;
		}
		bo->allowed_domains = AMDGPU_GEM_DOMAIN_GTT;
		bo->preferred_domains = AMDGPU_GEM_DOMAIN_GTT;
	}

	if (offset)
		*offset = amdgpu_bo_mmap_offset(bo);

	return 0;

allocate_init_user_pages_failed:
err_pin_bo:
	remove_kgd_mem_from_kfd_bo_list(*mem, avm->process_info);
	drm_vma_node_revoke(&gobj->vma_node, drm_priv);
err_node_allow:
	/* Don't unreserve system mem limit twice */
	goto err_reserve_limit;
err_bo_create:
	amdgpu_amdkfd_unreserve_mem_limit(adev, size, flags);
err_reserve_limit:
	mutex_destroy(&(*mem)->lock);
	if (gobj)
		drm_gem_object_put(gobj);
	else
		kfree(*mem);
err:
	if (sg) {
		sg_free_table(sg);
		kfree(sg);
	}
	return ret;
}

int amdgpu_amdkfd_gpuvm_free_memory_of_gpu(
		struct amdgpu_device *adev, struct kgd_mem *mem, void *drm_priv,
		uint64_t *size)
{
	struct amdkfd_process_info *process_info = mem->process_info;
	unsigned long bo_size = mem->bo->tbo.base.size;
	bool use_release_notifier = (mem->bo->kfd_bo == mem);
	struct kfd_mem_attachment *entry, *tmp;
	struct bo_vm_reservation_context ctx;
	struct ttm_validate_buffer *bo_list_entry;
	unsigned int mapped_to_gpu_memory;
	int ret;
	bool is_imported = false;

	mutex_lock(&mem->lock);

	/* Unpin MMIO/DOORBELL BO's that were pinned during allocation */
	if (mem->alloc_flags &
	    (KFD_IOC_ALLOC_MEM_FLAGS_DOORBELL |
	     KFD_IOC_ALLOC_MEM_FLAGS_MMIO_REMAP)) {
		amdgpu_amdkfd_gpuvm_unpin_bo(mem->bo);
	}

	mapped_to_gpu_memory = mem->mapped_to_gpu_memory;
	is_imported = mem->is_imported;
	mutex_unlock(&mem->lock);
	/* lock is not needed after this, since mem is unused and will
	 * be freed anyway
	 */

	if (mapped_to_gpu_memory > 0) {
		pr_debug("BO VA 0x%llx size 0x%lx is still mapped.\n",
				mem->va, bo_size);
		return -EBUSY;
	}

	/* Make sure restore workers don't access the BO any more */
	bo_list_entry = &mem->validate_list;
	mutex_lock(&process_info->lock);
	list_del(&bo_list_entry->head);
	mutex_unlock(&process_info->lock);

	/* Cleanup user pages and MMU notifiers */
	if (amdgpu_ttm_tt_get_usermm(mem->bo->tbo.ttm)) {
		amdgpu_hmm_unregister(mem->bo);
		mutex_lock(&process_info->notifier_lock);
		amdgpu_ttm_tt_discard_user_pages(mem->bo->tbo.ttm, mem->range);
		mutex_unlock(&process_info->notifier_lock);
	}

	ret = reserve_bo_and_cond_vms(mem, NULL, BO_VM_ALL, &ctx);
	if (unlikely(ret))
		return ret;

	/* The eviction fence should be removed by the last unmap.
	 * TODO: Log an error condition if the bo still has the eviction fence
	 * attached
	 */
	amdgpu_amdkfd_remove_eviction_fence(mem->bo,
					process_info->eviction_fence);
	pr_debug("Release VA 0x%llx - 0x%llx\n", mem->va,
		mem->va + bo_size * (1 + mem->aql_queue));

	/* Remove from VM internal data structures */
	list_for_each_entry_safe(entry, tmp, &mem->attachments, list)
		kfd_mem_detach(entry);

	ret = unreserve_bo_and_vms(&ctx, false, false);

	/* Free the sync object */
	amdgpu_sync_free(&mem->sync);

	/* If the SG is not NULL, it's one we created for a doorbell or mmio
	 * remap BO. We need to free it.
	 */
	if (mem->bo->tbo.sg) {
		sg_free_table(mem->bo->tbo.sg);
		kfree(mem->bo->tbo.sg);
	}

	/* Update the size of the BO being freed if it was allocated from
	 * VRAM and is not imported.
	 */
	if (size) {
		if ((mem->bo->preferred_domains == AMDGPU_GEM_DOMAIN_VRAM) &&
		    (!is_imported))
			*size = bo_size;
		else
			*size = 0;
	}

	/* Free the BO*/
	drm_vma_node_revoke(&mem->bo->tbo.base.vma_node, drm_priv);
	if (mem->dmabuf)
		dma_buf_put(mem->dmabuf);
	mutex_destroy(&mem->lock);

	/* If this releases the last reference, it will end up calling
	 * amdgpu_amdkfd_release_notify and kfree the mem struct. That's why
	 * this needs to be the last call here.
	 */
	drm_gem_object_put(&mem->bo->tbo.base);

	/*
	 * For kgd_mem allocated in amdgpu_amdkfd_gpuvm_import_dmabuf(),
	 * explicitly free it here.
	 */
	if (!use_release_notifier)
		kfree(mem);

	return ret;
}

int amdgpu_amdkfd_gpuvm_map_memory_to_gpu(
		struct amdgpu_device *adev, struct kgd_mem *mem,
		void *drm_priv)
{
	struct amdgpu_vm *avm = drm_priv_to_vm(drm_priv);
	int ret;
	struct amdgpu_bo *bo;
	uint32_t domain;
	struct kfd_mem_attachment *entry;
	struct bo_vm_reservation_context ctx;
	unsigned long bo_size;
	bool is_invalid_userptr = false;

	bo = mem->bo;
	if (!bo) {
		pr_err("Invalid BO when mapping memory to GPU\n");
		return -EINVAL;
	}

	/* Make sure restore is not running concurrently. Since we
	 * don't map invalid userptr BOs, we rely on the next restore
	 * worker to do the mapping
	 */
	mutex_lock(&mem->process_info->lock);

	/* Lock notifier lock. If we find an invalid userptr BO, we can be
	 * sure that the MMU notifier is no longer running
	 * concurrently and the queues are actually stopped
	 */
	if (amdgpu_ttm_tt_get_usermm(bo->tbo.ttm)) {
		mutex_lock(&mem->process_info->notifier_lock);
		is_invalid_userptr = !!mem->invalid;
		mutex_unlock(&mem->process_info->notifier_lock);
	}

	mutex_lock(&mem->lock);

	domain = mem->domain;
	bo_size = bo->tbo.base.size;

	pr_debug("Map VA 0x%llx - 0x%llx to vm %p domain %s\n",
			mem->va,
			mem->va + bo_size * (1 + mem->aql_queue),
			avm, domain_string(domain));

	if (!kfd_mem_is_attached(avm, mem)) {
		ret = kfd_mem_attach(adev, mem, avm, mem->aql_queue);
		if (ret)
			goto out;
	}

	ret = reserve_bo_and_vm(mem, avm, &ctx);
	if (unlikely(ret))
		goto out;

	/* Userptr can be marked as "not invalid", but not actually be
	 * validated yet (still in the system domain). In that case
	 * the queues are still stopped and we can leave mapping for
	 * the next restore worker
	 */
	if (amdgpu_ttm_tt_get_usermm(bo->tbo.ttm) &&
	    bo->tbo.resource->mem_type == TTM_PL_SYSTEM)
		is_invalid_userptr = true;

	ret = vm_validate_pt_pd_bos(avm);
	if (unlikely(ret))
		goto out_unreserve;

	if (mem->mapped_to_gpu_memory == 0 &&
	    !amdgpu_ttm_tt_get_usermm(bo->tbo.ttm)) {
		/* Validate BO only once. The eviction fence gets added to BO
		 * the first time it is mapped. Validate will wait for all
		 * background evictions to complete.
		 */
		ret = amdgpu_amdkfd_bo_validate(bo, domain, true);
		if (ret) {
			pr_debug("Validate failed\n");
			goto out_unreserve;
		}
	}

	list_for_each_entry(entry, &mem->attachments, list) {
		if (entry->bo_va->base.vm != avm || entry->is_mapped)
			continue;

		pr_debug("\t map VA 0x%llx - 0x%llx in entry %p\n",
			 entry->va, entry->va + bo_size, entry);

		ret = map_bo_to_gpuvm(mem, entry, ctx.sync,
				      is_invalid_userptr);
		if (ret) {
			pr_err("Failed to map bo to gpuvm\n");
			goto out_unreserve;
		}

		ret = vm_update_pds(avm, ctx.sync);
		if (ret) {
			pr_err("Failed to update page directories\n");
			goto out_unreserve;
		}

		entry->is_mapped = true;
		mem->mapped_to_gpu_memory++;
		pr_debug("\t INC mapping count %d\n",
			 mem->mapped_to_gpu_memory);
	}

	if (!amdgpu_ttm_tt_get_usermm(bo->tbo.ttm) && !bo->tbo.pin_count)
		dma_resv_add_fence(bo->tbo.base.resv,
				   &avm->process_info->eviction_fence->base,
				   DMA_RESV_USAGE_BOOKKEEP);
	ret = unreserve_bo_and_vms(&ctx, false, false);

	goto out;

out_unreserve:
	unreserve_bo_and_vms(&ctx, false, false);
out:
	mutex_unlock(&mem->process_info->lock);
	mutex_unlock(&mem->lock);
	return ret;
}

int amdgpu_amdkfd_gpuvm_unmap_memory_from_gpu(
		struct amdgpu_device *adev, struct kgd_mem *mem, void *drm_priv)
{
	struct amdgpu_vm *avm = drm_priv_to_vm(drm_priv);
	struct amdkfd_process_info *process_info = avm->process_info;
	unsigned long bo_size = mem->bo->tbo.base.size;
	struct kfd_mem_attachment *entry;
	struct bo_vm_reservation_context ctx;
	int ret;

	mutex_lock(&mem->lock);

	ret = reserve_bo_and_cond_vms(mem, avm, BO_VM_MAPPED, &ctx);
	if (unlikely(ret))
		goto out;
	/* If no VMs were reserved, it means the BO wasn't actually mapped */
	if (ctx.n_vms == 0) {
		ret = -EINVAL;
		goto unreserve_out;
	}

	ret = vm_validate_pt_pd_bos(avm);
	if (unlikely(ret))
		goto unreserve_out;

	pr_debug("Unmap VA 0x%llx - 0x%llx from vm %p\n",
		mem->va,
		mem->va + bo_size * (1 + mem->aql_queue),
		avm);

	list_for_each_entry(entry, &mem->attachments, list) {
		if (entry->bo_va->base.vm != avm || !entry->is_mapped)
			continue;

		pr_debug("\t unmap VA 0x%llx - 0x%llx from entry %p\n",
			 entry->va, entry->va + bo_size, entry);

		unmap_bo_from_gpuvm(mem, entry, ctx.sync);
		entry->is_mapped = false;

		mem->mapped_to_gpu_memory--;
		pr_debug("\t DEC mapping count %d\n",
			 mem->mapped_to_gpu_memory);
	}

	/* If BO is unmapped from all VMs, unfence it. It can be evicted if
	 * required.
	 */
	if (mem->mapped_to_gpu_memory == 0 &&
	    !amdgpu_ttm_tt_get_usermm(mem->bo->tbo.ttm) &&
	    !mem->bo->tbo.pin_count)
		amdgpu_amdkfd_remove_eviction_fence(mem->bo,
						process_info->eviction_fence);

unreserve_out:
	unreserve_bo_and_vms(&ctx, false, false);
out:
	mutex_unlock(&mem->lock);
	return ret;
}

int amdgpu_amdkfd_gpuvm_sync_memory(
		struct amdgpu_device *adev, struct kgd_mem *mem, bool intr)
{
	struct amdgpu_sync sync;
	int ret;

	amdgpu_sync_create(&sync);

	mutex_lock(&mem->lock);
	amdgpu_sync_clone(&mem->sync, &sync);
	mutex_unlock(&mem->lock);

	ret = amdgpu_sync_wait(&sync, intr);
	amdgpu_sync_free(&sync);
	return ret;
}

/**
 * amdgpu_amdkfd_map_gtt_bo_to_gart - Map BO to GART and increment reference count
 * @adev: Device to which allocated BO belongs
 * @bo: Buffer object to be mapped
 *
 * Before return, bo reference count is incremented. To release the reference and unpin/
 * unmap the BO, call amdgpu_amdkfd_free_gtt_mem.
 */
int amdgpu_amdkfd_map_gtt_bo_to_gart(struct amdgpu_device *adev, struct amdgpu_bo *bo)
{
	int ret;

	ret = amdgpu_bo_reserve(bo, true);
	if (ret) {
		pr_err("Failed to reserve bo. ret %d\n", ret);
		goto err_reserve_bo_failed;
	}

	ret = amdgpu_bo_pin(bo, AMDGPU_GEM_DOMAIN_GTT);
	if (ret) {
		pr_err("Failed to pin bo. ret %d\n", ret);
		goto err_pin_bo_failed;
	}

	ret = amdgpu_ttm_alloc_gart(&bo->tbo);
	if (ret) {
		pr_err("Failed to bind bo to GART. ret %d\n", ret);
		goto err_map_bo_gart_failed;
	}

	amdgpu_amdkfd_remove_eviction_fence(
		bo, bo->vm_bo->vm->process_info->eviction_fence);

	amdgpu_bo_unreserve(bo);

	bo = amdgpu_bo_ref(bo);

	return 0;

err_map_bo_gart_failed:
	amdgpu_bo_unpin(bo);
err_pin_bo_failed:
	amdgpu_bo_unreserve(bo);
err_reserve_bo_failed:

	return ret;
}

/** amdgpu_amdkfd_gpuvm_map_gtt_bo_to_kernel() - Map a GTT BO for kernel CPU access
 *
 * @mem: Buffer object to be mapped for CPU access
 * @kptr[out]: pointer in kernel CPU address space
 * @size[out]: size of the buffer
 *
 * Pins the BO and maps it for kernel CPU access. The eviction fence is removed
 * from the BO, since pinned BOs cannot be evicted. The bo must remain on the
 * validate_list, so the GPU mapping can be restored after a page table was
 * evicted.
 *
 * Return: 0 on success, error code on failure
 */
int amdgpu_amdkfd_gpuvm_map_gtt_bo_to_kernel(struct kgd_mem *mem,
					     void **kptr, uint64_t *size)
{
	int ret;
	struct amdgpu_bo *bo = mem->bo;

	if (amdgpu_ttm_tt_get_usermm(bo->tbo.ttm)) {
		pr_err("userptr can't be mapped to kernel\n");
		return -EINVAL;
	}

	mutex_lock(&mem->process_info->lock);

	ret = amdgpu_bo_reserve(bo, true);
	if (ret) {
		pr_err("Failed to reserve bo. ret %d\n", ret);
		goto bo_reserve_failed;
	}

	ret = amdgpu_bo_pin(bo, AMDGPU_GEM_DOMAIN_GTT);
	if (ret) {
		pr_err("Failed to pin bo. ret %d\n", ret);
		goto pin_failed;
	}

	ret = amdgpu_bo_kmap(bo, kptr);
	if (ret) {
		pr_err("Failed to map bo to kernel. ret %d\n", ret);
		goto kmap_failed;
	}

	amdgpu_amdkfd_remove_eviction_fence(
		bo, mem->process_info->eviction_fence);

	if (size)
		*size = amdgpu_bo_size(bo);

	amdgpu_bo_unreserve(bo);

	mutex_unlock(&mem->process_info->lock);
	return 0;

kmap_failed:
	amdgpu_bo_unpin(bo);
pin_failed:
	amdgpu_bo_unreserve(bo);
bo_reserve_failed:
	mutex_unlock(&mem->process_info->lock);

	return ret;
}

/** amdgpu_amdkfd_gpuvm_map_gtt_bo_to_kernel() - Unmap a GTT BO for kernel CPU access
 *
 * @mem: Buffer object to be unmapped for CPU access
 *
 * Removes the kernel CPU mapping and unpins the BO. It does not restore the
 * eviction fence, so this function should only be used for cleanup before the
 * BO is destroyed.
 */
void amdgpu_amdkfd_gpuvm_unmap_gtt_bo_from_kernel(struct kgd_mem *mem)
{
	struct amdgpu_bo *bo = mem->bo;

	amdgpu_bo_reserve(bo, true);
	amdgpu_bo_kunmap(bo);
	amdgpu_bo_unpin(bo);
	amdgpu_bo_unreserve(bo);
}

int amdgpu_amdkfd_gpuvm_get_vm_fault_info(struct amdgpu_device *adev,
					  struct kfd_vm_fault_info *mem)
{
	if (atomic_read(&adev->gmc.vm_fault_info_updated) == 1) {
		*mem = *adev->gmc.vm_fault_info;
		mb(); /* make sure read happened */
		atomic_set(&adev->gmc.vm_fault_info_updated, 0);
	}
	return 0;
}

int amdgpu_amdkfd_gpuvm_import_dmabuf(struct amdgpu_device *adev,
				      struct dma_buf *dma_buf,
				      uint64_t va, void *drm_priv,
				      struct kgd_mem **mem, uint64_t *size,
				      uint64_t *mmap_offset)
{
	struct amdgpu_vm *avm = drm_priv_to_vm(drm_priv);
	struct drm_gem_object *obj;
	struct amdgpu_bo *bo;
	int ret;

	if (dma_buf->ops != &amdgpu_dmabuf_ops)
		/* Can't handle non-graphics buffers */
		return -EINVAL;

	obj = dma_buf->priv;
	if (drm_to_adev(obj->dev) != adev)
		/* Can't handle buffers from other devices */
		return -EINVAL;

	bo = gem_to_amdgpu_bo(obj);
	if (!(bo->preferred_domains & (AMDGPU_GEM_DOMAIN_VRAM |
				    AMDGPU_GEM_DOMAIN_GTT)))
		/* Only VRAM and GTT BOs are supported */
		return -EINVAL;

	*mem = kzalloc(sizeof(struct kgd_mem), GFP_KERNEL);
	if (!*mem)
		return -ENOMEM;

	ret = drm_vma_node_allow(&obj->vma_node, drm_priv);
	if (ret) {
		kfree(*mem);
		return ret;
	}

	if (size)
		*size = amdgpu_bo_size(bo);

	if (mmap_offset)
		*mmap_offset = amdgpu_bo_mmap_offset(bo);

	INIT_LIST_HEAD(&(*mem)->attachments);
	mutex_init(&(*mem)->lock);

	(*mem)->alloc_flags =
		((bo->preferred_domains & AMDGPU_GEM_DOMAIN_VRAM) ?
		KFD_IOC_ALLOC_MEM_FLAGS_VRAM : KFD_IOC_ALLOC_MEM_FLAGS_GTT)
		| KFD_IOC_ALLOC_MEM_FLAGS_WRITABLE
		| KFD_IOC_ALLOC_MEM_FLAGS_EXECUTABLE;

	drm_gem_object_get(&bo->tbo.base);
	(*mem)->bo = bo;
	(*mem)->va = va;
	(*mem)->domain = (bo->preferred_domains & AMDGPU_GEM_DOMAIN_VRAM) ?
		AMDGPU_GEM_DOMAIN_VRAM : AMDGPU_GEM_DOMAIN_GTT;
	(*mem)->mapped_to_gpu_memory = 0;
	(*mem)->process_info = avm->process_info;
	add_kgd_mem_to_kfd_bo_list(*mem, avm->process_info, false);
	amdgpu_sync_create(&(*mem)->sync);
	(*mem)->is_imported = true;

	return 0;
}

/* Evict a userptr BO by stopping the queues if necessary
 *
 * Runs in MMU notifier, may be in RECLAIM_FS context. This means it
 * cannot do any memory allocations, and cannot take any locks that
 * are held elsewhere while allocating memory.
 *
 * It doesn't do anything to the BO itself. The real work happens in
 * restore, where we get updated page addresses. This function only
 * ensures that GPU access to the BO is stopped.
 */
int amdgpu_amdkfd_evict_userptr(struct mmu_interval_notifier *mni,
				unsigned long cur_seq, struct kgd_mem *mem)
{
	struct amdkfd_process_info *process_info = mem->process_info;
	int r = 0;

	/* Do not process MMU notifications during CRIU restore until
	 * KFD_CRIU_OP_RESUME IOCTL is received
	 */
	if (READ_ONCE(process_info->block_mmu_notifications))
		return 0;

	mutex_lock(&process_info->notifier_lock);
	mmu_interval_set_seq(mni, cur_seq);

	mem->invalid++;
	if (++process_info->evicted_bos == 1) {
		/* First eviction, stop the queues */
		r = kgd2kfd_quiesce_mm(mni->mm,
				       KFD_QUEUE_EVICTION_TRIGGER_USERPTR);
		if (r)
			pr_err("Failed to quiesce KFD\n");
		schedule_delayed_work(&process_info->restore_userptr_work,
			msecs_to_jiffies(AMDGPU_USERPTR_RESTORE_DELAY_MS));
	}
	mutex_unlock(&process_info->notifier_lock);

	return r;
}

/* Update invalid userptr BOs
 *
 * Moves invalidated (evicted) userptr BOs from userptr_valid_list to
 * userptr_inval_list and updates user pages for all BOs that have
 * been invalidated since their last update.
 */
static int update_invalid_user_pages(struct amdkfd_process_info *process_info,
				     struct mm_struct *mm)
{
	struct kgd_mem *mem, *tmp_mem;
	struct amdgpu_bo *bo;
	struct ttm_operation_ctx ctx = { false, false };
	uint32_t invalid;
	int ret = 0;

	mutex_lock(&process_info->notifier_lock);

	/* Move all invalidated BOs to the userptr_inval_list */
	list_for_each_entry_safe(mem, tmp_mem,
				 &process_info->userptr_valid_list,
				 validate_list.head)
		if (mem->invalid)
			list_move_tail(&mem->validate_list.head,
				       &process_info->userptr_inval_list);

	/* Go through userptr_inval_list and update any invalid user_pages */
	list_for_each_entry(mem, &process_info->userptr_inval_list,
			    validate_list.head) {
		invalid = mem->invalid;
		if (!invalid)
			/* BO hasn't been invalidated since the last
			 * revalidation attempt. Keep its page list.
			 */
			continue;

		bo = mem->bo;

		amdgpu_ttm_tt_discard_user_pages(bo->tbo.ttm, mem->range);
		mem->range = NULL;

		/* BO reservations and getting user pages (hmm_range_fault)
		 * must happen outside the notifier lock
		 */
		mutex_unlock(&process_info->notifier_lock);

		/* Move the BO to system (CPU) domain if necessary to unmap
		 * and free the SG table
		 */
		if (bo->tbo.resource->mem_type != TTM_PL_SYSTEM) {
			if (amdgpu_bo_reserve(bo, true))
				return -EAGAIN;
			amdgpu_bo_placement_from_domain(bo, AMDGPU_GEM_DOMAIN_CPU);
			ret = ttm_bo_validate(&bo->tbo, &bo->placement, &ctx);
			amdgpu_bo_unreserve(bo);
			if (ret) {
				pr_err("%s: Failed to invalidate userptr BO\n",
				       __func__);
				return -EAGAIN;
			}
		}

		/* Get updated user pages */
		ret = amdgpu_ttm_tt_get_user_pages(bo, bo->tbo.ttm->pages,
						   &mem->range);
		if (ret) {
			pr_debug("Failed %d to get user pages\n", ret);

			/* Return -EFAULT bad address error as success. It will
			 * fail later with a VM fault if the GPU tries to access
			 * it. Better than hanging indefinitely with stalled
			 * user mode queues.
			 *
			 * Return other error -EBUSY or -ENOMEM to retry restore
			 */
			if (ret != -EFAULT)
				return ret;

			ret = 0;
		}

		mutex_lock(&process_info->notifier_lock);

		/* Mark the BO as valid unless it was invalidated
		 * again concurrently.
		 */
		if (mem->invalid != invalid) {
			ret = -EAGAIN;
			goto unlock_out;
		}
		mem->invalid = 0;
	}

unlock_out:
	mutex_unlock(&process_info->notifier_lock);

	return ret;
}

/* Validate invalid userptr BOs
 *
 * Validates BOs on the userptr_inval_list. Also updates GPUVM page tables
 * with new page addresses and waits for the page table updates to complete.
 */
static int validate_invalid_user_pages(struct amdkfd_process_info *process_info)
{
	struct amdgpu_bo_list_entry *pd_bo_list_entries;
	struct list_head resv_list, duplicates;
	struct ww_acquire_ctx ticket;
	struct amdgpu_sync sync;

	struct amdgpu_vm *peer_vm;
	struct kgd_mem *mem, *tmp_mem;
	struct amdgpu_bo *bo;
	struct ttm_operation_ctx ctx = { false, false };
	int i, ret;

	pd_bo_list_entries = kcalloc(process_info->n_vms,
				     sizeof(struct amdgpu_bo_list_entry),
				     GFP_KERNEL);
	if (!pd_bo_list_entries) {
		pr_err("%s: Failed to allocate PD BO list entries\n", __func__);
		ret = -ENOMEM;
		goto out_no_mem;
	}

	INIT_LIST_HEAD(&resv_list);
	INIT_LIST_HEAD(&duplicates);

	/* Get all the page directory BOs that need to be reserved */
	i = 0;
	list_for_each_entry(peer_vm, &process_info->vm_list_head,
			    vm_list_node)
		amdgpu_vm_get_pd_bo(peer_vm, &resv_list,
				    &pd_bo_list_entries[i++]);
	/* Add the userptr_inval_list entries to resv_list */
	list_for_each_entry(mem, &process_info->userptr_inval_list,
			    validate_list.head) {
		list_add_tail(&mem->resv_list.head, &resv_list);
		mem->resv_list.bo = mem->validate_list.bo;
		mem->resv_list.num_shared = mem->validate_list.num_shared;
	}

	/* Reserve all BOs and page tables for validation */
	ret = ttm_eu_reserve_buffers(&ticket, &resv_list, false, &duplicates);
	WARN(!list_empty(&duplicates), "Duplicates should be empty");
	if (ret)
		goto out_free;

	amdgpu_sync_create(&sync);

	ret = process_validate_vms(process_info);
	if (ret)
		goto unreserve_out;

	/* Validate BOs and update GPUVM page tables */
	list_for_each_entry_safe(mem, tmp_mem,
				 &process_info->userptr_inval_list,
				 validate_list.head) {
		struct kfd_mem_attachment *attachment;

		bo = mem->bo;

		/* Validate the BO if we got user pages */
		if (bo->tbo.ttm->pages[0]) {
			amdgpu_bo_placement_from_domain(bo, mem->domain);
			ret = ttm_bo_validate(&bo->tbo, &bo->placement, &ctx);
			if (ret) {
				pr_err("%s: failed to validate BO\n", __func__);
				goto unreserve_out;
			}
		}

		/* Update mapping. If the BO was not validated
		 * (because we couldn't get user pages), this will
		 * clear the page table entries, which will result in
		 * VM faults if the GPU tries to access the invalid
		 * memory.
		 */
		list_for_each_entry(attachment, &mem->attachments, list) {
			if (!attachment->is_mapped)
				continue;

			kfd_mem_dmaunmap_attachment(mem, attachment);
			ret = update_gpuvm_pte(mem, attachment, &sync);
			if (ret) {
				pr_err("%s: update PTE failed\n", __func__);
				/* make sure this gets validated again */
				mutex_lock(&process_info->notifier_lock);
				mem->invalid++;
				mutex_unlock(&process_info->notifier_lock);
				goto unreserve_out;
			}
		}
	}

	/* Update page directories */
	ret = process_update_pds(process_info, &sync);

unreserve_out:
	ttm_eu_backoff_reservation(&ticket, &resv_list);
	amdgpu_sync_wait(&sync, false);
	amdgpu_sync_free(&sync);
out_free:
	kfree(pd_bo_list_entries);
out_no_mem:

	return ret;
}

/* Confirm that all user pages are valid while holding the notifier lock
 *
 * Moves valid BOs from the userptr_inval_list back to userptr_val_list.
 */
static int confirm_valid_user_pages_locked(struct amdkfd_process_info *process_info)
{
	struct kgd_mem *mem, *tmp_mem;
	int ret = 0;

	list_for_each_entry_safe(mem, tmp_mem,
				 &process_info->userptr_inval_list,
				 validate_list.head) {
		bool valid = amdgpu_ttm_tt_get_user_pages_done(
				mem->bo->tbo.ttm, mem->range);

		mem->range = NULL;
		if (!valid) {
			WARN(!mem->invalid, "Invalid BO not marked invalid");
			ret = -EAGAIN;
			continue;
		}
		WARN(mem->invalid, "Valid BO is marked invalid");

		list_move_tail(&mem->validate_list.head,
			       &process_info->userptr_valid_list);
	}

	return ret;
}

/* Worker callback to restore evicted userptr BOs
 *
 * Tries to update and validate all userptr BOs. If successful and no
 * concurrent evictions happened, the queues are restarted. Otherwise,
 * reschedule for another attempt later.
 */
static void amdgpu_amdkfd_restore_userptr_worker(struct work_struct *work)
{
	struct delayed_work *dwork = to_delayed_work(work);
	struct amdkfd_process_info *process_info =
		container_of(dwork, struct amdkfd_process_info,
			     restore_userptr_work);
	struct task_struct *usertask;
	struct mm_struct *mm;
	uint32_t evicted_bos;

	mutex_lock(&process_info->notifier_lock);
	evicted_bos = process_info->evicted_bos;
	mutex_unlock(&process_info->notifier_lock);
	if (!evicted_bos)
		return;

	/* Reference task and mm in case of concurrent process termination */
	usertask = get_pid_task(process_info->pid, PIDTYPE_PID);
	if (!usertask)
		return;
	mm = get_task_mm(usertask);
	if (!mm) {
		put_task_struct(usertask);
		return;
	}

	mutex_lock(&process_info->lock);

	if (update_invalid_user_pages(process_info, mm))
		goto unlock_out;
	/* userptr_inval_list can be empty if all evicted userptr BOs
	 * have been freed. In that case there is nothing to validate
	 * and we can just restart the queues.
	 */
	if (!list_empty(&process_info->userptr_inval_list)) {
		if (validate_invalid_user_pages(process_info))
			goto unlock_out;
	}
	/* Final check for concurrent evicton and atomic update. If
	 * another eviction happens after successful update, it will
	 * be a first eviction that calls quiesce_mm. The eviction
	 * reference counting inside KFD will handle this case.
	 */
	mutex_lock(&process_info->notifier_lock);
	if (process_info->evicted_bos != evicted_bos)
		goto unlock_notifier_out;

	if (confirm_valid_user_pages_locked(process_info)) {
		WARN(1, "User pages unexpectedly invalid");
		goto unlock_notifier_out;
	}

	process_info->evicted_bos = evicted_bos = 0;

	if (kgd2kfd_resume_mm(mm)) {
		pr_err("%s: Failed to resume KFD\n", __func__);
		/* No recovery from this failure. Probably the CP is
		 * hanging. No point trying again.
		 */
	}

unlock_notifier_out:
	mutex_unlock(&process_info->notifier_lock);
unlock_out:
	mutex_unlock(&process_info->lock);

	/* If validation failed, reschedule another attempt */
	if (evicted_bos) {
		schedule_delayed_work(&process_info->restore_userptr_work,
			msecs_to_jiffies(AMDGPU_USERPTR_RESTORE_DELAY_MS));

		kfd_smi_event_queue_restore_rescheduled(mm);
	}
	mmput(mm);
	put_task_struct(usertask);
}

/** amdgpu_amdkfd_gpuvm_restore_process_bos - Restore all BOs for the given
 *   KFD process identified by process_info
 *
 * @process_info: amdkfd_process_info of the KFD process
 *
 * After memory eviction, restore thread calls this function. The function
 * should be called when the Process is still valid. BO restore involves -
 *
 * 1.  Release old eviction fence and create new one
 * 2.  Get two copies of PD BO list from all the VMs. Keep one copy as pd_list.
 * 3   Use the second PD list and kfd_bo_list to create a list (ctx.list) of
 *     BOs that need to be reserved.
 * 4.  Reserve all the BOs
 * 5.  Validate of PD and PT BOs.
 * 6.  Validate all KFD BOs using kfd_bo_list and Map them and add new fence
 * 7.  Add fence to all PD and PT BOs.
 * 8.  Unreserve all BOs
 */
int amdgpu_amdkfd_gpuvm_restore_process_bos(void *info, struct dma_fence **ef)
{
	struct amdgpu_bo_list_entry *pd_bo_list;
	struct amdkfd_process_info *process_info = info;
	struct amdgpu_vm *peer_vm;
	struct kgd_mem *mem;
	struct bo_vm_reservation_context ctx;
	struct amdgpu_amdkfd_fence *new_fence;
	int ret = 0, i;
	struct list_head duplicate_save;
	struct amdgpu_sync sync_obj;
	unsigned long failed_size = 0;
	unsigned long total_size = 0;

	INIT_LIST_HEAD(&duplicate_save);
	INIT_LIST_HEAD(&ctx.list);
	INIT_LIST_HEAD(&ctx.duplicates);

	pd_bo_list = kcalloc(process_info->n_vms,
			     sizeof(struct amdgpu_bo_list_entry),
			     GFP_KERNEL);
	if (!pd_bo_list)
		return -ENOMEM;

	i = 0;
	mutex_lock(&process_info->lock);
	list_for_each_entry(peer_vm, &process_info->vm_list_head,
			vm_list_node)
		amdgpu_vm_get_pd_bo(peer_vm, &ctx.list, &pd_bo_list[i++]);

	/* Reserve all BOs and page tables/directory. Add all BOs from
	 * kfd_bo_list to ctx.list
	 */
	list_for_each_entry(mem, &process_info->kfd_bo_list,
			    validate_list.head) {

		list_add_tail(&mem->resv_list.head, &ctx.list);
		mem->resv_list.bo = mem->validate_list.bo;
		mem->resv_list.num_shared = mem->validate_list.num_shared;
	}

	ret = ttm_eu_reserve_buffers(&ctx.ticket, &ctx.list,
				     false, &duplicate_save);
	if (ret) {
		pr_debug("Memory eviction: TTM Reserve Failed. Try again\n");
		goto ttm_reserve_fail;
	}

	amdgpu_sync_create(&sync_obj);

	/* Validate PDs and PTs */
	ret = process_validate_vms(process_info);
	if (ret)
		goto validate_map_fail;

	ret = process_sync_pds_resv(process_info, &sync_obj);
	if (ret) {
		pr_debug("Memory eviction: Failed to sync to PD BO moving fence. Try again\n");
		goto validate_map_fail;
	}

	/* Validate BOs and map them to GPUVM (update VM page tables). */
	list_for_each_entry(mem, &process_info->kfd_bo_list,
			    validate_list.head) {

		struct amdgpu_bo *bo = mem->bo;
		uint32_t domain = mem->domain;
		struct kfd_mem_attachment *attachment;
		struct dma_resv_iter cursor;
		struct dma_fence *fence;

		total_size += amdgpu_bo_size(bo);

		ret = amdgpu_amdkfd_bo_validate(bo, domain, false);
		if (ret) {
			pr_debug("Memory eviction: Validate BOs failed\n");
			failed_size += amdgpu_bo_size(bo);
			ret = amdgpu_amdkfd_bo_validate(bo,
						AMDGPU_GEM_DOMAIN_GTT, false);
			if (ret) {
				pr_debug("Memory eviction: Try again\n");
				goto validate_map_fail;
			}
		}
		dma_resv_for_each_fence(&cursor, bo->tbo.base.resv,
					DMA_RESV_USAGE_KERNEL, fence) {
			ret = amdgpu_sync_fence(&sync_obj, fence);
			if (ret) {
				pr_debug("Memory eviction: Sync BO fence failed. Try again\n");
				goto validate_map_fail;
			}
		}
		list_for_each_entry(attachment, &mem->attachments, list) {
			if (!attachment->is_mapped)
				continue;

			kfd_mem_dmaunmap_attachment(mem, attachment);
			ret = update_gpuvm_pte(mem, attachment, &sync_obj);
			if (ret) {
				pr_debug("Memory eviction: update PTE failed. Try again\n");
				goto validate_map_fail;
			}
		}
	}

	if (failed_size)
		pr_debug("0x%lx/0x%lx in system\n", failed_size, total_size);

	/* Update page directories */
	ret = process_update_pds(process_info, &sync_obj);
	if (ret) {
		pr_debug("Memory eviction: update PDs failed. Try again\n");
		goto validate_map_fail;
	}

	/* Wait for validate and PT updates to finish */
	amdgpu_sync_wait(&sync_obj, false);

	/* Release old eviction fence and create new one, because fence only
	 * goes from unsignaled to signaled, fence cannot be reused.
	 * Use context and mm from the old fence.
	 */
	new_fence = amdgpu_amdkfd_fence_create(
				process_info->eviction_fence->base.context,
				process_info->eviction_fence->mm,
				NULL);
	if (!new_fence) {
		pr_err("Failed to create eviction fence\n");
		ret = -ENOMEM;
		goto validate_map_fail;
	}
	dma_fence_put(&process_info->eviction_fence->base);
	process_info->eviction_fence = new_fence;
	*ef = dma_fence_get(&new_fence->base);

	/* Attach new eviction fence to all BOs except pinned ones */
	list_for_each_entry(mem, &process_info->kfd_bo_list,
		validate_list.head) {
		if (mem->bo->tbo.pin_count)
			continue;

		dma_resv_add_fence(mem->bo->tbo.base.resv,
				   &process_info->eviction_fence->base,
				   DMA_RESV_USAGE_BOOKKEEP);
	}
	/* Attach eviction fence to PD / PT BOs */
	list_for_each_entry(peer_vm, &process_info->vm_list_head,
			    vm_list_node) {
		struct amdgpu_bo *bo = peer_vm->root.bo;

		dma_resv_add_fence(bo->tbo.base.resv,
				   &process_info->eviction_fence->base,
				   DMA_RESV_USAGE_BOOKKEEP);
	}

validate_map_fail:
	ttm_eu_backoff_reservation(&ctx.ticket, &ctx.list);
	amdgpu_sync_free(&sync_obj);
ttm_reserve_fail:
	mutex_unlock(&process_info->lock);
	kfree(pd_bo_list);
	return ret;
}

int amdgpu_amdkfd_add_gws_to_process(void *info, void *gws, struct kgd_mem **mem)
{
	struct amdkfd_process_info *process_info = (struct amdkfd_process_info *)info;
	struct amdgpu_bo *gws_bo = (struct amdgpu_bo *)gws;
	int ret;

	if (!info || !gws)
		return -EINVAL;

	*mem = kzalloc(sizeof(struct kgd_mem), GFP_KERNEL);
	if (!*mem)
		return -ENOMEM;

	mutex_init(&(*mem)->lock);
	INIT_LIST_HEAD(&(*mem)->attachments);
	(*mem)->bo = amdgpu_bo_ref(gws_bo);
	(*mem)->domain = AMDGPU_GEM_DOMAIN_GWS;
	(*mem)->process_info = process_info;
	add_kgd_mem_to_kfd_bo_list(*mem, process_info, false);
	amdgpu_sync_create(&(*mem)->sync);


	/* Validate gws bo the first time it is added to process */
	mutex_lock(&(*mem)->process_info->lock);
	ret = amdgpu_bo_reserve(gws_bo, false);
	if (unlikely(ret)) {
		pr_err("Reserve gws bo failed %d\n", ret);
		goto bo_reservation_failure;
	}

	ret = amdgpu_amdkfd_bo_validate(gws_bo, AMDGPU_GEM_DOMAIN_GWS, true);
	if (ret) {
		pr_err("GWS BO validate failed %d\n", ret);
		goto bo_validation_failure;
	}
	/* GWS resource is shared b/t amdgpu and amdkfd
	 * Add process eviction fence to bo so they can
	 * evict each other.
	 */
	ret = dma_resv_reserve_fences(gws_bo->tbo.base.resv, 1);
	if (ret)
		goto reserve_shared_fail;
	dma_resv_add_fence(gws_bo->tbo.base.resv,
			   &process_info->eviction_fence->base,
			   DMA_RESV_USAGE_BOOKKEEP);
	amdgpu_bo_unreserve(gws_bo);
	mutex_unlock(&(*mem)->process_info->lock);

	return ret;

reserve_shared_fail:
bo_validation_failure:
	amdgpu_bo_unreserve(gws_bo);
bo_reservation_failure:
	mutex_unlock(&(*mem)->process_info->lock);
	amdgpu_sync_free(&(*mem)->sync);
	remove_kgd_mem_from_kfd_bo_list(*mem, process_info);
	amdgpu_bo_unref(&gws_bo);
	mutex_destroy(&(*mem)->lock);
	kfree(*mem);
	*mem = NULL;
	return ret;
}

int amdgpu_amdkfd_remove_gws_from_process(void *info, void *mem)
{
	int ret;
	struct amdkfd_process_info *process_info = (struct amdkfd_process_info *)info;
	struct kgd_mem *kgd_mem = (struct kgd_mem *)mem;
	struct amdgpu_bo *gws_bo = kgd_mem->bo;

	/* Remove BO from process's validate list so restore worker won't touch
	 * it anymore
	 */
	remove_kgd_mem_from_kfd_bo_list(kgd_mem, process_info);

	ret = amdgpu_bo_reserve(gws_bo, false);
	if (unlikely(ret)) {
		pr_err("Reserve gws bo failed %d\n", ret);
		//TODO add BO back to validate_list?
		return ret;
	}
	amdgpu_amdkfd_remove_eviction_fence(gws_bo,
			process_info->eviction_fence);
	amdgpu_bo_unreserve(gws_bo);
	amdgpu_sync_free(&kgd_mem->sync);
	amdgpu_bo_unref(&gws_bo);
	mutex_destroy(&kgd_mem->lock);
	kfree(mem);
	return 0;
}

/* Returns GPU-specific tiling mode information */
int amdgpu_amdkfd_get_tile_config(struct amdgpu_device *adev,
				struct tile_config *config)
{
	config->gb_addr_config = adev->gfx.config.gb_addr_config;
	config->tile_config_ptr = adev->gfx.config.tile_mode_array;
	config->num_tile_configs =
			ARRAY_SIZE(adev->gfx.config.tile_mode_array);
	config->macro_tile_config_ptr =
			adev->gfx.config.macrotile_mode_array;
	config->num_macro_tile_configs =
			ARRAY_SIZE(adev->gfx.config.macrotile_mode_array);

	/* Those values are not set from GFX9 onwards */
	config->num_banks = adev->gfx.config.num_banks;
	config->num_ranks = adev->gfx.config.num_ranks;

	return 0;
}

bool amdgpu_amdkfd_bo_mapped_to_dev(struct amdgpu_device *adev, struct kgd_mem *mem)
{
	struct kfd_mem_attachment *entry;

	list_for_each_entry(entry, &mem->attachments, list) {
		if (entry->is_mapped && entry->adev == adev)
			return true;
	}
	return false;
}

#if defined(CONFIG_DEBUG_FS)

int kfd_debugfs_kfd_mem_limits(struct seq_file *m, void *data)
{

	spin_lock(&kfd_mem_limit.mem_limit_lock);
	seq_printf(m, "System mem used %lldM out of %lluM\n",
		  (kfd_mem_limit.system_mem_used >> 20),
		  (kfd_mem_limit.max_system_mem_limit >> 20));
	seq_printf(m, "TTM mem used %lldM out of %lluM\n",
		  (kfd_mem_limit.ttm_mem_used >> 20),
		  (kfd_mem_limit.max_ttm_mem_limit >> 20));
	spin_unlock(&kfd_mem_limit.mem_limit_lock);

	return 0;
}

#endif<|MERGE_RESOLUTION|>--- conflicted
+++ resolved
@@ -1467,7 +1467,6 @@
 	int ret;
 
 	ret = amdgpu_file_to_fpriv(filp, &drv_priv);
-<<<<<<< HEAD
 	if (ret)
 		return ret;
 	avm = &drv_priv->vm;
@@ -1480,20 +1479,6 @@
 	ret = amdgpu_vm_make_compute(adev, avm);
 	if (ret)
 		return ret;
-=======
-	if (ret)
-		return ret;
-	avm = &drv_priv->vm;
-
-	/* Already a compute VM? */
-	if (avm->process_info)
-		return -EINVAL;
-
-	/* Convert VM into a compute VM */
-	ret = amdgpu_vm_make_compute(adev, avm);
-	if (ret)
-		return ret;
->>>>>>> d60c95ef
 
 	/* Initialize KFD part of the VM and process info */
 	ret = init_kfd_vm(avm, process_info, ef);
