--- conflicted
+++ resolved
@@ -121,7 +121,6 @@
 }
 
 static enum amdgpu_ring_priority_level amdgpu_ctx_sched_prio_to_ring_prio(int32_t prio)
-<<<<<<< HEAD
 {
 	switch (prio) {
 	case AMDGPU_CTX_PRIORITY_HIGH:
@@ -135,21 +134,6 @@
 
 static unsigned int amdgpu_ctx_get_hw_prio(struct amdgpu_ctx *ctx, u32 hw_ip)
 {
-=======
-{
-	switch (prio) {
-	case AMDGPU_CTX_PRIORITY_HIGH:
-		return AMDGPU_RING_PRIO_1;
-	case AMDGPU_CTX_PRIORITY_VERY_HIGH:
-		return AMDGPU_RING_PRIO_2;
-	default:
-		return AMDGPU_RING_PRIO_0;
-	}
-}
-
-static unsigned int amdgpu_ctx_get_hw_prio(struct amdgpu_ctx *ctx, u32 hw_ip)
-{
->>>>>>> 30593642
 	struct amdgpu_device *adev = ctx->adev;
 	int32_t ctx_prio;
 	unsigned int hw_prio;
@@ -299,16 +283,12 @@
 	ctx->vram_lost_counter = atomic_read(&adev->vram_lost_counter);
 	ctx->init_priority = priority;
 	ctx->override_priority = AMDGPU_CTX_PRIORITY_UNSET;
-<<<<<<< HEAD
-	ctx->stable_pstate = AMDGPU_CTX_STABLE_PSTATE_NONE;
-=======
 
 	r = amdgpu_ctx_get_stable_pstate(ctx, &current_stable_pstate);
 	if (r)
 		return r;
 
 	ctx->stable_pstate = current_stable_pstate;
->>>>>>> 30593642
 
 	return 0;
 }
@@ -368,86 +348,6 @@
 	return r;
 }
 
-static int amdgpu_ctx_get_stable_pstate(struct amdgpu_ctx *ctx,
-					u32 *stable_pstate)
-{
-	struct amdgpu_device *adev = ctx->adev;
-	enum amd_dpm_forced_level current_level;
-
-	if (!ctx)
-		return -EINVAL;
-
-	current_level = amdgpu_dpm_get_performance_level(adev);
-
-	switch (current_level) {
-	case AMD_DPM_FORCED_LEVEL_PROFILE_STANDARD:
-		*stable_pstate = AMDGPU_CTX_STABLE_PSTATE_STANDARD;
-		break;
-	case AMD_DPM_FORCED_LEVEL_PROFILE_MIN_SCLK:
-		*stable_pstate = AMDGPU_CTX_STABLE_PSTATE_MIN_SCLK;
-		break;
-	case AMD_DPM_FORCED_LEVEL_PROFILE_MIN_MCLK:
-		*stable_pstate = AMDGPU_CTX_STABLE_PSTATE_MIN_MCLK;
-		break;
-	case AMD_DPM_FORCED_LEVEL_PROFILE_PEAK:
-		*stable_pstate = AMDGPU_CTX_STABLE_PSTATE_PEAK;
-		break;
-	default:
-		*stable_pstate = AMDGPU_CTX_STABLE_PSTATE_NONE;
-		break;
-	}
-	return 0;
-}
-
-static int amdgpu_ctx_set_stable_pstate(struct amdgpu_ctx *ctx,
-					u32 stable_pstate)
-{
-	struct amdgpu_device *adev = ctx->adev;
-	enum amd_dpm_forced_level level;
-	int r;
-
-	if (!ctx)
-		return -EINVAL;
-
-	mutex_lock(&adev->pm.stable_pstate_ctx_lock);
-	if (adev->pm.stable_pstate_ctx && adev->pm.stable_pstate_ctx != ctx) {
-		r = -EBUSY;
-		goto done;
-	}
-
-	switch (stable_pstate) {
-	case AMDGPU_CTX_STABLE_PSTATE_NONE:
-		level = AMD_DPM_FORCED_LEVEL_AUTO;
-		break;
-	case AMDGPU_CTX_STABLE_PSTATE_STANDARD:
-		level = AMD_DPM_FORCED_LEVEL_PROFILE_STANDARD;
-		break;
-	case AMDGPU_CTX_STABLE_PSTATE_MIN_SCLK:
-		level = AMD_DPM_FORCED_LEVEL_PROFILE_MIN_SCLK;
-		break;
-	case AMDGPU_CTX_STABLE_PSTATE_MIN_MCLK:
-		level = AMD_DPM_FORCED_LEVEL_PROFILE_MIN_MCLK;
-		break;
-	case AMDGPU_CTX_STABLE_PSTATE_PEAK:
-		level = AMD_DPM_FORCED_LEVEL_PROFILE_PEAK;
-		break;
-	default:
-		r = -EINVAL;
-		goto done;
-	}
-
-	r = amdgpu_dpm_force_performance_level(adev, level);
-
-	if (level == AMD_DPM_FORCED_LEVEL_AUTO)
-		adev->pm.stable_pstate_ctx = NULL;
-	else
-		adev->pm.stable_pstate_ctx = ctx;
-done:
-	mutex_unlock(&adev->pm.stable_pstate_ctx_lock);
-
-	return r;
-}
-
 static void amdgpu_ctx_fini(struct kref *ref)
 {
 	struct amdgpu_ctx *ctx = container_of(ref, struct amdgpu_ctx, refcount);
@@ -463,11 +363,7 @@
 			ctx->entities[i][j] = NULL;
 		}
 	}
-<<<<<<< HEAD
-	amdgpu_ctx_set_stable_pstate(ctx, AMDGPU_CTX_STABLE_PSTATE_NONE);
-=======
 	amdgpu_ctx_set_stable_pstate(ctx, ctx->stable_pstate);
->>>>>>> 30593642
 	mutex_destroy(&ctx->lock);
 	kfree(ctx);
 }
