--- conflicted
+++ resolved
@@ -72,10 +72,6 @@
 				    uint64_t size_in_page)
 {
 	return ttm_range_man_init(&adev->mman.bdev, type,
-<<<<<<< HEAD
-				  TTM_PL_FLAG_UNCACHED, TTM_PL_FLAG_UNCACHED,
-=======
->>>>>>> b6505459
 				  false, size_in_page);
 }
 
@@ -1024,7 +1020,7 @@
 	return r;
 }
 
-/*
+/**
  * amdgpu_ttm_tt_unpin_userptr - Unpin and unmap userptr pages
  */
 static void amdgpu_ttm_tt_unpin_userptr(struct ttm_bo_device *bdev,
@@ -1115,13 +1111,8 @@
 				   struct ttm_tt *ttm,
 				   struct ttm_resource *bo_mem)
 {
-<<<<<<< HEAD
-	struct amdgpu_device *adev = amdgpu_ttm_adev(ttm->bdev);
-	struct amdgpu_ttm_tt *gtt = (void *)ttm;
-=======
 	struct amdgpu_device *adev = amdgpu_ttm_adev(bdev);
 	struct amdgpu_ttm_tt *gtt = (void*)ttm;
->>>>>>> b6505459
 	uint64_t flags;
 	int r = 0;
 
