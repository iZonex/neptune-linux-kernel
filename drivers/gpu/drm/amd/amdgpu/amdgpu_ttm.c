/*
 * Copyright 2009 Jerome Glisse.
 * All Rights Reserved.
 *
 * Permission is hereby granted, free of charge, to any person obtaining a
 * copy of this software and associated documentation files (the
 * "Software"), to deal in the Software without restriction, including
 * without limitation the rights to use, copy, modify, merge, publish,
 * distribute, sub license, and/or sell copies of the Software, and to
 * permit persons to whom the Software is furnished to do so, subject to
 * the following conditions:
 *
 * THE SOFTWARE IS PROVIDED "AS IS", WITHOUT WARRANTY OF ANY KIND, EXPRESS OR
 * IMPLIED, INCLUDING BUT NOT LIMITED TO THE WARRANTIES OF MERCHANTABILITY,
 * FITNESS FOR A PARTICULAR PURPOSE AND NON-INFRINGEMENT. IN NO EVENT SHALL
 * THE COPYRIGHT HOLDERS, AUTHORS AND/OR ITS SUPPLIERS BE LIABLE FOR ANY CLAIM,
 * DAMAGES OR OTHER LIABILITY, WHETHER IN AN ACTION OF CONTRACT, TORT OR
 * OTHERWISE, ARISING FROM, OUT OF OR IN CONNECTION WITH THE SOFTWARE OR THE
 * USE OR OTHER DEALINGS IN THE SOFTWARE.
 *
 * The above copyright notice and this permission notice (including the
 * next paragraph) shall be included in all copies or substantial portions
 * of the Software.
 *
 */
/*
 * Authors:
 *    Jerome Glisse <glisse@freedesktop.org>
 *    Thomas Hellstrom <thomas-at-tungstengraphics-dot-com>
 *    Dave Airlie
 */

#include <linux/dma-mapping.h>
#include <linux/iommu.h>
#include <linux/hmm.h>
#include <linux/pagemap.h>
#include <linux/sched/task.h>
#include <linux/sched/mm.h>
#include <linux/seq_file.h>
#include <linux/slab.h>
#include <linux/swap.h>
#include <linux/swiotlb.h>
#include <linux/dma-buf.h>
#include <linux/sizes.h>

#include <drm/ttm/ttm_bo_api.h>
#include <drm/ttm/ttm_bo_driver.h>
#include <drm/ttm/ttm_placement.h>
#include <drm/ttm/ttm_module.h>
#include <drm/ttm/ttm_page_alloc.h>

#include <drm/drm_debugfs.h>
#include <drm/amdgpu_drm.h>

#include "amdgpu.h"
#include "amdgpu_object.h"
#include "amdgpu_trace.h"
#include "amdgpu_amdkfd.h"
#include "amdgpu_sdma.h"
#include "amdgpu_ras.h"
#include "amdgpu_atomfirmware.h"
#include "bif/bif_4_1_d.h"

#define AMDGPU_TTM_VRAM_MAX_DW_READ	(size_t)128

static int amdgpu_ttm_backend_bind(struct ttm_bo_device *bdev,
				   struct ttm_tt *ttm,
				   struct ttm_resource *bo_mem);

static int amdgpu_ttm_init_on_chip(struct amdgpu_device *adev,
				    unsigned int type,
				    uint64_t size_in_page)
{
	return ttm_range_man_init(&adev->mman.bdev, type,
<<<<<<< HEAD
=======
				  TTM_PL_FLAG_UNCACHED, TTM_PL_FLAG_UNCACHED,
>>>>>>> e2018d0c
				  false, size_in_page);
}

/**
 * amdgpu_evict_flags - Compute placement flags
 *
 * @bo: The buffer object to evict
 * @placement: Possible destination(s) for evicted BO
 *
 * Fill in placement data when ttm_bo_evict() is called
 */
static void amdgpu_evict_flags(struct ttm_buffer_object *bo,
				struct ttm_placement *placement)
{
	struct amdgpu_device *adev = amdgpu_ttm_adev(bo->bdev);
	struct amdgpu_bo *abo;
	static const struct ttm_place placements = {
		.fpfn = 0,
		.lpfn = 0,
		.mem_type = TTM_PL_SYSTEM,
		.flags = TTM_PL_MASK_CACHING
	};

	/* Don't handle scatter gather BOs */
	if (bo->type == ttm_bo_type_sg) {
		placement->num_placement = 0;
		placement->num_busy_placement = 0;
		return;
	}

	/* Object isn't an AMDGPU object so ignore */
	if (!amdgpu_bo_is_amdgpu_bo(bo)) {
		placement->placement = &placements;
		placement->busy_placement = &placements;
		placement->num_placement = 1;
		placement->num_busy_placement = 1;
		return;
	}

	abo = ttm_to_amdgpu_bo(bo);
	switch (bo->mem.mem_type) {
	case AMDGPU_PL_GDS:
	case AMDGPU_PL_GWS:
	case AMDGPU_PL_OA:
		placement->num_placement = 0;
		placement->num_busy_placement = 0;
		return;

	case TTM_PL_VRAM:
		if (!adev->mman.buffer_funcs_enabled) {
			/* Move to system memory */
			amdgpu_bo_placement_from_domain(abo, AMDGPU_GEM_DOMAIN_CPU);
		} else if (!amdgpu_gmc_vram_full_visible(&adev->gmc) &&
			   !(abo->flags & AMDGPU_GEM_CREATE_CPU_ACCESS_REQUIRED) &&
			   amdgpu_bo_in_cpu_visible_vram(abo)) {

			/* Try evicting to the CPU inaccessible part of VRAM
			 * first, but only set GTT as busy placement, so this
			 * BO will be evicted to GTT rather than causing other
			 * BOs to be evicted from VRAM
			 */
			amdgpu_bo_placement_from_domain(abo, AMDGPU_GEM_DOMAIN_VRAM |
							 AMDGPU_GEM_DOMAIN_GTT);
			abo->placements[0].fpfn = adev->gmc.visible_vram_size >> PAGE_SHIFT;
			abo->placements[0].lpfn = 0;
			abo->placement.busy_placement = &abo->placements[1];
			abo->placement.num_busy_placement = 1;
		} else {
			/* Move to GTT memory */
			amdgpu_bo_placement_from_domain(abo, AMDGPU_GEM_DOMAIN_GTT);
		}
		break;
	case TTM_PL_TT:
	default:
		amdgpu_bo_placement_from_domain(abo, AMDGPU_GEM_DOMAIN_CPU);
		break;
	}
	*placement = abo->placement;
}

/**
 * amdgpu_verify_access - Verify access for a mmap call
 *
 * @bo:	The buffer object to map
 * @filp: The file pointer from the process performing the mmap
 *
 * This is called by ttm_bo_mmap() to verify whether a process
 * has the right to mmap a BO to their process space.
 */
static int amdgpu_verify_access(struct ttm_buffer_object *bo, struct file *filp)
{
	struct amdgpu_bo *abo = ttm_to_amdgpu_bo(bo);

	/*
	 * Don't verify access for KFD BOs. They don't have a GEM
	 * object associated with them.
	 */
	if (abo->kfd_bo)
		return 0;

	if (amdgpu_ttm_tt_get_usermm(bo->ttm))
		return -EPERM;
	return drm_vma_node_verify_access(&abo->tbo.base.vma_node,
					  filp->private_data);
}

/**
 * amdgpu_mm_node_addr - Compute the GPU relative offset of a GTT buffer.
 *
 * @bo: The bo to assign the memory to.
 * @mm_node: Memory manager node for drm allocator.
 * @mem: The region where the bo resides.
 *
 */
static uint64_t amdgpu_mm_node_addr(struct ttm_buffer_object *bo,
				    struct drm_mm_node *mm_node,
				    struct ttm_resource *mem)
{
	uint64_t addr = 0;

	if (mm_node->start != AMDGPU_BO_INVALID_OFFSET) {
		addr = mm_node->start << PAGE_SHIFT;
		addr += amdgpu_ttm_domain_start(amdgpu_ttm_adev(bo->bdev),
						mem->mem_type);
	}
	return addr;
}

/**
 * amdgpu_find_mm_node - Helper function finds the drm_mm_node corresponding to
 * @offset. It also modifies the offset to be within the drm_mm_node returned
 *
 * @mem: The region where the bo resides.
 * @offset: The offset that drm_mm_node is used for finding.
 *
 */
static struct drm_mm_node *amdgpu_find_mm_node(struct ttm_resource *mem,
					       uint64_t *offset)
{
	struct drm_mm_node *mm_node = mem->mm_node;

	while (*offset >= (mm_node->size << PAGE_SHIFT)) {
		*offset -= (mm_node->size << PAGE_SHIFT);
		++mm_node;
	}
	return mm_node;
}

/**
 * amdgpu_ttm_map_buffer - Map memory into the GART windows
 * @bo: buffer object to map
 * @mem: memory object to map
 * @mm_node: drm_mm node object to map
 * @num_pages: number of pages to map
 * @offset: offset into @mm_node where to start
 * @window: which GART window to use
 * @ring: DMA ring to use for the copy
 * @tmz: if we should setup a TMZ enabled mapping
 * @addr: resulting address inside the MC address space
 *
 * Setup one of the GART windows to access a specific piece of memory or return
 * the physical address for local memory.
 */
static int amdgpu_ttm_map_buffer(struct ttm_buffer_object *bo,
				 struct ttm_resource *mem,
				 struct drm_mm_node *mm_node,
				 unsigned num_pages, uint64_t offset,
				 unsigned window, struct amdgpu_ring *ring,
				 bool tmz, uint64_t *addr)
{
	struct amdgpu_device *adev = ring->adev;
	struct amdgpu_job *job;
	unsigned num_dw, num_bytes;
	struct dma_fence *fence;
	uint64_t src_addr, dst_addr;
	void *cpu_addr;
	uint64_t flags;
	unsigned int i;
	int r;

	BUG_ON(adev->mman.buffer_funcs->copy_max_bytes <
	       AMDGPU_GTT_MAX_TRANSFER_SIZE * 8);

	/* Map only what can't be accessed directly */
	if (!tmz && mem->start != AMDGPU_BO_INVALID_OFFSET) {
		*addr = amdgpu_mm_node_addr(bo, mm_node, mem) + offset;
		return 0;
	}

	*addr = adev->gmc.gart_start;
	*addr += (u64)window * AMDGPU_GTT_MAX_TRANSFER_SIZE *
		AMDGPU_GPU_PAGE_SIZE;
	*addr += offset & ~PAGE_MASK;

	num_dw = ALIGN(adev->mman.buffer_funcs->copy_num_dw, 8);
	num_bytes = num_pages * 8;

	r = amdgpu_job_alloc_with_ib(adev, num_dw * 4 + num_bytes,
				     AMDGPU_IB_POOL_DELAYED, &job);
	if (r)
		return r;

	src_addr = num_dw * 4;
	src_addr += job->ibs[0].gpu_addr;

	dst_addr = amdgpu_bo_gpu_offset(adev->gart.bo);
	dst_addr += window * AMDGPU_GTT_MAX_TRANSFER_SIZE * 8;
	amdgpu_emit_copy_buffer(adev, &job->ibs[0], src_addr,
				dst_addr, num_bytes, false);

	amdgpu_ring_pad_ib(ring, &job->ibs[0]);
	WARN_ON(job->ibs[0].length_dw > num_dw);

	flags = amdgpu_ttm_tt_pte_flags(adev, bo->ttm, mem);
	if (tmz)
		flags |= AMDGPU_PTE_TMZ;

	cpu_addr = &job->ibs[0].ptr[num_dw];

	if (mem->mem_type == TTM_PL_TT) {
		struct ttm_dma_tt *dma;
		dma_addr_t *dma_address;

		dma = container_of(bo->ttm, struct ttm_dma_tt, ttm);
		dma_address = &dma->dma_address[offset >> PAGE_SHIFT];
		r = amdgpu_gart_map(adev, 0, num_pages, dma_address, flags,
				    cpu_addr);
		if (r)
			goto error_free;
	} else {
		dma_addr_t dma_address;

		dma_address = (mm_node->start << PAGE_SHIFT) + offset;
		dma_address += adev->vm_manager.vram_base_offset;

		for (i = 0; i < num_pages; ++i) {
			r = amdgpu_gart_map(adev, i << PAGE_SHIFT, 1,
					    &dma_address, flags, cpu_addr);
			if (r)
				goto error_free;

			dma_address += PAGE_SIZE;
		}
	}

	r = amdgpu_job_submit(job, &adev->mman.entity,
			      AMDGPU_FENCE_OWNER_UNDEFINED, &fence);
	if (r)
		goto error_free;

	dma_fence_put(fence);

	return r;

error_free:
	amdgpu_job_free(job);
	return r;
}

/**
 * amdgpu_copy_ttm_mem_to_mem - Helper function for copy
 * @adev: amdgpu device
 * @src: buffer/address where to read from
 * @dst: buffer/address where to write to
 * @size: number of bytes to copy
 * @tmz: if a secure copy should be used
 * @resv: resv object to sync to
 * @f: Returns the last fence if multiple jobs are submitted.
 *
 * The function copies @size bytes from {src->mem + src->offset} to
 * {dst->mem + dst->offset}. src->bo and dst->bo could be same BO for a
 * move and different for a BO to BO copy.
 *
 */
int amdgpu_ttm_copy_mem_to_mem(struct amdgpu_device *adev,
			       const struct amdgpu_copy_mem *src,
			       const struct amdgpu_copy_mem *dst,
			       uint64_t size, bool tmz,
			       struct dma_resv *resv,
			       struct dma_fence **f)
{
	const uint32_t GTT_MAX_BYTES = (AMDGPU_GTT_MAX_TRANSFER_SIZE *
					AMDGPU_GPU_PAGE_SIZE);

	uint64_t src_node_size, dst_node_size, src_offset, dst_offset;
	struct amdgpu_ring *ring = adev->mman.buffer_funcs_ring;
	struct drm_mm_node *src_mm, *dst_mm;
	struct dma_fence *fence = NULL;
	int r = 0;

	if (!adev->mman.buffer_funcs_enabled) {
		DRM_ERROR("Trying to move memory with ring turned off.\n");
		return -EINVAL;
	}

	src_offset = src->offset;
	if (src->mem->mm_node) {
		src_mm = amdgpu_find_mm_node(src->mem, &src_offset);
		src_node_size = (src_mm->size << PAGE_SHIFT) - src_offset;
	} else {
		src_mm = NULL;
		src_node_size = ULLONG_MAX;
	}

	dst_offset = dst->offset;
	if (dst->mem->mm_node) {
		dst_mm = amdgpu_find_mm_node(dst->mem, &dst_offset);
		dst_node_size = (dst_mm->size << PAGE_SHIFT) - dst_offset;
	} else {
		dst_mm = NULL;
		dst_node_size = ULLONG_MAX;
	}

	mutex_lock(&adev->mman.gtt_window_lock);

	while (size) {
		uint32_t src_page_offset = src_offset & ~PAGE_MASK;
		uint32_t dst_page_offset = dst_offset & ~PAGE_MASK;
		struct dma_fence *next;
		uint32_t cur_size;
		uint64_t from, to;

		/* Copy size cannot exceed GTT_MAX_BYTES. So if src or dst
		 * begins at an offset, then adjust the size accordingly
		 */
		cur_size = max(src_page_offset, dst_page_offset);
		cur_size = min(min3(src_node_size, dst_node_size, size),
			       (uint64_t)(GTT_MAX_BYTES - cur_size));

		/* Map src to window 0 and dst to window 1. */
		r = amdgpu_ttm_map_buffer(src->bo, src->mem, src_mm,
					  PFN_UP(cur_size + src_page_offset),
					  src_offset, 0, ring, tmz, &from);
		if (r)
			goto error;

		r = amdgpu_ttm_map_buffer(dst->bo, dst->mem, dst_mm,
					  PFN_UP(cur_size + dst_page_offset),
					  dst_offset, 1, ring, tmz, &to);
		if (r)
			goto error;

		r = amdgpu_copy_buffer(ring, from, to, cur_size,
				       resv, &next, false, true, tmz);
		if (r)
			goto error;

		dma_fence_put(fence);
		fence = next;

		size -= cur_size;
		if (!size)
			break;

		src_node_size -= cur_size;
		if (!src_node_size) {
			++src_mm;
			src_node_size = src_mm->size << PAGE_SHIFT;
			src_offset = 0;
		} else {
			src_offset += cur_size;
		}

		dst_node_size -= cur_size;
		if (!dst_node_size) {
			++dst_mm;
			dst_node_size = dst_mm->size << PAGE_SHIFT;
			dst_offset = 0;
		} else {
			dst_offset += cur_size;
		}
	}
error:
	mutex_unlock(&adev->mman.gtt_window_lock);
	if (f)
		*f = dma_fence_get(fence);
	dma_fence_put(fence);
	return r;
}

/*
 * amdgpu_move_blit - Copy an entire buffer to another buffer
 *
 * This is a helper called by amdgpu_bo_move() and amdgpu_move_vram_ram() to
 * help move buffers to and from VRAM.
 */
static int amdgpu_move_blit(struct ttm_buffer_object *bo,
			    bool evict,
			    struct ttm_resource *new_mem,
			    struct ttm_resource *old_mem)
{
	struct amdgpu_device *adev = amdgpu_ttm_adev(bo->bdev);
	struct amdgpu_bo *abo = ttm_to_amdgpu_bo(bo);
	struct amdgpu_copy_mem src, dst;
	struct dma_fence *fence = NULL;
	int r;

	src.bo = bo;
	dst.bo = bo;
	src.mem = old_mem;
	dst.mem = new_mem;
	src.offset = 0;
	dst.offset = 0;

	r = amdgpu_ttm_copy_mem_to_mem(adev, &src, &dst,
				       new_mem->num_pages << PAGE_SHIFT,
				       amdgpu_bo_encrypted(abo),
				       bo->base.resv, &fence);
	if (r)
		goto error;

	/* clear the space being freed */
	if (old_mem->mem_type == TTM_PL_VRAM &&
	    (abo->flags & AMDGPU_GEM_CREATE_VRAM_WIPE_ON_RELEASE)) {
		struct dma_fence *wipe_fence = NULL;

		r = amdgpu_fill_buffer(ttm_to_amdgpu_bo(bo), AMDGPU_POISON,
				       NULL, &wipe_fence);
		if (r) {
			goto error;
		} else if (wipe_fence) {
			dma_fence_put(fence);
			fence = wipe_fence;
		}
	}

	/* Always block for VM page tables before committing the new location */
	if (bo->type == ttm_bo_type_kernel)
		r = ttm_bo_move_accel_cleanup(bo, fence, true, false, new_mem);
	else
		r = ttm_bo_move_accel_cleanup(bo, fence, evict, true, new_mem);
	dma_fence_put(fence);
	return r;

error:
	if (fence)
		dma_fence_wait(fence, false);
	dma_fence_put(fence);
	return r;
}

/**
 * amdgpu_move_vram_ram - Copy VRAM buffer to RAM buffer
 *
 * Called by amdgpu_bo_move().
 */
static int amdgpu_move_vram_ram(struct ttm_buffer_object *bo, bool evict,
				struct ttm_operation_ctx *ctx,
				struct ttm_resource *new_mem)
{
	struct ttm_resource *old_mem = &bo->mem;
	struct ttm_resource tmp_mem;
	struct ttm_place placements;
	struct ttm_placement placement;
	int r;

	/* create space/pages for new_mem in GTT space */
	tmp_mem = *new_mem;
	tmp_mem.mm_node = NULL;
	placement.num_placement = 1;
	placement.placement = &placements;
	placement.num_busy_placement = 1;
	placement.busy_placement = &placements;
	placements.fpfn = 0;
	placements.lpfn = 0;
	placements.mem_type = TTM_PL_TT;
	placements.flags = TTM_PL_MASK_CACHING;
	r = ttm_bo_mem_space(bo, &placement, &tmp_mem, ctx);
	if (unlikely(r)) {
		pr_err("Failed to find GTT space for blit from VRAM\n");
		return r;
	}

	/* set caching flags */
	r = ttm_tt_set_placement_caching(bo->ttm, tmp_mem.placement);
	if (unlikely(r)) {
		goto out_cleanup;
	}

	r = ttm_tt_populate(bo->bdev, bo->ttm, ctx);
	if (unlikely(r))
		goto out_cleanup;

	/* Bind the memory to the GTT space */
	r = amdgpu_ttm_backend_bind(bo->bdev, bo->ttm, &tmp_mem);
	if (unlikely(r)) {
		goto out_cleanup;
	}

	/* blit VRAM to GTT */
	r = amdgpu_move_blit(bo, evict, &tmp_mem, old_mem);
	if (unlikely(r)) {
		goto out_cleanup;
	}

	/* move BO (in tmp_mem) to new_mem */
	r = ttm_bo_move_ttm(bo, ctx, new_mem);
out_cleanup:
	ttm_resource_free(bo, &tmp_mem);
	return r;
}

/**
 * amdgpu_move_ram_vram - Copy buffer from RAM to VRAM
 *
 * Called by amdgpu_bo_move().
 */
static int amdgpu_move_ram_vram(struct ttm_buffer_object *bo, bool evict,
				struct ttm_operation_ctx *ctx,
				struct ttm_resource *new_mem)
{
	struct ttm_resource *old_mem = &bo->mem;
	struct ttm_resource tmp_mem;
	struct ttm_placement placement;
	struct ttm_place placements;
	int r;

	/* make space in GTT for old_mem buffer */
	tmp_mem = *new_mem;
	tmp_mem.mm_node = NULL;
	placement.num_placement = 1;
	placement.placement = &placements;
	placement.num_busy_placement = 1;
	placement.busy_placement = &placements;
	placements.fpfn = 0;
	placements.lpfn = 0;
	placements.mem_type = TTM_PL_TT;
	placements.flags = TTM_PL_MASK_CACHING;
	r = ttm_bo_mem_space(bo, &placement, &tmp_mem, ctx);
	if (unlikely(r)) {
		pr_err("Failed to find GTT space for blit to VRAM\n");
		return r;
	}

	/* move/bind old memory to GTT space */
	r = ttm_bo_move_ttm(bo, ctx, &tmp_mem);
	if (unlikely(r)) {
		goto out_cleanup;
	}

	/* copy to VRAM */
	r = amdgpu_move_blit(bo, evict, new_mem, old_mem);
	if (unlikely(r)) {
		goto out_cleanup;
	}
out_cleanup:
	ttm_resource_free(bo, &tmp_mem);
	return r;
}

/*
 * amdgpu_mem_visible - Check that memory can be accessed by ttm_bo_move_memcpy
 *
 * Called by amdgpu_bo_move()
 */
static bool amdgpu_mem_visible(struct amdgpu_device *adev,
			       struct ttm_resource *mem)
{
	struct drm_mm_node *nodes = mem->mm_node;

	if (mem->mem_type == TTM_PL_SYSTEM ||
	    mem->mem_type == TTM_PL_TT)
		return true;
	if (mem->mem_type != TTM_PL_VRAM)
		return false;

	/* ttm_resource_ioremap only supports contiguous memory */
	if (nodes->size != mem->num_pages)
		return false;

	return ((nodes->start + nodes->size) << PAGE_SHIFT)
		<= adev->gmc.visible_vram_size;
}

/*
 * amdgpu_bo_move - Move a buffer object to a new memory location
 *
 * Called by ttm_bo_handle_move_mem()
 */
static int amdgpu_bo_move(struct ttm_buffer_object *bo, bool evict,
			  struct ttm_operation_ctx *ctx,
			  struct ttm_resource *new_mem)
{
	struct amdgpu_device *adev;
	struct amdgpu_bo *abo;
	struct ttm_resource *old_mem = &bo->mem;
	int r;

	/* Can't move a pinned BO */
	abo = ttm_to_amdgpu_bo(bo);
	if (WARN_ON_ONCE(abo->pin_count > 0))
		return -EINVAL;

	adev = amdgpu_ttm_adev(bo->bdev);

	if (old_mem->mem_type == TTM_PL_SYSTEM && bo->ttm == NULL) {
		ttm_bo_move_null(bo, new_mem);
		return 0;
	}
	if ((old_mem->mem_type == TTM_PL_TT &&
	     new_mem->mem_type == TTM_PL_SYSTEM) ||
	    (old_mem->mem_type == TTM_PL_SYSTEM &&
	     new_mem->mem_type == TTM_PL_TT)) {
		/* bind is enough */
		ttm_bo_move_null(bo, new_mem);
		return 0;
	}
	if (old_mem->mem_type == AMDGPU_PL_GDS ||
	    old_mem->mem_type == AMDGPU_PL_GWS ||
	    old_mem->mem_type == AMDGPU_PL_OA ||
	    new_mem->mem_type == AMDGPU_PL_GDS ||
	    new_mem->mem_type == AMDGPU_PL_GWS ||
	    new_mem->mem_type == AMDGPU_PL_OA) {
		/* Nothing to save here */
		ttm_bo_move_null(bo, new_mem);
		return 0;
	}

	if (!adev->mman.buffer_funcs_enabled) {
		r = -ENODEV;
		goto memcpy;
	}

	if (old_mem->mem_type == TTM_PL_VRAM &&
	    new_mem->mem_type == TTM_PL_SYSTEM) {
		r = amdgpu_move_vram_ram(bo, evict, ctx, new_mem);
	} else if (old_mem->mem_type == TTM_PL_SYSTEM &&
		   new_mem->mem_type == TTM_PL_VRAM) {
		r = amdgpu_move_ram_vram(bo, evict, ctx, new_mem);
	} else {
		r = amdgpu_move_blit(bo, evict,
				     new_mem, old_mem);
	}

	if (r) {
memcpy:
		/* Check that all memory is CPU accessible */
		if (!amdgpu_mem_visible(adev, old_mem) ||
		    !amdgpu_mem_visible(adev, new_mem)) {
			pr_err("Move buffer fallback to memcpy unavailable\n");
			return r;
		}

		r = ttm_bo_move_memcpy(bo, ctx, new_mem);
		if (r)
			return r;
	}

	if (bo->type == ttm_bo_type_device &&
	    new_mem->mem_type == TTM_PL_VRAM &&
	    old_mem->mem_type != TTM_PL_VRAM) {
		/* amdgpu_bo_fault_reserve_notify will re-set this if the CPU
		 * accesses the BO after it's moved.
		 */
		abo->flags &= ~AMDGPU_GEM_CREATE_CPU_ACCESS_REQUIRED;
	}

	/* update statistics */
	atomic64_add((u64)bo->num_pages << PAGE_SHIFT, &adev->num_bytes_moved);
	return 0;
}

/*
 * amdgpu_ttm_io_mem_reserve - Reserve a block of memory during a fault
 *
 * Called by ttm_mem_io_reserve() ultimately via ttm_bo_vm_fault()
 */
static int amdgpu_ttm_io_mem_reserve(struct ttm_bo_device *bdev, struct ttm_resource *mem)
{
	struct amdgpu_device *adev = amdgpu_ttm_adev(bdev);
	struct drm_mm_node *mm_node = mem->mm_node;
	size_t bus_size = (size_t)mem->num_pages << PAGE_SHIFT;

	switch (mem->mem_type) {
	case TTM_PL_SYSTEM:
		/* system memory */
		return 0;
	case TTM_PL_TT:
		break;
	case TTM_PL_VRAM:
		mem->bus.offset = mem->start << PAGE_SHIFT;
		/* check if it's visible */
		if ((mem->bus.offset + bus_size) > adev->gmc.visible_vram_size)
			return -EINVAL;
		/* Only physically contiguous buffers apply. In a contiguous
		 * buffer, size of the first mm_node would match the number of
		 * pages in ttm_resource.
		 */
		if (adev->mman.aper_base_kaddr &&
		    (mm_node->size == mem->num_pages))
			mem->bus.addr = (u8 *)adev->mman.aper_base_kaddr +
					mem->bus.offset;

		mem->bus.offset += adev->gmc.aper_base;
		mem->bus.is_iomem = true;
		break;
	default:
		return -EINVAL;
	}
	return 0;
}

static unsigned long amdgpu_ttm_io_mem_pfn(struct ttm_buffer_object *bo,
					   unsigned long page_offset)
{
	struct amdgpu_device *adev = amdgpu_ttm_adev(bo->bdev);
	uint64_t offset = (page_offset << PAGE_SHIFT);
	struct drm_mm_node *mm;

	mm = amdgpu_find_mm_node(&bo->mem, &offset);
	offset += adev->gmc.aper_base;
	return mm->start + (offset >> PAGE_SHIFT);
}

/**
 * amdgpu_ttm_domain_start - Returns GPU start address
 * @adev: amdgpu device object
 * @type: type of the memory
 *
 * Returns:
 * GPU start address of a memory domain
 */

uint64_t amdgpu_ttm_domain_start(struct amdgpu_device *adev, uint32_t type)
{
	switch (type) {
	case TTM_PL_TT:
		return adev->gmc.gart_start;
	case TTM_PL_VRAM:
		return adev->gmc.vram_start;
	}

	return 0;
}

/*
 * TTM backend functions.
 */
struct amdgpu_ttm_tt {
	struct ttm_dma_tt	ttm;
	struct drm_gem_object	*gobj;
	u64			offset;
	uint64_t		userptr;
	struct task_struct	*usertask;
	uint32_t		userflags;
	bool			bound;
#if IS_ENABLED(CONFIG_DRM_AMDGPU_USERPTR)
	struct hmm_range	*range;
#endif
};

#ifdef CONFIG_DRM_AMDGPU_USERPTR
/*
 * amdgpu_ttm_tt_get_user_pages - get device accessible pages that back user
 * memory and start HMM tracking CPU page table update
 *
 * Calling function must call amdgpu_ttm_tt_userptr_range_done() once and only
 * once afterwards to stop HMM tracking
 */
int amdgpu_ttm_tt_get_user_pages(struct amdgpu_bo *bo, struct page **pages)
{
	struct ttm_tt *ttm = bo->tbo.ttm;
	struct amdgpu_ttm_tt *gtt = (void *)ttm;
	unsigned long start = gtt->userptr;
	struct vm_area_struct *vma;
	struct hmm_range *range;
	unsigned long timeout;
	struct mm_struct *mm;
	unsigned long i;
	int r = 0;

	mm = bo->notifier.mm;
	if (unlikely(!mm)) {
		DRM_DEBUG_DRIVER("BO is not registered?\n");
		return -EFAULT;
	}

	/* Another get_user_pages is running at the same time?? */
	if (WARN_ON(gtt->range))
		return -EFAULT;

	if (!mmget_not_zero(mm)) /* Happens during process shutdown */
		return -ESRCH;

	range = kzalloc(sizeof(*range), GFP_KERNEL);
	if (unlikely(!range)) {
		r = -ENOMEM;
		goto out;
	}
	range->notifier = &bo->notifier;
	range->start = bo->notifier.interval_tree.start;
	range->end = bo->notifier.interval_tree.last + 1;
	range->default_flags = HMM_PFN_REQ_FAULT;
	if (!amdgpu_ttm_tt_is_readonly(ttm))
		range->default_flags |= HMM_PFN_REQ_WRITE;

	range->hmm_pfns = kvmalloc_array(ttm->num_pages,
					 sizeof(*range->hmm_pfns), GFP_KERNEL);
	if (unlikely(!range->hmm_pfns)) {
		r = -ENOMEM;
		goto out_free_ranges;
	}

	mmap_read_lock(mm);
	vma = find_vma(mm, start);
	if (unlikely(!vma || start < vma->vm_start)) {
		r = -EFAULT;
		goto out_unlock;
	}
	if (unlikely((gtt->userflags & AMDGPU_GEM_USERPTR_ANONONLY) &&
		vma->vm_file)) {
		r = -EPERM;
		goto out_unlock;
	}
	mmap_read_unlock(mm);
	timeout = jiffies + msecs_to_jiffies(HMM_RANGE_DEFAULT_TIMEOUT);

retry:
	range->notifier_seq = mmu_interval_read_begin(&bo->notifier);

	mmap_read_lock(mm);
	r = hmm_range_fault(range);
	mmap_read_unlock(mm);
	if (unlikely(r)) {
		/*
		 * FIXME: This timeout should encompass the retry from
		 * mmu_interval_read_retry() as well.
		 */
		if (r == -EBUSY && !time_after(jiffies, timeout))
			goto retry;
		goto out_free_pfns;
	}

	/*
	 * Due to default_flags, all pages are HMM_PFN_VALID or
	 * hmm_range_fault() fails. FIXME: The pages cannot be touched outside
	 * the notifier_lock, and mmu_interval_read_retry() must be done first.
	 */
	for (i = 0; i < ttm->num_pages; i++)
		pages[i] = hmm_pfn_to_page(range->hmm_pfns[i]);

	gtt->range = range;
	mmput(mm);

	return 0;

out_unlock:
	mmap_read_unlock(mm);
out_free_pfns:
	kvfree(range->hmm_pfns);
out_free_ranges:
	kfree(range);
out:
	mmput(mm);
	return r;
}

/*
 * amdgpu_ttm_tt_userptr_range_done - stop HMM track the CPU page table change
 * Check if the pages backing this ttm range have been invalidated
 *
 * Returns: true if pages are still valid
 */
bool amdgpu_ttm_tt_get_user_pages_done(struct ttm_tt *ttm)
{
	struct amdgpu_ttm_tt *gtt = (void *)ttm;
	bool r = false;

	if (!gtt || !gtt->userptr)
		return false;

	DRM_DEBUG_DRIVER("user_pages_done 0x%llx pages 0x%lx\n",
		gtt->userptr, ttm->num_pages);

	WARN_ONCE(!gtt->range || !gtt->range->hmm_pfns,
		"No user pages to check\n");

	if (gtt->range) {
		/*
		 * FIXME: Must always hold notifier_lock for this, and must
		 * not ignore the return code.
		 */
		r = mmu_interval_read_retry(gtt->range->notifier,
					 gtt->range->notifier_seq);
		kvfree(gtt->range->hmm_pfns);
		kfree(gtt->range);
		gtt->range = NULL;
	}

	return !r;
}
#endif

/*
 * amdgpu_ttm_tt_set_user_pages - Copy pages in, putting old pages as necessary.
 *
 * Called by amdgpu_cs_list_validate(). This creates the page list
 * that backs user memory and will ultimately be mapped into the device
 * address space.
 */
void amdgpu_ttm_tt_set_user_pages(struct ttm_tt *ttm, struct page **pages)
{
	unsigned long i;

	for (i = 0; i < ttm->num_pages; ++i)
		ttm->pages[i] = pages ? pages[i] : NULL;
}

/*
 * amdgpu_ttm_tt_pin_userptr - prepare the sg table with the user pages
 *
 * Called by amdgpu_ttm_backend_bind()
 **/
static int amdgpu_ttm_tt_pin_userptr(struct ttm_bo_device *bdev,
				     struct ttm_tt *ttm)
{
	struct amdgpu_device *adev = amdgpu_ttm_adev(bdev);
	struct amdgpu_ttm_tt *gtt = (void *)ttm;
	int r;

	int write = !(gtt->userflags & AMDGPU_GEM_USERPTR_READONLY);
	enum dma_data_direction direction = write ?
		DMA_BIDIRECTIONAL : DMA_TO_DEVICE;

	/* Allocate an SG array and squash pages into it */
	r = sg_alloc_table_from_pages(ttm->sg, ttm->pages, ttm->num_pages, 0,
				      ttm->num_pages << PAGE_SHIFT,
				      GFP_KERNEL);
	if (r)
		goto release_sg;

	/* Map SG to device */
	r = dma_map_sgtable(adev->dev, ttm->sg, direction, 0);
	if (r)
		goto release_sg;

	/* convert SG to linear array of pages and dma addresses */
	drm_prime_sg_to_page_addr_arrays(ttm->sg, ttm->pages,
					 gtt->ttm.dma_address, ttm->num_pages);

	return 0;

release_sg:
	kfree(ttm->sg);
	ttm->sg = NULL;
	return r;
}

/*
 * amdgpu_ttm_tt_unpin_userptr - Unpin and unmap userptr pages
 */
static void amdgpu_ttm_tt_unpin_userptr(struct ttm_bo_device *bdev,
					struct ttm_tt *ttm)
{
	struct amdgpu_device *adev = amdgpu_ttm_adev(bdev);
	struct amdgpu_ttm_tt *gtt = (void *)ttm;

	int write = !(gtt->userflags & AMDGPU_GEM_USERPTR_READONLY);
	enum dma_data_direction direction = write ?
		DMA_BIDIRECTIONAL : DMA_TO_DEVICE;

	/* double check that we don't free the table twice */
	if (!ttm->sg->sgl)
		return;

	/* unmap the pages mapped to the device */
	dma_unmap_sgtable(adev->dev, ttm->sg, direction, 0);
	sg_free_table(ttm->sg);

#if IS_ENABLED(CONFIG_DRM_AMDGPU_USERPTR)
	if (gtt->range) {
		unsigned long i;

		for (i = 0; i < ttm->num_pages; i++) {
			if (ttm->pages[i] !=
			    hmm_pfn_to_page(gtt->range->hmm_pfns[i]))
				break;
		}

		WARN((i == ttm->num_pages), "Missing get_user_page_done\n");
	}
#endif
}

static int amdgpu_ttm_gart_bind(struct amdgpu_device *adev,
				struct ttm_buffer_object *tbo,
				uint64_t flags)
{
	struct amdgpu_bo *abo = ttm_to_amdgpu_bo(tbo);
	struct ttm_tt *ttm = tbo->ttm;
	struct amdgpu_ttm_tt *gtt = (void *)ttm;
	int r;

	if (amdgpu_bo_encrypted(abo))
		flags |= AMDGPU_PTE_TMZ;

	if (abo->flags & AMDGPU_GEM_CREATE_CP_MQD_GFX9) {
		uint64_t page_idx = 1;

		r = amdgpu_gart_bind(adev, gtt->offset, page_idx,
				ttm->pages, gtt->ttm.dma_address, flags);
		if (r)
			goto gart_bind_fail;

		/* The memory type of the first page defaults to UC. Now
		 * modify the memory type to NC from the second page of
		 * the BO onward.
		 */
		flags &= ~AMDGPU_PTE_MTYPE_VG10_MASK;
		flags |= AMDGPU_PTE_MTYPE_VG10(AMDGPU_MTYPE_NC);

		r = amdgpu_gart_bind(adev,
				gtt->offset + (page_idx << PAGE_SHIFT),
				ttm->num_pages - page_idx,
				&ttm->pages[page_idx],
				&(gtt->ttm.dma_address[page_idx]), flags);
	} else {
		r = amdgpu_gart_bind(adev, gtt->offset, ttm->num_pages,
				     ttm->pages, gtt->ttm.dma_address, flags);
	}

gart_bind_fail:
	if (r)
		DRM_ERROR("failed to bind %lu pages at 0x%08llX\n",
			  ttm->num_pages, gtt->offset);

	return r;
}

/*
 * amdgpu_ttm_backend_bind - Bind GTT memory
 *
 * Called by ttm_tt_bind() on behalf of ttm_bo_handle_move_mem().
 * This handles binding GTT memory to the device address space.
 */
static int amdgpu_ttm_backend_bind(struct ttm_bo_device *bdev,
				   struct ttm_tt *ttm,
				   struct ttm_resource *bo_mem)
{
<<<<<<< HEAD
	struct amdgpu_device *adev = amdgpu_ttm_adev(bdev);
	struct amdgpu_ttm_tt *gtt = (void*)ttm;
=======
	struct amdgpu_device *adev = amdgpu_ttm_adev(ttm->bdev);
	struct amdgpu_ttm_tt *gtt = (void *)ttm;
>>>>>>> e2018d0c
	uint64_t flags;
	int r = 0;

	if (!bo_mem)
		return -EINVAL;

	if (gtt->bound)
		return 0;

	if (gtt->userptr) {
		r = amdgpu_ttm_tt_pin_userptr(bdev, ttm);
		if (r) {
			DRM_ERROR("failed to pin userptr\n");
			return r;
		}
	}
	if (!ttm->num_pages) {
		WARN(1, "nothing to bind %lu pages for mreg %p back %p!\n",
		     ttm->num_pages, bo_mem, ttm);
	}

	if (bo_mem->mem_type == AMDGPU_PL_GDS ||
	    bo_mem->mem_type == AMDGPU_PL_GWS ||
	    bo_mem->mem_type == AMDGPU_PL_OA)
		return -EINVAL;

	if (!amdgpu_gtt_mgr_has_gart_addr(bo_mem)) {
		gtt->offset = AMDGPU_BO_INVALID_OFFSET;
		return 0;
	}

	/* compute PTE flags relevant to this BO memory */
	flags = amdgpu_ttm_tt_pte_flags(adev, ttm, bo_mem);

	/* bind pages into GART page tables */
	gtt->offset = (u64)bo_mem->start << PAGE_SHIFT;
	r = amdgpu_gart_bind(adev, gtt->offset, ttm->num_pages,
		ttm->pages, gtt->ttm.dma_address, flags);

	if (r)
		DRM_ERROR("failed to bind %lu pages at 0x%08llX\n",
			  ttm->num_pages, gtt->offset);
	gtt->bound = true;
	return r;
}

/*
 * amdgpu_ttm_alloc_gart - Make sure buffer object is accessible either
 * through AGP or GART aperture.
 *
 * If bo is accessible through AGP aperture, then use AGP aperture
 * to access bo; otherwise allocate logical space in GART aperture
 * and map bo to GART aperture.
 */
int amdgpu_ttm_alloc_gart(struct ttm_buffer_object *bo)
{
	struct amdgpu_device *adev = amdgpu_ttm_adev(bo->bdev);
	struct ttm_operation_ctx ctx = { false, false };
	struct amdgpu_ttm_tt *gtt = (void *)bo->ttm;
	struct ttm_resource tmp;
	struct ttm_placement placement;
	struct ttm_place placements;
	uint64_t addr, flags;
	int r;

	if (bo->mem.start != AMDGPU_BO_INVALID_OFFSET)
		return 0;

	addr = amdgpu_gmc_agp_addr(bo);
	if (addr != AMDGPU_BO_INVALID_OFFSET) {
		bo->mem.start = addr >> PAGE_SHIFT;
	} else {

		/* allocate GART space */
		tmp = bo->mem;
		tmp.mm_node = NULL;
		placement.num_placement = 1;
		placement.placement = &placements;
		placement.num_busy_placement = 1;
		placement.busy_placement = &placements;
		placements.fpfn = 0;
		placements.lpfn = adev->gmc.gart_size >> PAGE_SHIFT;
		placements.mem_type = TTM_PL_TT;
		placements.flags = bo->mem.placement;

		r = ttm_bo_mem_space(bo, &placement, &tmp, &ctx);
		if (unlikely(r))
			return r;

		/* compute PTE flags for this buffer object */
		flags = amdgpu_ttm_tt_pte_flags(adev, bo->ttm, &tmp);

		/* Bind pages */
		gtt->offset = (u64)tmp.start << PAGE_SHIFT;
		r = amdgpu_ttm_gart_bind(adev, bo, flags);
		if (unlikely(r)) {
			ttm_resource_free(bo, &tmp);
			return r;
		}

		ttm_resource_free(bo, &bo->mem);
		bo->mem = tmp;
	}

	return 0;
}

/*
 * amdgpu_ttm_recover_gart - Rebind GTT pages
 *
 * Called by amdgpu_gtt_mgr_recover() from amdgpu_device_reset() to
 * rebind GTT pages during a GPU reset.
 */
int amdgpu_ttm_recover_gart(struct ttm_buffer_object *tbo)
{
	struct amdgpu_device *adev = amdgpu_ttm_adev(tbo->bdev);
	uint64_t flags;
	int r;

	if (!tbo->ttm)
		return 0;

	flags = amdgpu_ttm_tt_pte_flags(adev, tbo->ttm, &tbo->mem);
	r = amdgpu_ttm_gart_bind(adev, tbo, flags);

	return r;
}

/*
 * amdgpu_ttm_backend_unbind - Unbind GTT mapped pages
 *
 * Called by ttm_tt_unbind() on behalf of ttm_bo_move_ttm() and
 * ttm_tt_destroy().
 */
static void amdgpu_ttm_backend_unbind(struct ttm_bo_device *bdev,
				      struct ttm_tt *ttm)
{
	struct amdgpu_device *adev = amdgpu_ttm_adev(bdev);
	struct amdgpu_ttm_tt *gtt = (void *)ttm;
	int r;

	if (!gtt->bound)
		return;

	/* if the pages have userptr pinning then clear that first */
	if (gtt->userptr)
		amdgpu_ttm_tt_unpin_userptr(bdev, ttm);

	if (gtt->offset == AMDGPU_BO_INVALID_OFFSET)
		return;

	/* unbind shouldn't be done for GDS/GWS/OA in ttm_bo_clean_mm */
	r = amdgpu_gart_unbind(adev, gtt->offset, ttm->num_pages);
	if (r)
		DRM_ERROR("failed to unbind %lu pages at 0x%08llX\n",
			  gtt->ttm.ttm.num_pages, gtt->offset);
	gtt->bound = false;
}

static void amdgpu_ttm_backend_destroy(struct ttm_bo_device *bdev,
				       struct ttm_tt *ttm)
{
	struct amdgpu_ttm_tt *gtt = (void *)ttm;

	amdgpu_ttm_backend_unbind(bdev, ttm);
	ttm_tt_destroy_common(bdev, ttm);
	if (gtt->usertask)
		put_task_struct(gtt->usertask);

	ttm_dma_tt_fini(&gtt->ttm);
	kfree(gtt);
}

/**
 * amdgpu_ttm_tt_create - Create a ttm_tt object for a given BO
 *
 * @bo: The buffer object to create a GTT ttm_tt object around
 * @page_flags: Page flags to be added to the ttm_tt object
 *
 * Called by ttm_tt_create().
 */
static struct ttm_tt *amdgpu_ttm_tt_create(struct ttm_buffer_object *bo,
					   uint32_t page_flags)
{
	struct amdgpu_ttm_tt *gtt;

	gtt = kzalloc(sizeof(struct amdgpu_ttm_tt), GFP_KERNEL);
	if (gtt == NULL) {
		return NULL;
	}
	gtt->gobj = &bo->base;

	/* allocate space for the uninitialized page entries */
	if (ttm_sg_tt_init(&gtt->ttm, bo, page_flags)) {
		kfree(gtt);
		return NULL;
	}
	return &gtt->ttm.ttm;
}

/*
 * amdgpu_ttm_tt_populate - Map GTT pages visible to the device
 *
 * Map the pages of a ttm_tt object to an address space visible
 * to the underlying device.
 */
static int amdgpu_ttm_tt_populate(struct ttm_bo_device *bdev,
				  struct ttm_tt *ttm,
				  struct ttm_operation_ctx *ctx)
{
	struct amdgpu_device *adev = amdgpu_ttm_adev(bdev);
	struct amdgpu_ttm_tt *gtt = (void *)ttm;

	/* user pages are bound by amdgpu_ttm_tt_pin_userptr() */
	if (gtt && gtt->userptr) {
		ttm->sg = kzalloc(sizeof(struct sg_table), GFP_KERNEL);
		if (!ttm->sg)
			return -ENOMEM;

		ttm->page_flags |= TTM_PAGE_FLAG_SG;
		ttm_tt_set_populated(ttm);
		return 0;
	}

	if (ttm->page_flags & TTM_PAGE_FLAG_SG) {
		if (!ttm->sg) {
			struct dma_buf_attachment *attach;
			struct sg_table *sgt;

			attach = gtt->gobj->import_attach;
			sgt = dma_buf_map_attachment(attach, DMA_BIDIRECTIONAL);
			if (IS_ERR(sgt))
				return PTR_ERR(sgt);

			ttm->sg = sgt;
		}

		drm_prime_sg_to_page_addr_arrays(ttm->sg, ttm->pages,
						 gtt->ttm.dma_address,
						 ttm->num_pages);
		ttm_tt_set_populated(ttm);
		return 0;
	}

#ifdef CONFIG_SWIOTLB
	if (adev->need_swiotlb && swiotlb_nr_tbl()) {
		return ttm_dma_populate(&gtt->ttm, adev->dev, ctx);
	}
#endif

	/* fall back to generic helper to populate the page array
	 * and map them to the device */
	return ttm_populate_and_map_pages(adev->dev, &gtt->ttm, ctx);
}

/*
 * amdgpu_ttm_tt_unpopulate - unmap GTT pages and unpopulate page arrays
 *
 * Unmaps pages of a ttm_tt object from the device address space and
 * unpopulates the page array backing it.
 */
static void amdgpu_ttm_tt_unpopulate(struct ttm_bo_device *bdev, struct ttm_tt *ttm)
{
	struct amdgpu_ttm_tt *gtt = (void *)ttm;
	struct amdgpu_device *adev;

	if (gtt && gtt->userptr) {
		amdgpu_ttm_tt_set_user_pages(ttm, NULL);
		kfree(ttm->sg);
		ttm->page_flags &= ~TTM_PAGE_FLAG_SG;
		return;
	}

	if (ttm->sg && gtt->gobj->import_attach) {
		struct dma_buf_attachment *attach;

		attach = gtt->gobj->import_attach;
		dma_buf_unmap_attachment(attach, ttm->sg, DMA_BIDIRECTIONAL);
		ttm->sg = NULL;
		return;
	}

	if (ttm->page_flags & TTM_PAGE_FLAG_SG)
		return;

	adev = amdgpu_ttm_adev(bdev);

#ifdef CONFIG_SWIOTLB
	if (adev->need_swiotlb && swiotlb_nr_tbl()) {
		ttm_dma_unpopulate(&gtt->ttm, adev->dev);
		return;
	}
#endif

	/* fall back to generic helper to unmap and unpopulate array */
	ttm_unmap_and_unpopulate_pages(adev->dev, &gtt->ttm);
}

/**
 * amdgpu_ttm_tt_set_userptr - Initialize userptr GTT ttm_tt for the current
 * task
 *
 * @bo: The ttm_buffer_object to bind this userptr to
 * @addr:  The address in the current tasks VM space to use
 * @flags: Requirements of userptr object.
 *
 * Called by amdgpu_gem_userptr_ioctl() to bind userptr pages
 * to current task
 */
int amdgpu_ttm_tt_set_userptr(struct ttm_buffer_object *bo,
			      uint64_t addr, uint32_t flags)
{
	struct amdgpu_ttm_tt *gtt;

	if (!bo->ttm) {
		/* TODO: We want a separate TTM object type for userptrs */
		bo->ttm = amdgpu_ttm_tt_create(bo, 0);
		if (bo->ttm == NULL)
			return -ENOMEM;
	}

	gtt = (void *)bo->ttm;
	gtt->userptr = addr;
	gtt->userflags = flags;

	if (gtt->usertask)
		put_task_struct(gtt->usertask);
	gtt->usertask = current->group_leader;
	get_task_struct(gtt->usertask);

	return 0;
}

/*
 * amdgpu_ttm_tt_get_usermm - Return memory manager for ttm_tt object
 */
struct mm_struct *amdgpu_ttm_tt_get_usermm(struct ttm_tt *ttm)
{
	struct amdgpu_ttm_tt *gtt = (void *)ttm;

	if (gtt == NULL)
		return NULL;

	if (gtt->usertask == NULL)
		return NULL;

	return gtt->usertask->mm;
}

/*
 * amdgpu_ttm_tt_affect_userptr - Determine if a ttm_tt object lays inside an
 * address range for the current task.
 *
 */
bool amdgpu_ttm_tt_affect_userptr(struct ttm_tt *ttm, unsigned long start,
				  unsigned long end)
{
	struct amdgpu_ttm_tt *gtt = (void *)ttm;
	unsigned long size;

	if (gtt == NULL || !gtt->userptr)
		return false;

	/* Return false if no part of the ttm_tt object lies within
	 * the range
	 */
	size = (unsigned long)gtt->ttm.ttm.num_pages * PAGE_SIZE;
	if (gtt->userptr > end || gtt->userptr + size <= start)
		return false;

	return true;
}

/*
 * amdgpu_ttm_tt_is_userptr - Have the pages backing by userptr?
 */
bool amdgpu_ttm_tt_is_userptr(struct ttm_tt *ttm)
{
	struct amdgpu_ttm_tt *gtt = (void *)ttm;

	if (gtt == NULL || !gtt->userptr)
		return false;

	return true;
}

/*
 * amdgpu_ttm_tt_is_readonly - Is the ttm_tt object read only?
 */
bool amdgpu_ttm_tt_is_readonly(struct ttm_tt *ttm)
{
	struct amdgpu_ttm_tt *gtt = (void *)ttm;

	if (gtt == NULL)
		return false;

	return !!(gtt->userflags & AMDGPU_GEM_USERPTR_READONLY);
}

/**
 * amdgpu_ttm_tt_pde_flags - Compute PDE flags for ttm_tt object
 *
 * @ttm: The ttm_tt object to compute the flags for
 * @mem: The memory registry backing this ttm_tt object
 *
 * Figure out the flags to use for a VM PDE (Page Directory Entry).
 */
uint64_t amdgpu_ttm_tt_pde_flags(struct ttm_tt *ttm, struct ttm_resource *mem)
{
	uint64_t flags = 0;

	if (mem && mem->mem_type != TTM_PL_SYSTEM)
		flags |= AMDGPU_PTE_VALID;

	if (mem && mem->mem_type == TTM_PL_TT) {
		flags |= AMDGPU_PTE_SYSTEM;

		if (ttm->caching_state == tt_cached)
			flags |= AMDGPU_PTE_SNOOPED;
	}

	return flags;
}

/**
 * amdgpu_ttm_tt_pte_flags - Compute PTE flags for ttm_tt object
 *
 * @adev: amdgpu_device pointer
 * @ttm: The ttm_tt object to compute the flags for
 * @mem: The memory registry backing this ttm_tt object
 *
 * Figure out the flags to use for a VM PTE (Page Table Entry).
 */
uint64_t amdgpu_ttm_tt_pte_flags(struct amdgpu_device *adev, struct ttm_tt *ttm,
				 struct ttm_resource *mem)
{
	uint64_t flags = amdgpu_ttm_tt_pde_flags(ttm, mem);

	flags |= adev->gart.gart_pte_flags;
	flags |= AMDGPU_PTE_READABLE;

	if (!amdgpu_ttm_tt_is_readonly(ttm))
		flags |= AMDGPU_PTE_WRITEABLE;

	return flags;
}

/*
 * amdgpu_ttm_bo_eviction_valuable - Check to see if we can evict a buffer
 * object.
 *
 * Return true if eviction is sensible. Called by ttm_mem_evict_first() on
 * behalf of ttm_bo_mem_force_space() which tries to evict buffer objects until
 * it can find space for a new object and by ttm_bo_force_list_clean() which is
 * used to clean out a memory space.
 */
static bool amdgpu_ttm_bo_eviction_valuable(struct ttm_buffer_object *bo,
					    const struct ttm_place *place)
{
	unsigned long num_pages = bo->mem.num_pages;
	struct drm_mm_node *node = bo->mem.mm_node;
	struct dma_resv_list *flist;
	struct dma_fence *f;
	int i;

	if (bo->type == ttm_bo_type_kernel &&
	    !amdgpu_vm_evictable(ttm_to_amdgpu_bo(bo)))
		return false;

	/* If bo is a KFD BO, check if the bo belongs to the current process.
	 * If true, then return false as any KFD process needs all its BOs to
	 * be resident to run successfully
	 */
	flist = dma_resv_get_list(bo->base.resv);
	if (flist) {
		for (i = 0; i < flist->shared_count; ++i) {
			f = rcu_dereference_protected(flist->shared[i],
				dma_resv_held(bo->base.resv));
			if (amdkfd_fence_check_mm(f, current->mm))
				return false;
		}
	}

	switch (bo->mem.mem_type) {
	case TTM_PL_TT:
		if (amdgpu_bo_is_amdgpu_bo(bo) &&
		    amdgpu_bo_encrypted(ttm_to_amdgpu_bo(bo)))
			return false;
		return true;

	case TTM_PL_VRAM:
		/* Check each drm MM node individually */
		while (num_pages) {
			if (place->fpfn < (node->start + node->size) &&
			    !(place->lpfn && place->lpfn <= node->start))
				return true;

			num_pages -= node->size;
			++node;
		}
		return false;

	default:
		break;
	}

	return ttm_bo_eviction_valuable(bo, place);
}

/**
 * amdgpu_ttm_access_memory - Read or Write memory that backs a buffer object.
 *
 * @bo:  The buffer object to read/write
 * @offset:  Offset into buffer object
 * @buf:  Secondary buffer to write/read from
 * @len: Length in bytes of access
 * @write:  true if writing
 *
 * This is used to access VRAM that backs a buffer object via MMIO
 * access for debugging purposes.
 */
static int amdgpu_ttm_access_memory(struct ttm_buffer_object *bo,
				    unsigned long offset,
				    void *buf, int len, int write)
{
	struct amdgpu_bo *abo = ttm_to_amdgpu_bo(bo);
	struct amdgpu_device *adev = amdgpu_ttm_adev(abo->tbo.bdev);
	struct drm_mm_node *nodes;
	uint32_t value = 0;
	int ret = 0;
	uint64_t pos;
	unsigned long flags;

	if (bo->mem.mem_type != TTM_PL_VRAM)
		return -EIO;

	pos = offset;
	nodes = amdgpu_find_mm_node(&abo->tbo.mem, &pos);
	pos += (nodes->start << PAGE_SHIFT);

	while (len && pos < adev->gmc.mc_vram_size) {
		uint64_t aligned_pos = pos & ~(uint64_t)3;
		uint64_t bytes = 4 - (pos & 3);
		uint32_t shift = (pos & 3) * 8;
		uint32_t mask = 0xffffffff << shift;

		if (len < bytes) {
			mask &= 0xffffffff >> (bytes - len) * 8;
			bytes = len;
		}

		if (mask != 0xffffffff) {
			spin_lock_irqsave(&adev->mmio_idx_lock, flags);
			WREG32_NO_KIQ(mmMM_INDEX, ((uint32_t)aligned_pos) | 0x80000000);
			WREG32_NO_KIQ(mmMM_INDEX_HI, aligned_pos >> 31);
			if (!write || mask != 0xffffffff)
				value = RREG32_NO_KIQ(mmMM_DATA);
			if (write) {
				value &= ~mask;
				value |= (*(uint32_t *)buf << shift) & mask;
				WREG32_NO_KIQ(mmMM_DATA, value);
			}
			spin_unlock_irqrestore(&adev->mmio_idx_lock, flags);
			if (!write) {
				value = (value & mask) >> shift;
				memcpy(buf, &value, bytes);
			}
		} else {
			bytes = (nodes->start + nodes->size) << PAGE_SHIFT;
			bytes = min(bytes - pos, (uint64_t)len & ~0x3ull);

			amdgpu_device_vram_access(adev, pos, (uint32_t *)buf,
						  bytes, write);
		}

		ret += bytes;
		buf = (uint8_t *)buf + bytes;
		pos += bytes;
		len -= bytes;
		if (pos >= (nodes->start + nodes->size) << PAGE_SHIFT) {
			++nodes;
			pos = (nodes->start << PAGE_SHIFT);
		}
	}

	return ret;
}

static struct ttm_bo_driver amdgpu_bo_driver = {
	.ttm_tt_create = &amdgpu_ttm_tt_create,
	.ttm_tt_populate = &amdgpu_ttm_tt_populate,
	.ttm_tt_unpopulate = &amdgpu_ttm_tt_unpopulate,
	.ttm_tt_bind = &amdgpu_ttm_backend_bind,
	.ttm_tt_unbind = &amdgpu_ttm_backend_unbind,
	.ttm_tt_destroy = &amdgpu_ttm_backend_destroy,
	.eviction_valuable = amdgpu_ttm_bo_eviction_valuable,
	.evict_flags = &amdgpu_evict_flags,
	.move = &amdgpu_bo_move,
	.verify_access = &amdgpu_verify_access,
	.move_notify = &amdgpu_bo_move_notify,
	.release_notify = &amdgpu_bo_release_notify,
	.fault_reserve_notify = &amdgpu_bo_fault_reserve_notify,
	.io_mem_reserve = &amdgpu_ttm_io_mem_reserve,
	.io_mem_pfn = amdgpu_ttm_io_mem_pfn,
	.access_memory = &amdgpu_ttm_access_memory,
	.del_from_lru_notify = &amdgpu_vm_del_from_lru_notify
};

/*
 * Firmware Reservation functions
 */
/**
 * amdgpu_ttm_fw_reserve_vram_fini - free fw reserved vram
 *
 * @adev: amdgpu_device pointer
 *
 * free fw reserved vram if it has been reserved.
 */
static void amdgpu_ttm_fw_reserve_vram_fini(struct amdgpu_device *adev)
{
	amdgpu_bo_free_kernel(&adev->mman.fw_vram_usage_reserved_bo,
		NULL, &adev->mman.fw_vram_usage_va);
}

/**
 * amdgpu_ttm_fw_reserve_vram_init - create bo vram reservation from fw
 *
 * @adev: amdgpu_device pointer
 *
 * create bo vram reservation from fw.
 */
static int amdgpu_ttm_fw_reserve_vram_init(struct amdgpu_device *adev)
{
	uint64_t vram_size = adev->gmc.visible_vram_size;

	adev->mman.fw_vram_usage_va = NULL;
	adev->mman.fw_vram_usage_reserved_bo = NULL;

	if (adev->mman.fw_vram_usage_size == 0 ||
	    adev->mman.fw_vram_usage_size > vram_size)
		return 0;

	return amdgpu_bo_create_kernel_at(adev,
					  adev->mman.fw_vram_usage_start_offset,
					  adev->mman.fw_vram_usage_size,
					  AMDGPU_GEM_DOMAIN_VRAM,
					  &adev->mman.fw_vram_usage_reserved_bo,
					  &adev->mman.fw_vram_usage_va);
}

/*
 * Memoy training reservation functions
 */

/**
 * amdgpu_ttm_training_reserve_vram_fini - free memory training reserved vram
 *
 * @adev: amdgpu_device pointer
 *
 * free memory training reserved vram if it has been reserved.
 */
static int amdgpu_ttm_training_reserve_vram_fini(struct amdgpu_device *adev)
{
	struct psp_memory_training_context *ctx = &adev->psp.mem_train_ctx;

	ctx->init = PSP_MEM_TRAIN_NOT_SUPPORT;
	amdgpu_bo_free_kernel(&ctx->c2p_bo, NULL, NULL);
	ctx->c2p_bo = NULL;

	return 0;
}

static void amdgpu_ttm_training_data_block_init(struct amdgpu_device *adev)
{
	struct psp_memory_training_context *ctx = &adev->psp.mem_train_ctx;

	memset(ctx, 0, sizeof(*ctx));

	ctx->c2p_train_data_offset =
		ALIGN((adev->gmc.mc_vram_size - adev->mman.discovery_tmr_size - SZ_1M), SZ_1M);
	ctx->p2c_train_data_offset =
		(adev->gmc.mc_vram_size - GDDR6_MEM_TRAINING_OFFSET);
	ctx->train_data_size =
		GDDR6_MEM_TRAINING_DATA_SIZE_IN_BYTES;
	
	DRM_DEBUG("train_data_size:%llx,p2c_train_data_offset:%llx,c2p_train_data_offset:%llx.\n",
			ctx->train_data_size,
			ctx->p2c_train_data_offset,
			ctx->c2p_train_data_offset);
}

/*
 * reserve TMR memory at the top of VRAM which holds
 * IP Discovery data and is protected by PSP.
 */
static int amdgpu_ttm_reserve_tmr(struct amdgpu_device *adev)
{
	int ret;
	struct psp_memory_training_context *ctx = &adev->psp.mem_train_ctx;
	bool mem_train_support = false;

	if (!amdgpu_sriov_vf(adev)) {
		ret = amdgpu_mem_train_support(adev);
		if (ret == 1)
			mem_train_support = true;
		else if (ret == -1)
			return -EINVAL;
		else
			DRM_DEBUG("memory training does not support!\n");
	}

	/*
	 * Query reserved tmr size through atom firmwareinfo for Sienna_Cichlid and onwards for all
	 * the use cases (IP discovery/G6 memory training/profiling/diagnostic data.etc)
	 *
	 * Otherwise, fallback to legacy approach to check and reserve tmr block for ip
	 * discovery data and G6 memory training data respectively
	 */
	adev->mman.discovery_tmr_size =
		amdgpu_atomfirmware_get_fw_reserved_fb_size(adev);
	if (!adev->mman.discovery_tmr_size)
		adev->mman.discovery_tmr_size = DISCOVERY_TMR_OFFSET;

	if (mem_train_support) {
		/* reserve vram for mem train according to TMR location */
		amdgpu_ttm_training_data_block_init(adev);
		ret = amdgpu_bo_create_kernel_at(adev,
					 ctx->c2p_train_data_offset,
					 ctx->train_data_size,
					 AMDGPU_GEM_DOMAIN_VRAM,
					 &ctx->c2p_bo,
					 NULL);
		if (ret) {
			DRM_ERROR("alloc c2p_bo failed(%d)!\n", ret);
			amdgpu_ttm_training_reserve_vram_fini(adev);
			return ret;
		}
		ctx->init = PSP_MEM_TRAIN_RESERVE_SUCCESS;
	}

	ret = amdgpu_bo_create_kernel_at(adev,
				adev->gmc.real_vram_size - adev->mman.discovery_tmr_size,
				adev->mman.discovery_tmr_size,
				AMDGPU_GEM_DOMAIN_VRAM,
				&adev->mman.discovery_memory,
				NULL);
	if (ret) {
		DRM_ERROR("alloc tmr failed(%d)!\n", ret);
		amdgpu_bo_free_kernel(&adev->mman.discovery_memory, NULL, NULL);
		return ret;
	}

	return 0;
}

/*
 * amdgpu_ttm_init - Init the memory management (ttm) as well as various
 * gtt/vram related fields.
 *
 * This initializes all of the memory space pools that the TTM layer
 * will need such as the GTT space (system memory mapped to the device),
 * VRAM (on-board memory), and on-chip memories (GDS, GWS, OA) which
 * can be mapped per VMID.
 */
int amdgpu_ttm_init(struct amdgpu_device *adev)
{
	uint64_t gtt_size;
	int r;
	u64 vis_vram_limit;

	mutex_init(&adev->mman.gtt_window_lock);

	/* No others user of address space so set it to 0 */
	r = ttm_bo_device_init(&adev->mman.bdev,
			       &amdgpu_bo_driver,
			       adev_to_drm(adev)->anon_inode->i_mapping,
			       adev_to_drm(adev)->vma_offset_manager,
			       dma_addressing_limited(adev->dev));
	if (r) {
		DRM_ERROR("failed initializing buffer object driver(%d).\n", r);
		return r;
	}
	adev->mman.initialized = true;

	/* We opt to avoid OOM on system pages allocations */
	adev->mman.bdev.no_retry = true;

	/* Initialize VRAM pool with all of VRAM divided into pages */
	r = amdgpu_vram_mgr_init(adev);
	if (r) {
		DRM_ERROR("Failed initializing VRAM heap.\n");
		return r;
	}

	/* Reduce size of CPU-visible VRAM if requested */
	vis_vram_limit = (u64)amdgpu_vis_vram_limit * 1024 * 1024;
	if (amdgpu_vis_vram_limit > 0 &&
	    vis_vram_limit <= adev->gmc.visible_vram_size)
		adev->gmc.visible_vram_size = vis_vram_limit;

	/* Change the size here instead of the init above so only lpfn is affected */
	amdgpu_ttm_set_buffer_funcs_status(adev, false);
#ifdef CONFIG_64BIT
	adev->mman.aper_base_kaddr = ioremap_wc(adev->gmc.aper_base,
						adev->gmc.visible_vram_size);
#endif

	/*
	 *The reserved vram for firmware must be pinned to the specified
	 *place on the VRAM, so reserve it early.
	 */
	r = amdgpu_ttm_fw_reserve_vram_init(adev);
	if (r) {
		return r;
	}

	/*
	 * only NAVI10 and onwards ASIC support for IP discovery.
	 * If IP discovery enabled, a block of memory should be
	 * reserved for IP discovey.
	 */
	if (adev->mman.discovery_bin) {
		r = amdgpu_ttm_reserve_tmr(adev);
		if (r)
			return r;
	}

	/* allocate memory as required for VGA
	 * This is used for VGA emulation and pre-OS scanout buffers to
	 * avoid display artifacts while transitioning between pre-OS
	 * and driver.  */
	r = amdgpu_bo_create_kernel_at(adev, 0, adev->mman.stolen_vga_size,
				       AMDGPU_GEM_DOMAIN_VRAM,
				       &adev->mman.stolen_vga_memory,
				       NULL);
	if (r)
		return r;
	r = amdgpu_bo_create_kernel_at(adev, adev->mman.stolen_vga_size,
				       adev->mman.stolen_extended_size,
				       AMDGPU_GEM_DOMAIN_VRAM,
				       &adev->mman.stolen_extended_memory,
				       NULL);
	if (r)
		return r;

	DRM_INFO("amdgpu: %uM of VRAM memory ready\n",
		 (unsigned) (adev->gmc.real_vram_size / (1024 * 1024)));

	/* Compute GTT size, either bsaed on 3/4th the size of RAM size
	 * or whatever the user passed on module init */
	if (amdgpu_gtt_size == -1) {
		struct sysinfo si;

		si_meminfo(&si);
		gtt_size = min(max((AMDGPU_DEFAULT_GTT_SIZE_MB << 20),
			       adev->gmc.mc_vram_size),
			       ((uint64_t)si.totalram * si.mem_unit * 3/4));
	}
	else
		gtt_size = (uint64_t)amdgpu_gtt_size << 20;

	/* Initialize GTT memory pool */
	r = amdgpu_gtt_mgr_init(adev, gtt_size);
	if (r) {
		DRM_ERROR("Failed initializing GTT heap.\n");
		return r;
	}
	DRM_INFO("amdgpu: %uM of GTT memory ready.\n",
		 (unsigned)(gtt_size / (1024 * 1024)));

	/* Initialize various on-chip memory pools */
	r = amdgpu_ttm_init_on_chip(adev, AMDGPU_PL_GDS, adev->gds.gds_size);
	if (r) {
		DRM_ERROR("Failed initializing GDS heap.\n");
		return r;
	}

	r = amdgpu_ttm_init_on_chip(adev, AMDGPU_PL_GWS, adev->gds.gws_size);
	if (r) {
		DRM_ERROR("Failed initializing gws heap.\n");
		return r;
	}

	r = amdgpu_ttm_init_on_chip(adev, AMDGPU_PL_OA, adev->gds.oa_size);
	if (r) {
		DRM_ERROR("Failed initializing oa heap.\n");
		return r;
	}

	return 0;
}

/*
 * amdgpu_ttm_late_init - Handle any late initialization for amdgpu_ttm
 */
void amdgpu_ttm_late_init(struct amdgpu_device *adev)
{
	/* return the VGA stolen memory (if any) back to VRAM */
	if (!adev->mman.keep_stolen_vga_memory)
		amdgpu_bo_free_kernel(&adev->mman.stolen_vga_memory, NULL, NULL);
	amdgpu_bo_free_kernel(&adev->mman.stolen_extended_memory, NULL, NULL);
}

/*
 * amdgpu_ttm_fini - De-initialize the TTM memory pools
 */
void amdgpu_ttm_fini(struct amdgpu_device *adev)
{
	if (!adev->mman.initialized)
		return;

	amdgpu_ttm_training_reserve_vram_fini(adev);
	/* return the stolen vga memory back to VRAM */
	if (adev->mman.keep_stolen_vga_memory)
		amdgpu_bo_free_kernel(&adev->mman.stolen_vga_memory, NULL, NULL);
	/* return the IP Discovery TMR memory back to VRAM */
	amdgpu_bo_free_kernel(&adev->mman.discovery_memory, NULL, NULL);
	amdgpu_ttm_fw_reserve_vram_fini(adev);

	if (adev->mman.aper_base_kaddr)
		iounmap(adev->mman.aper_base_kaddr);
	adev->mman.aper_base_kaddr = NULL;

	amdgpu_vram_mgr_fini(adev);
	amdgpu_gtt_mgr_fini(adev);
	ttm_range_man_fini(&adev->mman.bdev, AMDGPU_PL_GDS);
	ttm_range_man_fini(&adev->mman.bdev, AMDGPU_PL_GWS);
	ttm_range_man_fini(&adev->mman.bdev, AMDGPU_PL_OA);
	ttm_bo_device_release(&adev->mman.bdev);
	adev->mman.initialized = false;
	DRM_INFO("amdgpu: ttm finalized\n");
}

/**
 * amdgpu_ttm_set_buffer_funcs_status - enable/disable use of buffer functions
 *
 * @adev: amdgpu_device pointer
 * @enable: true when we can use buffer functions.
 *
 * Enable/disable use of buffer functions during suspend/resume. This should
 * only be called at bootup or when userspace isn't running.
 */
void amdgpu_ttm_set_buffer_funcs_status(struct amdgpu_device *adev, bool enable)
{
	struct ttm_resource_manager *man = ttm_manager_type(&adev->mman.bdev, TTM_PL_VRAM);
	uint64_t size;
	int r;

	if (!adev->mman.initialized || amdgpu_in_reset(adev) ||
	    adev->mman.buffer_funcs_enabled == enable)
		return;

	if (enable) {
		struct amdgpu_ring *ring;
		struct drm_gpu_scheduler *sched;

		ring = adev->mman.buffer_funcs_ring;
		sched = &ring->sched;
		r = drm_sched_entity_init(&adev->mman.entity,
					  DRM_SCHED_PRIORITY_KERNEL, &sched,
					  1, NULL);
		if (r) {
			DRM_ERROR("Failed setting up TTM BO move entity (%d)\n",
				  r);
			return;
		}
	} else {
		drm_sched_entity_destroy(&adev->mman.entity);
		dma_fence_put(man->move);
		man->move = NULL;
	}

	/* this just adjusts TTM size idea, which sets lpfn to the correct value */
	if (enable)
		size = adev->gmc.real_vram_size;
	else
		size = adev->gmc.visible_vram_size;
	man->size = size >> PAGE_SHIFT;
	adev->mman.buffer_funcs_enabled = enable;
}

int amdgpu_mmap(struct file *filp, struct vm_area_struct *vma)
{
	struct drm_file *file_priv = filp->private_data;
	struct amdgpu_device *adev = drm_to_adev(file_priv->minor->dev);

	if (adev == NULL)
		return -EINVAL;

	return ttm_bo_mmap(filp, vma, &adev->mman.bdev);
}

int amdgpu_copy_buffer(struct amdgpu_ring *ring, uint64_t src_offset,
		       uint64_t dst_offset, uint32_t byte_count,
		       struct dma_resv *resv,
		       struct dma_fence **fence, bool direct_submit,
		       bool vm_needs_flush, bool tmz)
{
	enum amdgpu_ib_pool_type pool = direct_submit ? AMDGPU_IB_POOL_DIRECT :
		AMDGPU_IB_POOL_DELAYED;
	struct amdgpu_device *adev = ring->adev;
	struct amdgpu_job *job;

	uint32_t max_bytes;
	unsigned num_loops, num_dw;
	unsigned i;
	int r;

	if (direct_submit && !ring->sched.ready) {
		DRM_ERROR("Trying to move memory with ring turned off.\n");
		return -EINVAL;
	}

	max_bytes = adev->mman.buffer_funcs->copy_max_bytes;
	num_loops = DIV_ROUND_UP(byte_count, max_bytes);
	num_dw = ALIGN(num_loops * adev->mman.buffer_funcs->copy_num_dw, 8);

	r = amdgpu_job_alloc_with_ib(adev, num_dw * 4, pool, &job);
	if (r)
		return r;

	if (vm_needs_flush) {
		job->vm_pd_addr = amdgpu_gmc_pd_addr(adev->gart.bo);
		job->vm_needs_flush = true;
	}
	if (resv) {
		r = amdgpu_sync_resv(adev, &job->sync, resv,
				     AMDGPU_SYNC_ALWAYS,
				     AMDGPU_FENCE_OWNER_UNDEFINED);
		if (r) {
			DRM_ERROR("sync failed (%d).\n", r);
			goto error_free;
		}
	}

	for (i = 0; i < num_loops; i++) {
		uint32_t cur_size_in_bytes = min(byte_count, max_bytes);

		amdgpu_emit_copy_buffer(adev, &job->ibs[0], src_offset,
					dst_offset, cur_size_in_bytes, tmz);

		src_offset += cur_size_in_bytes;
		dst_offset += cur_size_in_bytes;
		byte_count -= cur_size_in_bytes;
	}

	amdgpu_ring_pad_ib(ring, &job->ibs[0]);
	WARN_ON(job->ibs[0].length_dw > num_dw);
	if (direct_submit)
		r = amdgpu_job_submit_direct(job, ring, fence);
	else
		r = amdgpu_job_submit(job, &adev->mman.entity,
				      AMDGPU_FENCE_OWNER_UNDEFINED, fence);
	if (r)
		goto error_free;

	return r;

error_free:
	amdgpu_job_free(job);
	DRM_ERROR("Error scheduling IBs (%d)\n", r);
	return r;
}

int amdgpu_fill_buffer(struct amdgpu_bo *bo,
		       uint32_t src_data,
		       struct dma_resv *resv,
		       struct dma_fence **fence)
{
	struct amdgpu_device *adev = amdgpu_ttm_adev(bo->tbo.bdev);
	uint32_t max_bytes = adev->mman.buffer_funcs->fill_max_bytes;
	struct amdgpu_ring *ring = adev->mman.buffer_funcs_ring;

	struct drm_mm_node *mm_node;
	unsigned long num_pages;
	unsigned int num_loops, num_dw;

	struct amdgpu_job *job;
	int r;

	if (!adev->mman.buffer_funcs_enabled) {
		DRM_ERROR("Trying to clear memory with ring turned off.\n");
		return -EINVAL;
	}

	if (bo->tbo.mem.mem_type == TTM_PL_TT) {
		r = amdgpu_ttm_alloc_gart(&bo->tbo);
		if (r)
			return r;
	}

	num_pages = bo->tbo.num_pages;
	mm_node = bo->tbo.mem.mm_node;
	num_loops = 0;
	while (num_pages) {
		uint64_t byte_count = mm_node->size << PAGE_SHIFT;

		num_loops += DIV_ROUND_UP_ULL(byte_count, max_bytes);
		num_pages -= mm_node->size;
		++mm_node;
	}
	num_dw = num_loops * adev->mman.buffer_funcs->fill_num_dw;

	/* for IB padding */
	num_dw += 64;

	r = amdgpu_job_alloc_with_ib(adev, num_dw * 4, AMDGPU_IB_POOL_DELAYED,
				     &job);
	if (r)
		return r;

	if (resv) {
		r = amdgpu_sync_resv(adev, &job->sync, resv,
				     AMDGPU_SYNC_ALWAYS,
				     AMDGPU_FENCE_OWNER_UNDEFINED);
		if (r) {
			DRM_ERROR("sync failed (%d).\n", r);
			goto error_free;
		}
	}

	num_pages = bo->tbo.num_pages;
	mm_node = bo->tbo.mem.mm_node;

	while (num_pages) {
		uint64_t byte_count = mm_node->size << PAGE_SHIFT;
		uint64_t dst_addr;

		dst_addr = amdgpu_mm_node_addr(&bo->tbo, mm_node, &bo->tbo.mem);
		while (byte_count) {
			uint32_t cur_size_in_bytes = min_t(uint64_t, byte_count,
							   max_bytes);

			amdgpu_emit_fill_buffer(adev, &job->ibs[0], src_data,
						dst_addr, cur_size_in_bytes);

			dst_addr += cur_size_in_bytes;
			byte_count -= cur_size_in_bytes;
		}

		num_pages -= mm_node->size;
		++mm_node;
	}

	amdgpu_ring_pad_ib(ring, &job->ibs[0]);
	WARN_ON(job->ibs[0].length_dw > num_dw);
	r = amdgpu_job_submit(job, &adev->mman.entity,
			      AMDGPU_FENCE_OWNER_UNDEFINED, fence);
	if (r)
		goto error_free;

	return 0;

error_free:
	amdgpu_job_free(job);
	return r;
}

#if defined(CONFIG_DEBUG_FS)

static int amdgpu_mm_dump_table(struct seq_file *m, void *data)
{
	struct drm_info_node *node = (struct drm_info_node *)m->private;
	unsigned ttm_pl = (uintptr_t)node->info_ent->data;
	struct drm_device *dev = node->minor->dev;
	struct amdgpu_device *adev = drm_to_adev(dev);
	struct ttm_resource_manager *man = ttm_manager_type(&adev->mman.bdev, ttm_pl);
	struct drm_printer p = drm_seq_file_printer(m);

	man->func->debug(man, &p);
	return 0;
}

static const struct drm_info_list amdgpu_ttm_debugfs_list[] = {
	{"amdgpu_vram_mm", amdgpu_mm_dump_table, 0, (void *)TTM_PL_VRAM},
	{"amdgpu_gtt_mm", amdgpu_mm_dump_table, 0, (void *)TTM_PL_TT},
	{"amdgpu_gds_mm", amdgpu_mm_dump_table, 0, (void *)AMDGPU_PL_GDS},
	{"amdgpu_gws_mm", amdgpu_mm_dump_table, 0, (void *)AMDGPU_PL_GWS},
	{"amdgpu_oa_mm", amdgpu_mm_dump_table, 0, (void *)AMDGPU_PL_OA},
	{"ttm_page_pool", ttm_page_alloc_debugfs, 0, NULL},
#ifdef CONFIG_SWIOTLB
	{"ttm_dma_page_pool", ttm_dma_page_alloc_debugfs, 0, NULL}
#endif
};

/*
 * amdgpu_ttm_vram_read - Linear read access to VRAM
 *
 * Accesses VRAM via MMIO for debugging purposes.
 */
static ssize_t amdgpu_ttm_vram_read(struct file *f, char __user *buf,
				    size_t size, loff_t *pos)
{
	struct amdgpu_device *adev = file_inode(f)->i_private;
	ssize_t result = 0;

	if (size & 0x3 || *pos & 0x3)
		return -EINVAL;

	if (*pos >= adev->gmc.mc_vram_size)
		return -ENXIO;

	size = min(size, (size_t)(adev->gmc.mc_vram_size - *pos));
	while (size) {
		size_t bytes = min(size, AMDGPU_TTM_VRAM_MAX_DW_READ * 4);
		uint32_t value[AMDGPU_TTM_VRAM_MAX_DW_READ];

		amdgpu_device_vram_access(adev, *pos, value, bytes, false);
		if (copy_to_user(buf, value, bytes))
			return -EFAULT;

		result += bytes;
		buf += bytes;
		*pos += bytes;
		size -= bytes;
	}

	return result;
}

/*
 * amdgpu_ttm_vram_write - Linear write access to VRAM
 *
 * Accesses VRAM via MMIO for debugging purposes.
 */
static ssize_t amdgpu_ttm_vram_write(struct file *f, const char __user *buf,
				    size_t size, loff_t *pos)
{
	struct amdgpu_device *adev = file_inode(f)->i_private;
	ssize_t result = 0;
	int r;

	if (size & 0x3 || *pos & 0x3)
		return -EINVAL;

	if (*pos >= adev->gmc.mc_vram_size)
		return -ENXIO;

	while (size) {
		unsigned long flags;
		uint32_t value;

		if (*pos >= adev->gmc.mc_vram_size)
			return result;

		r = get_user(value, (uint32_t *)buf);
		if (r)
			return r;

		spin_lock_irqsave(&adev->mmio_idx_lock, flags);
		WREG32_NO_KIQ(mmMM_INDEX, ((uint32_t)*pos) | 0x80000000);
		WREG32_NO_KIQ(mmMM_INDEX_HI, *pos >> 31);
		WREG32_NO_KIQ(mmMM_DATA, value);
		spin_unlock_irqrestore(&adev->mmio_idx_lock, flags);

		result += 4;
		buf += 4;
		*pos += 4;
		size -= 4;
	}

	return result;
}

static const struct file_operations amdgpu_ttm_vram_fops = {
	.owner = THIS_MODULE,
	.read = amdgpu_ttm_vram_read,
	.write = amdgpu_ttm_vram_write,
	.llseek = default_llseek,
};

#ifdef CONFIG_DRM_AMDGPU_GART_DEBUGFS

/*
 * amdgpu_ttm_gtt_read - Linear read access to GTT memory
 */
static ssize_t amdgpu_ttm_gtt_read(struct file *f, char __user *buf,
				   size_t size, loff_t *pos)
{
	struct amdgpu_device *adev = file_inode(f)->i_private;
	ssize_t result = 0;
	int r;

	while (size) {
		loff_t p = *pos / PAGE_SIZE;
		unsigned off = *pos & ~PAGE_MASK;
		size_t cur_size = min_t(size_t, size, PAGE_SIZE - off);
		struct page *page;
		void *ptr;

		if (p >= adev->gart.num_cpu_pages)
			return result;

		page = adev->gart.pages[p];
		if (page) {
			ptr = kmap(page);
			ptr += off;

			r = copy_to_user(buf, ptr, cur_size);
			kunmap(adev->gart.pages[p]);
		} else
			r = clear_user(buf, cur_size);

		if (r)
			return -EFAULT;

		result += cur_size;
		buf += cur_size;
		*pos += cur_size;
		size -= cur_size;
	}

	return result;
}

static const struct file_operations amdgpu_ttm_gtt_fops = {
	.owner = THIS_MODULE,
	.read = amdgpu_ttm_gtt_read,
	.llseek = default_llseek
};

#endif

/*
 * amdgpu_iomem_read - Virtual read access to GPU mapped memory
 *
 * This function is used to read memory that has been mapped to the
 * GPU and the known addresses are not physical addresses but instead
 * bus addresses (e.g., what you'd put in an IB or ring buffer).
 */
static ssize_t amdgpu_iomem_read(struct file *f, char __user *buf,
				 size_t size, loff_t *pos)
{
	struct amdgpu_device *adev = file_inode(f)->i_private;
	struct iommu_domain *dom;
	ssize_t result = 0;
	int r;

	/* retrieve the IOMMU domain if any for this device */
	dom = iommu_get_domain_for_dev(adev->dev);

	while (size) {
		phys_addr_t addr = *pos & PAGE_MASK;
		loff_t off = *pos & ~PAGE_MASK;
		size_t bytes = PAGE_SIZE - off;
		unsigned long pfn;
		struct page *p;
		void *ptr;

		bytes = bytes < size ? bytes : size;

		/* Translate the bus address to a physical address.  If
		 * the domain is NULL it means there is no IOMMU active
		 * and the address translation is the identity
		 */
		addr = dom ? iommu_iova_to_phys(dom, addr) : addr;

		pfn = addr >> PAGE_SHIFT;
		if (!pfn_valid(pfn))
			return -EPERM;

		p = pfn_to_page(pfn);
		if (p->mapping != adev->mman.bdev.dev_mapping)
			return -EPERM;

		ptr = kmap(p);
		r = copy_to_user(buf, ptr + off, bytes);
		kunmap(p);
		if (r)
			return -EFAULT;

		size -= bytes;
		*pos += bytes;
		result += bytes;
	}

	return result;
}

/*
 * amdgpu_iomem_write - Virtual write access to GPU mapped memory
 *
 * This function is used to write memory that has been mapped to the
 * GPU and the known addresses are not physical addresses but instead
 * bus addresses (e.g., what you'd put in an IB or ring buffer).
 */
static ssize_t amdgpu_iomem_write(struct file *f, const char __user *buf,
				 size_t size, loff_t *pos)
{
	struct amdgpu_device *adev = file_inode(f)->i_private;
	struct iommu_domain *dom;
	ssize_t result = 0;
	int r;

	dom = iommu_get_domain_for_dev(adev->dev);

	while (size) {
		phys_addr_t addr = *pos & PAGE_MASK;
		loff_t off = *pos & ~PAGE_MASK;
		size_t bytes = PAGE_SIZE - off;
		unsigned long pfn;
		struct page *p;
		void *ptr;

		bytes = bytes < size ? bytes : size;

		addr = dom ? iommu_iova_to_phys(dom, addr) : addr;

		pfn = addr >> PAGE_SHIFT;
		if (!pfn_valid(pfn))
			return -EPERM;

		p = pfn_to_page(pfn);
		if (p->mapping != adev->mman.bdev.dev_mapping)
			return -EPERM;

		ptr = kmap(p);
		r = copy_from_user(ptr + off, buf, bytes);
		kunmap(p);
		if (r)
			return -EFAULT;

		size -= bytes;
		*pos += bytes;
		result += bytes;
	}

	return result;
}

static const struct file_operations amdgpu_ttm_iomem_fops = {
	.owner = THIS_MODULE,
	.read = amdgpu_iomem_read,
	.write = amdgpu_iomem_write,
	.llseek = default_llseek
};

static const struct {
	char *name;
	const struct file_operations *fops;
	int domain;
} ttm_debugfs_entries[] = {
	{ "amdgpu_vram", &amdgpu_ttm_vram_fops, TTM_PL_VRAM },
#ifdef CONFIG_DRM_AMDGPU_GART_DEBUGFS
	{ "amdgpu_gtt", &amdgpu_ttm_gtt_fops, TTM_PL_TT },
#endif
	{ "amdgpu_iomem", &amdgpu_ttm_iomem_fops, TTM_PL_SYSTEM },
};

#endif

int amdgpu_ttm_debugfs_init(struct amdgpu_device *adev)
{
#if defined(CONFIG_DEBUG_FS)
	unsigned count;

	struct drm_minor *minor = adev_to_drm(adev)->primary;
	struct dentry *ent, *root = minor->debugfs_root;

	for (count = 0; count < ARRAY_SIZE(ttm_debugfs_entries); count++) {
		ent = debugfs_create_file(
				ttm_debugfs_entries[count].name,
				S_IFREG | S_IRUGO, root,
				adev,
				ttm_debugfs_entries[count].fops);
		if (IS_ERR(ent))
			return PTR_ERR(ent);
		if (ttm_debugfs_entries[count].domain == TTM_PL_VRAM)
			i_size_write(ent->d_inode, adev->gmc.mc_vram_size);
		else if (ttm_debugfs_entries[count].domain == TTM_PL_TT)
			i_size_write(ent->d_inode, adev->gmc.gart_size);
		adev->mman.debugfs_entries[count] = ent;
	}

	count = ARRAY_SIZE(amdgpu_ttm_debugfs_list);

#ifdef CONFIG_SWIOTLB
	if (!(adev->need_swiotlb && swiotlb_nr_tbl()))
		--count;
#endif

	return amdgpu_debugfs_add_files(adev, amdgpu_ttm_debugfs_list, count);
#else
	return 0;
#endif
}<|MERGE_RESOLUTION|>--- conflicted
+++ resolved
@@ -72,10 +72,6 @@
 				    uint64_t size_in_page)
 {
 	return ttm_range_man_init(&adev->mman.bdev, type,
-<<<<<<< HEAD
-=======
-				  TTM_PL_FLAG_UNCACHED, TTM_PL_FLAG_UNCACHED,
->>>>>>> e2018d0c
 				  false, size_in_page);
 }
 
@@ -1115,13 +1111,8 @@
 				   struct ttm_tt *ttm,
 				   struct ttm_resource *bo_mem)
 {
-<<<<<<< HEAD
 	struct amdgpu_device *adev = amdgpu_ttm_adev(bdev);
 	struct amdgpu_ttm_tt *gtt = (void*)ttm;
-=======
-	struct amdgpu_device *adev = amdgpu_ttm_adev(ttm->bdev);
-	struct amdgpu_ttm_tt *gtt = (void *)ttm;
->>>>>>> e2018d0c
 	uint64_t flags;
 	int r = 0;
 
