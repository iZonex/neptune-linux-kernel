/*
 * Copyright 2016 Advanced Micro Devices, Inc.
 *
 * Permission is hereby granted, free of charge, to any person obtaining a
 * copy of this software and associated documentation files (the "Software"),
 * to deal in the Software without restriction, including without limitation
 * the rights to use, copy, modify, merge, publish, distribute, sublicense,
 * and/or sell copies of the Software, and to permit persons to whom the
 * Software is furnished to do so, subject to the following conditions:
 *
 * The above copyright notice and this permission notice shall be included in
 * all copies or substantial portions of the Software.
 *
 * THE SOFTWARE IS PROVIDED "AS IS", WITHOUT WARRANTY OF ANY KIND, EXPRESS OR
 * IMPLIED, INCLUDING BUT NOT LIMITED TO THE WARRANTIES OF MERCHANTABILITY,
 * FITNESS FOR A PARTICULAR PURPOSE AND NONINFRINGEMENT.  IN NO EVENT SHALL
 * THE COPYRIGHT HOLDER(S) OR AUTHOR(S) BE LIABLE FOR ANY CLAIM, DAMAGES OR
 * OTHER LIABILITY, WHETHER IN AN ACTION OF CONTRACT, TORT OR OTHERWISE,
 * ARISING FROM, OUT OF OR IN CONNECTION WITH THE SOFTWARE OR THE USE OR
 * OTHER DEALINGS IN THE SOFTWARE.
 *
 * Author: Huang Rui
 *
 */

#include <linux/firmware.h>
#include <drm/drm_drv.h>

#include "amdgpu.h"
#include "amdgpu_psp.h"
#include "amdgpu_ucode.h"
#include "amdgpu_xgmi.h"
#include "soc15_common.h"
#include "psp_v3_1.h"
#include "psp_v10_0.h"
#include "psp_v11_0.h"
#include "psp_v11_0_8.h"
#include "psp_v12_0.h"
#include "psp_v13_0.h"
#include "psp_v13_0_4.h"

#include "amdgpu_ras.h"
#include "amdgpu_securedisplay.h"
#include "amdgpu_atomfirmware.h"

#define AMD_VBIOS_FILE_MAX_SIZE_B      (1024*1024*3)

static int psp_sysfs_init(struct amdgpu_device *adev);
static void psp_sysfs_fini(struct amdgpu_device *adev);

static int psp_load_smu_fw(struct psp_context *psp);
static int psp_rap_terminate(struct psp_context *psp);
static int psp_securedisplay_terminate(struct psp_context *psp);

static int psp_ring_init(struct psp_context *psp,
			 enum psp_ring_type ring_type)
{
	int ret = 0;
	struct psp_ring *ring;
	struct amdgpu_device *adev = psp->adev;

	ring = &psp->km_ring;

	ring->ring_type = ring_type;

	/* allocate 4k Page of Local Frame Buffer memory for ring */
	ring->ring_size = 0x1000;
	ret = amdgpu_bo_create_kernel(adev, ring->ring_size, PAGE_SIZE,
				      AMDGPU_GEM_DOMAIN_VRAM,
				      &adev->firmware.rbuf,
				      &ring->ring_mem_mc_addr,
				      (void **)&ring->ring_mem);
	if (ret) {
		ring->ring_size = 0;
		return ret;
	}

	return 0;
}

/*
 * Due to DF Cstate management centralized to PMFW, the firmware
 * loading sequence will be updated as below:
 *   - Load KDB
 *   - Load SYS_DRV
 *   - Load tOS
 *   - Load PMFW
 *   - Setup TMR
 *   - Load other non-psp fw
 *   - Load ASD
 *   - Load XGMI/RAS/HDCP/DTM TA if any
 *
 * This new sequence is required for
 *   - Arcturus and onwards
 */
static void psp_check_pmfw_centralized_cstate_management(struct psp_context *psp)
{
	struct amdgpu_device *adev = psp->adev;

	if (amdgpu_sriov_vf(adev)) {
		psp->pmfw_centralized_cstate_management = false;
		return;
	}

	switch (adev->ip_versions[MP0_HWIP][0]) {
	case IP_VERSION(11, 0, 0):
	case IP_VERSION(11, 0, 4):
	case IP_VERSION(11, 0, 5):
	case IP_VERSION(11, 0, 7):
	case IP_VERSION(11, 0, 9):
	case IP_VERSION(11, 0, 11):
	case IP_VERSION(11, 0, 12):
	case IP_VERSION(11, 0, 13):
	case IP_VERSION(13, 0, 0):
	case IP_VERSION(13, 0, 2):
	case IP_VERSION(13, 0, 7):
		psp->pmfw_centralized_cstate_management = true;
		break;
	default:
		psp->pmfw_centralized_cstate_management = false;
		break;
	}
}

static int psp_early_init(void *handle)
{
	struct amdgpu_device *adev = (struct amdgpu_device *)handle;
	struct psp_context *psp = &adev->psp;

	switch (adev->ip_versions[MP0_HWIP][0]) {
	case IP_VERSION(9, 0, 0):
		psp_v3_1_set_psp_funcs(psp);
		psp->autoload_supported = false;
		break;
	case IP_VERSION(10, 0, 0):
	case IP_VERSION(10, 0, 1):
		psp_v10_0_set_psp_funcs(psp);
		psp->autoload_supported = false;
		break;
	case IP_VERSION(11, 0, 2):
	case IP_VERSION(11, 0, 4):
		psp_v11_0_set_psp_funcs(psp);
		psp->autoload_supported = false;
		break;
	case IP_VERSION(11, 0, 0):
	case IP_VERSION(11, 0, 5):
	case IP_VERSION(11, 0, 9):
	case IP_VERSION(11, 0, 7):
	case IP_VERSION(11, 0, 11):
	case IP_VERSION(11, 5, 0):
	case IP_VERSION(11, 0, 12):
	case IP_VERSION(11, 0, 13):
		psp_v11_0_set_psp_funcs(psp);
		psp->autoload_supported = true;
		break;
	case IP_VERSION(11, 0, 3):
	case IP_VERSION(12, 0, 1):
		psp_v12_0_set_psp_funcs(psp);
		break;
	case IP_VERSION(13, 0, 2):
		psp_v13_0_set_psp_funcs(psp);
		break;
	case IP_VERSION(13, 0, 1):
	case IP_VERSION(13, 0, 3):
	case IP_VERSION(13, 0, 5):
	case IP_VERSION(13, 0, 8):
	case IP_VERSION(13, 0, 10):
<<<<<<< HEAD
=======
	case IP_VERSION(13, 0, 11):
>>>>>>> 48acfe8d
		psp_v13_0_set_psp_funcs(psp);
		psp->autoload_supported = true;
		break;
	case IP_VERSION(11, 0, 8):
		if (adev->apu_flags & AMD_APU_IS_CYAN_SKILLFISH2) {
			psp_v11_0_8_set_psp_funcs(psp);
			psp->autoload_supported = false;
		}
		break;
	case IP_VERSION(13, 0, 0):
	case IP_VERSION(13, 0, 7):
		psp_v13_0_set_psp_funcs(psp);
		psp->autoload_supported = true;
		break;
	case IP_VERSION(13, 0, 4):
		psp_v13_0_4_set_psp_funcs(psp);
		psp->autoload_supported = true;
		break;
	default:
		return -EINVAL;
	}

	psp->adev = adev;

	psp_check_pmfw_centralized_cstate_management(psp);

	return 0;
}

void psp_ta_free_shared_buf(struct ta_mem_context *mem_ctx)
{
	amdgpu_bo_free_kernel(&mem_ctx->shared_bo, &mem_ctx->shared_mc_addr,
			      &mem_ctx->shared_buf);
	mem_ctx->shared_bo = NULL;
}

static void psp_free_shared_bufs(struct psp_context *psp)
{
	void *tmr_buf;
	void **pptr;

	/* free TMR memory buffer */
	pptr = amdgpu_sriov_vf(psp->adev) ? &tmr_buf : NULL;
	amdgpu_bo_free_kernel(&psp->tmr_bo, &psp->tmr_mc_addr, pptr);
	psp->tmr_bo = NULL;

	/* free xgmi shared memory */
	psp_ta_free_shared_buf(&psp->xgmi_context.context.mem_context);

	/* free ras shared memory */
	psp_ta_free_shared_buf(&psp->ras_context.context.mem_context);

	/* free hdcp shared memory */
	psp_ta_free_shared_buf(&psp->hdcp_context.context.mem_context);

	/* free dtm shared memory */
	psp_ta_free_shared_buf(&psp->dtm_context.context.mem_context);

	/* free rap shared memory */
	psp_ta_free_shared_buf(&psp->rap_context.context.mem_context);

	/* free securedisplay shared memory */
	psp_ta_free_shared_buf(&psp->securedisplay_context.context.mem_context);


}

static void psp_memory_training_fini(struct psp_context *psp)
{
	struct psp_memory_training_context *ctx = &psp->mem_train_ctx;

	ctx->init = PSP_MEM_TRAIN_NOT_SUPPORT;
	kfree(ctx->sys_cache);
	ctx->sys_cache = NULL;
}

static int psp_memory_training_init(struct psp_context *psp)
{
	int ret;
	struct psp_memory_training_context *ctx = &psp->mem_train_ctx;

	if (ctx->init != PSP_MEM_TRAIN_RESERVE_SUCCESS) {
		DRM_DEBUG("memory training is not supported!\n");
		return 0;
	}

	ctx->sys_cache = kzalloc(ctx->train_data_size, GFP_KERNEL);
	if (ctx->sys_cache == NULL) {
		DRM_ERROR("alloc mem_train_ctx.sys_cache failed!\n");
		ret = -ENOMEM;
		goto Err_out;
	}

	DRM_DEBUG("train_data_size:%llx,p2c_train_data_offset:%llx,c2p_train_data_offset:%llx.\n",
		  ctx->train_data_size,
		  ctx->p2c_train_data_offset,
		  ctx->c2p_train_data_offset);
	ctx->init = PSP_MEM_TRAIN_INIT_SUCCESS;
	return 0;

Err_out:
	psp_memory_training_fini(psp);
	return ret;
}

/*
 * Helper funciton to query psp runtime database entry
 *
 * @adev: amdgpu_device pointer
 * @entry_type: the type of psp runtime database entry
 * @db_entry: runtime database entry pointer
 *
 * Return false if runtime database doesn't exit or entry is invalid
 * or true if the specific database entry is found, and copy to @db_entry
 */
static bool psp_get_runtime_db_entry(struct amdgpu_device *adev,
				     enum psp_runtime_entry_type entry_type,
				     void *db_entry)
{
	uint64_t db_header_pos, db_dir_pos;
	struct psp_runtime_data_header db_header = {0};
	struct psp_runtime_data_directory db_dir = {0};
	bool ret = false;
	int i;

	db_header_pos = adev->gmc.mc_vram_size - PSP_RUNTIME_DB_OFFSET;
	db_dir_pos = db_header_pos + sizeof(struct psp_runtime_data_header);

	/* read runtime db header from vram */
	amdgpu_device_vram_access(adev, db_header_pos, (uint32_t *)&db_header,
			sizeof(struct psp_runtime_data_header), false);

	if (db_header.cookie != PSP_RUNTIME_DB_COOKIE_ID) {
		/* runtime db doesn't exist, exit */
		dev_warn(adev->dev, "PSP runtime database doesn't exist\n");
		return false;
	}

	/* read runtime database entry from vram */
	amdgpu_device_vram_access(adev, db_dir_pos, (uint32_t *)&db_dir,
			sizeof(struct psp_runtime_data_directory), false);

	if (db_dir.entry_count >= PSP_RUNTIME_DB_DIAG_ENTRY_MAX_COUNT) {
		/* invalid db entry count, exit */
		dev_warn(adev->dev, "Invalid PSP runtime database entry count\n");
		return false;
	}

	/* look up for requested entry type */
	for (i = 0; i < db_dir.entry_count && !ret; i++) {
		if (db_dir.entry_list[i].entry_type == entry_type) {
			switch (entry_type) {
			case PSP_RUNTIME_ENTRY_TYPE_BOOT_CONFIG:
				if (db_dir.entry_list[i].size < sizeof(struct psp_runtime_boot_cfg_entry)) {
					/* invalid db entry size */
					dev_warn(adev->dev, "Invalid PSP runtime database boot cfg entry size\n");
					return false;
				}
				/* read runtime database entry */
				amdgpu_device_vram_access(adev, db_header_pos + db_dir.entry_list[i].offset,
							  (uint32_t *)db_entry, sizeof(struct psp_runtime_boot_cfg_entry), false);
				ret = true;
				break;
			case PSP_RUNTIME_ENTRY_TYPE_PPTABLE_ERR_STATUS:
				if (db_dir.entry_list[i].size < sizeof(struct psp_runtime_scpm_entry)) {
					/* invalid db entry size */
					dev_warn(adev->dev, "Invalid PSP runtime database scpm entry size\n");
					return false;
				}
				/* read runtime database entry */
				amdgpu_device_vram_access(adev, db_header_pos + db_dir.entry_list[i].offset,
							  (uint32_t *)db_entry, sizeof(struct psp_runtime_scpm_entry), false);
				ret = true;
				break;
			default:
				ret = false;
				break;
			}
		}
	}

	return ret;
}

static int psp_init_sriov_microcode(struct psp_context *psp)
{
	struct amdgpu_device *adev = psp->adev;
	int ret = 0;

	switch (adev->ip_versions[MP0_HWIP][0]) {
	case IP_VERSION(9, 0, 0):
		adev->virt.autoload_ucode_id = AMDGPU_UCODE_ID_CP_MEC2;
		ret = psp_init_cap_microcode(psp, "vega10");
		break;
	case IP_VERSION(11, 0, 9):
		adev->virt.autoload_ucode_id = AMDGPU_UCODE_ID_CP_MEC2;
		ret = psp_init_cap_microcode(psp, "navi12");
		break;
	case IP_VERSION(11, 0, 7):
		adev->virt.autoload_ucode_id = AMDGPU_UCODE_ID_CP_MEC2;
		ret = psp_init_cap_microcode(psp, "sienna_cichlid");
		break;
	case IP_VERSION(13, 0, 2):
		adev->virt.autoload_ucode_id = AMDGPU_UCODE_ID_CP_MEC2;
		ret = psp_init_cap_microcode(psp, "aldebaran");
		ret &= psp_init_ta_microcode(psp, "aldebaran");
		break;
	case IP_VERSION(13, 0, 0):
		adev->virt.autoload_ucode_id = 0;
		break;
	case IP_VERSION(13, 0, 10):
		adev->virt.autoload_ucode_id = AMDGPU_UCODE_ID_CP_MES1_DATA;
		break;
	default:
		BUG();
		break;
	}
	return ret;
}

static int psp_sw_init(void *handle)
{
	struct amdgpu_device *adev = (struct amdgpu_device *)handle;
	struct psp_context *psp = &adev->psp;
	int ret;
	struct psp_runtime_boot_cfg_entry boot_cfg_entry;
	struct psp_memory_training_context *mem_training_ctx = &psp->mem_train_ctx;
	struct psp_runtime_scpm_entry scpm_entry;

	psp->cmd = kzalloc(sizeof(struct psp_gfx_cmd_resp), GFP_KERNEL);
	if (!psp->cmd) {
		DRM_ERROR("Failed to allocate memory to command buffer!\n");
		ret = -ENOMEM;
	}

	if (amdgpu_sriov_vf(adev))
		ret = psp_init_sriov_microcode(psp);
	else
		ret = psp_init_microcode(psp);
	if (ret) {
		DRM_ERROR("Failed to load psp firmware!\n");
		return ret;
	}

	adev->psp.xgmi_context.supports_extended_data =
		!adev->gmc.xgmi.connected_to_cpu &&
			adev->ip_versions[MP0_HWIP][0] == IP_VERSION(13, 0, 2);

	memset(&scpm_entry, 0, sizeof(scpm_entry));
	if ((psp_get_runtime_db_entry(adev,
				PSP_RUNTIME_ENTRY_TYPE_PPTABLE_ERR_STATUS,
				&scpm_entry)) &&
	    (SCPM_DISABLE != scpm_entry.scpm_status)) {
		adev->scpm_enabled = true;
		adev->scpm_status = scpm_entry.scpm_status;
	} else {
		adev->scpm_enabled = false;
		adev->scpm_status = SCPM_DISABLE;
	}

	/* TODO: stop gpu driver services and print alarm if scpm is enabled with error status */

	memset(&boot_cfg_entry, 0, sizeof(boot_cfg_entry));
	if (psp_get_runtime_db_entry(adev,
				PSP_RUNTIME_ENTRY_TYPE_BOOT_CONFIG,
				&boot_cfg_entry)) {
		psp->boot_cfg_bitmask = boot_cfg_entry.boot_cfg_bitmask;
		if ((psp->boot_cfg_bitmask) &
		    BOOT_CFG_FEATURE_TWO_STAGE_DRAM_TRAINING) {
			/* If psp runtime database exists, then
			 * only enable two stage memory training
			 * when TWO_STAGE_DRAM_TRAINING bit is set
			 * in runtime database */
			mem_training_ctx->enable_mem_training = true;
		}

	} else {
		/* If psp runtime database doesn't exist or
		 * is invalid, force enable two stage memory
		 * training */
		mem_training_ctx->enable_mem_training = true;
	}

	if (mem_training_ctx->enable_mem_training) {
		ret = psp_memory_training_init(psp);
		if (ret) {
			DRM_ERROR("Failed to initialize memory training!\n");
			return ret;
		}

		ret = psp_mem_training(psp, PSP_MEM_TRAIN_COLD_BOOT);
		if (ret) {
			DRM_ERROR("Failed to process memory training!\n");
			return ret;
		}
	}

	if (adev->ip_versions[MP0_HWIP][0] == IP_VERSION(11, 0, 0) ||
	    adev->ip_versions[MP0_HWIP][0] == IP_VERSION(11, 0, 7)) {
		ret= psp_sysfs_init(adev);
		if (ret) {
			return ret;
		}
	}

	ret = amdgpu_bo_create_kernel(adev, PSP_1_MEG, PSP_1_MEG,
				      amdgpu_sriov_vf(adev) ?
				      AMDGPU_GEM_DOMAIN_VRAM : AMDGPU_GEM_DOMAIN_GTT,
				      &psp->fw_pri_bo,
				      &psp->fw_pri_mc_addr,
				      &psp->fw_pri_buf);
	if (ret)
		return ret;

	ret = amdgpu_bo_create_kernel(adev, PSP_FENCE_BUFFER_SIZE, PAGE_SIZE,
				      AMDGPU_GEM_DOMAIN_VRAM,
				      &psp->fence_buf_bo,
				      &psp->fence_buf_mc_addr,
				      &psp->fence_buf);
	if (ret)
		goto failed1;

	ret = amdgpu_bo_create_kernel(adev, PSP_CMD_BUFFER_SIZE, PAGE_SIZE,
				      AMDGPU_GEM_DOMAIN_VRAM,
				      &psp->cmd_buf_bo, &psp->cmd_buf_mc_addr,
				      (void **)&psp->cmd_buf_mem);
	if (ret)
		goto failed2;

	return 0;

failed2:
	amdgpu_bo_free_kernel(&psp->fw_pri_bo,
			      &psp->fw_pri_mc_addr, &psp->fw_pri_buf);
failed1:
	amdgpu_bo_free_kernel(&psp->fence_buf_bo,
			      &psp->fence_buf_mc_addr, &psp->fence_buf);
	return ret;
}

static int psp_sw_fini(void *handle)
{
	struct amdgpu_device *adev = (struct amdgpu_device *)handle;
	struct psp_context *psp = &adev->psp;
	struct psp_gfx_cmd_resp *cmd = psp->cmd;

	psp_memory_training_fini(psp);
<<<<<<< HEAD
	if (psp->sos_fw) {
		release_firmware(psp->sos_fw);
		psp->sos_fw = NULL;
	}
	if (psp->asd_fw) {
		release_firmware(psp->asd_fw);
		psp->asd_fw = NULL;
	}
	if (psp->ta_fw) {
		release_firmware(psp->ta_fw);
		psp->ta_fw = NULL;
	}
	if (psp->cap_fw) {
		release_firmware(psp->cap_fw);
		psp->cap_fw = NULL;
	}
	if (psp->toc_fw) {
		release_firmware(psp->toc_fw);
		psp->toc_fw = NULL;
	}
=======

	release_firmware(psp->sos_fw);
	psp->sos_fw = NULL;

	release_firmware(psp->asd_fw);
	psp->asd_fw = NULL;

	release_firmware(psp->ta_fw);
	psp->ta_fw = NULL;

	release_firmware(psp->cap_fw);
	psp->cap_fw = NULL;

	release_firmware(psp->toc_fw);
	psp->toc_fw = NULL;

>>>>>>> 48acfe8d
	if (adev->ip_versions[MP0_HWIP][0] == IP_VERSION(11, 0, 0) ||
	    adev->ip_versions[MP0_HWIP][0] == IP_VERSION(11, 0, 7))
		psp_sysfs_fini(adev);

	kfree(cmd);
	cmd = NULL;

	if (psp->km_ring.ring_mem)
		amdgpu_bo_free_kernel(&adev->firmware.rbuf,
				      &psp->km_ring.ring_mem_mc_addr,
				      (void **)&psp->km_ring.ring_mem);

	amdgpu_bo_free_kernel(&psp->fw_pri_bo,
			      &psp->fw_pri_mc_addr, &psp->fw_pri_buf);
	amdgpu_bo_free_kernel(&psp->fence_buf_bo,
			      &psp->fence_buf_mc_addr, &psp->fence_buf);
	amdgpu_bo_free_kernel(&psp->cmd_buf_bo, &psp->cmd_buf_mc_addr,
			      (void **)&psp->cmd_buf_mem);

	return 0;
}

int psp_wait_for(struct psp_context *psp, uint32_t reg_index,
		 uint32_t reg_val, uint32_t mask, bool check_changed)
{
	uint32_t val;
	int i;
	struct amdgpu_device *adev = psp->adev;

	if (psp->adev->no_hw_access)
		return 0;

	for (i = 0; i < adev->usec_timeout; i++) {
		val = RREG32(reg_index);
		if (check_changed) {
			if (val != reg_val)
				return 0;
		} else {
			if ((val & mask) == reg_val)
				return 0;
		}
		udelay(1);
	}

	return -ETIME;
}

static const char *psp_gfx_cmd_name(enum psp_gfx_cmd_id cmd_id)
{
	switch (cmd_id) {
	case GFX_CMD_ID_LOAD_TA:
		return "LOAD_TA";
	case GFX_CMD_ID_UNLOAD_TA:
		return "UNLOAD_TA";
	case GFX_CMD_ID_INVOKE_CMD:
		return "INVOKE_CMD";
	case GFX_CMD_ID_LOAD_ASD:
		return "LOAD_ASD";
	case GFX_CMD_ID_SETUP_TMR:
		return "SETUP_TMR";
	case GFX_CMD_ID_LOAD_IP_FW:
		return "LOAD_IP_FW";
	case GFX_CMD_ID_DESTROY_TMR:
		return "DESTROY_TMR";
	case GFX_CMD_ID_SAVE_RESTORE:
		return "SAVE_RESTORE_IP_FW";
	case GFX_CMD_ID_SETUP_VMR:
		return "SETUP_VMR";
	case GFX_CMD_ID_DESTROY_VMR:
		return "DESTROY_VMR";
	case GFX_CMD_ID_PROG_REG:
		return "PROG_REG";
	case GFX_CMD_ID_GET_FW_ATTESTATION:
		return "GET_FW_ATTESTATION";
	case GFX_CMD_ID_LOAD_TOC:
		return "ID_LOAD_TOC";
	case GFX_CMD_ID_AUTOLOAD_RLC:
		return "AUTOLOAD_RLC";
	case GFX_CMD_ID_BOOT_CFG:
		return "BOOT_CFG";
	default:
		return "UNKNOWN CMD";
	}
}

static int
psp_cmd_submit_buf(struct psp_context *psp,
		   struct amdgpu_firmware_info *ucode,
		   struct psp_gfx_cmd_resp *cmd, uint64_t fence_mc_addr)
{
	int ret;
	int index, idx;
	int timeout = 20000;
	bool ras_intr = false;
	bool skip_unsupport = false;

	if (psp->adev->no_hw_access)
		return 0;

	if (!drm_dev_enter(adev_to_drm(psp->adev), &idx))
		return 0;

	memset(psp->cmd_buf_mem, 0, PSP_CMD_BUFFER_SIZE);

	memcpy(psp->cmd_buf_mem, cmd, sizeof(struct psp_gfx_cmd_resp));

	index = atomic_inc_return(&psp->fence_value);
	ret = psp_ring_cmd_submit(psp, psp->cmd_buf_mc_addr, fence_mc_addr, index);
	if (ret) {
		atomic_dec(&psp->fence_value);
		goto exit;
	}

	amdgpu_device_invalidate_hdp(psp->adev, NULL);
	while (*((unsigned int *)psp->fence_buf) != index) {
		if (--timeout == 0)
			break;
		/*
		 * Shouldn't wait for timeout when err_event_athub occurs,
		 * because gpu reset thread triggered and lock resource should
		 * be released for psp resume sequence.
		 */
		ras_intr = amdgpu_ras_intr_triggered();
		if (ras_intr)
			break;
		usleep_range(10, 100);
		amdgpu_device_invalidate_hdp(psp->adev, NULL);
	}

	/* We allow TEE_ERROR_NOT_SUPPORTED for VMR command and PSP_ERR_UNKNOWN_COMMAND in SRIOV */
	skip_unsupport = (psp->cmd_buf_mem->resp.status == TEE_ERROR_NOT_SUPPORTED ||
		psp->cmd_buf_mem->resp.status == PSP_ERR_UNKNOWN_COMMAND) && amdgpu_sriov_vf(psp->adev);

	memcpy((void*)&cmd->resp, (void*)&psp->cmd_buf_mem->resp, sizeof(struct psp_gfx_resp));

	/* In some cases, psp response status is not 0 even there is no
	 * problem while the command is submitted. Some version of PSP FW
	 * doesn't write 0 to that field.
	 * So here we would like to only print a warning instead of an error
	 * during psp initialization to avoid breaking hw_init and it doesn't
	 * return -EINVAL.
	 */
	if (!skip_unsupport && (psp->cmd_buf_mem->resp.status || !timeout) && !ras_intr) {
		if (ucode)
			DRM_WARN("failed to load ucode %s(0x%X) ",
				  amdgpu_ucode_name(ucode->ucode_id), ucode->ucode_id);
		DRM_WARN("psp gfx command %s(0x%X) failed and response status is (0x%X)\n",
			 psp_gfx_cmd_name(psp->cmd_buf_mem->cmd_id), psp->cmd_buf_mem->cmd_id,
			 psp->cmd_buf_mem->resp.status);
		/* If any firmware (including CAP) load fails under SRIOV, it should
		 * return failure to stop the VF from initializing.
		 * Also return failure in case of timeout
		 */
		if ((ucode && amdgpu_sriov_vf(psp->adev)) || !timeout) {
			ret = -EINVAL;
			goto exit;
		}
	}

	if (ucode) {
		ucode->tmr_mc_addr_lo = psp->cmd_buf_mem->resp.fw_addr_lo;
		ucode->tmr_mc_addr_hi = psp->cmd_buf_mem->resp.fw_addr_hi;
	}

exit:
	drm_dev_exit(idx);
	return ret;
}

static struct psp_gfx_cmd_resp *acquire_psp_cmd_buf(struct psp_context *psp)
{
	struct psp_gfx_cmd_resp *cmd = psp->cmd;

	mutex_lock(&psp->mutex);

	memset(cmd, 0, sizeof(struct psp_gfx_cmd_resp));

	return cmd;
}

static void release_psp_cmd_buf(struct psp_context *psp)
{
	mutex_unlock(&psp->mutex);
}

static void psp_prep_tmr_cmd_buf(struct psp_context *psp,
				 struct psp_gfx_cmd_resp *cmd,
				 uint64_t tmr_mc, struct amdgpu_bo *tmr_bo)
{
	struct amdgpu_device *adev = psp->adev;
	uint32_t size = amdgpu_bo_size(tmr_bo);
	uint64_t tmr_pa = amdgpu_gmc_vram_pa(adev, tmr_bo);

	if (amdgpu_sriov_vf(psp->adev))
		cmd->cmd_id = GFX_CMD_ID_SETUP_VMR;
	else
		cmd->cmd_id = GFX_CMD_ID_SETUP_TMR;
	cmd->cmd.cmd_setup_tmr.buf_phy_addr_lo = lower_32_bits(tmr_mc);
	cmd->cmd.cmd_setup_tmr.buf_phy_addr_hi = upper_32_bits(tmr_mc);
	cmd->cmd.cmd_setup_tmr.buf_size = size;
	cmd->cmd.cmd_setup_tmr.bitfield.virt_phy_addr = 1;
	cmd->cmd.cmd_setup_tmr.system_phy_addr_lo = lower_32_bits(tmr_pa);
	cmd->cmd.cmd_setup_tmr.system_phy_addr_hi = upper_32_bits(tmr_pa);
}

static void psp_prep_load_toc_cmd_buf(struct psp_gfx_cmd_resp *cmd,
				      uint64_t pri_buf_mc, uint32_t size)
{
	cmd->cmd_id = GFX_CMD_ID_LOAD_TOC;
	cmd->cmd.cmd_load_toc.toc_phy_addr_lo = lower_32_bits(pri_buf_mc);
	cmd->cmd.cmd_load_toc.toc_phy_addr_hi = upper_32_bits(pri_buf_mc);
	cmd->cmd.cmd_load_toc.toc_size = size;
}

/* Issue LOAD TOC cmd to PSP to part toc and calculate tmr size needed */
static int psp_load_toc(struct psp_context *psp,
			uint32_t *tmr_size)
{
	int ret;
	struct psp_gfx_cmd_resp *cmd = acquire_psp_cmd_buf(psp);

	/* Copy toc to psp firmware private buffer */
	psp_copy_fw(psp, psp->toc.start_addr, psp->toc.size_bytes);

	psp_prep_load_toc_cmd_buf(cmd, psp->fw_pri_mc_addr, psp->toc.size_bytes);

	ret = psp_cmd_submit_buf(psp, NULL, cmd,
				 psp->fence_buf_mc_addr);
	if (!ret)
		*tmr_size = psp->cmd_buf_mem->resp.tmr_size;

	release_psp_cmd_buf(psp);

	return ret;
}

/* Set up Trusted Memory Region */
static int psp_tmr_init(struct psp_context *psp)
{
	int ret = 0;
	int tmr_size;
	void *tmr_buf;
	void **pptr;

	/*
	 * According to HW engineer, they prefer the TMR address be "naturally
	 * aligned" , e.g. the start address be an integer divide of TMR size.
	 *
	 * Note: this memory need be reserved till the driver
	 * uninitializes.
	 */
	tmr_size = PSP_TMR_SIZE(psp->adev);

	/* For ASICs support RLC autoload, psp will parse the toc
	 * and calculate the total size of TMR needed */
	if (!amdgpu_sriov_vf(psp->adev) &&
	    psp->toc.start_addr &&
	    psp->toc.size_bytes &&
	    psp->fw_pri_buf) {
		ret = psp_load_toc(psp, &tmr_size);
		if (ret) {
			DRM_ERROR("Failed to load toc\n");
			return ret;
		}
	}

	if (!psp->tmr_bo) {
		pptr = amdgpu_sriov_vf(psp->adev) ? &tmr_buf : NULL;
		ret = amdgpu_bo_create_kernel(psp->adev, tmr_size, PSP_TMR_ALIGNMENT,
					      AMDGPU_GEM_DOMAIN_VRAM,
					      &psp->tmr_bo, &psp->tmr_mc_addr, pptr);
	}

	return ret;
}

static bool psp_skip_tmr(struct psp_context *psp)
{
	switch (psp->adev->ip_versions[MP0_HWIP][0]) {
	case IP_VERSION(11, 0, 9):
	case IP_VERSION(11, 0, 7):
	case IP_VERSION(13, 0, 2):
	case IP_VERSION(13, 0, 10):
		return true;
	default:
		return false;
	}
}

static int psp_tmr_load(struct psp_context *psp)
{
	int ret;
	struct psp_gfx_cmd_resp *cmd;

	/* For Navi12 and CHIP_SIENNA_CICHLID SRIOV, do not set up TMR.
	 * Already set up by host driver.
	 */
	if (amdgpu_sriov_vf(psp->adev) && psp_skip_tmr(psp))
		return 0;

	cmd = acquire_psp_cmd_buf(psp);

	psp_prep_tmr_cmd_buf(psp, cmd, psp->tmr_mc_addr, psp->tmr_bo);
	DRM_INFO("reserve 0x%lx from 0x%llx for PSP TMR\n",
		 amdgpu_bo_size(psp->tmr_bo), psp->tmr_mc_addr);

	ret = psp_cmd_submit_buf(psp, NULL, cmd,
				 psp->fence_buf_mc_addr);

	release_psp_cmd_buf(psp);

	return ret;
}

static void psp_prep_tmr_unload_cmd_buf(struct psp_context *psp,
				        struct psp_gfx_cmd_resp *cmd)
{
	if (amdgpu_sriov_vf(psp->adev))
		cmd->cmd_id = GFX_CMD_ID_DESTROY_VMR;
	else
		cmd->cmd_id = GFX_CMD_ID_DESTROY_TMR;
}

static int psp_tmr_unload(struct psp_context *psp)
{
	int ret;
	struct psp_gfx_cmd_resp *cmd = acquire_psp_cmd_buf(psp);

	psp_prep_tmr_unload_cmd_buf(psp, cmd);
<<<<<<< HEAD
	dev_info(psp->adev->dev, "free PSP TMR buffer\n");
=======
	dev_dbg(psp->adev->dev, "free PSP TMR buffer\n");
>>>>>>> 48acfe8d

	ret = psp_cmd_submit_buf(psp, NULL, cmd,
				 psp->fence_buf_mc_addr);

	release_psp_cmd_buf(psp);

	return ret;
}

static int psp_tmr_terminate(struct psp_context *psp)
{
	return psp_tmr_unload(psp);
}

int psp_get_fw_attestation_records_addr(struct psp_context *psp,
					uint64_t *output_ptr)
{
	int ret;
	struct psp_gfx_cmd_resp *cmd;

	if (!output_ptr)
		return -EINVAL;

	if (amdgpu_sriov_vf(psp->adev))
		return 0;

	cmd = acquire_psp_cmd_buf(psp);

	cmd->cmd_id = GFX_CMD_ID_GET_FW_ATTESTATION;

	ret = psp_cmd_submit_buf(psp, NULL, cmd,
				 psp->fence_buf_mc_addr);

	if (!ret) {
		*output_ptr = ((uint64_t)cmd->resp.uresp.fwar_db_info.fwar_db_addr_lo) +
			      ((uint64_t)cmd->resp.uresp.fwar_db_info.fwar_db_addr_hi << 32);
	}

	release_psp_cmd_buf(psp);

	return ret;
}

static int psp_boot_config_get(struct amdgpu_device *adev, uint32_t *boot_cfg)
{
	struct psp_context *psp = &adev->psp;
	struct psp_gfx_cmd_resp *cmd;
	int ret;

	if (amdgpu_sriov_vf(adev))
		return 0;

	cmd = acquire_psp_cmd_buf(psp);

	cmd->cmd_id = GFX_CMD_ID_BOOT_CFG;
	cmd->cmd.boot_cfg.sub_cmd = BOOTCFG_CMD_GET;

	ret = psp_cmd_submit_buf(psp, NULL, cmd, psp->fence_buf_mc_addr);
	if (!ret) {
		*boot_cfg =
			(cmd->resp.uresp.boot_cfg.boot_cfg & BOOT_CONFIG_GECC) ? 1 : 0;
	}

	release_psp_cmd_buf(psp);

	return ret;
}

static int psp_boot_config_set(struct amdgpu_device *adev, uint32_t boot_cfg)
{
	int ret;
	struct psp_context *psp = &adev->psp;
	struct psp_gfx_cmd_resp *cmd;

	if (amdgpu_sriov_vf(adev))
		return 0;

	cmd = acquire_psp_cmd_buf(psp);

	cmd->cmd_id = GFX_CMD_ID_BOOT_CFG;
	cmd->cmd.boot_cfg.sub_cmd = BOOTCFG_CMD_SET;
	cmd->cmd.boot_cfg.boot_config = boot_cfg;
	cmd->cmd.boot_cfg.boot_config_valid = boot_cfg;

	ret = psp_cmd_submit_buf(psp, NULL, cmd, psp->fence_buf_mc_addr);

	release_psp_cmd_buf(psp);

	return ret;
}

static int psp_rl_load(struct amdgpu_device *adev)
{
	int ret;
	struct psp_context *psp = &adev->psp;
	struct psp_gfx_cmd_resp *cmd;

	if (!is_psp_fw_valid(psp->rl))
		return 0;

	cmd = acquire_psp_cmd_buf(psp);

	memset(psp->fw_pri_buf, 0, PSP_1_MEG);
	memcpy(psp->fw_pri_buf, psp->rl.start_addr, psp->rl.size_bytes);

	cmd->cmd_id = GFX_CMD_ID_LOAD_IP_FW;
	cmd->cmd.cmd_load_ip_fw.fw_phy_addr_lo = lower_32_bits(psp->fw_pri_mc_addr);
	cmd->cmd.cmd_load_ip_fw.fw_phy_addr_hi = upper_32_bits(psp->fw_pri_mc_addr);
	cmd->cmd.cmd_load_ip_fw.fw_size = psp->rl.size_bytes;
	cmd->cmd.cmd_load_ip_fw.fw_type = GFX_FW_TYPE_REG_LIST;

	ret = psp_cmd_submit_buf(psp, NULL, cmd, psp->fence_buf_mc_addr);

	release_psp_cmd_buf(psp);

	return ret;
}

static int psp_asd_initialize(struct psp_context *psp)
{
	int ret;

	/* If PSP version doesn't match ASD version, asd loading will be failed.
	 * add workaround to bypass it for sriov now.
	 * TODO: add version check to make it common
	 */
	if (amdgpu_sriov_vf(psp->adev) || !psp->asd_context.bin_desc.size_bytes)
		return 0;

	psp->asd_context.mem_context.shared_mc_addr  = 0;
	psp->asd_context.mem_context.shared_mem_size = PSP_ASD_SHARED_MEM_SIZE;
	psp->asd_context.ta_load_type                = GFX_CMD_ID_LOAD_ASD;

	ret = psp_ta_load(psp, &psp->asd_context);
	if (!ret)
		psp->asd_context.initialized = true;

	return ret;
}

static void psp_prep_ta_unload_cmd_buf(struct psp_gfx_cmd_resp *cmd,
				       uint32_t session_id)
{
	cmd->cmd_id = GFX_CMD_ID_UNLOAD_TA;
	cmd->cmd.cmd_unload_ta.session_id = session_id;
}

int psp_ta_unload(struct psp_context *psp, struct ta_context *context)
{
	int ret;
	struct psp_gfx_cmd_resp *cmd = acquire_psp_cmd_buf(psp);

	psp_prep_ta_unload_cmd_buf(cmd, context->session_id);

	ret = psp_cmd_submit_buf(psp, NULL, cmd, psp->fence_buf_mc_addr);

	context->resp_status = cmd->resp.status;

	release_psp_cmd_buf(psp);

	return ret;
}

static int psp_asd_terminate(struct psp_context *psp)
{
	int ret;

	if (amdgpu_sriov_vf(psp->adev))
		return 0;

	if (!psp->asd_context.initialized)
		return 0;

	ret = psp_ta_unload(psp, &psp->asd_context);
	if (!ret)
		psp->asd_context.initialized = false;

	return ret;
}

static void psp_prep_reg_prog_cmd_buf(struct psp_gfx_cmd_resp *cmd,
		uint32_t id, uint32_t value)
{
	cmd->cmd_id = GFX_CMD_ID_PROG_REG;
	cmd->cmd.cmd_setup_reg_prog.reg_value = value;
	cmd->cmd.cmd_setup_reg_prog.reg_id = id;
}

int psp_reg_program(struct psp_context *psp, enum psp_reg_prog_id reg,
		uint32_t value)
{
	struct psp_gfx_cmd_resp *cmd;
	int ret = 0;

	if (reg >= PSP_REG_LAST)
		return -EINVAL;

	cmd = acquire_psp_cmd_buf(psp);

	psp_prep_reg_prog_cmd_buf(cmd, reg, value);
	ret = psp_cmd_submit_buf(psp, NULL, cmd, psp->fence_buf_mc_addr);
	if (ret)
		DRM_ERROR("PSP failed to program reg id %d", reg);

	release_psp_cmd_buf(psp);

	return ret;
}

static void psp_prep_ta_load_cmd_buf(struct psp_gfx_cmd_resp *cmd,
				     uint64_t ta_bin_mc,
				     struct ta_context *context)
{
	cmd->cmd_id				= context->ta_load_type;
	cmd->cmd.cmd_load_ta.app_phy_addr_lo 	= lower_32_bits(ta_bin_mc);
	cmd->cmd.cmd_load_ta.app_phy_addr_hi	= upper_32_bits(ta_bin_mc);
	cmd->cmd.cmd_load_ta.app_len		= context->bin_desc.size_bytes;

	cmd->cmd.cmd_load_ta.cmd_buf_phy_addr_lo =
		lower_32_bits(context->mem_context.shared_mc_addr);
	cmd->cmd.cmd_load_ta.cmd_buf_phy_addr_hi =
		upper_32_bits(context->mem_context.shared_mc_addr);
	cmd->cmd.cmd_load_ta.cmd_buf_len = context->mem_context.shared_mem_size;
}

int psp_ta_init_shared_buf(struct psp_context *psp,
				  struct ta_mem_context *mem_ctx)
{
	/*
	* Allocate 16k memory aligned to 4k from Frame Buffer (local
	* physical) for ta to host memory
	*/
	return amdgpu_bo_create_kernel(psp->adev, mem_ctx->shared_mem_size,
				      PAGE_SIZE, AMDGPU_GEM_DOMAIN_VRAM,
				      &mem_ctx->shared_bo,
				      &mem_ctx->shared_mc_addr,
				      &mem_ctx->shared_buf);
}

static void psp_prep_ta_invoke_cmd_buf(struct psp_gfx_cmd_resp *cmd,
				       uint32_t ta_cmd_id,
				       uint32_t session_id)
{
	cmd->cmd_id				= GFX_CMD_ID_INVOKE_CMD;
	cmd->cmd.cmd_invoke_cmd.session_id	= session_id;
	cmd->cmd.cmd_invoke_cmd.ta_cmd_id	= ta_cmd_id;
}

int psp_ta_invoke(struct psp_context *psp,
		  uint32_t ta_cmd_id,
		  struct ta_context *context)
{
	int ret;
	struct psp_gfx_cmd_resp *cmd = acquire_psp_cmd_buf(psp);

	psp_prep_ta_invoke_cmd_buf(cmd, ta_cmd_id, context->session_id);

	ret = psp_cmd_submit_buf(psp, NULL, cmd,
				 psp->fence_buf_mc_addr);

	context->resp_status = cmd->resp.status;

	release_psp_cmd_buf(psp);

	return ret;
}

int psp_ta_load(struct psp_context *psp, struct ta_context *context)
{
	int ret;
	struct psp_gfx_cmd_resp *cmd;

	cmd = acquire_psp_cmd_buf(psp);

	psp_copy_fw(psp, context->bin_desc.start_addr,
		    context->bin_desc.size_bytes);

	psp_prep_ta_load_cmd_buf(cmd, psp->fw_pri_mc_addr, context);

	ret = psp_cmd_submit_buf(psp, NULL, cmd,
				 psp->fence_buf_mc_addr);

	context->resp_status = cmd->resp.status;

	if (!ret) {
		context->session_id = cmd->resp.session_id;
	}

	release_psp_cmd_buf(psp);

	return ret;
}

int psp_xgmi_invoke(struct psp_context *psp, uint32_t ta_cmd_id)
{
	return psp_ta_invoke(psp, ta_cmd_id, &psp->xgmi_context.context);
}

int psp_xgmi_terminate(struct psp_context *psp)
{
	int ret;
	struct amdgpu_device *adev = psp->adev;

	/* XGMI TA unload currently is not supported on Arcturus/Aldebaran A+A */
	if (adev->ip_versions[MP0_HWIP][0] == IP_VERSION(11, 0, 4) ||
	    (adev->ip_versions[MP0_HWIP][0] == IP_VERSION(13, 0, 2) &&
	     adev->gmc.xgmi.connected_to_cpu))
		return 0;

	if (!psp->xgmi_context.context.initialized)
		return 0;

	ret = psp_ta_unload(psp, &psp->xgmi_context.context);

	psp->xgmi_context.context.initialized = false;

	return ret;
}

int psp_xgmi_initialize(struct psp_context *psp, bool set_extended_data, bool load_ta)
{
	struct ta_xgmi_shared_memory *xgmi_cmd;
	int ret;

	if (!psp->ta_fw ||
	    !psp->xgmi_context.context.bin_desc.size_bytes ||
	    !psp->xgmi_context.context.bin_desc.start_addr)
		return -ENOENT;

	if (!load_ta)
		goto invoke;

	psp->xgmi_context.context.mem_context.shared_mem_size = PSP_XGMI_SHARED_MEM_SIZE;
	psp->xgmi_context.context.ta_load_type = GFX_CMD_ID_LOAD_TA;

	if (!psp->xgmi_context.context.mem_context.shared_buf) {
		ret = psp_ta_init_shared_buf(psp, &psp->xgmi_context.context.mem_context);
		if (ret)
			return ret;
	}

	/* Load XGMI TA */
	ret = psp_ta_load(psp, &psp->xgmi_context.context);
	if (!ret)
		psp->xgmi_context.context.initialized = true;
	else
		return ret;

invoke:
	/* Initialize XGMI session */
	xgmi_cmd = (struct ta_xgmi_shared_memory *)(psp->xgmi_context.context.mem_context.shared_buf);
	memset(xgmi_cmd, 0, sizeof(struct ta_xgmi_shared_memory));
	xgmi_cmd->flag_extend_link_record = set_extended_data;
	xgmi_cmd->cmd_id = TA_COMMAND_XGMI__INITIALIZE;

	ret = psp_xgmi_invoke(psp, xgmi_cmd->cmd_id);

	return ret;
}

int psp_xgmi_get_hive_id(struct psp_context *psp, uint64_t *hive_id)
{
	struct ta_xgmi_shared_memory *xgmi_cmd;
	int ret;

	xgmi_cmd = (struct ta_xgmi_shared_memory *)psp->xgmi_context.context.mem_context.shared_buf;
	memset(xgmi_cmd, 0, sizeof(struct ta_xgmi_shared_memory));

	xgmi_cmd->cmd_id = TA_COMMAND_XGMI__GET_HIVE_ID;

	/* Invoke xgmi ta to get hive id */
	ret = psp_xgmi_invoke(psp, xgmi_cmd->cmd_id);
	if (ret)
		return ret;

	*hive_id = xgmi_cmd->xgmi_out_message.get_hive_id.hive_id;

	return 0;
}

int psp_xgmi_get_node_id(struct psp_context *psp, uint64_t *node_id)
{
	struct ta_xgmi_shared_memory *xgmi_cmd;
	int ret;

	xgmi_cmd = (struct ta_xgmi_shared_memory *)psp->xgmi_context.context.mem_context.shared_buf;
	memset(xgmi_cmd, 0, sizeof(struct ta_xgmi_shared_memory));

	xgmi_cmd->cmd_id = TA_COMMAND_XGMI__GET_NODE_ID;

	/* Invoke xgmi ta to get the node id */
	ret = psp_xgmi_invoke(psp, xgmi_cmd->cmd_id);
	if (ret)
		return ret;

	*node_id = xgmi_cmd->xgmi_out_message.get_node_id.node_id;

	return 0;
}

static bool psp_xgmi_peer_link_info_supported(struct psp_context *psp)
{
	return psp->adev->ip_versions[MP0_HWIP][0] == IP_VERSION(13, 0, 2) &&
		psp->xgmi_context.context.bin_desc.fw_version >= 0x2000000b;
}

/*
 * Chips that support extended topology information require the driver to
 * reflect topology information in the opposite direction.  This is
 * because the TA has already exceeded its link record limit and if the
 * TA holds bi-directional information, the driver would have to do
 * multiple fetches instead of just two.
 */
static void psp_xgmi_reflect_topology_info(struct psp_context *psp,
					struct psp_xgmi_node_info node_info)
{
	struct amdgpu_device *mirror_adev;
	struct amdgpu_hive_info *hive;
	uint64_t src_node_id = psp->adev->gmc.xgmi.node_id;
	uint64_t dst_node_id = node_info.node_id;
	uint8_t dst_num_hops = node_info.num_hops;
	uint8_t dst_num_links = node_info.num_links;

	hive = amdgpu_get_xgmi_hive(psp->adev);
	list_for_each_entry(mirror_adev, &hive->device_list, gmc.xgmi.head) {
		struct psp_xgmi_topology_info *mirror_top_info;
		int j;

		if (mirror_adev->gmc.xgmi.node_id != dst_node_id)
			continue;

		mirror_top_info = &mirror_adev->psp.xgmi_context.top_info;
		for (j = 0; j < mirror_top_info->num_nodes; j++) {
			if (mirror_top_info->nodes[j].node_id != src_node_id)
				continue;

			mirror_top_info->nodes[j].num_hops = dst_num_hops;
			/*
			 * prevent 0 num_links value re-reflection since reflection
			 * criteria is based on num_hops (direct or indirect).
			 *
			 */
			if (dst_num_links)
				mirror_top_info->nodes[j].num_links = dst_num_links;

			break;
		}

		break;
	}

	amdgpu_put_xgmi_hive(hive);
}

int psp_xgmi_get_topology_info(struct psp_context *psp,
			       int number_devices,
			       struct psp_xgmi_topology_info *topology,
			       bool get_extended_data)
{
	struct ta_xgmi_shared_memory *xgmi_cmd;
	struct ta_xgmi_cmd_get_topology_info_input *topology_info_input;
	struct ta_xgmi_cmd_get_topology_info_output *topology_info_output;
	int i;
	int ret;

	if (!topology || topology->num_nodes > TA_XGMI__MAX_CONNECTED_NODES)
		return -EINVAL;

	xgmi_cmd = (struct ta_xgmi_shared_memory *)psp->xgmi_context.context.mem_context.shared_buf;
	memset(xgmi_cmd, 0, sizeof(struct ta_xgmi_shared_memory));
	xgmi_cmd->flag_extend_link_record = get_extended_data;

	/* Fill in the shared memory with topology information as input */
	topology_info_input = &xgmi_cmd->xgmi_in_message.get_topology_info;
	xgmi_cmd->cmd_id = TA_COMMAND_XGMI__GET_GET_TOPOLOGY_INFO;
	topology_info_input->num_nodes = number_devices;

	for (i = 0; i < topology_info_input->num_nodes; i++) {
		topology_info_input->nodes[i].node_id = topology->nodes[i].node_id;
		topology_info_input->nodes[i].num_hops = topology->nodes[i].num_hops;
		topology_info_input->nodes[i].is_sharing_enabled = topology->nodes[i].is_sharing_enabled;
		topology_info_input->nodes[i].sdma_engine = topology->nodes[i].sdma_engine;
	}

	/* Invoke xgmi ta to get the topology information */
	ret = psp_xgmi_invoke(psp, TA_COMMAND_XGMI__GET_GET_TOPOLOGY_INFO);
	if (ret)
		return ret;

	/* Read the output topology information from the shared memory */
	topology_info_output = &xgmi_cmd->xgmi_out_message.get_topology_info;
	topology->num_nodes = xgmi_cmd->xgmi_out_message.get_topology_info.num_nodes;
	for (i = 0; i < topology->num_nodes; i++) {
		/* extended data will either be 0 or equal to non-extended data */
		if (topology_info_output->nodes[i].num_hops)
			topology->nodes[i].num_hops = topology_info_output->nodes[i].num_hops;

		/* non-extended data gets everything here so no need to update */
		if (!get_extended_data) {
			topology->nodes[i].node_id = topology_info_output->nodes[i].node_id;
			topology->nodes[i].is_sharing_enabled =
					topology_info_output->nodes[i].is_sharing_enabled;
			topology->nodes[i].sdma_engine =
					topology_info_output->nodes[i].sdma_engine;
		}

	}

	/* Invoke xgmi ta again to get the link information */
	if (psp_xgmi_peer_link_info_supported(psp)) {
		struct ta_xgmi_cmd_get_peer_link_info_output *link_info_output;

		xgmi_cmd->cmd_id = TA_COMMAND_XGMI__GET_PEER_LINKS;

		ret = psp_xgmi_invoke(psp, TA_COMMAND_XGMI__GET_PEER_LINKS);

		if (ret)
			return ret;

		link_info_output = &xgmi_cmd->xgmi_out_message.get_link_info;
		for (i = 0; i < topology->num_nodes; i++) {
			/* accumulate num_links on extended data */
			topology->nodes[i].num_links = get_extended_data ?
					topology->nodes[i].num_links +
							link_info_output->nodes[i].num_links :
					link_info_output->nodes[i].num_links;

			/* reflect the topology information for bi-directionality */
			if (psp->xgmi_context.supports_extended_data &&
					get_extended_data && topology->nodes[i].num_hops)
				psp_xgmi_reflect_topology_info(psp, topology->nodes[i]);
		}
	}

	return 0;
}

int psp_xgmi_set_topology_info(struct psp_context *psp,
			       int number_devices,
			       struct psp_xgmi_topology_info *topology)
{
	struct ta_xgmi_shared_memory *xgmi_cmd;
	struct ta_xgmi_cmd_get_topology_info_input *topology_info_input;
	int i;

	if (!topology || topology->num_nodes > TA_XGMI__MAX_CONNECTED_NODES)
		return -EINVAL;

	xgmi_cmd = (struct ta_xgmi_shared_memory *)psp->xgmi_context.context.mem_context.shared_buf;
	memset(xgmi_cmd, 0, sizeof(struct ta_xgmi_shared_memory));

	topology_info_input = &xgmi_cmd->xgmi_in_message.get_topology_info;
	xgmi_cmd->cmd_id = TA_COMMAND_XGMI__SET_TOPOLOGY_INFO;
	topology_info_input->num_nodes = number_devices;

	for (i = 0; i < topology_info_input->num_nodes; i++) {
		topology_info_input->nodes[i].node_id = topology->nodes[i].node_id;
		topology_info_input->nodes[i].num_hops = topology->nodes[i].num_hops;
		topology_info_input->nodes[i].is_sharing_enabled = 1;
		topology_info_input->nodes[i].sdma_engine = topology->nodes[i].sdma_engine;
	}

	/* Invoke xgmi ta to set topology information */
	return psp_xgmi_invoke(psp, TA_COMMAND_XGMI__SET_TOPOLOGY_INFO);
}

// ras begin
static void psp_ras_ta_check_status(struct psp_context *psp)
{
	struct ta_ras_shared_memory *ras_cmd =
		(struct ta_ras_shared_memory *)psp->ras_context.context.mem_context.shared_buf;

	switch (ras_cmd->ras_status) {
	case TA_RAS_STATUS__ERROR_UNSUPPORTED_IP:
		dev_warn(psp->adev->dev,
				"RAS WARNING: cmd failed due to unsupported ip\n");
		break;
	case TA_RAS_STATUS__ERROR_UNSUPPORTED_ERROR_INJ:
		dev_warn(psp->adev->dev,
				"RAS WARNING: cmd failed due to unsupported error injection\n");
		break;
	case TA_RAS_STATUS__SUCCESS:
		break;
	case TA_RAS_STATUS__TEE_ERROR_ACCESS_DENIED:
		if (ras_cmd->cmd_id == TA_RAS_COMMAND__TRIGGER_ERROR)
			dev_warn(psp->adev->dev,
					"RAS WARNING: Inject error to critical region is not allowed\n");
		break;
	default:
		dev_warn(psp->adev->dev,
				"RAS WARNING: ras status = 0x%X\n", ras_cmd->ras_status);
		break;
	}
}

int psp_ras_invoke(struct psp_context *psp, uint32_t ta_cmd_id)
{
	struct ta_ras_shared_memory *ras_cmd;
	int ret;

	ras_cmd = (struct ta_ras_shared_memory *)psp->ras_context.context.mem_context.shared_buf;

	/*
	 * TODO: bypass the loading in sriov for now
	 */
	if (amdgpu_sriov_vf(psp->adev))
		return 0;

	ret = psp_ta_invoke(psp, ta_cmd_id, &psp->ras_context.context);

	if (amdgpu_ras_intr_triggered())
		return ret;

	if (ras_cmd->if_version > RAS_TA_HOST_IF_VER)
	{
		DRM_WARN("RAS: Unsupported Interface");
		return -EINVAL;
	}

	if (!ret) {
		if (ras_cmd->ras_out_message.flags.err_inject_switch_disable_flag) {
			dev_warn(psp->adev->dev, "ECC switch disabled\n");

			ras_cmd->ras_status = TA_RAS_STATUS__ERROR_RAS_NOT_AVAILABLE;
		}
		else if (ras_cmd->ras_out_message.flags.reg_access_failure_flag)
			dev_warn(psp->adev->dev,
				 "RAS internal register access blocked\n");

		psp_ras_ta_check_status(psp);
	}

	return ret;
}

int psp_ras_enable_features(struct psp_context *psp,
		union ta_ras_cmd_input *info, bool enable)
{
	struct ta_ras_shared_memory *ras_cmd;
	int ret;

	if (!psp->ras_context.context.initialized)
		return -EINVAL;

	ras_cmd = (struct ta_ras_shared_memory *)psp->ras_context.context.mem_context.shared_buf;
	memset(ras_cmd, 0, sizeof(struct ta_ras_shared_memory));

	if (enable)
		ras_cmd->cmd_id = TA_RAS_COMMAND__ENABLE_FEATURES;
	else
		ras_cmd->cmd_id = TA_RAS_COMMAND__DISABLE_FEATURES;

	ras_cmd->ras_in_message = *info;

	ret = psp_ras_invoke(psp, ras_cmd->cmd_id);
	if (ret)
		return -EINVAL;

	return 0;
}

int psp_ras_terminate(struct psp_context *psp)
{
	int ret;

	/*
	 * TODO: bypass the terminate in sriov for now
	 */
	if (amdgpu_sriov_vf(psp->adev))
		return 0;

	if (!psp->ras_context.context.initialized)
		return 0;

	ret = psp_ta_unload(psp, &psp->ras_context.context);

	psp->ras_context.context.initialized = false;

	return ret;
}

int psp_ras_initialize(struct psp_context *psp)
{
	int ret;
	uint32_t boot_cfg = 0xFF;
	struct amdgpu_device *adev = psp->adev;
	struct ta_ras_shared_memory *ras_cmd;

	/*
	 * TODO: bypass the initialize in sriov for now
	 */
	if (amdgpu_sriov_vf(adev))
		return 0;

	if (!adev->psp.ras_context.context.bin_desc.size_bytes ||
	    !adev->psp.ras_context.context.bin_desc.start_addr) {
		dev_info(adev->dev, "RAS: optional ras ta ucode is not available\n");
		return 0;
	}

	if (amdgpu_atomfirmware_dynamic_boot_config_supported(adev)) {
		/* query GECC enablement status from boot config
		 * boot_cfg: 1: GECC is enabled or 0: GECC is disabled
		 */
		ret = psp_boot_config_get(adev, &boot_cfg);
		if (ret)
			dev_warn(adev->dev, "PSP get boot config failed\n");

		if (!amdgpu_ras_is_supported(psp->adev, AMDGPU_RAS_BLOCK__UMC)) {
			if (!boot_cfg) {
				dev_info(adev->dev, "GECC is disabled\n");
			} else {
				/* disable GECC in next boot cycle if ras is
				 * disabled by module parameter amdgpu_ras_enable
				 * and/or amdgpu_ras_mask, or boot_config_get call
				 * is failed
				 */
				ret = psp_boot_config_set(adev, 0);
				if (ret)
					dev_warn(adev->dev, "PSP set boot config failed\n");
				else
					dev_warn(adev->dev, "GECC will be disabled in next boot cycle "
						 "if set amdgpu_ras_enable and/or amdgpu_ras_mask to 0x0\n");
			}
		} else {
			if (1 == boot_cfg) {
				dev_info(adev->dev, "GECC is enabled\n");
			} else {
				/* enable GECC in next boot cycle if it is disabled
				 * in boot config, or force enable GECC if failed to
				 * get boot configuration
				 */
				ret = psp_boot_config_set(adev, BOOT_CONFIG_GECC);
				if (ret)
					dev_warn(adev->dev, "PSP set boot config failed\n");
				else
					dev_warn(adev->dev, "GECC will be enabled in next boot cycle\n");
			}
		}
	}

	psp->ras_context.context.mem_context.shared_mem_size = PSP_RAS_SHARED_MEM_SIZE;
	psp->ras_context.context.ta_load_type = GFX_CMD_ID_LOAD_TA;

	if (!psp->ras_context.context.mem_context.shared_buf) {
		ret = psp_ta_init_shared_buf(psp, &psp->ras_context.context.mem_context);
		if (ret)
			return ret;
	}

	ras_cmd = (struct ta_ras_shared_memory *)psp->ras_context.context.mem_context.shared_buf;
	memset(ras_cmd, 0, sizeof(struct ta_ras_shared_memory));

	if (amdgpu_ras_is_poison_mode_supported(adev))
		ras_cmd->ras_in_message.init_flags.poison_mode_en = 1;
	if (!adev->gmc.xgmi.connected_to_cpu)
		ras_cmd->ras_in_message.init_flags.dgpu_mode = 1;

	ret = psp_ta_load(psp, &psp->ras_context.context);

	if (!ret && !ras_cmd->ras_status)
		psp->ras_context.context.initialized = true;
	else {
		if (ras_cmd->ras_status)
			dev_warn(psp->adev->dev, "RAS Init Status: 0x%X\n", ras_cmd->ras_status);

		/* fail to load RAS TA */
		psp->ras_context.context.initialized = false;
	}

	return ret;
}

int psp_ras_trigger_error(struct psp_context *psp,
			  struct ta_ras_trigger_error_input *info)
{
	struct ta_ras_shared_memory *ras_cmd;
	int ret;

	if (!psp->ras_context.context.initialized)
		return -EINVAL;

	ras_cmd = (struct ta_ras_shared_memory *)psp->ras_context.context.mem_context.shared_buf;
	memset(ras_cmd, 0, sizeof(struct ta_ras_shared_memory));

	ras_cmd->cmd_id = TA_RAS_COMMAND__TRIGGER_ERROR;
	ras_cmd->ras_in_message.trigger_error = *info;

	ret = psp_ras_invoke(psp, ras_cmd->cmd_id);
	if (ret)
		return -EINVAL;

	/* If err_event_athub occurs error inject was successful, however
	   return status from TA is no long reliable */
	if (amdgpu_ras_intr_triggered())
		return 0;

	if (ras_cmd->ras_status == TA_RAS_STATUS__TEE_ERROR_ACCESS_DENIED)
		return -EACCES;
	else if (ras_cmd->ras_status)
		return -EINVAL;

	return 0;
}
// ras end

// HDCP start
static int psp_hdcp_initialize(struct psp_context *psp)
{
	int ret;

	/*
	 * TODO: bypass the initialize in sriov for now
	 */
	if (amdgpu_sriov_vf(psp->adev))
		return 0;

	if (!psp->hdcp_context.context.bin_desc.size_bytes ||
	    !psp->hdcp_context.context.bin_desc.start_addr) {
		dev_info(psp->adev->dev, "HDCP: optional hdcp ta ucode is not available\n");
		return 0;
	}

	psp->hdcp_context.context.mem_context.shared_mem_size = PSP_HDCP_SHARED_MEM_SIZE;
	psp->hdcp_context.context.ta_load_type = GFX_CMD_ID_LOAD_TA;

	if (!psp->hdcp_context.context.initialized) {
		ret = psp_ta_init_shared_buf(psp, &psp->hdcp_context.context.mem_context);
		if (ret)
			return ret;
	}

	ret = psp_ta_load(psp, &psp->hdcp_context.context);
	if (!ret) {
		psp->hdcp_context.context.initialized = true;
		mutex_init(&psp->hdcp_context.mutex);
	}

	return ret;
}

int psp_hdcp_invoke(struct psp_context *psp, uint32_t ta_cmd_id)
{
	/*
	 * TODO: bypass the loading in sriov for now
	 */
	if (amdgpu_sriov_vf(psp->adev))
		return 0;

	return psp_ta_invoke(psp, ta_cmd_id, &psp->hdcp_context.context);
}

static int psp_hdcp_terminate(struct psp_context *psp)
{
	int ret;

	/*
	 * TODO: bypass the terminate in sriov for now
	 */
	if (amdgpu_sriov_vf(psp->adev))
		return 0;

	if (!psp->hdcp_context.context.initialized)
		return 0;

	ret = psp_ta_unload(psp, &psp->hdcp_context.context);

	psp->hdcp_context.context.initialized = false;

	return ret;
}
// HDCP end

// DTM start
static int psp_dtm_initialize(struct psp_context *psp)
{
	int ret;

	/*
	 * TODO: bypass the initialize in sriov for now
	 */
	if (amdgpu_sriov_vf(psp->adev))
		return 0;

	if (!psp->dtm_context.context.bin_desc.size_bytes ||
	    !psp->dtm_context.context.bin_desc.start_addr) {
		dev_info(psp->adev->dev, "DTM: optional dtm ta ucode is not available\n");
		return 0;
	}

	psp->dtm_context.context.mem_context.shared_mem_size = PSP_DTM_SHARED_MEM_SIZE;
	psp->dtm_context.context.ta_load_type = GFX_CMD_ID_LOAD_TA;

	if (!psp->dtm_context.context.initialized) {
		ret = psp_ta_init_shared_buf(psp, &psp->dtm_context.context.mem_context);
		if (ret)
			return ret;
	}

	ret = psp_ta_load(psp, &psp->dtm_context.context);
	if (!ret) {
		psp->dtm_context.context.initialized = true;
		mutex_init(&psp->dtm_context.mutex);
	}

	return ret;
}

int psp_dtm_invoke(struct psp_context *psp, uint32_t ta_cmd_id)
{
	/*
	 * TODO: bypass the loading in sriov for now
	 */
	if (amdgpu_sriov_vf(psp->adev))
		return 0;

	return psp_ta_invoke(psp, ta_cmd_id, &psp->dtm_context.context);
}

static int psp_dtm_terminate(struct psp_context *psp)
{
	int ret;

	/*
	 * TODO: bypass the terminate in sriov for now
	 */
	if (amdgpu_sriov_vf(psp->adev))
		return 0;

	if (!psp->dtm_context.context.initialized)
		return 0;

	ret = psp_ta_unload(psp, &psp->dtm_context.context);

	psp->dtm_context.context.initialized = false;

	return ret;
}
// DTM end

// RAP start
static int psp_rap_initialize(struct psp_context *psp)
{
	int ret;
	enum ta_rap_status status = TA_RAP_STATUS__SUCCESS;

	/*
	 * TODO: bypass the initialize in sriov for now
	 */
	if (amdgpu_sriov_vf(psp->adev))
		return 0;

	if (!psp->rap_context.context.bin_desc.size_bytes ||
	    !psp->rap_context.context.bin_desc.start_addr) {
		dev_info(psp->adev->dev, "RAP: optional rap ta ucode is not available\n");
		return 0;
	}

	psp->rap_context.context.mem_context.shared_mem_size = PSP_RAP_SHARED_MEM_SIZE;
	psp->rap_context.context.ta_load_type = GFX_CMD_ID_LOAD_TA;

	if (!psp->rap_context.context.initialized) {
		ret = psp_ta_init_shared_buf(psp, &psp->rap_context.context.mem_context);
		if (ret)
			return ret;
	}

	ret = psp_ta_load(psp, &psp->rap_context.context);
	if (!ret) {
		psp->rap_context.context.initialized = true;
		mutex_init(&psp->rap_context.mutex);
	} else
		return ret;

	ret = psp_rap_invoke(psp, TA_CMD_RAP__INITIALIZE, &status);
	if (ret || status != TA_RAP_STATUS__SUCCESS) {
		psp_rap_terminate(psp);
		/* free rap shared memory */
		psp_ta_free_shared_buf(&psp->rap_context.context.mem_context);

		dev_warn(psp->adev->dev, "RAP TA initialize fail (%d) status %d.\n",
			 ret, status);

		return ret;
	}

	return 0;
}

static int psp_rap_terminate(struct psp_context *psp)
{
	int ret;

	if (!psp->rap_context.context.initialized)
		return 0;

	ret = psp_ta_unload(psp, &psp->rap_context.context);

	psp->rap_context.context.initialized = false;

	return ret;
}

int psp_rap_invoke(struct psp_context *psp, uint32_t ta_cmd_id, enum ta_rap_status *status)
{
	struct ta_rap_shared_memory *rap_cmd;
	int ret = 0;

	if (!psp->rap_context.context.initialized)
		return 0;

	if (ta_cmd_id != TA_CMD_RAP__INITIALIZE &&
	    ta_cmd_id != TA_CMD_RAP__VALIDATE_L0)
		return -EINVAL;

	mutex_lock(&psp->rap_context.mutex);

	rap_cmd = (struct ta_rap_shared_memory *)
		  psp->rap_context.context.mem_context.shared_buf;
	memset(rap_cmd, 0, sizeof(struct ta_rap_shared_memory));

	rap_cmd->cmd_id = ta_cmd_id;
	rap_cmd->validation_method_id = METHOD_A;

	ret = psp_ta_invoke(psp, rap_cmd->cmd_id, &psp->rap_context.context);
	if (ret)
		goto out_unlock;

	if (status)
		*status = rap_cmd->rap_status;

out_unlock:
	mutex_unlock(&psp->rap_context.mutex);

	return ret;
}
// RAP end

/* securedisplay start */
static int psp_securedisplay_initialize(struct psp_context *psp)
{
	int ret;
	struct securedisplay_cmd *securedisplay_cmd;

	/*
	 * TODO: bypass the initialize in sriov for now
	 */
	if (amdgpu_sriov_vf(psp->adev))
		return 0;

	if (!psp->securedisplay_context.context.bin_desc.size_bytes ||
	    !psp->securedisplay_context.context.bin_desc.start_addr) {
		dev_info(psp->adev->dev, "SECUREDISPLAY: securedisplay ta ucode is not available\n");
		return 0;
	}

	psp->securedisplay_context.context.mem_context.shared_mem_size =
		PSP_SECUREDISPLAY_SHARED_MEM_SIZE;
	psp->securedisplay_context.context.ta_load_type = GFX_CMD_ID_LOAD_TA;

	if (!psp->securedisplay_context.context.initialized) {
		ret = psp_ta_init_shared_buf(psp,
					     &psp->securedisplay_context.context.mem_context);
		if (ret)
			return ret;
	}

	ret = psp_ta_load(psp, &psp->securedisplay_context.context);
	if (!ret) {
		psp->securedisplay_context.context.initialized = true;
		mutex_init(&psp->securedisplay_context.mutex);
	} else
		return ret;

	mutex_lock(&psp->securedisplay_context.mutex);

	psp_prep_securedisplay_cmd_buf(psp, &securedisplay_cmd,
			TA_SECUREDISPLAY_COMMAND__QUERY_TA);

	ret = psp_securedisplay_invoke(psp, TA_SECUREDISPLAY_COMMAND__QUERY_TA);

	mutex_unlock(&psp->securedisplay_context.mutex);

	if (ret) {
		psp_securedisplay_terminate(psp);
		/* free securedisplay shared memory */
		psp_ta_free_shared_buf(&psp->securedisplay_context.context.mem_context);
		dev_err(psp->adev->dev, "SECUREDISPLAY TA initialize fail.\n");
		return -EINVAL;
	}

	if (securedisplay_cmd->status != TA_SECUREDISPLAY_STATUS__SUCCESS) {
		psp_securedisplay_parse_resp_status(psp, securedisplay_cmd->status);
		dev_err(psp->adev->dev, "SECUREDISPLAY: query securedisplay TA failed. ret 0x%x\n",
			securedisplay_cmd->securedisplay_out_message.query_ta.query_cmd_ret);
	}

	return 0;
}

static int psp_securedisplay_terminate(struct psp_context *psp)
{
	int ret;

	/*
	 * TODO:bypass the terminate in sriov for now
	 */
	if (amdgpu_sriov_vf(psp->adev))
		return 0;

	if (!psp->securedisplay_context.context.initialized)
		return 0;

	ret = psp_ta_unload(psp, &psp->securedisplay_context.context);

	psp->securedisplay_context.context.initialized = false;

	return ret;
}

int psp_securedisplay_invoke(struct psp_context *psp, uint32_t ta_cmd_id)
{
	int ret;

	if (!psp->securedisplay_context.context.initialized)
		return -EINVAL;

	if (ta_cmd_id != TA_SECUREDISPLAY_COMMAND__QUERY_TA &&
	    ta_cmd_id != TA_SECUREDISPLAY_COMMAND__SEND_ROI_CRC)
		return -EINVAL;

	ret = psp_ta_invoke(psp, ta_cmd_id, &psp->securedisplay_context.context);

	return ret;
}
/* SECUREDISPLAY end */

static int psp_hw_start(struct psp_context *psp)
{
	struct amdgpu_device *adev = psp->adev;
	int ret;

	if (!amdgpu_sriov_vf(adev)) {
		if ((is_psp_fw_valid(psp->kdb)) &&
		    (psp->funcs->bootloader_load_kdb != NULL)) {
			ret = psp_bootloader_load_kdb(psp);
			if (ret) {
				DRM_ERROR("PSP load kdb failed!\n");
				return ret;
			}
		}

		if ((is_psp_fw_valid(psp->spl)) &&
		    (psp->funcs->bootloader_load_spl != NULL)) {
			ret = psp_bootloader_load_spl(psp);
			if (ret) {
				DRM_ERROR("PSP load spl failed!\n");
				return ret;
			}
		}

		if ((is_psp_fw_valid(psp->sys)) &&
		    (psp->funcs->bootloader_load_sysdrv != NULL)) {
			ret = psp_bootloader_load_sysdrv(psp);
			if (ret) {
				DRM_ERROR("PSP load sys drv failed!\n");
				return ret;
			}
		}

		if ((is_psp_fw_valid(psp->soc_drv)) &&
		    (psp->funcs->bootloader_load_soc_drv != NULL)) {
			ret = psp_bootloader_load_soc_drv(psp);
			if (ret) {
				DRM_ERROR("PSP load soc drv failed!\n");
				return ret;
			}
		}

		if ((is_psp_fw_valid(psp->intf_drv)) &&
		    (psp->funcs->bootloader_load_intf_drv != NULL)) {
			ret = psp_bootloader_load_intf_drv(psp);
			if (ret) {
				DRM_ERROR("PSP load intf drv failed!\n");
				return ret;
			}
		}

		if ((is_psp_fw_valid(psp->dbg_drv)) &&
		    (psp->funcs->bootloader_load_dbg_drv != NULL)) {
			ret = psp_bootloader_load_dbg_drv(psp);
			if (ret) {
				DRM_ERROR("PSP load dbg drv failed!\n");
				return ret;
			}
		}

		if ((is_psp_fw_valid(psp->ras_drv)) &&
		    (psp->funcs->bootloader_load_ras_drv != NULL)) {
			ret = psp_bootloader_load_ras_drv(psp);
			if (ret) {
				DRM_ERROR("PSP load ras_drv failed!\n");
				return ret;
			}
		}

		if ((is_psp_fw_valid(psp->sos)) &&
		    (psp->funcs->bootloader_load_sos != NULL)) {
			ret = psp_bootloader_load_sos(psp);
			if (ret) {
				DRM_ERROR("PSP load sos failed!\n");
				return ret;
			}
		}
	}

	ret = psp_ring_create(psp, PSP_RING_TYPE__KM);
	if (ret) {
		DRM_ERROR("PSP create ring failed!\n");
		return ret;
	}

	if (amdgpu_sriov_vf(adev) && amdgpu_in_reset(adev))
		goto skip_pin_bo;

	ret = psp_tmr_init(psp);
	if (ret) {
		DRM_ERROR("PSP tmr init failed!\n");
		return ret;
	}

skip_pin_bo:
	/*
	 * For ASICs with DF Cstate management centralized
	 * to PMFW, TMR setup should be performed after PMFW
	 * loaded and before other non-psp firmware loaded.
	 */
	if (psp->pmfw_centralized_cstate_management) {
		ret = psp_load_smu_fw(psp);
		if (ret)
			return ret;
	}

	ret = psp_tmr_load(psp);
	if (ret) {
		DRM_ERROR("PSP load tmr failed!\n");
		return ret;
	}

	return 0;
}

static int psp_get_fw_type(struct amdgpu_firmware_info *ucode,
			   enum psp_gfx_fw_type *type)
{
	switch (ucode->ucode_id) {
	case AMDGPU_UCODE_ID_CAP:
		*type = GFX_FW_TYPE_CAP;
		break;
	case AMDGPU_UCODE_ID_SDMA0:
		*type = GFX_FW_TYPE_SDMA0;
		break;
	case AMDGPU_UCODE_ID_SDMA1:
		*type = GFX_FW_TYPE_SDMA1;
		break;
	case AMDGPU_UCODE_ID_SDMA2:
		*type = GFX_FW_TYPE_SDMA2;
		break;
	case AMDGPU_UCODE_ID_SDMA3:
		*type = GFX_FW_TYPE_SDMA3;
		break;
	case AMDGPU_UCODE_ID_SDMA4:
		*type = GFX_FW_TYPE_SDMA4;
		break;
	case AMDGPU_UCODE_ID_SDMA5:
		*type = GFX_FW_TYPE_SDMA5;
		break;
	case AMDGPU_UCODE_ID_SDMA6:
		*type = GFX_FW_TYPE_SDMA6;
		break;
	case AMDGPU_UCODE_ID_SDMA7:
		*type = GFX_FW_TYPE_SDMA7;
		break;
	case AMDGPU_UCODE_ID_CP_MES:
		*type = GFX_FW_TYPE_CP_MES;
		break;
	case AMDGPU_UCODE_ID_CP_MES_DATA:
		*type = GFX_FW_TYPE_MES_STACK;
		break;
	case AMDGPU_UCODE_ID_CP_MES1:
		*type = GFX_FW_TYPE_CP_MES_KIQ;
		break;
	case AMDGPU_UCODE_ID_CP_MES1_DATA:
		*type = GFX_FW_TYPE_MES_KIQ_STACK;
		break;
	case AMDGPU_UCODE_ID_CP_CE:
		*type = GFX_FW_TYPE_CP_CE;
		break;
	case AMDGPU_UCODE_ID_CP_PFP:
		*type = GFX_FW_TYPE_CP_PFP;
		break;
	case AMDGPU_UCODE_ID_CP_ME:
		*type = GFX_FW_TYPE_CP_ME;
		break;
	case AMDGPU_UCODE_ID_CP_MEC1:
		*type = GFX_FW_TYPE_CP_MEC;
		break;
	case AMDGPU_UCODE_ID_CP_MEC1_JT:
		*type = GFX_FW_TYPE_CP_MEC_ME1;
		break;
	case AMDGPU_UCODE_ID_CP_MEC2:
		*type = GFX_FW_TYPE_CP_MEC;
		break;
	case AMDGPU_UCODE_ID_CP_MEC2_JT:
		*type = GFX_FW_TYPE_CP_MEC_ME2;
		break;
	case AMDGPU_UCODE_ID_RLC_P:
		*type = GFX_FW_TYPE_RLC_P;
		break;
	case AMDGPU_UCODE_ID_RLC_V:
		*type = GFX_FW_TYPE_RLC_V;
		break;
	case AMDGPU_UCODE_ID_RLC_G:
		*type = GFX_FW_TYPE_RLC_G;
		break;
	case AMDGPU_UCODE_ID_RLC_RESTORE_LIST_CNTL:
		*type = GFX_FW_TYPE_RLC_RESTORE_LIST_SRM_CNTL;
		break;
	case AMDGPU_UCODE_ID_RLC_RESTORE_LIST_GPM_MEM:
		*type = GFX_FW_TYPE_RLC_RESTORE_LIST_GPM_MEM;
		break;
	case AMDGPU_UCODE_ID_RLC_RESTORE_LIST_SRM_MEM:
		*type = GFX_FW_TYPE_RLC_RESTORE_LIST_SRM_MEM;
		break;
	case AMDGPU_UCODE_ID_RLC_IRAM:
		*type = GFX_FW_TYPE_RLC_IRAM;
		break;
	case AMDGPU_UCODE_ID_RLC_DRAM:
		*type = GFX_FW_TYPE_RLC_DRAM_BOOT;
		break;
	case AMDGPU_UCODE_ID_GLOBAL_TAP_DELAYS:
		*type = GFX_FW_TYPE_GLOBAL_TAP_DELAYS;
		break;
	case AMDGPU_UCODE_ID_SE0_TAP_DELAYS:
		*type = GFX_FW_TYPE_SE0_TAP_DELAYS;
		break;
	case AMDGPU_UCODE_ID_SE1_TAP_DELAYS:
		*type = GFX_FW_TYPE_SE1_TAP_DELAYS;
		break;
	case AMDGPU_UCODE_ID_SE2_TAP_DELAYS:
		*type = GFX_FW_TYPE_SE2_TAP_DELAYS;
		break;
	case AMDGPU_UCODE_ID_SE3_TAP_DELAYS:
		*type = GFX_FW_TYPE_SE3_TAP_DELAYS;
		break;
	case AMDGPU_UCODE_ID_SMC:
		*type = GFX_FW_TYPE_SMU;
		break;
	case AMDGPU_UCODE_ID_PPTABLE:
		*type = GFX_FW_TYPE_PPTABLE;
		break;
	case AMDGPU_UCODE_ID_UVD:
		*type = GFX_FW_TYPE_UVD;
		break;
	case AMDGPU_UCODE_ID_UVD1:
		*type = GFX_FW_TYPE_UVD1;
		break;
	case AMDGPU_UCODE_ID_VCE:
		*type = GFX_FW_TYPE_VCE;
		break;
	case AMDGPU_UCODE_ID_VCN:
		*type = GFX_FW_TYPE_VCN;
		break;
	case AMDGPU_UCODE_ID_VCN1:
		*type = GFX_FW_TYPE_VCN1;
		break;
	case AMDGPU_UCODE_ID_DMCU_ERAM:
		*type = GFX_FW_TYPE_DMCU_ERAM;
		break;
	case AMDGPU_UCODE_ID_DMCU_INTV:
		*type = GFX_FW_TYPE_DMCU_ISR;
		break;
	case AMDGPU_UCODE_ID_VCN0_RAM:
		*type = GFX_FW_TYPE_VCN0_RAM;
		break;
	case AMDGPU_UCODE_ID_VCN1_RAM:
		*type = GFX_FW_TYPE_VCN1_RAM;
		break;
	case AMDGPU_UCODE_ID_DMCUB:
		*type = GFX_FW_TYPE_DMUB;
		break;
	case AMDGPU_UCODE_ID_SDMA_UCODE_TH0:
		*type = GFX_FW_TYPE_SDMA_UCODE_TH0;
		break;
	case AMDGPU_UCODE_ID_SDMA_UCODE_TH1:
		*type = GFX_FW_TYPE_SDMA_UCODE_TH1;
		break;
	case AMDGPU_UCODE_ID_IMU_I:
		*type = GFX_FW_TYPE_IMU_I;
		break;
	case AMDGPU_UCODE_ID_IMU_D:
		*type = GFX_FW_TYPE_IMU_D;
		break;
	case AMDGPU_UCODE_ID_CP_RS64_PFP:
		*type = GFX_FW_TYPE_RS64_PFP;
		break;
	case AMDGPU_UCODE_ID_CP_RS64_ME:
		*type = GFX_FW_TYPE_RS64_ME;
		break;
	case AMDGPU_UCODE_ID_CP_RS64_MEC:
		*type = GFX_FW_TYPE_RS64_MEC;
		break;
	case AMDGPU_UCODE_ID_CP_RS64_PFP_P0_STACK:
		*type = GFX_FW_TYPE_RS64_PFP_P0_STACK;
		break;
	case AMDGPU_UCODE_ID_CP_RS64_PFP_P1_STACK:
		*type = GFX_FW_TYPE_RS64_PFP_P1_STACK;
		break;
	case AMDGPU_UCODE_ID_CP_RS64_ME_P0_STACK:
		*type = GFX_FW_TYPE_RS64_ME_P0_STACK;
		break;
	case AMDGPU_UCODE_ID_CP_RS64_ME_P1_STACK:
		*type = GFX_FW_TYPE_RS64_ME_P1_STACK;
		break;
	case AMDGPU_UCODE_ID_CP_RS64_MEC_P0_STACK:
		*type = GFX_FW_TYPE_RS64_MEC_P0_STACK;
		break;
	case AMDGPU_UCODE_ID_CP_RS64_MEC_P1_STACK:
		*type = GFX_FW_TYPE_RS64_MEC_P1_STACK;
		break;
	case AMDGPU_UCODE_ID_CP_RS64_MEC_P2_STACK:
		*type = GFX_FW_TYPE_RS64_MEC_P2_STACK;
		break;
	case AMDGPU_UCODE_ID_CP_RS64_MEC_P3_STACK:
		*type = GFX_FW_TYPE_RS64_MEC_P3_STACK;
		break;
	case AMDGPU_UCODE_ID_MAXIMUM:
	default:
		return -EINVAL;
	}

	return 0;
}

static void psp_print_fw_hdr(struct psp_context *psp,
			     struct amdgpu_firmware_info *ucode)
{
	struct amdgpu_device *adev = psp->adev;
	struct common_firmware_header *hdr;

	switch (ucode->ucode_id) {
	case AMDGPU_UCODE_ID_SDMA0:
	case AMDGPU_UCODE_ID_SDMA1:
	case AMDGPU_UCODE_ID_SDMA2:
	case AMDGPU_UCODE_ID_SDMA3:
	case AMDGPU_UCODE_ID_SDMA4:
	case AMDGPU_UCODE_ID_SDMA5:
	case AMDGPU_UCODE_ID_SDMA6:
	case AMDGPU_UCODE_ID_SDMA7:
		hdr = (struct common_firmware_header *)
			adev->sdma.instance[ucode->ucode_id - AMDGPU_UCODE_ID_SDMA0].fw->data;
		amdgpu_ucode_print_sdma_hdr(hdr);
		break;
	case AMDGPU_UCODE_ID_CP_CE:
		hdr = (struct common_firmware_header *)adev->gfx.ce_fw->data;
		amdgpu_ucode_print_gfx_hdr(hdr);
		break;
	case AMDGPU_UCODE_ID_CP_PFP:
		hdr = (struct common_firmware_header *)adev->gfx.pfp_fw->data;
		amdgpu_ucode_print_gfx_hdr(hdr);
		break;
	case AMDGPU_UCODE_ID_CP_ME:
		hdr = (struct common_firmware_header *)adev->gfx.me_fw->data;
		amdgpu_ucode_print_gfx_hdr(hdr);
		break;
	case AMDGPU_UCODE_ID_CP_MEC1:
		hdr = (struct common_firmware_header *)adev->gfx.mec_fw->data;
		amdgpu_ucode_print_gfx_hdr(hdr);
		break;
	case AMDGPU_UCODE_ID_RLC_G:
		hdr = (struct common_firmware_header *)adev->gfx.rlc_fw->data;
		amdgpu_ucode_print_rlc_hdr(hdr);
		break;
	case AMDGPU_UCODE_ID_SMC:
		hdr = (struct common_firmware_header *)adev->pm.fw->data;
		amdgpu_ucode_print_smc_hdr(hdr);
		break;
	default:
		break;
	}
}

static int psp_prep_load_ip_fw_cmd_buf(struct amdgpu_firmware_info *ucode,
				       struct psp_gfx_cmd_resp *cmd)
{
	int ret;
	uint64_t fw_mem_mc_addr = ucode->mc_addr;

	cmd->cmd_id = GFX_CMD_ID_LOAD_IP_FW;
	cmd->cmd.cmd_load_ip_fw.fw_phy_addr_lo = lower_32_bits(fw_mem_mc_addr);
	cmd->cmd.cmd_load_ip_fw.fw_phy_addr_hi = upper_32_bits(fw_mem_mc_addr);
	cmd->cmd.cmd_load_ip_fw.fw_size = ucode->ucode_size;

	ret = psp_get_fw_type(ucode, &cmd->cmd.cmd_load_ip_fw.fw_type);
	if (ret)
		DRM_ERROR("Unknown firmware type\n");

	return ret;
}

static int psp_execute_non_psp_fw_load(struct psp_context *psp,
			          struct amdgpu_firmware_info *ucode)
{
	int ret = 0;
	struct psp_gfx_cmd_resp *cmd = acquire_psp_cmd_buf(psp);

	ret = psp_prep_load_ip_fw_cmd_buf(ucode, cmd);
	if (!ret) {
		ret = psp_cmd_submit_buf(psp, ucode, cmd,
					 psp->fence_buf_mc_addr);
	}

	release_psp_cmd_buf(psp);

	return ret;
}

static int psp_load_smu_fw(struct psp_context *psp)
{
	int ret;
	struct amdgpu_device *adev = psp->adev;
	struct amdgpu_firmware_info *ucode =
			&adev->firmware.ucode[AMDGPU_UCODE_ID_SMC];
	struct amdgpu_ras *ras = psp->ras_context.ras;

	/*
	 * Skip SMU FW reloading in case of using BACO for runpm only,
	 * as SMU is always alive.
	 */
	if (adev->in_runpm && (adev->pm.rpm_mode == AMDGPU_RUNPM_BACO))
		return 0;

	if (!ucode->fw || amdgpu_sriov_vf(psp->adev))
		return 0;

	if ((amdgpu_in_reset(adev) &&
	     ras && adev->ras_enabled &&
	     (adev->ip_versions[MP0_HWIP][0] == IP_VERSION(11, 0, 4) ||
	      adev->ip_versions[MP0_HWIP][0] == IP_VERSION(11, 0, 2)))) {
		ret = amdgpu_dpm_set_mp1_state(adev, PP_MP1_STATE_UNLOAD);
		if (ret) {
			DRM_WARN("Failed to set MP1 state prepare for reload\n");
		}
	}

	ret = psp_execute_non_psp_fw_load(psp, ucode);

	if (ret)
		DRM_ERROR("PSP load smu failed!\n");

	return ret;
}

static bool fw_load_skip_check(struct psp_context *psp,
			       struct amdgpu_firmware_info *ucode)
{
	if (!ucode->fw || !ucode->ucode_size)
		return true;

	if (ucode->ucode_id == AMDGPU_UCODE_ID_SMC &&
	    (psp_smu_reload_quirk(psp) ||
	     psp->autoload_supported ||
	     psp->pmfw_centralized_cstate_management))
		return true;

	if (amdgpu_sriov_vf(psp->adev) &&
	    amdgpu_virt_fw_load_skip_check(psp->adev, ucode->ucode_id))
		return true;

	if (psp->autoload_supported &&
	    (ucode->ucode_id == AMDGPU_UCODE_ID_CP_MEC1_JT ||
	     ucode->ucode_id == AMDGPU_UCODE_ID_CP_MEC2_JT))
		/* skip mec JT when autoload is enabled */
		return true;

	return false;
}

int psp_load_fw_list(struct psp_context *psp,
		     struct amdgpu_firmware_info **ucode_list, int ucode_count)
{
	int ret = 0, i;
	struct amdgpu_firmware_info *ucode;

	for (i = 0; i < ucode_count; ++i) {
		ucode = ucode_list[i];
		psp_print_fw_hdr(psp, ucode);
		ret = psp_execute_non_psp_fw_load(psp, ucode);
		if (ret)
			return ret;
	}
	return ret;
}

static int psp_load_non_psp_fw(struct psp_context *psp)
{
	int i, ret;
	struct amdgpu_firmware_info *ucode;
	struct amdgpu_device *adev = psp->adev;

	if (psp->autoload_supported &&
	    !psp->pmfw_centralized_cstate_management) {
		ret = psp_load_smu_fw(psp);
		if (ret)
			return ret;
	}

	for (i = 0; i < adev->firmware.max_ucodes; i++) {
		ucode = &adev->firmware.ucode[i];

		if (ucode->ucode_id == AMDGPU_UCODE_ID_SMC &&
		    !fw_load_skip_check(psp, ucode)) {
			ret = psp_load_smu_fw(psp);
			if (ret)
				return ret;
			continue;
		}

		if (fw_load_skip_check(psp, ucode))
			continue;

		if (psp->autoload_supported &&
		    (adev->ip_versions[MP0_HWIP][0] == IP_VERSION(11, 0, 7) ||
		     adev->ip_versions[MP0_HWIP][0] == IP_VERSION(11, 0, 11) ||
		     adev->ip_versions[MP0_HWIP][0] == IP_VERSION(11, 0, 12)) &&
		    (ucode->ucode_id == AMDGPU_UCODE_ID_SDMA1 ||
		     ucode->ucode_id == AMDGPU_UCODE_ID_SDMA2 ||
		     ucode->ucode_id == AMDGPU_UCODE_ID_SDMA3))
			/* PSP only receive one SDMA fw for sienna_cichlid,
			 * as all four sdma fw are same */
			continue;

		psp_print_fw_hdr(psp, ucode);

		ret = psp_execute_non_psp_fw_load(psp, ucode);
		if (ret)
			return ret;

		/* Start rlc autoload after psp recieved all the gfx firmware */
		if (psp->autoload_supported && ucode->ucode_id == (amdgpu_sriov_vf(adev) ?
		    adev->virt.autoload_ucode_id : AMDGPU_UCODE_ID_RLC_G)) {
			ret = psp_rlc_autoload_start(psp);
			if (ret) {
				DRM_ERROR("Failed to start rlc autoload\n");
				return ret;
			}
		}
	}

	return 0;
}

static int psp_load_fw(struct amdgpu_device *adev)
{
	int ret;
	struct psp_context *psp = &adev->psp;

	if (amdgpu_sriov_vf(adev) && amdgpu_in_reset(adev)) {
		/* should not destroy ring, only stop */
		psp_ring_stop(psp, PSP_RING_TYPE__KM);
	} else {
		memset(psp->fence_buf, 0, PSP_FENCE_BUFFER_SIZE);

		ret = psp_ring_init(psp, PSP_RING_TYPE__KM);
		if (ret) {
			DRM_ERROR("PSP ring init failed!\n");
			goto failed;
		}
	}

	ret = psp_hw_start(psp);
	if (ret)
		goto failed;

	ret = psp_load_non_psp_fw(psp);
	if (ret)
		goto failed1;

	ret = psp_asd_initialize(psp);
	if (ret) {
		DRM_ERROR("PSP load asd failed!\n");
		goto failed1;
	}

	ret = psp_rl_load(adev);
	if (ret) {
		DRM_ERROR("PSP load RL failed!\n");
		goto failed1;
	}

	if (amdgpu_sriov_vf(adev) && amdgpu_in_reset(adev)) {
		if (adev->gmc.xgmi.num_physical_nodes > 1) {
			ret = psp_xgmi_initialize(psp, false, true);
			/* Warning the XGMI seesion initialize failure
			* Instead of stop driver initialization
			*/
			if (ret)
				dev_err(psp->adev->dev,
					"XGMI: Failed to initialize XGMI session\n");
		}
	}

	if (psp->ta_fw) {
		ret = psp_ras_initialize(psp);
		if (ret)
			dev_err(psp->adev->dev,
					"RAS: Failed to initialize RAS\n");

		ret = psp_hdcp_initialize(psp);
		if (ret)
			dev_err(psp->adev->dev,
				"HDCP: Failed to initialize HDCP\n");

		ret = psp_dtm_initialize(psp);
		if (ret)
			dev_err(psp->adev->dev,
				"DTM: Failed to initialize DTM\n");

		ret = psp_rap_initialize(psp);
		if (ret)
			dev_err(psp->adev->dev,
				"RAP: Failed to initialize RAP\n");

		ret = psp_securedisplay_initialize(psp);
		if (ret)
			dev_err(psp->adev->dev,
				"SECUREDISPLAY: Failed to initialize SECUREDISPLAY\n");
	}

	return 0;

failed1:
	psp_free_shared_bufs(psp);
failed:
	/*
	 * all cleanup jobs (xgmi terminate, ras terminate,
	 * ring destroy, cmd/fence/fw buffers destory,
	 * psp->cmd destory) are delayed to psp_hw_fini
	 */
	psp_ring_destroy(psp, PSP_RING_TYPE__KM);
	return ret;
}

static int psp_hw_init(void *handle)
{
	int ret;
	struct amdgpu_device *adev = (struct amdgpu_device *)handle;

	mutex_lock(&adev->firmware.mutex);
	/*
	 * This sequence is just used on hw_init only once, no need on
	 * resume.
	 */
	ret = amdgpu_ucode_init_bo(adev);
	if (ret)
		goto failed;

	ret = psp_load_fw(adev);
	if (ret) {
		DRM_ERROR("PSP firmware loading failed\n");
		goto failed;
	}

	mutex_unlock(&adev->firmware.mutex);
	return 0;

failed:
	adev->firmware.load_type = AMDGPU_FW_LOAD_DIRECT;
	mutex_unlock(&adev->firmware.mutex);
	return -EINVAL;
}

static int psp_hw_fini(void *handle)
{
	struct amdgpu_device *adev = (struct amdgpu_device *)handle;
	struct psp_context *psp = &adev->psp;

	if (psp->ta_fw) {
		psp_ras_terminate(psp);
		psp_securedisplay_terminate(psp);
		psp_rap_terminate(psp);
		psp_dtm_terminate(psp);
		psp_hdcp_terminate(psp);

		if (adev->gmc.xgmi.num_physical_nodes > 1)
			psp_xgmi_terminate(psp);
	}

	psp_asd_terminate(psp);
	psp_tmr_terminate(psp);

	psp_ring_destroy(psp, PSP_RING_TYPE__KM);

	psp_free_shared_bufs(psp);

	return 0;
}

static int psp_suspend(void *handle)
{
	int ret = 0;
	struct amdgpu_device *adev = (struct amdgpu_device *)handle;
	struct psp_context *psp = &adev->psp;

	if (adev->gmc.xgmi.num_physical_nodes > 1 &&
	    psp->xgmi_context.context.initialized) {
		ret = psp_xgmi_terminate(psp);
		if (ret) {
			DRM_ERROR("Failed to terminate xgmi ta\n");
			goto out;
		}
	}

	if (psp->ta_fw) {
		ret = psp_ras_terminate(psp);
		if (ret) {
			DRM_ERROR("Failed to terminate ras ta\n");
			goto out;
		}
		ret = psp_hdcp_terminate(psp);
		if (ret) {
			DRM_ERROR("Failed to terminate hdcp ta\n");
			goto out;
		}
		ret = psp_dtm_terminate(psp);
		if (ret) {
			DRM_ERROR("Failed to terminate dtm ta\n");
			goto out;
		}
		ret = psp_rap_terminate(psp);
		if (ret) {
			DRM_ERROR("Failed to terminate rap ta\n");
			goto out;
		}
		ret = psp_securedisplay_terminate(psp);
		if (ret) {
			DRM_ERROR("Failed to terminate securedisplay ta\n");
			goto out;
		}
	}

	ret = psp_asd_terminate(psp);
	if (ret) {
		DRM_ERROR("Failed to terminate asd\n");
		goto out;
	}

	ret = psp_tmr_terminate(psp);
	if (ret) {
		DRM_ERROR("Failed to terminate tmr\n");
		goto out;
	}

	ret = psp_ring_stop(psp, PSP_RING_TYPE__KM);
	if (ret) {
		DRM_ERROR("PSP ring stop failed\n");
	}

out:
	return ret;
}

static int psp_resume(void *handle)
{
	int ret;
	struct amdgpu_device *adev = (struct amdgpu_device *)handle;
	struct psp_context *psp = &adev->psp;

	DRM_INFO("PSP is resuming...\n");

	if (psp->mem_train_ctx.enable_mem_training) {
		ret = psp_mem_training(psp, PSP_MEM_TRAIN_RESUME);
		if (ret) {
			DRM_ERROR("Failed to process memory training!\n");
			return ret;
		}
	}

	mutex_lock(&adev->firmware.mutex);

	ret = psp_hw_start(psp);
	if (ret)
		goto failed;

	ret = psp_load_non_psp_fw(psp);
	if (ret)
		goto failed;

	ret = psp_asd_initialize(psp);
	if (ret) {
		DRM_ERROR("PSP load asd failed!\n");
		goto failed;
	}

	ret = psp_rl_load(adev);
	if (ret) {
		dev_err(adev->dev, "PSP load RL failed!\n");
		goto failed;
	}

	if (adev->gmc.xgmi.num_physical_nodes > 1) {
		ret = psp_xgmi_initialize(psp, false, true);
		/* Warning the XGMI seesion initialize failure
		 * Instead of stop driver initialization
		 */
		if (ret)
			dev_err(psp->adev->dev,
				"XGMI: Failed to initialize XGMI session\n");
	}

	if (psp->ta_fw) {
		ret = psp_ras_initialize(psp);
		if (ret)
			dev_err(psp->adev->dev,
					"RAS: Failed to initialize RAS\n");

		ret = psp_hdcp_initialize(psp);
		if (ret)
			dev_err(psp->adev->dev,
				"HDCP: Failed to initialize HDCP\n");

		ret = psp_dtm_initialize(psp);
		if (ret)
			dev_err(psp->adev->dev,
				"DTM: Failed to initialize DTM\n");

		ret = psp_rap_initialize(psp);
		if (ret)
			dev_err(psp->adev->dev,
				"RAP: Failed to initialize RAP\n");

		ret = psp_securedisplay_initialize(psp);
		if (ret)
			dev_err(psp->adev->dev,
				"SECUREDISPLAY: Failed to initialize SECUREDISPLAY\n");
	}

	mutex_unlock(&adev->firmware.mutex);

	return 0;

failed:
	DRM_ERROR("PSP resume failed\n");
	mutex_unlock(&adev->firmware.mutex);
	return ret;
}

int psp_gpu_reset(struct amdgpu_device *adev)
{
	int ret;

	if (adev->firmware.load_type != AMDGPU_FW_LOAD_PSP)
		return 0;

	mutex_lock(&adev->psp.mutex);
	ret = psp_mode1_reset(&adev->psp);
	mutex_unlock(&adev->psp.mutex);

	return ret;
}

int psp_rlc_autoload_start(struct psp_context *psp)
{
	int ret;
	struct psp_gfx_cmd_resp *cmd = acquire_psp_cmd_buf(psp);

	cmd->cmd_id = GFX_CMD_ID_AUTOLOAD_RLC;

	ret = psp_cmd_submit_buf(psp, NULL, cmd,
				 psp->fence_buf_mc_addr);

	release_psp_cmd_buf(psp);

	return ret;
}

int psp_update_vcn_sram(struct amdgpu_device *adev, int inst_idx,
			uint64_t cmd_gpu_addr, int cmd_size)
{
	struct amdgpu_firmware_info ucode = {0};

	ucode.ucode_id = inst_idx ? AMDGPU_UCODE_ID_VCN1_RAM :
		AMDGPU_UCODE_ID_VCN0_RAM;
	ucode.mc_addr = cmd_gpu_addr;
	ucode.ucode_size = cmd_size;

	return psp_execute_non_psp_fw_load(&adev->psp, &ucode);
}

int psp_ring_cmd_submit(struct psp_context *psp,
			uint64_t cmd_buf_mc_addr,
			uint64_t fence_mc_addr,
			int index)
{
	unsigned int psp_write_ptr_reg = 0;
	struct psp_gfx_rb_frame *write_frame;
	struct psp_ring *ring = &psp->km_ring;
	struct psp_gfx_rb_frame *ring_buffer_start = ring->ring_mem;
	struct psp_gfx_rb_frame *ring_buffer_end = ring_buffer_start +
		ring->ring_size / sizeof(struct psp_gfx_rb_frame) - 1;
	struct amdgpu_device *adev = psp->adev;
	uint32_t ring_size_dw = ring->ring_size / 4;
	uint32_t rb_frame_size_dw = sizeof(struct psp_gfx_rb_frame) / 4;

	/* KM (GPCOM) prepare write pointer */
	psp_write_ptr_reg = psp_ring_get_wptr(psp);

	/* Update KM RB frame pointer to new frame */
	/* write_frame ptr increments by size of rb_frame in bytes */
	/* psp_write_ptr_reg increments by size of rb_frame in DWORDs */
	if ((psp_write_ptr_reg % ring_size_dw) == 0)
		write_frame = ring_buffer_start;
	else
		write_frame = ring_buffer_start + (psp_write_ptr_reg / rb_frame_size_dw);
	/* Check invalid write_frame ptr address */
	if ((write_frame < ring_buffer_start) || (ring_buffer_end < write_frame)) {
		DRM_ERROR("ring_buffer_start = %p; ring_buffer_end = %p; write_frame = %p\n",
			  ring_buffer_start, ring_buffer_end, write_frame);
		DRM_ERROR("write_frame is pointing to address out of bounds\n");
		return -EINVAL;
	}

	/* Initialize KM RB frame */
	memset(write_frame, 0, sizeof(struct psp_gfx_rb_frame));

	/* Update KM RB frame */
	write_frame->cmd_buf_addr_hi = upper_32_bits(cmd_buf_mc_addr);
	write_frame->cmd_buf_addr_lo = lower_32_bits(cmd_buf_mc_addr);
	write_frame->fence_addr_hi = upper_32_bits(fence_mc_addr);
	write_frame->fence_addr_lo = lower_32_bits(fence_mc_addr);
	write_frame->fence_value = index;
	amdgpu_device_flush_hdp(adev, NULL);

	/* Update the write Pointer in DWORDs */
	psp_write_ptr_reg = (psp_write_ptr_reg + rb_frame_size_dw) % ring_size_dw;
	psp_ring_set_wptr(psp, psp_write_ptr_reg);
	return 0;
}

int psp_init_asd_microcode(struct psp_context *psp,
			   const char *chip_name)
{
	struct amdgpu_device *adev = psp->adev;
	char fw_name[PSP_FW_NAME_LEN];
	const struct psp_firmware_header_v1_0 *asd_hdr;
	int err = 0;

	if (!chip_name) {
		dev_err(adev->dev, "invalid chip name for asd microcode\n");
		return -EINVAL;
	}

	snprintf(fw_name, sizeof(fw_name), "amdgpu/%s_asd.bin", chip_name);
	err = request_firmware(&adev->psp.asd_fw, fw_name, adev->dev);
	if (err)
		goto out;

	err = amdgpu_ucode_validate(adev->psp.asd_fw);
	if (err)
		goto out;

	asd_hdr = (const struct psp_firmware_header_v1_0 *)adev->psp.asd_fw->data;
	adev->psp.asd_context.bin_desc.fw_version = le32_to_cpu(asd_hdr->header.ucode_version);
	adev->psp.asd_context.bin_desc.feature_version = le32_to_cpu(asd_hdr->sos.fw_version);
	adev->psp.asd_context.bin_desc.size_bytes = le32_to_cpu(asd_hdr->header.ucode_size_bytes);
	adev->psp.asd_context.bin_desc.start_addr = (uint8_t *)asd_hdr +
				le32_to_cpu(asd_hdr->header.ucode_array_offset_bytes);
	return 0;
out:
	dev_err(adev->dev, "fail to initialize asd microcode\n");
	release_firmware(adev->psp.asd_fw);
	adev->psp.asd_fw = NULL;
	return err;
}

int psp_init_toc_microcode(struct psp_context *psp,
			   const char *chip_name)
{
	struct amdgpu_device *adev = psp->adev;
	char fw_name[PSP_FW_NAME_LEN];
	const struct psp_firmware_header_v1_0 *toc_hdr;
	int err = 0;

	if (!chip_name) {
		dev_err(adev->dev, "invalid chip name for toc microcode\n");
		return -EINVAL;
	}

	snprintf(fw_name, sizeof(fw_name), "amdgpu/%s_toc.bin", chip_name);
	err = request_firmware(&adev->psp.toc_fw, fw_name, adev->dev);
	if (err)
		goto out;

	err = amdgpu_ucode_validate(adev->psp.toc_fw);
	if (err)
		goto out;

	toc_hdr = (const struct psp_firmware_header_v1_0 *)adev->psp.toc_fw->data;
	adev->psp.toc.fw_version = le32_to_cpu(toc_hdr->header.ucode_version);
	adev->psp.toc.feature_version = le32_to_cpu(toc_hdr->sos.fw_version);
	adev->psp.toc.size_bytes = le32_to_cpu(toc_hdr->header.ucode_size_bytes);
	adev->psp.toc.start_addr = (uint8_t *)toc_hdr +
				le32_to_cpu(toc_hdr->header.ucode_array_offset_bytes);
	return 0;
out:
	dev_err(adev->dev, "fail to request/validate toc microcode\n");
	release_firmware(adev->psp.toc_fw);
	adev->psp.toc_fw = NULL;
	return err;
}

static int parse_sos_bin_descriptor(struct psp_context *psp,
				   const struct psp_fw_bin_desc *desc,
				   const struct psp_firmware_header_v2_0 *sos_hdr)
{
	uint8_t *ucode_start_addr  = NULL;

	if (!psp || !desc || !sos_hdr)
		return -EINVAL;

	ucode_start_addr  = (uint8_t *)sos_hdr +
			    le32_to_cpu(desc->offset_bytes) +
			    le32_to_cpu(sos_hdr->header.ucode_array_offset_bytes);

	switch (desc->fw_type) {
	case PSP_FW_TYPE_PSP_SOS:
		psp->sos.fw_version        = le32_to_cpu(desc->fw_version);
		psp->sos.feature_version   = le32_to_cpu(desc->fw_version);
		psp->sos.size_bytes        = le32_to_cpu(desc->size_bytes);
		psp->sos.start_addr 	   = ucode_start_addr;
		break;
	case PSP_FW_TYPE_PSP_SYS_DRV:
		psp->sys.fw_version        = le32_to_cpu(desc->fw_version);
		psp->sys.feature_version   = le32_to_cpu(desc->fw_version);
		psp->sys.size_bytes        = le32_to_cpu(desc->size_bytes);
		psp->sys.start_addr        = ucode_start_addr;
		break;
	case PSP_FW_TYPE_PSP_KDB:
		psp->kdb.fw_version        = le32_to_cpu(desc->fw_version);
		psp->kdb.feature_version   = le32_to_cpu(desc->fw_version);
		psp->kdb.size_bytes        = le32_to_cpu(desc->size_bytes);
		psp->kdb.start_addr        = ucode_start_addr;
		break;
	case PSP_FW_TYPE_PSP_TOC:
		psp->toc.fw_version        = le32_to_cpu(desc->fw_version);
		psp->toc.feature_version   = le32_to_cpu(desc->fw_version);
		psp->toc.size_bytes        = le32_to_cpu(desc->size_bytes);
		psp->toc.start_addr        = ucode_start_addr;
		break;
	case PSP_FW_TYPE_PSP_SPL:
		psp->spl.fw_version        = le32_to_cpu(desc->fw_version);
		psp->spl.feature_version   = le32_to_cpu(desc->fw_version);
		psp->spl.size_bytes        = le32_to_cpu(desc->size_bytes);
		psp->spl.start_addr        = ucode_start_addr;
		break;
	case PSP_FW_TYPE_PSP_RL:
		psp->rl.fw_version         = le32_to_cpu(desc->fw_version);
		psp->rl.feature_version    = le32_to_cpu(desc->fw_version);
		psp->rl.size_bytes         = le32_to_cpu(desc->size_bytes);
		psp->rl.start_addr         = ucode_start_addr;
		break;
	case PSP_FW_TYPE_PSP_SOC_DRV:
		psp->soc_drv.fw_version         = le32_to_cpu(desc->fw_version);
		psp->soc_drv.feature_version    = le32_to_cpu(desc->fw_version);
		psp->soc_drv.size_bytes         = le32_to_cpu(desc->size_bytes);
		psp->soc_drv.start_addr         = ucode_start_addr;
		break;
	case PSP_FW_TYPE_PSP_INTF_DRV:
		psp->intf_drv.fw_version        = le32_to_cpu(desc->fw_version);
		psp->intf_drv.feature_version   = le32_to_cpu(desc->fw_version);
		psp->intf_drv.size_bytes        = le32_to_cpu(desc->size_bytes);
		psp->intf_drv.start_addr        = ucode_start_addr;
		break;
	case PSP_FW_TYPE_PSP_DBG_DRV:
		psp->dbg_drv.fw_version         = le32_to_cpu(desc->fw_version);
		psp->dbg_drv.feature_version    = le32_to_cpu(desc->fw_version);
		psp->dbg_drv.size_bytes         = le32_to_cpu(desc->size_bytes);
		psp->dbg_drv.start_addr         = ucode_start_addr;
		break;
	case PSP_FW_TYPE_PSP_RAS_DRV:
		psp->ras_drv.fw_version         = le32_to_cpu(desc->fw_version);
		psp->ras_drv.feature_version    = le32_to_cpu(desc->fw_version);
		psp->ras_drv.size_bytes         = le32_to_cpu(desc->size_bytes);
		psp->ras_drv.start_addr         = ucode_start_addr;
		break;
	default:
		dev_warn(psp->adev->dev, "Unsupported PSP FW type: %d\n", desc->fw_type);
		break;
	}

	return 0;
}

static int psp_init_sos_base_fw(struct amdgpu_device *adev)
{
	const struct psp_firmware_header_v1_0 *sos_hdr;
	const struct psp_firmware_header_v1_3 *sos_hdr_v1_3;
	uint8_t *ucode_array_start_addr;

	sos_hdr = (const struct psp_firmware_header_v1_0 *)adev->psp.sos_fw->data;
	ucode_array_start_addr = (uint8_t *)sos_hdr +
		le32_to_cpu(sos_hdr->header.ucode_array_offset_bytes);

	if (adev->gmc.xgmi.connected_to_cpu ||
	    (adev->ip_versions[MP0_HWIP][0] != IP_VERSION(13, 0, 2))) {
		adev->psp.sos.fw_version = le32_to_cpu(sos_hdr->header.ucode_version);
		adev->psp.sos.feature_version = le32_to_cpu(sos_hdr->sos.fw_version);

		adev->psp.sys.size_bytes = le32_to_cpu(sos_hdr->sos.offset_bytes);
		adev->psp.sys.start_addr = ucode_array_start_addr;

		adev->psp.sos.size_bytes = le32_to_cpu(sos_hdr->sos.size_bytes);
		adev->psp.sos.start_addr = ucode_array_start_addr +
				le32_to_cpu(sos_hdr->sos.offset_bytes);
	} else {
		/* Load alternate PSP SOS FW */
		sos_hdr_v1_3 = (const struct psp_firmware_header_v1_3 *)adev->psp.sos_fw->data;

		adev->psp.sos.fw_version = le32_to_cpu(sos_hdr_v1_3->sos_aux.fw_version);
		adev->psp.sos.feature_version = le32_to_cpu(sos_hdr_v1_3->sos_aux.fw_version);

		adev->psp.sys.size_bytes = le32_to_cpu(sos_hdr_v1_3->sys_drv_aux.size_bytes);
		adev->psp.sys.start_addr = ucode_array_start_addr +
			le32_to_cpu(sos_hdr_v1_3->sys_drv_aux.offset_bytes);

		adev->psp.sos.size_bytes = le32_to_cpu(sos_hdr_v1_3->sos_aux.size_bytes);
		adev->psp.sos.start_addr = ucode_array_start_addr +
			le32_to_cpu(sos_hdr_v1_3->sos_aux.offset_bytes);
	}

	if ((adev->psp.sys.size_bytes == 0) || (adev->psp.sos.size_bytes == 0)) {
		dev_warn(adev->dev, "PSP SOS FW not available");
		return -EINVAL;
	}

	return 0;
}

int psp_init_sos_microcode(struct psp_context *psp,
			   const char *chip_name)
{
	struct amdgpu_device *adev = psp->adev;
	char fw_name[PSP_FW_NAME_LEN];
	const struct psp_firmware_header_v1_0 *sos_hdr;
	const struct psp_firmware_header_v1_1 *sos_hdr_v1_1;
	const struct psp_firmware_header_v1_2 *sos_hdr_v1_2;
	const struct psp_firmware_header_v1_3 *sos_hdr_v1_3;
	const struct psp_firmware_header_v2_0 *sos_hdr_v2_0;
	int err = 0;
	uint8_t *ucode_array_start_addr;
	int fw_index = 0;

	if (!chip_name) {
		dev_err(adev->dev, "invalid chip name for sos microcode\n");
		return -EINVAL;
	}

	snprintf(fw_name, sizeof(fw_name), "amdgpu/%s_sos.bin", chip_name);
	err = request_firmware(&adev->psp.sos_fw, fw_name, adev->dev);
	if (err)
		goto out;

	err = amdgpu_ucode_validate(adev->psp.sos_fw);
	if (err)
		goto out;

	sos_hdr = (const struct psp_firmware_header_v1_0 *)adev->psp.sos_fw->data;
	ucode_array_start_addr = (uint8_t *)sos_hdr +
		le32_to_cpu(sos_hdr->header.ucode_array_offset_bytes);
	amdgpu_ucode_print_psp_hdr(&sos_hdr->header);

	switch (sos_hdr->header.header_version_major) {
	case 1:
		err = psp_init_sos_base_fw(adev);
		if (err)
			goto out;

		if (sos_hdr->header.header_version_minor == 1) {
			sos_hdr_v1_1 = (const struct psp_firmware_header_v1_1 *)adev->psp.sos_fw->data;
			adev->psp.toc.size_bytes = le32_to_cpu(sos_hdr_v1_1->toc.size_bytes);
			adev->psp.toc.start_addr = (uint8_t *)adev->psp.sys.start_addr +
					le32_to_cpu(sos_hdr_v1_1->toc.offset_bytes);
			adev->psp.kdb.size_bytes = le32_to_cpu(sos_hdr_v1_1->kdb.size_bytes);
			adev->psp.kdb.start_addr = (uint8_t *)adev->psp.sys.start_addr +
					le32_to_cpu(sos_hdr_v1_1->kdb.offset_bytes);
		}
		if (sos_hdr->header.header_version_minor == 2) {
			sos_hdr_v1_2 = (const struct psp_firmware_header_v1_2 *)adev->psp.sos_fw->data;
			adev->psp.kdb.size_bytes = le32_to_cpu(sos_hdr_v1_2->kdb.size_bytes);
			adev->psp.kdb.start_addr = (uint8_t *)adev->psp.sys.start_addr +
						    le32_to_cpu(sos_hdr_v1_2->kdb.offset_bytes);
		}
		if (sos_hdr->header.header_version_minor == 3) {
			sos_hdr_v1_3 = (const struct psp_firmware_header_v1_3 *)adev->psp.sos_fw->data;
			adev->psp.toc.size_bytes = le32_to_cpu(sos_hdr_v1_3->v1_1.toc.size_bytes);
			adev->psp.toc.start_addr = ucode_array_start_addr +
				le32_to_cpu(sos_hdr_v1_3->v1_1.toc.offset_bytes);
			adev->psp.kdb.size_bytes = le32_to_cpu(sos_hdr_v1_3->v1_1.kdb.size_bytes);
			adev->psp.kdb.start_addr = ucode_array_start_addr +
				le32_to_cpu(sos_hdr_v1_3->v1_1.kdb.offset_bytes);
			adev->psp.spl.size_bytes = le32_to_cpu(sos_hdr_v1_3->spl.size_bytes);
			adev->psp.spl.start_addr = ucode_array_start_addr +
				le32_to_cpu(sos_hdr_v1_3->spl.offset_bytes);
			adev->psp.rl.size_bytes = le32_to_cpu(sos_hdr_v1_3->rl.size_bytes);
			adev->psp.rl.start_addr = ucode_array_start_addr +
				le32_to_cpu(sos_hdr_v1_3->rl.offset_bytes);
		}
		break;
	case 2:
		sos_hdr_v2_0 = (const struct psp_firmware_header_v2_0 *)adev->psp.sos_fw->data;

		if (le32_to_cpu(sos_hdr_v2_0->psp_fw_bin_count) >= UCODE_MAX_PSP_PACKAGING) {
			dev_err(adev->dev, "packed SOS count exceeds maximum limit\n");
			err = -EINVAL;
			goto out;
		}

		for (fw_index = 0; fw_index < le32_to_cpu(sos_hdr_v2_0->psp_fw_bin_count); fw_index++) {
			err = parse_sos_bin_descriptor(psp,
						       &sos_hdr_v2_0->psp_fw_bin[fw_index],
						       sos_hdr_v2_0);
			if (err)
				goto out;
		}
		break;
	default:
		dev_err(adev->dev,
			"unsupported psp sos firmware\n");
		err = -EINVAL;
		goto out;
	}

	return 0;
out:
	dev_err(adev->dev,
		"failed to init sos firmware\n");
	release_firmware(adev->psp.sos_fw);
	adev->psp.sos_fw = NULL;

	return err;
}

static int parse_ta_bin_descriptor(struct psp_context *psp,
				   const struct psp_fw_bin_desc *desc,
				   const struct ta_firmware_header_v2_0 *ta_hdr)
{
	uint8_t *ucode_start_addr  = NULL;

	if (!psp || !desc || !ta_hdr)
		return -EINVAL;

	ucode_start_addr  = (uint8_t *)ta_hdr +
			    le32_to_cpu(desc->offset_bytes) +
			    le32_to_cpu(ta_hdr->header.ucode_array_offset_bytes);

	switch (desc->fw_type) {
	case TA_FW_TYPE_PSP_ASD:
		psp->asd_context.bin_desc.fw_version        = le32_to_cpu(desc->fw_version);
		psp->asd_context.bin_desc.feature_version   = le32_to_cpu(desc->fw_version);
		psp->asd_context.bin_desc.size_bytes        = le32_to_cpu(desc->size_bytes);
		psp->asd_context.bin_desc.start_addr        = ucode_start_addr;
		break;
	case TA_FW_TYPE_PSP_XGMI:
		psp->xgmi_context.context.bin_desc.fw_version       = le32_to_cpu(desc->fw_version);
		psp->xgmi_context.context.bin_desc.size_bytes       = le32_to_cpu(desc->size_bytes);
		psp->xgmi_context.context.bin_desc.start_addr       = ucode_start_addr;
		break;
	case TA_FW_TYPE_PSP_RAS:
		psp->ras_context.context.bin_desc.fw_version        = le32_to_cpu(desc->fw_version);
		psp->ras_context.context.bin_desc.size_bytes        = le32_to_cpu(desc->size_bytes);
		psp->ras_context.context.bin_desc.start_addr        = ucode_start_addr;
		break;
	case TA_FW_TYPE_PSP_HDCP:
		psp->hdcp_context.context.bin_desc.fw_version       = le32_to_cpu(desc->fw_version);
		psp->hdcp_context.context.bin_desc.size_bytes       = le32_to_cpu(desc->size_bytes);
		psp->hdcp_context.context.bin_desc.start_addr       = ucode_start_addr;
		break;
	case TA_FW_TYPE_PSP_DTM:
		psp->dtm_context.context.bin_desc.fw_version       = le32_to_cpu(desc->fw_version);
		psp->dtm_context.context.bin_desc.size_bytes       = le32_to_cpu(desc->size_bytes);
		psp->dtm_context.context.bin_desc.start_addr       = ucode_start_addr;
		break;
	case TA_FW_TYPE_PSP_RAP:
		psp->rap_context.context.bin_desc.fw_version       = le32_to_cpu(desc->fw_version);
		psp->rap_context.context.bin_desc.size_bytes       = le32_to_cpu(desc->size_bytes);
		psp->rap_context.context.bin_desc.start_addr       = ucode_start_addr;
		break;
	case TA_FW_TYPE_PSP_SECUREDISPLAY:
		psp->securedisplay_context.context.bin_desc.fw_version =
			le32_to_cpu(desc->fw_version);
		psp->securedisplay_context.context.bin_desc.size_bytes =
			le32_to_cpu(desc->size_bytes);
		psp->securedisplay_context.context.bin_desc.start_addr =
			ucode_start_addr;
		break;
	default:
		dev_warn(psp->adev->dev, "Unsupported TA type: %d\n", desc->fw_type);
		break;
	}

	return 0;
}

int psp_init_ta_microcode(struct psp_context *psp,
			  const char *chip_name)
{
	struct amdgpu_device *adev = psp->adev;
	char fw_name[PSP_FW_NAME_LEN];
	const struct ta_firmware_header_v2_0 *ta_hdr;
	int err = 0;
	int ta_index = 0;

	if (!chip_name) {
		dev_err(adev->dev, "invalid chip name for ta microcode\n");
		return -EINVAL;
	}

	snprintf(fw_name, sizeof(fw_name), "amdgpu/%s_ta.bin", chip_name);
	err = request_firmware(&adev->psp.ta_fw, fw_name, adev->dev);
	if (err)
		goto out;

	err = amdgpu_ucode_validate(adev->psp.ta_fw);
	if (err)
		goto out;

	ta_hdr = (const struct ta_firmware_header_v2_0 *)adev->psp.ta_fw->data;

	if (le16_to_cpu(ta_hdr->header.header_version_major) != 2) {
		dev_err(adev->dev, "unsupported TA header version\n");
		err = -EINVAL;
		goto out;
	}

	if (le32_to_cpu(ta_hdr->ta_fw_bin_count) >= UCODE_MAX_PSP_PACKAGING) {
		dev_err(adev->dev, "packed TA count exceeds maximum limit\n");
		err = -EINVAL;
		goto out;
	}

	for (ta_index = 0; ta_index < le32_to_cpu(ta_hdr->ta_fw_bin_count); ta_index++) {
		err = parse_ta_bin_descriptor(psp,
					      &ta_hdr->ta_fw_bin[ta_index],
					      ta_hdr);
		if (err)
			goto out;
	}

	return 0;
out:
	dev_err(adev->dev, "fail to initialize ta microcode\n");
	release_firmware(adev->psp.ta_fw);
	adev->psp.ta_fw = NULL;
	return err;
}

int psp_init_cap_microcode(struct psp_context *psp,
			  const char *chip_name)
{
	struct amdgpu_device *adev = psp->adev;
	char fw_name[PSP_FW_NAME_LEN];
	const struct psp_firmware_header_v1_0 *cap_hdr_v1_0;
	struct amdgpu_firmware_info *info = NULL;
	int err = 0;

	if (!chip_name) {
		dev_err(adev->dev, "invalid chip name for cap microcode\n");
		return -EINVAL;
	}

	if (!amdgpu_sriov_vf(adev)) {
		dev_err(adev->dev, "cap microcode should only be loaded under SRIOV\n");
		return -EINVAL;
	}

	snprintf(fw_name, sizeof(fw_name), "amdgpu/%s_cap.bin", chip_name);
	err = request_firmware(&adev->psp.cap_fw, fw_name, adev->dev);
	if (err) {
		dev_warn(adev->dev, "cap microcode does not exist, skip\n");
		err = 0;
		goto out;
	}

	err = amdgpu_ucode_validate(adev->psp.cap_fw);
	if (err) {
		dev_err(adev->dev, "fail to initialize cap microcode\n");
		goto out;
	}

	info = &adev->firmware.ucode[AMDGPU_UCODE_ID_CAP];
	info->ucode_id = AMDGPU_UCODE_ID_CAP;
	info->fw = adev->psp.cap_fw;
	cap_hdr_v1_0 = (const struct psp_firmware_header_v1_0 *)
		adev->psp.cap_fw->data;
	adev->firmware.fw_size += ALIGN(
			le32_to_cpu(cap_hdr_v1_0->header.ucode_size_bytes), PAGE_SIZE);
	adev->psp.cap_fw_version = le32_to_cpu(cap_hdr_v1_0->header.ucode_version);
	adev->psp.cap_feature_version = le32_to_cpu(cap_hdr_v1_0->sos.fw_version);
	adev->psp.cap_ucode_size = le32_to_cpu(cap_hdr_v1_0->header.ucode_size_bytes);

	return 0;

out:
	release_firmware(adev->psp.cap_fw);
	adev->psp.cap_fw = NULL;
	return err;
}

static int psp_set_clockgating_state(void *handle,
				     enum amd_clockgating_state state)
{
	return 0;
}

static int psp_set_powergating_state(void *handle,
				     enum amd_powergating_state state)
{
	return 0;
}

static ssize_t psp_usbc_pd_fw_sysfs_read(struct device *dev,
					 struct device_attribute *attr,
					 char *buf)
{
	struct drm_device *ddev = dev_get_drvdata(dev);
	struct amdgpu_device *adev = drm_to_adev(ddev);
	uint32_t fw_ver;
	int ret;

	if (!adev->ip_blocks[AMD_IP_BLOCK_TYPE_PSP].status.late_initialized) {
		DRM_INFO("PSP block is not ready yet.");
		return -EBUSY;
	}

	mutex_lock(&adev->psp.mutex);
	ret = psp_read_usbc_pd_fw(&adev->psp, &fw_ver);
	mutex_unlock(&adev->psp.mutex);

	if (ret) {
		DRM_ERROR("Failed to read USBC PD FW, err = %d", ret);
		return ret;
	}

	return sysfs_emit(buf, "%x\n", fw_ver);
}

static ssize_t psp_usbc_pd_fw_sysfs_write(struct device *dev,
						       struct device_attribute *attr,
						       const char *buf,
						       size_t count)
{
	struct drm_device *ddev = dev_get_drvdata(dev);
	struct amdgpu_device *adev = drm_to_adev(ddev);
	int ret, idx;
	char fw_name[100];
	const struct firmware *usbc_pd_fw;
	struct amdgpu_bo *fw_buf_bo = NULL;
	uint64_t fw_pri_mc_addr;
	void *fw_pri_cpu_addr;

	if (!adev->ip_blocks[AMD_IP_BLOCK_TYPE_PSP].status.late_initialized) {
		DRM_INFO("PSP block is not ready yet.");
		return -EBUSY;
	}

	if (!drm_dev_enter(ddev, &idx))
		return -ENODEV;

	snprintf(fw_name, sizeof(fw_name), "amdgpu/%s", buf);
	ret = request_firmware(&usbc_pd_fw, fw_name, adev->dev);
	if (ret)
		goto fail;

	/* LFB address which is aligned to 1MB boundary per PSP request */
	ret = amdgpu_bo_create_kernel(adev, usbc_pd_fw->size, 0x100000,
						AMDGPU_GEM_DOMAIN_VRAM,
						&fw_buf_bo,
						&fw_pri_mc_addr,
						&fw_pri_cpu_addr);
	if (ret)
		goto rel_buf;

	memcpy_toio(fw_pri_cpu_addr, usbc_pd_fw->data, usbc_pd_fw->size);

	mutex_lock(&adev->psp.mutex);
	ret = psp_load_usbc_pd_fw(&adev->psp, fw_pri_mc_addr);
	mutex_unlock(&adev->psp.mutex);

	amdgpu_bo_free_kernel(&fw_buf_bo, &fw_pri_mc_addr, &fw_pri_cpu_addr);

rel_buf:
	release_firmware(usbc_pd_fw);
fail:
	if (ret) {
		DRM_ERROR("Failed to load USBC PD FW, err = %d", ret);
		count = ret;
	}

	drm_dev_exit(idx);
	return count;
}

void psp_copy_fw(struct psp_context *psp, uint8_t *start_addr, uint32_t bin_size)
{
	int idx;

	if (!drm_dev_enter(adev_to_drm(psp->adev), &idx))
		return;

	memset(psp->fw_pri_buf, 0, PSP_1_MEG);
	memcpy(psp->fw_pri_buf, start_addr, bin_size);

	drm_dev_exit(idx);
}

static DEVICE_ATTR(usbc_pd_fw, S_IRUGO | S_IWUSR,
		   psp_usbc_pd_fw_sysfs_read,
		   psp_usbc_pd_fw_sysfs_write);

int is_psp_fw_valid(struct psp_bin_desc bin)
{
	return bin.size_bytes;
}

static ssize_t amdgpu_psp_vbflash_write(struct file *filp, struct kobject *kobj,
					struct bin_attribute *bin_attr,
					char *buffer, loff_t pos, size_t count)
{
	struct device *dev = kobj_to_dev(kobj);
	struct drm_device *ddev = dev_get_drvdata(dev);
	struct amdgpu_device *adev = drm_to_adev(ddev);

	adev->psp.vbflash_done = false;

	/* Safeguard against memory drain */
	if (adev->psp.vbflash_image_size > AMD_VBIOS_FILE_MAX_SIZE_B) {
		dev_err(adev->dev, "File size cannot exceed %u", AMD_VBIOS_FILE_MAX_SIZE_B);
		kvfree(adev->psp.vbflash_tmp_buf);
		adev->psp.vbflash_tmp_buf = NULL;
		adev->psp.vbflash_image_size = 0;
		return -ENOMEM;
	}

	/* TODO Just allocate max for now and optimize to realloc later if needed */
	if (!adev->psp.vbflash_tmp_buf) {
		adev->psp.vbflash_tmp_buf = kvmalloc(AMD_VBIOS_FILE_MAX_SIZE_B, GFP_KERNEL);
		if (!adev->psp.vbflash_tmp_buf)
			return -ENOMEM;
	}

	mutex_lock(&adev->psp.mutex);
	memcpy(adev->psp.vbflash_tmp_buf + pos, buffer, count);
	adev->psp.vbflash_image_size += count;
	mutex_unlock(&adev->psp.mutex);

	dev_info(adev->dev, "VBIOS flash write PSP done");

	return count;
}

static ssize_t amdgpu_psp_vbflash_read(struct file *filp, struct kobject *kobj,
				       struct bin_attribute *bin_attr, char *buffer,
				       loff_t pos, size_t count)
{
	struct device *dev = kobj_to_dev(kobj);
	struct drm_device *ddev = dev_get_drvdata(dev);
	struct amdgpu_device *adev = drm_to_adev(ddev);
	struct amdgpu_bo *fw_buf_bo = NULL;
	uint64_t fw_pri_mc_addr;
	void *fw_pri_cpu_addr;
	int ret;

	dev_info(adev->dev, "VBIOS flash to PSP started");

	ret = amdgpu_bo_create_kernel(adev, adev->psp.vbflash_image_size,
					AMDGPU_GPU_PAGE_SIZE,
					AMDGPU_GEM_DOMAIN_VRAM,
					&fw_buf_bo,
					&fw_pri_mc_addr,
					&fw_pri_cpu_addr);
	if (ret)
		goto rel_buf;

	memcpy_toio(fw_pri_cpu_addr, adev->psp.vbflash_tmp_buf, adev->psp.vbflash_image_size);

	mutex_lock(&adev->psp.mutex);
	ret = psp_update_spirom(&adev->psp, fw_pri_mc_addr);
	mutex_unlock(&adev->psp.mutex);

	amdgpu_bo_free_kernel(&fw_buf_bo, &fw_pri_mc_addr, &fw_pri_cpu_addr);

rel_buf:
	kvfree(adev->psp.vbflash_tmp_buf);
	adev->psp.vbflash_tmp_buf = NULL;
	adev->psp.vbflash_image_size = 0;

	if (ret) {
		dev_err(adev->dev, "Failed to load VBIOS FW, err = %d", ret);
		return ret;
	}

	dev_info(adev->dev, "VBIOS flash to PSP done");
	return 0;
}

static ssize_t amdgpu_psp_vbflash_status(struct device *dev,
					 struct device_attribute *attr,
					 char *buf)
{
	struct drm_device *ddev = dev_get_drvdata(dev);
	struct amdgpu_device *adev = drm_to_adev(ddev);
	uint32_t vbflash_status;

	vbflash_status = psp_vbflash_status(&adev->psp);
	if (!adev->psp.vbflash_done)
		vbflash_status = 0;
	else if (adev->psp.vbflash_done && !(vbflash_status & 0x80000000))
		vbflash_status = 1;

	return sysfs_emit(buf, "0x%x\n", vbflash_status);
}

static const struct bin_attribute psp_vbflash_bin_attr = {
	.attr = {.name = "psp_vbflash", .mode = 0664},
	.size = 0,
	.write = amdgpu_psp_vbflash_write,
	.read = amdgpu_psp_vbflash_read,
};

static DEVICE_ATTR(psp_vbflash_status, 0444, amdgpu_psp_vbflash_status, NULL);

int amdgpu_psp_sysfs_init(struct amdgpu_device *adev)
{
	int ret = 0;
	struct psp_context *psp = &adev->psp;

	if (amdgpu_sriov_vf(adev))
		return -EINVAL;

	switch (adev->ip_versions[MP0_HWIP][0]) {
	case IP_VERSION(13, 0, 0):
	case IP_VERSION(13, 0, 7):
		if (!psp->adev) {
			psp->adev = adev;
			psp_v13_0_set_psp_funcs(psp);
		}
		ret = sysfs_create_bin_file(&adev->dev->kobj, &psp_vbflash_bin_attr);
		if (ret)
			dev_err(adev->dev, "Failed to create device file psp_vbflash");
		ret = device_create_file(adev->dev, &dev_attr_psp_vbflash_status);
		if (ret)
			dev_err(adev->dev, "Failed to create device file psp_vbflash_status");
		return ret;
	default:
		return 0;
	}
}

const struct amd_ip_funcs psp_ip_funcs = {
	.name = "psp",
	.early_init = psp_early_init,
	.late_init = NULL,
	.sw_init = psp_sw_init,
	.sw_fini = psp_sw_fini,
	.hw_init = psp_hw_init,
	.hw_fini = psp_hw_fini,
	.suspend = psp_suspend,
	.resume = psp_resume,
	.is_idle = NULL,
	.check_soft_reset = NULL,
	.wait_for_idle = NULL,
	.soft_reset = NULL,
	.set_clockgating_state = psp_set_clockgating_state,
	.set_powergating_state = psp_set_powergating_state,
};

static int psp_sysfs_init(struct amdgpu_device *adev)
{
	int ret = device_create_file(adev->dev, &dev_attr_usbc_pd_fw);

	if (ret)
		DRM_ERROR("Failed to create USBC PD FW control file!");

	return ret;
}

void amdgpu_psp_sysfs_fini(struct amdgpu_device *adev)
{
	sysfs_remove_bin_file(&adev->dev->kobj, &psp_vbflash_bin_attr);
	device_remove_file(adev->dev, &dev_attr_psp_vbflash_status);
}

static void psp_sysfs_fini(struct amdgpu_device *adev)
{
	device_remove_file(adev->dev, &dev_attr_usbc_pd_fw);
}

const struct amdgpu_ip_block_version psp_v3_1_ip_block =
{
	.type = AMD_IP_BLOCK_TYPE_PSP,
	.major = 3,
	.minor = 1,
	.rev = 0,
	.funcs = &psp_ip_funcs,
};

const struct amdgpu_ip_block_version psp_v10_0_ip_block =
{
	.type = AMD_IP_BLOCK_TYPE_PSP,
	.major = 10,
	.minor = 0,
	.rev = 0,
	.funcs = &psp_ip_funcs,
};

const struct amdgpu_ip_block_version psp_v11_0_ip_block =
{
	.type = AMD_IP_BLOCK_TYPE_PSP,
	.major = 11,
	.minor = 0,
	.rev = 0,
	.funcs = &psp_ip_funcs,
};

const struct amdgpu_ip_block_version psp_v11_0_8_ip_block = {
	.type = AMD_IP_BLOCK_TYPE_PSP,
	.major = 11,
	.minor = 0,
	.rev = 8,
	.funcs = &psp_ip_funcs,
};

const struct amdgpu_ip_block_version psp_v12_0_ip_block =
{
	.type = AMD_IP_BLOCK_TYPE_PSP,
	.major = 12,
	.minor = 0,
	.rev = 0,
	.funcs = &psp_ip_funcs,
};

const struct amdgpu_ip_block_version psp_v13_0_ip_block = {
	.type = AMD_IP_BLOCK_TYPE_PSP,
	.major = 13,
	.minor = 0,
	.rev = 0,
	.funcs = &psp_ip_funcs,
};

const struct amdgpu_ip_block_version psp_v13_0_4_ip_block = {
	.type = AMD_IP_BLOCK_TYPE_PSP,
	.major = 13,
	.minor = 0,
	.rev = 4,
	.funcs = &psp_ip_funcs,
};<|MERGE_RESOLUTION|>--- conflicted
+++ resolved
@@ -165,10 +165,7 @@
 	case IP_VERSION(13, 0, 5):
 	case IP_VERSION(13, 0, 8):
 	case IP_VERSION(13, 0, 10):
-<<<<<<< HEAD
-=======
 	case IP_VERSION(13, 0, 11):
->>>>>>> 48acfe8d
 		psp_v13_0_set_psp_funcs(psp);
 		psp->autoload_supported = true;
 		break;
@@ -516,7 +513,6 @@
 	struct psp_gfx_cmd_resp *cmd = psp->cmd;
 
 	psp_memory_training_fini(psp);
-<<<<<<< HEAD
 	if (psp->sos_fw) {
 		release_firmware(psp->sos_fw);
 		psp->sos_fw = NULL;
@@ -537,24 +533,6 @@
 		release_firmware(psp->toc_fw);
 		psp->toc_fw = NULL;
 	}
-=======
-
-	release_firmware(psp->sos_fw);
-	psp->sos_fw = NULL;
-
-	release_firmware(psp->asd_fw);
-	psp->asd_fw = NULL;
-
-	release_firmware(psp->ta_fw);
-	psp->ta_fw = NULL;
-
-	release_firmware(psp->cap_fw);
-	psp->cap_fw = NULL;
-
-	release_firmware(psp->toc_fw);
-	psp->toc_fw = NULL;
-
->>>>>>> 48acfe8d
 	if (adev->ip_versions[MP0_HWIP][0] == IP_VERSION(11, 0, 0) ||
 	    adev->ip_versions[MP0_HWIP][0] == IP_VERSION(11, 0, 7))
 		psp_sysfs_fini(adev);
@@ -884,11 +862,7 @@
 	struct psp_gfx_cmd_resp *cmd = acquire_psp_cmd_buf(psp);
 
 	psp_prep_tmr_unload_cmd_buf(psp, cmd);
-<<<<<<< HEAD
-	dev_info(psp->adev->dev, "free PSP TMR buffer\n");
-=======
 	dev_dbg(psp->adev->dev, "free PSP TMR buffer\n");
->>>>>>> 48acfe8d
 
 	ret = psp_cmd_submit_buf(psp, NULL, cmd,
 				 psp->fence_buf_mc_addr);
