/*
 * Copyright 2016 Advanced Micro Devices, Inc.
 *
 * Permission is hereby granted, free of charge, to any person obtaining a
 * copy of this software and associated documentation files (the "Software"),
 * to deal in the Software without restriction, including without limitation
 * the rights to use, copy, modify, merge, publish, distribute, sublicense,
 * and/or sell copies of the Software, and to permit persons to whom the
 * Software is furnished to do so, subject to the following conditions:
 *
 * The above copyright notice and this permission notice shall be included in
 * all copies or substantial portions of the Software.
 *
 * THE SOFTWARE IS PROVIDED "AS IS", WITHOUT WARRANTY OF ANY KIND, EXPRESS OR
 * IMPLIED, INCLUDING BUT NOT LIMITED TO THE WARRANTIES OF MERCHANTABILITY,
 * FITNESS FOR A PARTICULAR PURPOSE AND NONINFRINGEMENT.  IN NO EVENT SHALL
 * THE COPYRIGHT HOLDER(S) OR AUTHOR(S) BE LIABLE FOR ANY CLAIM, DAMAGES OR
 * OTHER LIABILITY, WHETHER IN AN ACTION OF CONTRACT, TORT OR OTHERWISE,
 * ARISING FROM, OUT OF OR IN CONNECTION WITH THE SOFTWARE OR THE USE OR
 * OTHER DEALINGS IN THE SOFTWARE.
 *
 */

#include <drm/amdgpu_drm.h>
#include "amdgpu.h"
#include "atomfirmware.h"
#include "amdgpu_atomfirmware.h"
#include "atom.h"
#include "atombios.h"
#include "soc15_hw_ip.h"

union firmware_info {
	struct atom_firmware_info_v3_1 v31;
	struct atom_firmware_info_v3_2 v32;
	struct atom_firmware_info_v3_3 v33;
	struct atom_firmware_info_v3_4 v34;
};

/*
 * Helper function to query firmware capability
 *
 * @adev: amdgpu_device pointer
 *
 * Return firmware_capability in firmwareinfo table on success or 0 if not
 */
uint32_t amdgpu_atomfirmware_query_firmware_capability(struct amdgpu_device *adev)
{
	struct amdgpu_mode_info *mode_info = &adev->mode_info;
	int index;
	u16 data_offset, size;
	union firmware_info *firmware_info;
	u8 frev, crev;
	u32 fw_cap = 0;

	index = get_index_into_master_table(atom_master_list_of_data_tables_v2_1,
			firmwareinfo);

	if (amdgpu_atom_parse_data_header(adev->mode_info.atom_context,
				index, &size, &frev, &crev, &data_offset)) {
		/* support firmware_info 3.1 + */
		if ((frev == 3 && crev >=1) || (frev > 3)) {
			firmware_info = (union firmware_info *)
				(mode_info->atom_context->bios + data_offset);
			fw_cap = le32_to_cpu(firmware_info->v31.firmware_capability);
		}
	}

	return fw_cap;
}

/*
 * Helper function to query gpu virtualizaiton capability
 *
 * @adev: amdgpu_device pointer
 *
 * Return true if gpu virtualization is supported or false if not
 */
bool amdgpu_atomfirmware_gpu_virtualization_supported(struct amdgpu_device *adev)
{
	u32 fw_cap;

	fw_cap = adev->mode_info.firmware_flags;

	return (fw_cap & ATOM_FIRMWARE_CAP_GPU_VIRTUALIZATION) ? true : false;
}

void amdgpu_atomfirmware_scratch_regs_init(struct amdgpu_device *adev)
{
	int index = get_index_into_master_table(atom_master_list_of_data_tables_v2_1,
						firmwareinfo);
	uint16_t data_offset;

	if (amdgpu_atom_parse_data_header(adev->mode_info.atom_context, index, NULL,
					  NULL, NULL, &data_offset)) {
		struct atom_firmware_info_v3_1 *firmware_info =
			(struct atom_firmware_info_v3_1 *)(adev->mode_info.atom_context->bios +
							   data_offset);

		adev->bios_scratch_reg_offset =
			le32_to_cpu(firmware_info->bios_scratch_reg_startaddr);
	}
}

int amdgpu_atomfirmware_allocate_fb_scratch(struct amdgpu_device *adev)
{
	struct atom_context *ctx = adev->mode_info.atom_context;
	int index = get_index_into_master_table(atom_master_list_of_data_tables_v2_1,
						vram_usagebyfirmware);
	struct vram_usagebyfirmware_v2_1 *firmware_usage;
	uint32_t start_addr, size;
	uint16_t data_offset;
	int usage_bytes = 0;

	if (amdgpu_atom_parse_data_header(ctx, index, NULL, NULL, NULL, &data_offset)) {
		firmware_usage = (struct vram_usagebyfirmware_v2_1 *)(ctx->bios + data_offset);
		DRM_DEBUG("atom firmware requested %08x %dkb fw %dkb drv\n",
			  le32_to_cpu(firmware_usage->start_address_in_kb),
			  le16_to_cpu(firmware_usage->used_by_firmware_in_kb),
			  le16_to_cpu(firmware_usage->used_by_driver_in_kb));

		start_addr = le32_to_cpu(firmware_usage->start_address_in_kb);
		size = le16_to_cpu(firmware_usage->used_by_firmware_in_kb);

		if ((uint32_t)(start_addr & ATOM_VRAM_OPERATION_FLAGS_MASK) ==
			(uint32_t)(ATOM_VRAM_BLOCK_SRIOV_MSG_SHARE_RESERVATION <<
			ATOM_VRAM_OPERATION_FLAGS_SHIFT)) {
			/* Firmware request VRAM reservation for SR-IOV */
			adev->mman.fw_vram_usage_start_offset = (start_addr &
				(~ATOM_VRAM_OPERATION_FLAGS_MASK)) << 10;
			adev->mman.fw_vram_usage_size = size << 10;
			/* Use the default scratch size */
			usage_bytes = 0;
		} else {
			usage_bytes = le16_to_cpu(firmware_usage->used_by_driver_in_kb) << 10;
		}
	}
	ctx->scratch_size_bytes = 0;
	if (usage_bytes == 0)
		usage_bytes = 20 * 1024;
	/* allocate some scratch memory */
	ctx->scratch = kzalloc(usage_bytes, GFP_KERNEL);
	if (!ctx->scratch)
		return -ENOMEM;
	ctx->scratch_size_bytes = usage_bytes;
	return 0;
}

union igp_info {
	struct atom_integrated_system_info_v1_11 v11;
	struct atom_integrated_system_info_v1_12 v12;
	struct atom_integrated_system_info_v2_1 v21;
};

union umc_info {
	struct atom_umc_info_v3_1 v31;
	struct atom_umc_info_v3_2 v32;
	struct atom_umc_info_v3_3 v33;
};

union vram_info {
	struct atom_vram_info_header_v2_3 v23;
	struct atom_vram_info_header_v2_4 v24;
	struct atom_vram_info_header_v2_5 v25;
	struct atom_vram_info_header_v2_6 v26;
	struct atom_vram_info_header_v3_0 v30;
};

union vram_module {
	struct atom_vram_module_v9 v9;
	struct atom_vram_module_v10 v10;
	struct atom_vram_module_v11 v11;
	struct atom_vram_module_v3_0 v30;
};

static int convert_atom_mem_type_to_vram_type(struct amdgpu_device *adev,
					      int atom_mem_type)
{
	int vram_type;

	if (adev->flags & AMD_IS_APU) {
		switch (atom_mem_type) {
		case Ddr2MemType:
		case LpDdr2MemType:
			vram_type = AMDGPU_VRAM_TYPE_DDR2;
			break;
		case Ddr3MemType:
		case LpDdr3MemType:
			vram_type = AMDGPU_VRAM_TYPE_DDR3;
			break;
		case Ddr4MemType:
			vram_type = AMDGPU_VRAM_TYPE_DDR4;
			break;
		case LpDdr4MemType:
			vram_type = AMDGPU_VRAM_TYPE_LPDDR4;
			break;
		case Ddr5MemType:
			vram_type = AMDGPU_VRAM_TYPE_DDR5;
			break;
		case LpDdr5MemType:
			vram_type = AMDGPU_VRAM_TYPE_LPDDR5;
			break;
		default:
			vram_type = AMDGPU_VRAM_TYPE_UNKNOWN;
			break;
		}
	} else {
		switch (atom_mem_type) {
		case ATOM_DGPU_VRAM_TYPE_GDDR5:
			vram_type = AMDGPU_VRAM_TYPE_GDDR5;
			break;
		case ATOM_DGPU_VRAM_TYPE_HBM2:
		case ATOM_DGPU_VRAM_TYPE_HBM2E:
			vram_type = AMDGPU_VRAM_TYPE_HBM;
			break;
		case ATOM_DGPU_VRAM_TYPE_GDDR6:
			vram_type = AMDGPU_VRAM_TYPE_GDDR6;
			break;
		default:
			vram_type = AMDGPU_VRAM_TYPE_UNKNOWN;
			break;
		}
	}

	return vram_type;
}


int
amdgpu_atomfirmware_get_vram_info(struct amdgpu_device *adev,
				  int *vram_width, int *vram_type,
				  int *vram_vendor)
{
	struct amdgpu_mode_info *mode_info = &adev->mode_info;
	int index, i = 0;
	u16 data_offset, size;
	union igp_info *igp_info;
	union vram_info *vram_info;
	union vram_module *vram_module;
	u8 frev, crev;
	u8 mem_type;
	u8 mem_vendor;
	u32 mem_channel_number;
	u32 mem_channel_width;
	u32 module_id;

	if (adev->flags & AMD_IS_APU)
		index = get_index_into_master_table(atom_master_list_of_data_tables_v2_1,
						    integratedsysteminfo);
	else
		index = get_index_into_master_table(atom_master_list_of_data_tables_v2_1,
						    vram_info);

	if (amdgpu_atom_parse_data_header(mode_info->atom_context,
					  index, &size,
					  &frev, &crev, &data_offset)) {
		if (adev->flags & AMD_IS_APU) {
			igp_info = (union igp_info *)
				(mode_info->atom_context->bios + data_offset);
			switch (frev) {
			case 1:
				switch (crev) {
				case 11:
				case 12:
					mem_channel_number = igp_info->v11.umachannelnumber;
					if (!mem_channel_number)
						mem_channel_number = 1;
					/* channel width is 64 */
					if (vram_width)
						*vram_width = mem_channel_number * 64;
					mem_type = igp_info->v11.memorytype;
					if (vram_type)
						*vram_type = convert_atom_mem_type_to_vram_type(adev, mem_type);
					break;
				default:
					return -EINVAL;
				}
				break;
			case 2:
				switch (crev) {
				case 1:
				case 2:
					mem_channel_number = igp_info->v21.umachannelnumber;
					if (!mem_channel_number)
						mem_channel_number = 1;
					/* channel width is 64 */
					if (vram_width)
						*vram_width = mem_channel_number * 64;
					mem_type = igp_info->v21.memorytype;
					if (vram_type)
						*vram_type = convert_atom_mem_type_to_vram_type(adev, mem_type);
					break;
				default:
					return -EINVAL;
				}
				break;
			default:
				return -EINVAL;
			}
		} else {
			vram_info = (union vram_info *)
				(mode_info->atom_context->bios + data_offset);
			module_id = (RREG32(adev->bios_scratch_reg_offset + 4) & 0x00ff0000) >> 16;
			if (frev == 3) {
				switch (crev) {
				/* v30 */
				case 0:
					vram_module = (union vram_module *)vram_info->v30.vram_module;
					mem_vendor = (vram_module->v30.dram_vendor_id) & 0xF;
					if (vram_vendor)
						*vram_vendor = mem_vendor;
					mem_type = vram_info->v30.memory_type;
					if (vram_type)
						*vram_type = convert_atom_mem_type_to_vram_type(adev, mem_type);
					mem_channel_number = vram_info->v30.channel_num;
					mem_channel_width = vram_info->v30.channel_width;
					if (vram_width)
<<<<<<< HEAD
						*vram_width = mem_channel_number * mem_channel_width;
=======
						*vram_width = mem_channel_number * (1 << mem_channel_width);
>>>>>>> 7365df19
					break;
				default:
					return -EINVAL;
				}
			} else if (frev == 2) {
				switch (crev) {
				/* v23 */
				case 3:
					if (module_id > vram_info->v23.vram_module_num)
						module_id = 0;
					vram_module = (union vram_module *)vram_info->v23.vram_module;
					while (i < module_id) {
						vram_module = (union vram_module *)
							((u8 *)vram_module + vram_module->v9.vram_module_size);
						i++;
					}
					mem_type = vram_module->v9.memory_type;
					if (vram_type)
						*vram_type = convert_atom_mem_type_to_vram_type(adev, mem_type);
					mem_channel_number = vram_module->v9.channel_num;
					mem_channel_width = vram_module->v9.channel_width;
					if (vram_width)
						*vram_width = mem_channel_number * (1 << mem_channel_width);
					mem_vendor = (vram_module->v9.vender_rev_id) & 0xF;
					if (vram_vendor)
						*vram_vendor = mem_vendor;
					break;
				/* v24 */
				case 4:
					if (module_id > vram_info->v24.vram_module_num)
						module_id = 0;
					vram_module = (union vram_module *)vram_info->v24.vram_module;
					while (i < module_id) {
						vram_module = (union vram_module *)
							((u8 *)vram_module + vram_module->v10.vram_module_size);
						i++;
					}
					mem_type = vram_module->v10.memory_type;
					if (vram_type)
						*vram_type = convert_atom_mem_type_to_vram_type(adev, mem_type);
					mem_channel_number = vram_module->v10.channel_num;
					mem_channel_width = vram_module->v10.channel_width;
					if (vram_width)
						*vram_width = mem_channel_number * (1 << mem_channel_width);
					mem_vendor = (vram_module->v10.vender_rev_id) & 0xF;
					if (vram_vendor)
						*vram_vendor = mem_vendor;
					break;
				/* v25 */
				case 5:
					if (module_id > vram_info->v25.vram_module_num)
						module_id = 0;
					vram_module = (union vram_module *)vram_info->v25.vram_module;
					while (i < module_id) {
						vram_module = (union vram_module *)
							((u8 *)vram_module + vram_module->v11.vram_module_size);
						i++;
					}
					mem_type = vram_module->v11.memory_type;
					if (vram_type)
						*vram_type = convert_atom_mem_type_to_vram_type(adev, mem_type);
					mem_channel_number = vram_module->v11.channel_num;
					mem_channel_width = vram_module->v11.channel_width;
					if (vram_width)
						*vram_width = mem_channel_number * (1 << mem_channel_width);
					mem_vendor = (vram_module->v11.vender_rev_id) & 0xF;
					if (vram_vendor)
						*vram_vendor = mem_vendor;
					break;
				/* v26 */
				case 6:
					if (module_id > vram_info->v26.vram_module_num)
						module_id = 0;
					vram_module = (union vram_module *)vram_info->v26.vram_module;
					while (i < module_id) {
						vram_module = (union vram_module *)
							((u8 *)vram_module + vram_module->v9.vram_module_size);
						i++;
					}
					mem_type = vram_module->v9.memory_type;
					if (vram_type)
						*vram_type = convert_atom_mem_type_to_vram_type(adev, mem_type);
					mem_channel_number = vram_module->v9.channel_num;
					mem_channel_width = vram_module->v9.channel_width;
					if (vram_width)
						*vram_width = mem_channel_number * (1 << mem_channel_width);
					mem_vendor = (vram_module->v9.vender_rev_id) & 0xF;
					if (vram_vendor)
						*vram_vendor = mem_vendor;
					break;
				default:
					return -EINVAL;
				}
			} else {
				/* invalid frev */
				return -EINVAL;
			}
		}

	}

	return 0;
}

/*
 * Return true if vbios enabled ecc by default, if umc info table is available
 * or false if ecc is not enabled or umc info table is not available
 */
bool amdgpu_atomfirmware_mem_ecc_supported(struct amdgpu_device *adev)
{
	struct amdgpu_mode_info *mode_info = &adev->mode_info;
	int index;
	u16 data_offset, size;
	union umc_info *umc_info;
	u8 frev, crev;
	bool ecc_default_enabled = false;
	u8 umc_config;
	u32 umc_config1;

	index = get_index_into_master_table(atom_master_list_of_data_tables_v2_1,
			umc_info);

	if (amdgpu_atom_parse_data_header(mode_info->atom_context,
				index, &size, &frev, &crev, &data_offset)) {
		if (frev == 3) {
			umc_info = (union umc_info *)
				(mode_info->atom_context->bios + data_offset);
			switch (crev) {
			case 1:
				umc_config = le32_to_cpu(umc_info->v31.umc_config);
				ecc_default_enabled =
					(umc_config & UMC_CONFIG__DEFAULT_MEM_ECC_ENABLE) ? true : false;
				break;
			case 2:
				umc_config = le32_to_cpu(umc_info->v32.umc_config);
				ecc_default_enabled =
					(umc_config & UMC_CONFIG__DEFAULT_MEM_ECC_ENABLE) ? true : false;
				break;
			case 3:
				umc_config = le32_to_cpu(umc_info->v33.umc_config);
				umc_config1 = le32_to_cpu(umc_info->v33.umc_config1);
				ecc_default_enabled =
					((umc_config & UMC_CONFIG__DEFAULT_MEM_ECC_ENABLE) ||
					 (umc_config1 & UMC_CONFIG1__ENABLE_ECC_CAPABLE)) ? true : false;
				break;
			default:
				/* unsupported crev */
				return false;
			}
		}
	}

	return ecc_default_enabled;
}

/*
 * Helper function to query sram ecc capablity
 *
 * @adev: amdgpu_device pointer
 *
 * Return true if vbios supports sram ecc or false if not
 */
bool amdgpu_atomfirmware_sram_ecc_supported(struct amdgpu_device *adev)
{
	u32 fw_cap;

	fw_cap = adev->mode_info.firmware_flags;

	return (fw_cap & ATOM_FIRMWARE_CAP_SRAM_ECC) ? true : false;
}

/*
 * Helper function to query dynamic boot config capability
 *
 * @adev: amdgpu_device pointer
 *
 * Return true if vbios supports dynamic boot config or false if not
 */
bool amdgpu_atomfirmware_dynamic_boot_config_supported(struct amdgpu_device *adev)
{
	u32 fw_cap;

	fw_cap = adev->mode_info.firmware_flags;

	return (fw_cap & ATOM_FIRMWARE_CAP_DYNAMIC_BOOT_CFG_ENABLE) ? true : false;
}

/**
 * amdgpu_atomfirmware_ras_rom_addr -- Get the RAS EEPROM addr from VBIOS
 * @adev: amdgpu_device pointer
 * @i2c_address: pointer to u8; if not NULL, will contain
 *    the RAS EEPROM address if the function returns true
 *
 * Return true if VBIOS supports RAS EEPROM address reporting,
 * else return false. If true and @i2c_address is not NULL,
 * will contain the RAS ROM address.
 */
bool amdgpu_atomfirmware_ras_rom_addr(struct amdgpu_device *adev,
				      u8 *i2c_address)
{
	struct amdgpu_mode_info *mode_info = &adev->mode_info;
	int index;
	u16 data_offset, size;
	union firmware_info *firmware_info;
	u8 frev, crev;

	index = get_index_into_master_table(atom_master_list_of_data_tables_v2_1,
					    firmwareinfo);

	if (amdgpu_atom_parse_data_header(adev->mode_info.atom_context,
					  index, &size, &frev, &crev,
					  &data_offset)) {
		/* support firmware_info 3.4 + */
		if ((frev == 3 && crev >=4) || (frev > 3)) {
			firmware_info = (union firmware_info *)
				(mode_info->atom_context->bios + data_offset);
			/* The ras_rom_i2c_slave_addr should ideally
			 * be a 19-bit EEPROM address, which would be
			 * used as is by the driver; see top of
			 * amdgpu_eeprom.c.
			 *
			 * When this is the case, 0 is of course a
			 * valid RAS EEPROM address, in which case,
			 * we'll drop the first "if (firm...)" and only
			 * leave the check for the pointer.
			 *
			 * The reason this works right now is because
			 * ras_rom_i2c_slave_addr contains the EEPROM
			 * device type qualifier 1010b in the top 4
			 * bits.
			 */
			if (firmware_info->v34.ras_rom_i2c_slave_addr) {
				if (i2c_address)
					*i2c_address = firmware_info->v34.ras_rom_i2c_slave_addr;
				return true;
			}
		}
	}

	return false;
}


union smu_info {
	struct atom_smu_info_v3_1 v31;
	struct atom_smu_info_v4_0 v40;
};

union gfx_info {
	struct atom_gfx_info_v2_2 v22;
	struct atom_gfx_info_v2_4 v24;
	struct atom_gfx_info_v2_7 v27;
	struct atom_gfx_info_v3_0 v30;
};

int amdgpu_atomfirmware_get_clock_info(struct amdgpu_device *adev)
{
	struct amdgpu_mode_info *mode_info = &adev->mode_info;
	struct amdgpu_pll *spll = &adev->clock.spll;
	struct amdgpu_pll *mpll = &adev->clock.mpll;
	uint8_t frev, crev;
	uint16_t data_offset;
	int ret = -EINVAL, index;

	index = get_index_into_master_table(atom_master_list_of_data_tables_v2_1,
					    firmwareinfo);
	if (amdgpu_atom_parse_data_header(mode_info->atom_context, index, NULL,
				   &frev, &crev, &data_offset)) {
		union firmware_info *firmware_info =
			(union firmware_info *)(mode_info->atom_context->bios +
						data_offset);

		adev->clock.default_sclk =
			le32_to_cpu(firmware_info->v31.bootup_sclk_in10khz);
		adev->clock.default_mclk =
			le32_to_cpu(firmware_info->v31.bootup_mclk_in10khz);

		adev->pm.current_sclk = adev->clock.default_sclk;
		adev->pm.current_mclk = adev->clock.default_mclk;

		ret = 0;
	}

	index = get_index_into_master_table(atom_master_list_of_data_tables_v2_1,
					    smu_info);
	if (amdgpu_atom_parse_data_header(mode_info->atom_context, index, NULL,
				   &frev, &crev, &data_offset)) {
		union smu_info *smu_info =
			(union smu_info *)(mode_info->atom_context->bios +
					   data_offset);

		/* system clock */
		if (frev == 3)
			spll->reference_freq = le32_to_cpu(smu_info->v31.core_refclk_10khz);
		else if (frev == 4)
			spll->reference_freq = le32_to_cpu(smu_info->v40.core_refclk_10khz);

		spll->reference_div = 0;
		spll->min_post_div = 1;
		spll->max_post_div = 1;
		spll->min_ref_div = 2;
		spll->max_ref_div = 0xff;
		spll->min_feedback_div = 4;
		spll->max_feedback_div = 0xff;
		spll->best_vco = 0;

		ret = 0;
	}

	index = get_index_into_master_table(atom_master_list_of_data_tables_v2_1,
					    umc_info);
	if (amdgpu_atom_parse_data_header(mode_info->atom_context, index, NULL,
				   &frev, &crev, &data_offset)) {
		union umc_info *umc_info =
			(union umc_info *)(mode_info->atom_context->bios +
					   data_offset);

		/* memory clock */
		mpll->reference_freq = le32_to_cpu(umc_info->v31.mem_refclk_10khz);

		mpll->reference_div = 0;
		mpll->min_post_div = 1;
		mpll->max_post_div = 1;
		mpll->min_ref_div = 2;
		mpll->max_ref_div = 0xff;
		mpll->min_feedback_div = 4;
		mpll->max_feedback_div = 0xff;
		mpll->best_vco = 0;

		ret = 0;
	}

	/* if asic is Navi+, the rlc reference clock is used for system clock
	 * from vbios gfx_info table */
	if (adev->asic_type >= CHIP_NAVI10) {
		index = get_index_into_master_table(atom_master_list_of_data_tables_v2_1,
						   gfx_info);
		if (amdgpu_atom_parse_data_header(mode_info->atom_context, index, NULL,
					  &frev, &crev, &data_offset)) {
			union gfx_info *gfx_info = (union gfx_info *)
				(mode_info->atom_context->bios + data_offset);
			if ((frev == 3) ||
			    (frev == 2 && crev == 6)) {
				spll->reference_freq = le32_to_cpu(gfx_info->v30.golden_tsc_count_lower_refclk);
				ret = 0;
			} else if ((frev == 2) &&
				   (crev >= 2) &&
				   (crev != 6)) {
				spll->reference_freq = le32_to_cpu(gfx_info->v22.rlc_gpu_timer_refclk);
				ret = 0;
			} else {
				BUG();
			}
		}
	}

	return ret;
}

int amdgpu_atomfirmware_get_gfx_info(struct amdgpu_device *adev)
{
	struct amdgpu_mode_info *mode_info = &adev->mode_info;
	int index;
	uint8_t frev, crev;
	uint16_t data_offset;

	index = get_index_into_master_table(atom_master_list_of_data_tables_v2_1,
					    gfx_info);
	if (amdgpu_atom_parse_data_header(mode_info->atom_context, index, NULL,
				   &frev, &crev, &data_offset)) {
		union gfx_info *gfx_info = (union gfx_info *)
			(mode_info->atom_context->bios + data_offset);
		if (frev == 2) {
			switch (crev) {
			case 4:
				adev->gfx.config.max_shader_engines = gfx_info->v24.max_shader_engines;
				adev->gfx.config.max_cu_per_sh = gfx_info->v24.max_cu_per_sh;
				adev->gfx.config.max_sh_per_se = gfx_info->v24.max_sh_per_se;
				adev->gfx.config.max_backends_per_se = gfx_info->v24.max_backends_per_se;
				adev->gfx.config.max_texture_channel_caches = gfx_info->v24.max_texture_channel_caches;
				adev->gfx.config.max_gprs = le16_to_cpu(gfx_info->v24.gc_num_gprs);
				adev->gfx.config.max_gs_threads = gfx_info->v24.gc_num_max_gs_thds;
				adev->gfx.config.gs_vgt_table_depth = gfx_info->v24.gc_gs_table_depth;
				adev->gfx.config.gs_prim_buffer_depth =
					le16_to_cpu(gfx_info->v24.gc_gsprim_buff_depth);
				adev->gfx.config.double_offchip_lds_buf =
					gfx_info->v24.gc_double_offchip_lds_buffer;
				adev->gfx.cu_info.wave_front_size = le16_to_cpu(gfx_info->v24.gc_wave_size);
				adev->gfx.cu_info.max_waves_per_simd = le16_to_cpu(gfx_info->v24.gc_max_waves_per_simd);
				adev->gfx.cu_info.max_scratch_slots_per_cu = gfx_info->v24.gc_max_scratch_slots_per_cu;
				adev->gfx.cu_info.lds_size = le16_to_cpu(gfx_info->v24.gc_lds_size);
				return 0;
			case 7:
				adev->gfx.config.max_shader_engines = gfx_info->v27.max_shader_engines;
				adev->gfx.config.max_cu_per_sh = gfx_info->v27.max_cu_per_sh;
				adev->gfx.config.max_sh_per_se = gfx_info->v27.max_sh_per_se;
				adev->gfx.config.max_backends_per_se = gfx_info->v27.max_backends_per_se;
				adev->gfx.config.max_texture_channel_caches = gfx_info->v27.max_texture_channel_caches;
				adev->gfx.config.max_gprs = le16_to_cpu(gfx_info->v27.gc_num_gprs);
				adev->gfx.config.max_gs_threads = gfx_info->v27.gc_num_max_gs_thds;
				adev->gfx.config.gs_vgt_table_depth = gfx_info->v27.gc_gs_table_depth;
				adev->gfx.config.gs_prim_buffer_depth = le16_to_cpu(gfx_info->v27.gc_gsprim_buff_depth);
				adev->gfx.config.double_offchip_lds_buf = gfx_info->v27.gc_double_offchip_lds_buffer;
				adev->gfx.cu_info.wave_front_size = le16_to_cpu(gfx_info->v27.gc_wave_size);
				adev->gfx.cu_info.max_waves_per_simd = le16_to_cpu(gfx_info->v27.gc_max_waves_per_simd);
				adev->gfx.cu_info.max_scratch_slots_per_cu = gfx_info->v27.gc_max_scratch_slots_per_cu;
				adev->gfx.cu_info.lds_size = le16_to_cpu(gfx_info->v27.gc_lds_size);
				return 0;
			default:
				return -EINVAL;
			}
		} else if (frev == 3) {
			switch (crev) {
			case 0:
				adev->gfx.config.max_shader_engines = gfx_info->v30.max_shader_engines;
				adev->gfx.config.max_cu_per_sh = gfx_info->v30.max_cu_per_sh;
				adev->gfx.config.max_sh_per_se = gfx_info->v30.max_sh_per_se;
				adev->gfx.config.max_backends_per_se = gfx_info->v30.max_backends_per_se;
				adev->gfx.config.max_texture_channel_caches = gfx_info->v30.max_texture_channel_caches;
				return 0;
			default:
				return -EINVAL;
			}
		} else {
			return -EINVAL;
		}

	}
	return -EINVAL;
}

/*
 * Helper function to query two stage mem training capability
 *
 * @adev: amdgpu_device pointer
 *
 * Return true if two stage mem training is supported or false if not
 */
bool amdgpu_atomfirmware_mem_training_supported(struct amdgpu_device *adev)
{
	u32 fw_cap;

	fw_cap = adev->mode_info.firmware_flags;

	return (fw_cap & ATOM_FIRMWARE_CAP_ENABLE_2STAGE_BIST_TRAINING) ? true : false;
}

int amdgpu_atomfirmware_get_fw_reserved_fb_size(struct amdgpu_device *adev)
{
	struct atom_context *ctx = adev->mode_info.atom_context;
	union firmware_info *firmware_info;
	int index;
	u16 data_offset, size;
	u8 frev, crev;
	int fw_reserved_fb_size;

	index = get_index_into_master_table(atom_master_list_of_data_tables_v2_1,
			firmwareinfo);

	if (!amdgpu_atom_parse_data_header(ctx, index, &size,
				&frev, &crev, &data_offset))
		/* fail to parse data_header */
		return 0;

	firmware_info = (union firmware_info *)(ctx->bios + data_offset);

	if (frev !=3)
		return -EINVAL;

	switch (crev) {
	case 4:
		fw_reserved_fb_size =
			(firmware_info->v34.fw_reserved_size_in_kb << 10);
		break;
	default:
		fw_reserved_fb_size = 0;
		break;
	}

	return fw_reserved_fb_size;
}

/*
 * Helper function to execute asic_init table
 *
 * @adev: amdgpu_device pointer
 * @fb_reset: flag to indicate whether fb is reset or not
 *
 * Return 0 if succeed, otherwise failed
 */
int amdgpu_atomfirmware_asic_init(struct amdgpu_device *adev, bool fb_reset)
{
	struct amdgpu_mode_info *mode_info = &adev->mode_info;
	struct atom_context *ctx;
	uint8_t frev, crev;
	uint16_t data_offset;
	uint32_t bootup_sclk_in10khz, bootup_mclk_in10khz;
	struct asic_init_ps_allocation_v2_1 asic_init_ps_v2_1;
	int index;

	if (!mode_info)
		return -EINVAL;

	ctx = mode_info->atom_context;
	if (!ctx)
		return -EINVAL;

	/* query bootup sclk/mclk from firmware_info table */
	index = get_index_into_master_table(atom_master_list_of_data_tables_v2_1,
					    firmwareinfo);
	if (amdgpu_atom_parse_data_header(ctx, index, NULL,
				&frev, &crev, &data_offset)) {
		union firmware_info *firmware_info =
			(union firmware_info *)(ctx->bios +
						data_offset);

		bootup_sclk_in10khz =
			le32_to_cpu(firmware_info->v31.bootup_sclk_in10khz);
		bootup_mclk_in10khz =
			le32_to_cpu(firmware_info->v31.bootup_mclk_in10khz);
	} else {
		return -EINVAL;
	}

	index = get_index_into_master_table(atom_master_list_of_command_functions_v2_1,
                                            asic_init);
	if (amdgpu_atom_parse_cmd_header(mode_info->atom_context, index, &frev, &crev)) {
		if (frev == 2 && crev >= 1) {
			memset(&asic_init_ps_v2_1, 0, sizeof(asic_init_ps_v2_1));
			asic_init_ps_v2_1.param.engineparam.sclkfreqin10khz = bootup_sclk_in10khz;
			asic_init_ps_v2_1.param.memparam.mclkfreqin10khz = bootup_mclk_in10khz;
			asic_init_ps_v2_1.param.engineparam.engineflag = b3NORMAL_ENGINE_INIT;
			if (!fb_reset)
				asic_init_ps_v2_1.param.memparam.memflag = b3DRAM_SELF_REFRESH_EXIT;
			else
				asic_init_ps_v2_1.param.memparam.memflag = 0;
		} else {
			return -EINVAL;
		}
	} else {
		return -EINVAL;
	}

	return amdgpu_atom_execute_table(ctx, ATOM_CMD_INIT, (uint32_t *)&asic_init_ps_v2_1);
}<|MERGE_RESOLUTION|>--- conflicted
+++ resolved
@@ -314,11 +314,7 @@
 					mem_channel_number = vram_info->v30.channel_num;
 					mem_channel_width = vram_info->v30.channel_width;
 					if (vram_width)
-<<<<<<< HEAD
-						*vram_width = mem_channel_number * mem_channel_width;
-=======
 						*vram_width = mem_channel_number * (1 << mem_channel_width);
->>>>>>> 7365df19
 					break;
 				default:
 					return -EINVAL;
