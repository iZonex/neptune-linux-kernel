--- conflicted
+++ resolved
@@ -5344,19 +5344,9 @@
 					goto out;
 
 				vram_lost = amdgpu_device_check_vram_lost(tmp_adev);
-<<<<<<< HEAD
 
 				amdgpu_coredump(tmp_adev, vram_lost, reset_context);
-=======
-#ifdef CONFIG_DEV_COREDUMP
-				tmp_adev->reset_vram_lost = vram_lost;
-				memset(&tmp_adev->reset_task_info, 0,
-						sizeof(tmp_adev->reset_task_info));
-				if (reset_context->job && reset_context->job->vm)
-					tmp_adev->reset_task_info =
-						reset_context->job->vm->task_info;
-				amdgpu_reset_capture_coredumpm(tmp_adev);
-#endif
+
 				if (reset_context->job && reset_context->job->vm) {
 					tmp_adev->reset_event_info.pid =
 						reset_context->job->vm->task_info.pid;
@@ -5370,7 +5360,6 @@
 
 				tmp_adev->reset_event_info.flags = vram_lost;
 				schedule_work(&tmp_adev->gpu_reset_event_work);
->>>>>>> 5c6db04a
 
 				if (vram_lost) {
 					DRM_INFO("VRAM is lost due to GPU reset!\n");
