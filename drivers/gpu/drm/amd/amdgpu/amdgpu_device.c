/*
 * Copyright 2008 Advanced Micro Devices, Inc.
 * Copyright 2008 Red Hat Inc.
 * Copyright 2009 Jerome Glisse.
 *
 * Permission is hereby granted, free of charge, to any person obtaining a
 * copy of this software and associated documentation files (the "Software"),
 * to deal in the Software without restriction, including without limitation
 * the rights to use, copy, modify, merge, publish, distribute, sublicense,
 * and/or sell copies of the Software, and to permit persons to whom the
 * Software is furnished to do so, subject to the following conditions:
 *
 * The above copyright notice and this permission notice shall be included in
 * all copies or substantial portions of the Software.
 *
 * THE SOFTWARE IS PROVIDED "AS IS", WITHOUT WARRANTY OF ANY KIND, EXPRESS OR
 * IMPLIED, INCLUDING BUT NOT LIMITED TO THE WARRANTIES OF MERCHANTABILITY,
 * FITNESS FOR A PARTICULAR PURPOSE AND NONINFRINGEMENT.  IN NO EVENT SHALL
 * THE COPYRIGHT HOLDER(S) OR AUTHOR(S) BE LIABLE FOR ANY CLAIM, DAMAGES OR
 * OTHER LIABILITY, WHETHER IN AN ACTION OF CONTRACT, TORT OR OTHERWISE,
 * ARISING FROM, OUT OF OR IN CONNECTION WITH THE SOFTWARE OR THE USE OR
 * OTHER DEALINGS IN THE SOFTWARE.
 *
 * Authors: Dave Airlie
 *          Alex Deucher
 *          Jerome Glisse
 */
#include <linux/power_supply.h>
#include <linux/kthread.h>
#include <linux/module.h>
#include <linux/console.h>
#include <linux/slab.h>
#include <linux/iommu.h>
#include <linux/pci.h>
#include <linux/devcoredump.h>
#include <generated/utsrelease.h>
#include <linux/pci-p2pdma.h>

#include <drm/drm_atomic_helper.h>
#include <drm/drm_probe_helper.h>
#include <drm/amdgpu_drm.h>
#include <linux/vgaarb.h>
#include <linux/vga_switcheroo.h>
#include <linux/efi.h>
#include "amdgpu.h"
#include "amdgpu_trace.h"
#include "amdgpu_i2c.h"
#include "atom.h"
#include "amdgpu_atombios.h"
#include "amdgpu_atomfirmware.h"
#include "amd_pcie.h"
#ifdef CONFIG_DRM_AMDGPU_SI
#include "si.h"
#endif
#ifdef CONFIG_DRM_AMDGPU_CIK
#include "cik.h"
#endif
#include "vi.h"
#include "soc15.h"
#include "nv.h"
#include "bif/bif_4_1_d.h"
#include <linux/firmware.h>
#include "amdgpu_vf_error.h"

#include "amdgpu_amdkfd.h"
#include "amdgpu_pm.h"

#include "amdgpu_xgmi.h"
#include "amdgpu_ras.h"
#include "amdgpu_pmu.h"
#include "amdgpu_fru_eeprom.h"
#include "amdgpu_reset.h"

#include <linux/suspend.h>
#include <drm/task_barrier.h>
#include <linux/pm_runtime.h>

#include <drm/drm_drv.h>

MODULE_FIRMWARE("amdgpu/vega10_gpu_info.bin");
MODULE_FIRMWARE("amdgpu/vega12_gpu_info.bin");
MODULE_FIRMWARE("amdgpu/raven_gpu_info.bin");
MODULE_FIRMWARE("amdgpu/picasso_gpu_info.bin");
MODULE_FIRMWARE("amdgpu/raven2_gpu_info.bin");
MODULE_FIRMWARE("amdgpu/arcturus_gpu_info.bin");
MODULE_FIRMWARE("amdgpu/navi12_gpu_info.bin");

#define AMDGPU_RESUME_MS		2000
#define AMDGPU_MAX_RETRY_LIMIT		2
#define AMDGPU_RETRY_SRIOV_RESET(r) ((r) == -EBUSY || (r) == -ETIMEDOUT || (r) == -EINVAL)

const char *amdgpu_asic_name[] = {
	"TAHITI",
	"PITCAIRN",
	"VERDE",
	"OLAND",
	"HAINAN",
	"BONAIRE",
	"KAVERI",
	"KABINI",
	"HAWAII",
	"MULLINS",
	"TOPAZ",
	"TONGA",
	"FIJI",
	"CARRIZO",
	"STONEY",
	"POLARIS10",
	"POLARIS11",
	"POLARIS12",
	"VEGAM",
	"VEGA10",
	"VEGA12",
	"VEGA20",
	"RAVEN",
	"ARCTURUS",
	"RENOIR",
	"ALDEBARAN",
	"NAVI10",
	"CYAN_SKILLFISH",
	"NAVI14",
	"NAVI12",
	"SIENNA_CICHLID",
	"NAVY_FLOUNDER",
	"VANGOGH",
	"DIMGREY_CAVEFISH",
	"BEIGE_GOBY",
	"YELLOW_CARP",
	"IP DISCOVERY",
	"LAST",
};

/**
 * DOC: pcie_replay_count
 *
 * The amdgpu driver provides a sysfs API for reporting the total number
 * of PCIe replays (NAKs)
 * The file pcie_replay_count is used for this and returns the total
 * number of replays as a sum of the NAKs generated and NAKs received
 */

static ssize_t amdgpu_device_get_pcie_replay_count(struct device *dev,
		struct device_attribute *attr, char *buf)
{
	struct drm_device *ddev = dev_get_drvdata(dev);
	struct amdgpu_device *adev = drm_to_adev(ddev);
	uint64_t cnt = amdgpu_asic_get_pcie_replay_count(adev);

	return sysfs_emit(buf, "%llu\n", cnt);
}

static DEVICE_ATTR(pcie_replay_count, S_IRUGO,
		amdgpu_device_get_pcie_replay_count, NULL);

static void amdgpu_device_get_pcie_info(struct amdgpu_device *adev);

/**
 * DOC: product_name
 *
 * The amdgpu driver provides a sysfs API for reporting the product name
 * for the device
 * The file serial_number is used for this and returns the product name
 * as returned from the FRU.
 * NOTE: This is only available for certain server cards
 */

static ssize_t amdgpu_device_get_product_name(struct device *dev,
		struct device_attribute *attr, char *buf)
{
	struct drm_device *ddev = dev_get_drvdata(dev);
	struct amdgpu_device *adev = drm_to_adev(ddev);

	return sysfs_emit(buf, "%s\n", adev->product_name);
}

static DEVICE_ATTR(product_name, S_IRUGO,
		amdgpu_device_get_product_name, NULL);

/**
 * DOC: product_number
 *
 * The amdgpu driver provides a sysfs API for reporting the part number
 * for the device
 * The file serial_number is used for this and returns the part number
 * as returned from the FRU.
 * NOTE: This is only available for certain server cards
 */

static ssize_t amdgpu_device_get_product_number(struct device *dev,
		struct device_attribute *attr, char *buf)
{
	struct drm_device *ddev = dev_get_drvdata(dev);
	struct amdgpu_device *adev = drm_to_adev(ddev);

	return sysfs_emit(buf, "%s\n", adev->product_number);
}

static DEVICE_ATTR(product_number, S_IRUGO,
		amdgpu_device_get_product_number, NULL);

/**
 * DOC: serial_number
 *
 * The amdgpu driver provides a sysfs API for reporting the serial number
 * for the device
 * The file serial_number is used for this and returns the serial number
 * as returned from the FRU.
 * NOTE: This is only available for certain server cards
 */

static ssize_t amdgpu_device_get_serial_number(struct device *dev,
		struct device_attribute *attr, char *buf)
{
	struct drm_device *ddev = dev_get_drvdata(dev);
	struct amdgpu_device *adev = drm_to_adev(ddev);

	return sysfs_emit(buf, "%s\n", adev->serial);
}

static DEVICE_ATTR(serial_number, S_IRUGO,
		amdgpu_device_get_serial_number, NULL);

/**
 * amdgpu_device_supports_px - Is the device a dGPU with ATPX power control
 *
 * @dev: drm_device pointer
 *
 * Returns true if the device is a dGPU with ATPX power control,
 * otherwise return false.
 */
bool amdgpu_device_supports_px(struct drm_device *dev)
{
	struct amdgpu_device *adev = drm_to_adev(dev);

	if ((adev->flags & AMD_IS_PX) && !amdgpu_is_atpx_hybrid())
		return true;
	return false;
}

/**
 * amdgpu_device_supports_boco - Is the device a dGPU with ACPI power resources
 *
 * @dev: drm_device pointer
 *
 * Returns true if the device is a dGPU with ACPI power control,
 * otherwise return false.
 */
bool amdgpu_device_supports_boco(struct drm_device *dev)
{
	struct amdgpu_device *adev = drm_to_adev(dev);

	if (adev->has_pr3 ||
	    ((adev->flags & AMD_IS_PX) && amdgpu_is_atpx_hybrid()))
		return true;
	return false;
}

/**
 * amdgpu_device_supports_baco - Does the device support BACO
 *
 * @dev: drm_device pointer
 *
 * Returns true if the device supporte BACO,
 * otherwise return false.
 */
bool amdgpu_device_supports_baco(struct drm_device *dev)
{
	struct amdgpu_device *adev = drm_to_adev(dev);

	return amdgpu_asic_supports_baco(adev);
}

/**
 * amdgpu_device_supports_smart_shift - Is the device dGPU with
 * smart shift support
 *
 * @dev: drm_device pointer
 *
 * Returns true if the device is a dGPU with Smart Shift support,
 * otherwise returns false.
 */
bool amdgpu_device_supports_smart_shift(struct drm_device *dev)
{
	return (amdgpu_device_supports_boco(dev) &&
		amdgpu_acpi_is_power_shift_control_supported());
}

/*
 * VRAM access helper functions
 */

/**
 * amdgpu_device_mm_access - access vram by MM_INDEX/MM_DATA
 *
 * @adev: amdgpu_device pointer
 * @pos: offset of the buffer in vram
 * @buf: virtual address of the buffer in system memory
 * @size: read/write size, sizeof(@buf) must > @size
 * @write: true - write to vram, otherwise - read from vram
 */
void amdgpu_device_mm_access(struct amdgpu_device *adev, loff_t pos,
			     void *buf, size_t size, bool write)
{
	unsigned long flags;
	uint32_t hi = ~0, tmp = 0;
	uint32_t *data = buf;
	uint64_t last;
	int idx;

	if (!drm_dev_enter(adev_to_drm(adev), &idx))
		return;

	BUG_ON(!IS_ALIGNED(pos, 4) || !IS_ALIGNED(size, 4));

	spin_lock_irqsave(&adev->mmio_idx_lock, flags);
	for (last = pos + size; pos < last; pos += 4) {
		tmp = pos >> 31;

		WREG32_NO_KIQ(mmMM_INDEX, ((uint32_t)pos) | 0x80000000);
		if (tmp != hi) {
			WREG32_NO_KIQ(mmMM_INDEX_HI, tmp);
			hi = tmp;
		}
		if (write)
			WREG32_NO_KIQ(mmMM_DATA, *data++);
		else
			*data++ = RREG32_NO_KIQ(mmMM_DATA);
	}

	spin_unlock_irqrestore(&adev->mmio_idx_lock, flags);
	drm_dev_exit(idx);
}

/**
 * amdgpu_device_aper_access - access vram by vram aperature
 *
 * @adev: amdgpu_device pointer
 * @pos: offset of the buffer in vram
 * @buf: virtual address of the buffer in system memory
 * @size: read/write size, sizeof(@buf) must > @size
 * @write: true - write to vram, otherwise - read from vram
 *
 * The return value means how many bytes have been transferred.
 */
size_t amdgpu_device_aper_access(struct amdgpu_device *adev, loff_t pos,
				 void *buf, size_t size, bool write)
{
#ifdef CONFIG_64BIT
	void __iomem *addr;
	size_t count = 0;
	uint64_t last;

	if (!adev->mman.aper_base_kaddr)
		return 0;

	last = min(pos + size, adev->gmc.visible_vram_size);
	if (last > pos) {
		addr = adev->mman.aper_base_kaddr + pos;
		count = last - pos;

		if (write) {
			memcpy_toio(addr, buf, count);
			mb();
			amdgpu_device_flush_hdp(adev, NULL);
		} else {
			amdgpu_device_invalidate_hdp(adev, NULL);
			mb();
			memcpy_fromio(buf, addr, count);
		}

	}

	return count;
#else
	return 0;
#endif
}

/**
 * amdgpu_device_vram_access - read/write a buffer in vram
 *
 * @adev: amdgpu_device pointer
 * @pos: offset of the buffer in vram
 * @buf: virtual address of the buffer in system memory
 * @size: read/write size, sizeof(@buf) must > @size
 * @write: true - write to vram, otherwise - read from vram
 */
void amdgpu_device_vram_access(struct amdgpu_device *adev, loff_t pos,
			       void *buf, size_t size, bool write)
{
	size_t count;

	/* try to using vram apreature to access vram first */
	count = amdgpu_device_aper_access(adev, pos, buf, size, write);
	size -= count;
	if (size) {
		/* using MM to access rest vram */
		pos += count;
		buf += count;
		amdgpu_device_mm_access(adev, pos, buf, size, write);
	}
}

/*
 * register access helper functions.
 */

/* Check if hw access should be skipped because of hotplug or device error */
bool amdgpu_device_skip_hw_access(struct amdgpu_device *adev)
{
	if (adev->no_hw_access)
		return true;

#ifdef CONFIG_LOCKDEP
	/*
	 * This is a bit complicated to understand, so worth a comment. What we assert
	 * here is that the GPU reset is not running on another thread in parallel.
	 *
	 * For this we trylock the read side of the reset semaphore, if that succeeds
	 * we know that the reset is not running in paralell.
	 *
	 * If the trylock fails we assert that we are either already holding the read
	 * side of the lock or are the reset thread itself and hold the write side of
	 * the lock.
	 */
	if (in_task()) {
		if (down_read_trylock(&adev->reset_domain->sem))
			up_read(&adev->reset_domain->sem);
		else
			lockdep_assert_held(&adev->reset_domain->sem);
	}
#endif
	return false;
}

/**
 * amdgpu_device_rreg - read a memory mapped IO or indirect register
 *
 * @adev: amdgpu_device pointer
 * @reg: dword aligned register offset
 * @acc_flags: access flags which require special behavior
 *
 * Returns the 32 bit value from the offset specified.
 */
uint32_t amdgpu_device_rreg(struct amdgpu_device *adev,
			    uint32_t reg, uint32_t acc_flags)
{
	uint32_t ret;

	if (amdgpu_device_skip_hw_access(adev))
		return 0;

	if ((reg * 4) < adev->rmmio_size) {
		if (!(acc_flags & AMDGPU_REGS_NO_KIQ) &&
		    amdgpu_sriov_runtime(adev) &&
		    down_read_trylock(&adev->reset_domain->sem)) {
			ret = amdgpu_kiq_rreg(adev, reg);
			up_read(&adev->reset_domain->sem);
		} else {
			ret = readl(((void __iomem *)adev->rmmio) + (reg * 4));
		}
	} else {
		ret = adev->pcie_rreg(adev, reg * 4);
	}

	trace_amdgpu_device_rreg(adev->pdev->device, reg, ret);

	return ret;
}

/*
 * MMIO register read with bytes helper functions
 * @offset:bytes offset from MMIO start
 *
*/

/**
 * amdgpu_mm_rreg8 - read a memory mapped IO register
 *
 * @adev: amdgpu_device pointer
 * @offset: byte aligned register offset
 *
 * Returns the 8 bit value from the offset specified.
 */
uint8_t amdgpu_mm_rreg8(struct amdgpu_device *adev, uint32_t offset)
{
	if (amdgpu_device_skip_hw_access(adev))
		return 0;

	if (offset < adev->rmmio_size)
		return (readb(adev->rmmio + offset));
	BUG();
}

/*
 * MMIO register write with bytes helper functions
 * @offset:bytes offset from MMIO start
 * @value: the value want to be written to the register
 *
*/
/**
 * amdgpu_mm_wreg8 - read a memory mapped IO register
 *
 * @adev: amdgpu_device pointer
 * @offset: byte aligned register offset
 * @value: 8 bit value to write
 *
 * Writes the value specified to the offset specified.
 */
void amdgpu_mm_wreg8(struct amdgpu_device *adev, uint32_t offset, uint8_t value)
{
	if (amdgpu_device_skip_hw_access(adev))
		return;

	if (offset < adev->rmmio_size)
		writeb(value, adev->rmmio + offset);
	else
		BUG();
}

/**
 * amdgpu_device_wreg - write to a memory mapped IO or indirect register
 *
 * @adev: amdgpu_device pointer
 * @reg: dword aligned register offset
 * @v: 32 bit value to write to the register
 * @acc_flags: access flags which require special behavior
 *
 * Writes the value specified to the offset specified.
 */
void amdgpu_device_wreg(struct amdgpu_device *adev,
			uint32_t reg, uint32_t v,
			uint32_t acc_flags)
{
	if (amdgpu_device_skip_hw_access(adev))
		return;

	if ((reg * 4) < adev->rmmio_size) {
		if (!(acc_flags & AMDGPU_REGS_NO_KIQ) &&
		    amdgpu_sriov_runtime(adev) &&
		    down_read_trylock(&adev->reset_domain->sem)) {
			amdgpu_kiq_wreg(adev, reg, v);
			up_read(&adev->reset_domain->sem);
		} else {
			writel(v, ((void __iomem *)adev->rmmio) + (reg * 4));
		}
	} else {
		adev->pcie_wreg(adev, reg * 4, v);
	}

	trace_amdgpu_device_wreg(adev->pdev->device, reg, v);
}

/**
 * amdgpu_mm_wreg_mmio_rlc -  write register either with direct/indirect mmio or with RLC path if in range
 *
 * @adev: amdgpu_device pointer
 * @reg: mmio/rlc register
 * @v: value to write
 *
 * this function is invoked only for the debugfs register access
 */
void amdgpu_mm_wreg_mmio_rlc(struct amdgpu_device *adev,
			     uint32_t reg, uint32_t v)
{
	if (amdgpu_device_skip_hw_access(adev))
		return;

	if (amdgpu_sriov_fullaccess(adev) &&
	    adev->gfx.rlc.funcs &&
	    adev->gfx.rlc.funcs->is_rlcg_access_range) {
		if (adev->gfx.rlc.funcs->is_rlcg_access_range(adev, reg))
			return amdgpu_sriov_wreg(adev, reg, v, 0, 0);
	} else if ((reg * 4) >= adev->rmmio_size) {
		adev->pcie_wreg(adev, reg * 4, v);
	} else {
		writel(v, ((void __iomem *)adev->rmmio) + (reg * 4));
	}
}

/**
 * amdgpu_mm_rdoorbell - read a doorbell dword
 *
 * @adev: amdgpu_device pointer
 * @index: doorbell index
 *
 * Returns the value in the doorbell aperture at the
 * requested doorbell index (CIK).
 */
u32 amdgpu_mm_rdoorbell(struct amdgpu_device *adev, u32 index)
{
	if (amdgpu_device_skip_hw_access(adev))
		return 0;

	if (index < adev->doorbell.num_doorbells) {
		return readl(adev->doorbell.ptr + index);
	} else {
		DRM_ERROR("reading beyond doorbell aperture: 0x%08x!\n", index);
		return 0;
	}
}

/**
 * amdgpu_mm_wdoorbell - write a doorbell dword
 *
 * @adev: amdgpu_device pointer
 * @index: doorbell index
 * @v: value to write
 *
 * Writes @v to the doorbell aperture at the
 * requested doorbell index (CIK).
 */
void amdgpu_mm_wdoorbell(struct amdgpu_device *adev, u32 index, u32 v)
{
	if (amdgpu_device_skip_hw_access(adev))
		return;

	if (index < adev->doorbell.num_doorbells) {
		writel(v, adev->doorbell.ptr + index);
	} else {
		DRM_ERROR("writing beyond doorbell aperture: 0x%08x!\n", index);
	}
}

/**
 * amdgpu_mm_rdoorbell64 - read a doorbell Qword
 *
 * @adev: amdgpu_device pointer
 * @index: doorbell index
 *
 * Returns the value in the doorbell aperture at the
 * requested doorbell index (VEGA10+).
 */
u64 amdgpu_mm_rdoorbell64(struct amdgpu_device *adev, u32 index)
{
	if (amdgpu_device_skip_hw_access(adev))
		return 0;

	if (index < adev->doorbell.num_doorbells) {
		return atomic64_read((atomic64_t *)(adev->doorbell.ptr + index));
	} else {
		DRM_ERROR("reading beyond doorbell aperture: 0x%08x!\n", index);
		return 0;
	}
}

/**
 * amdgpu_mm_wdoorbell64 - write a doorbell Qword
 *
 * @adev: amdgpu_device pointer
 * @index: doorbell index
 * @v: value to write
 *
 * Writes @v to the doorbell aperture at the
 * requested doorbell index (VEGA10+).
 */
void amdgpu_mm_wdoorbell64(struct amdgpu_device *adev, u32 index, u64 v)
{
	if (amdgpu_device_skip_hw_access(adev))
		return;

	if (index < adev->doorbell.num_doorbells) {
		atomic64_set((atomic64_t *)(adev->doorbell.ptr + index), v);
	} else {
		DRM_ERROR("writing beyond doorbell aperture: 0x%08x!\n", index);
	}
}

/**
 * amdgpu_device_indirect_rreg - read an indirect register
 *
 * @adev: amdgpu_device pointer
 * @pcie_index: mmio register offset
 * @pcie_data: mmio register offset
 * @reg_addr: indirect register address to read from
 *
 * Returns the value of indirect register @reg_addr
 */
u32 amdgpu_device_indirect_rreg(struct amdgpu_device *adev,
				u32 pcie_index, u32 pcie_data,
				u32 reg_addr)
{
	unsigned long flags;
	u32 r;
	void __iomem *pcie_index_offset;
	void __iomem *pcie_data_offset;

	spin_lock_irqsave(&adev->pcie_idx_lock, flags);
	pcie_index_offset = (void __iomem *)adev->rmmio + pcie_index * 4;
	pcie_data_offset = (void __iomem *)adev->rmmio + pcie_data * 4;

	writel(reg_addr, pcie_index_offset);
	readl(pcie_index_offset);
	r = readl(pcie_data_offset);
	spin_unlock_irqrestore(&adev->pcie_idx_lock, flags);

	return r;
}

/**
 * amdgpu_device_indirect_rreg64 - read a 64bits indirect register
 *
 * @adev: amdgpu_device pointer
 * @pcie_index: mmio register offset
 * @pcie_data: mmio register offset
 * @reg_addr: indirect register address to read from
 *
 * Returns the value of indirect register @reg_addr
 */
u64 amdgpu_device_indirect_rreg64(struct amdgpu_device *adev,
				  u32 pcie_index, u32 pcie_data,
				  u32 reg_addr)
{
	unsigned long flags;
	u64 r;
	void __iomem *pcie_index_offset;
	void __iomem *pcie_data_offset;

	spin_lock_irqsave(&adev->pcie_idx_lock, flags);
	pcie_index_offset = (void __iomem *)adev->rmmio + pcie_index * 4;
	pcie_data_offset = (void __iomem *)adev->rmmio + pcie_data * 4;

	/* read low 32 bits */
	writel(reg_addr, pcie_index_offset);
	readl(pcie_index_offset);
	r = readl(pcie_data_offset);
	/* read high 32 bits */
	writel(reg_addr + 4, pcie_index_offset);
	readl(pcie_index_offset);
	r |= ((u64)readl(pcie_data_offset) << 32);
	spin_unlock_irqrestore(&adev->pcie_idx_lock, flags);

	return r;
}

/**
 * amdgpu_device_indirect_wreg - write an indirect register address
 *
 * @adev: amdgpu_device pointer
 * @pcie_index: mmio register offset
 * @pcie_data: mmio register offset
 * @reg_addr: indirect register offset
 * @reg_data: indirect register data
 *
 */
void amdgpu_device_indirect_wreg(struct amdgpu_device *adev,
				 u32 pcie_index, u32 pcie_data,
				 u32 reg_addr, u32 reg_data)
{
	unsigned long flags;
	void __iomem *pcie_index_offset;
	void __iomem *pcie_data_offset;

	spin_lock_irqsave(&adev->pcie_idx_lock, flags);
	pcie_index_offset = (void __iomem *)adev->rmmio + pcie_index * 4;
	pcie_data_offset = (void __iomem *)adev->rmmio + pcie_data * 4;

	writel(reg_addr, pcie_index_offset);
	readl(pcie_index_offset);
	writel(reg_data, pcie_data_offset);
	readl(pcie_data_offset);
	spin_unlock_irqrestore(&adev->pcie_idx_lock, flags);
}

/**
 * amdgpu_device_indirect_wreg64 - write a 64bits indirect register address
 *
 * @adev: amdgpu_device pointer
 * @pcie_index: mmio register offset
 * @pcie_data: mmio register offset
 * @reg_addr: indirect register offset
 * @reg_data: indirect register data
 *
 */
void amdgpu_device_indirect_wreg64(struct amdgpu_device *adev,
				   u32 pcie_index, u32 pcie_data,
				   u32 reg_addr, u64 reg_data)
{
	unsigned long flags;
	void __iomem *pcie_index_offset;
	void __iomem *pcie_data_offset;

	spin_lock_irqsave(&adev->pcie_idx_lock, flags);
	pcie_index_offset = (void __iomem *)adev->rmmio + pcie_index * 4;
	pcie_data_offset = (void __iomem *)adev->rmmio + pcie_data * 4;

	/* write low 32 bits */
	writel(reg_addr, pcie_index_offset);
	readl(pcie_index_offset);
	writel((u32)(reg_data & 0xffffffffULL), pcie_data_offset);
	readl(pcie_data_offset);
	/* write high 32 bits */
	writel(reg_addr + 4, pcie_index_offset);
	readl(pcie_index_offset);
	writel((u32)(reg_data >> 32), pcie_data_offset);
	readl(pcie_data_offset);
	spin_unlock_irqrestore(&adev->pcie_idx_lock, flags);
}

/**
 * amdgpu_invalid_rreg - dummy reg read function
 *
 * @adev: amdgpu_device pointer
 * @reg: offset of register
 *
 * Dummy register read function.  Used for register blocks
 * that certain asics don't have (all asics).
 * Returns the value in the register.
 */
static uint32_t amdgpu_invalid_rreg(struct amdgpu_device *adev, uint32_t reg)
{
	DRM_ERROR("Invalid callback to read register 0x%04X\n", reg);
	BUG();
	return 0;
}

/**
 * amdgpu_invalid_wreg - dummy reg write function
 *
 * @adev: amdgpu_device pointer
 * @reg: offset of register
 * @v: value to write to the register
 *
 * Dummy register read function.  Used for register blocks
 * that certain asics don't have (all asics).
 */
static void amdgpu_invalid_wreg(struct amdgpu_device *adev, uint32_t reg, uint32_t v)
{
	DRM_ERROR("Invalid callback to write register 0x%04X with 0x%08X\n",
		  reg, v);
	BUG();
}

/**
 * amdgpu_invalid_rreg64 - dummy 64 bit reg read function
 *
 * @adev: amdgpu_device pointer
 * @reg: offset of register
 *
 * Dummy register read function.  Used for register blocks
 * that certain asics don't have (all asics).
 * Returns the value in the register.
 */
static uint64_t amdgpu_invalid_rreg64(struct amdgpu_device *adev, uint32_t reg)
{
	DRM_ERROR("Invalid callback to read 64 bit register 0x%04X\n", reg);
	BUG();
	return 0;
}

/**
 * amdgpu_invalid_wreg64 - dummy reg write function
 *
 * @adev: amdgpu_device pointer
 * @reg: offset of register
 * @v: value to write to the register
 *
 * Dummy register read function.  Used for register blocks
 * that certain asics don't have (all asics).
 */
static void amdgpu_invalid_wreg64(struct amdgpu_device *adev, uint32_t reg, uint64_t v)
{
	DRM_ERROR("Invalid callback to write 64 bit register 0x%04X with 0x%08llX\n",
		  reg, v);
	BUG();
}

/**
 * amdgpu_block_invalid_rreg - dummy reg read function
 *
 * @adev: amdgpu_device pointer
 * @block: offset of instance
 * @reg: offset of register
 *
 * Dummy register read function.  Used for register blocks
 * that certain asics don't have (all asics).
 * Returns the value in the register.
 */
static uint32_t amdgpu_block_invalid_rreg(struct amdgpu_device *adev,
					  uint32_t block, uint32_t reg)
{
	DRM_ERROR("Invalid callback to read register 0x%04X in block 0x%04X\n",
		  reg, block);
	BUG();
	return 0;
}

/**
 * amdgpu_block_invalid_wreg - dummy reg write function
 *
 * @adev: amdgpu_device pointer
 * @block: offset of instance
 * @reg: offset of register
 * @v: value to write to the register
 *
 * Dummy register read function.  Used for register blocks
 * that certain asics don't have (all asics).
 */
static void amdgpu_block_invalid_wreg(struct amdgpu_device *adev,
				      uint32_t block,
				      uint32_t reg, uint32_t v)
{
	DRM_ERROR("Invalid block callback to write register 0x%04X in block 0x%04X with 0x%08X\n",
		  reg, block, v);
	BUG();
}

/**
 * amdgpu_device_asic_init - Wrapper for atom asic_init
 *
 * @adev: amdgpu_device pointer
 *
 * Does any asic specific work and then calls atom asic init.
 */
static int amdgpu_device_asic_init(struct amdgpu_device *adev)
{
	amdgpu_asic_pre_asic_init(adev);

	if (adev->ip_versions[GC_HWIP][0] >= IP_VERSION(11, 0, 0))
		return amdgpu_atomfirmware_asic_init(adev, true);
	else
		return amdgpu_atom_asic_init(adev->mode_info.atom_context);
}

/**
 * amdgpu_device_vram_scratch_init - allocate the VRAM scratch page
 *
 * @adev: amdgpu_device pointer
 *
 * Allocates a scratch page of VRAM for use by various things in the
 * driver.
 */
static int amdgpu_device_vram_scratch_init(struct amdgpu_device *adev)
{
	return amdgpu_bo_create_kernel(adev, AMDGPU_GPU_PAGE_SIZE,
				       PAGE_SIZE, AMDGPU_GEM_DOMAIN_VRAM,
				       &adev->vram_scratch.robj,
				       &adev->vram_scratch.gpu_addr,
				       (void **)&adev->vram_scratch.ptr);
}

/**
 * amdgpu_device_vram_scratch_fini - Free the VRAM scratch page
 *
 * @adev: amdgpu_device pointer
 *
 * Frees the VRAM scratch page.
 */
static void amdgpu_device_vram_scratch_fini(struct amdgpu_device *adev)
{
	amdgpu_bo_free_kernel(&adev->vram_scratch.robj, NULL, NULL);
}

/**
 * amdgpu_device_program_register_sequence - program an array of registers.
 *
 * @adev: amdgpu_device pointer
 * @registers: pointer to the register array
 * @array_size: size of the register array
 *
 * Programs an array or registers with and and or masks.
 * This is a helper for setting golden registers.
 */
void amdgpu_device_program_register_sequence(struct amdgpu_device *adev,
					     const u32 *registers,
					     const u32 array_size)
{
	u32 tmp, reg, and_mask, or_mask;
	int i;

	if (array_size % 3)
		return;

	for (i = 0; i < array_size; i +=3) {
		reg = registers[i + 0];
		and_mask = registers[i + 1];
		or_mask = registers[i + 2];

		if (and_mask == 0xffffffff) {
			tmp = or_mask;
		} else {
			tmp = RREG32(reg);
			tmp &= ~and_mask;
			if (adev->family >= AMDGPU_FAMILY_AI)
				tmp |= (or_mask & and_mask);
			else
				tmp |= or_mask;
		}
		WREG32(reg, tmp);
	}
}

/**
 * amdgpu_device_pci_config_reset - reset the GPU
 *
 * @adev: amdgpu_device pointer
 *
 * Resets the GPU using the pci config reset sequence.
 * Only applicable to asics prior to vega10.
 */
void amdgpu_device_pci_config_reset(struct amdgpu_device *adev)
{
	pci_write_config_dword(adev->pdev, 0x7c, AMDGPU_ASIC_RESET_DATA);
}

/**
 * amdgpu_device_pci_reset - reset the GPU using generic PCI means
 *
 * @adev: amdgpu_device pointer
 *
 * Resets the GPU using generic pci reset interfaces (FLR, SBR, etc.).
 */
int amdgpu_device_pci_reset(struct amdgpu_device *adev)
{
	return pci_reset_function(adev->pdev);
}

/*
 * GPU doorbell aperture helpers function.
 */
/**
 * amdgpu_device_doorbell_init - Init doorbell driver information.
 *
 * @adev: amdgpu_device pointer
 *
 * Init doorbell driver information (CIK)
 * Returns 0 on success, error on failure.
 */
static int amdgpu_device_doorbell_init(struct amdgpu_device *adev)
{

	/* No doorbell on SI hardware generation */
	if (adev->asic_type < CHIP_BONAIRE) {
		adev->doorbell.base = 0;
		adev->doorbell.size = 0;
		adev->doorbell.num_doorbells = 0;
		adev->doorbell.ptr = NULL;
		return 0;
	}

	if (pci_resource_flags(adev->pdev, 2) & IORESOURCE_UNSET)
		return -EINVAL;

	amdgpu_asic_init_doorbell_index(adev);

	/* doorbell bar mapping */
	adev->doorbell.base = pci_resource_start(adev->pdev, 2);
	adev->doorbell.size = pci_resource_len(adev->pdev, 2);

	if (adev->enable_mes) {
		adev->doorbell.num_doorbells =
			adev->doorbell.size / sizeof(u32);
	} else {
		adev->doorbell.num_doorbells =
			min_t(u32, adev->doorbell.size / sizeof(u32),
			      adev->doorbell_index.max_assignment+1);
		if (adev->doorbell.num_doorbells == 0)
			return -EINVAL;

		/* For Vega, reserve and map two pages on doorbell BAR since SDMA
		 * paging queue doorbell use the second page. The
		 * AMDGPU_DOORBELL64_MAX_ASSIGNMENT definition assumes all the
		 * doorbells are in the first page. So with paging queue enabled,
		 * the max num_doorbells should + 1 page (0x400 in dword)
		 */
		if (adev->asic_type >= CHIP_VEGA10)
			adev->doorbell.num_doorbells += 0x400;
	}

	adev->doorbell.ptr = ioremap(adev->doorbell.base,
				     adev->doorbell.num_doorbells *
				     sizeof(u32));
	if (adev->doorbell.ptr == NULL)
		return -ENOMEM;

	return 0;
}

/**
 * amdgpu_device_doorbell_fini - Tear down doorbell driver information.
 *
 * @adev: amdgpu_device pointer
 *
 * Tear down doorbell driver information (CIK)
 */
static void amdgpu_device_doorbell_fini(struct amdgpu_device *adev)
{
	iounmap(adev->doorbell.ptr);
	adev->doorbell.ptr = NULL;
}



/*
 * amdgpu_device_wb_*()
 * Writeback is the method by which the GPU updates special pages in memory
 * with the status of certain GPU events (fences, ring pointers,etc.).
 */

/**
 * amdgpu_device_wb_fini - Disable Writeback and free memory
 *
 * @adev: amdgpu_device pointer
 *
 * Disables Writeback and frees the Writeback memory (all asics).
 * Used at driver shutdown.
 */
static void amdgpu_device_wb_fini(struct amdgpu_device *adev)
{
	if (adev->wb.wb_obj) {
		amdgpu_bo_free_kernel(&adev->wb.wb_obj,
				      &adev->wb.gpu_addr,
				      (void **)&adev->wb.wb);
		adev->wb.wb_obj = NULL;
	}
}

/**
 * amdgpu_device_wb_init - Init Writeback driver info and allocate memory
 *
 * @adev: amdgpu_device pointer
 *
 * Initializes writeback and allocates writeback memory (all asics).
 * Used at driver startup.
 * Returns 0 on success or an -error on failure.
 */
static int amdgpu_device_wb_init(struct amdgpu_device *adev)
{
	int r;

	if (adev->wb.wb_obj == NULL) {
		/* AMDGPU_MAX_WB * sizeof(uint32_t) * 8 = AMDGPU_MAX_WB 256bit slots */
		r = amdgpu_bo_create_kernel(adev, AMDGPU_MAX_WB * sizeof(uint32_t) * 8,
					    PAGE_SIZE, AMDGPU_GEM_DOMAIN_GTT,
					    &adev->wb.wb_obj, &adev->wb.gpu_addr,
					    (void **)&adev->wb.wb);
		if (r) {
			dev_warn(adev->dev, "(%d) create WB bo failed\n", r);
			return r;
		}

		adev->wb.num_wb = AMDGPU_MAX_WB;
		memset(&adev->wb.used, 0, sizeof(adev->wb.used));

		/* clear wb memory */
		memset((char *)adev->wb.wb, 0, AMDGPU_MAX_WB * sizeof(uint32_t) * 8);
	}

	return 0;
}

/**
 * amdgpu_device_wb_get - Allocate a wb entry
 *
 * @adev: amdgpu_device pointer
 * @wb: wb index
 *
 * Allocate a wb slot for use by the driver (all asics).
 * Returns 0 on success or -EINVAL on failure.
 */
int amdgpu_device_wb_get(struct amdgpu_device *adev, u32 *wb)
{
	unsigned long offset = find_first_zero_bit(adev->wb.used, adev->wb.num_wb);

	if (offset < adev->wb.num_wb) {
		__set_bit(offset, adev->wb.used);
		*wb = offset << 3; /* convert to dw offset */
		return 0;
	} else {
		return -EINVAL;
	}
}

/**
 * amdgpu_device_wb_free - Free a wb entry
 *
 * @adev: amdgpu_device pointer
 * @wb: wb index
 *
 * Free a wb slot allocated for use by the driver (all asics)
 */
void amdgpu_device_wb_free(struct amdgpu_device *adev, u32 wb)
{
	wb >>= 3;
	if (wb < adev->wb.num_wb)
		__clear_bit(wb, adev->wb.used);
}

/**
 * amdgpu_device_resize_fb_bar - try to resize FB BAR
 *
 * @adev: amdgpu_device pointer
 *
 * Try to resize FB BAR to make all VRAM CPU accessible. We try very hard not
 * to fail, but if any of the BARs is not accessible after the size we abort
 * driver loading by returning -ENODEV.
 */
int amdgpu_device_resize_fb_bar(struct amdgpu_device *adev)
{
	int rbar_size = pci_rebar_bytes_to_size(adev->gmc.real_vram_size);
	struct pci_bus *root;
	struct resource *res;
	unsigned i;
	u16 cmd;
	int r;

	/* Bypass for VF */
	if (amdgpu_sriov_vf(adev))
		return 0;

	/* skip if the bios has already enabled large BAR */
	if (adev->gmc.real_vram_size &&
	    (pci_resource_len(adev->pdev, 0) >= adev->gmc.real_vram_size))
		return 0;

	/* Check if the root BUS has 64bit memory resources */
	root = adev->pdev->bus;
	while (root->parent)
		root = root->parent;

	pci_bus_for_each_resource(root, res, i) {
		if (res && res->flags & (IORESOURCE_MEM | IORESOURCE_MEM_64) &&
		    res->start > 0x100000000ull)
			break;
	}

	/* Trying to resize is pointless without a root hub window above 4GB */
	if (!res)
		return 0;

	/* Limit the BAR size to what is available */
	rbar_size = min(fls(pci_rebar_get_possible_sizes(adev->pdev, 0)) - 1,
			rbar_size);

	/* Disable memory decoding while we change the BAR addresses and size */
	pci_read_config_word(adev->pdev, PCI_COMMAND, &cmd);
	pci_write_config_word(adev->pdev, PCI_COMMAND,
			      cmd & ~PCI_COMMAND_MEMORY);

	/* Free the VRAM and doorbell BAR, we most likely need to move both. */
	amdgpu_device_doorbell_fini(adev);
	if (adev->asic_type >= CHIP_BONAIRE)
		pci_release_resource(adev->pdev, 2);

	pci_release_resource(adev->pdev, 0);

	r = pci_resize_resource(adev->pdev, 0, rbar_size);
	if (r == -ENOSPC)
		DRM_INFO("Not enough PCI address space for a large BAR.");
	else if (r && r != -ENOTSUPP)
		DRM_ERROR("Problem resizing BAR0 (%d).", r);

	pci_assign_unassigned_bus_resources(adev->pdev->bus);

	/* When the doorbell or fb BAR isn't available we have no chance of
	 * using the device.
	 */
	r = amdgpu_device_doorbell_init(adev);
	if (r || (pci_resource_flags(adev->pdev, 0) & IORESOURCE_UNSET))
		return -ENODEV;

	pci_write_config_word(adev->pdev, PCI_COMMAND, cmd);

	return 0;
}

/*
 * GPU helpers function.
 */
/**
 * amdgpu_device_need_post - check if the hw need post or not
 *
 * @adev: amdgpu_device pointer
 *
 * Check if the asic has been initialized (all asics) at driver startup
 * or post is needed if  hw reset is performed.
 * Returns true if need or false if not.
 */
bool amdgpu_device_need_post(struct amdgpu_device *adev)
{
	uint32_t reg;

	if (amdgpu_sriov_vf(adev))
		return false;

	if (amdgpu_passthrough(adev)) {
		/* for FIJI: In whole GPU pass-through virtualization case, after VM reboot
		 * some old smc fw still need driver do vPost otherwise gpu hang, while
		 * those smc fw version above 22.15 doesn't have this flaw, so we force
		 * vpost executed for smc version below 22.15
		 */
		if (adev->asic_type == CHIP_FIJI) {
			int err;
			uint32_t fw_ver;
			err = request_firmware(&adev->pm.fw, "amdgpu/fiji_smc.bin", adev->dev);
			/* force vPost if error occured */
			if (err)
				return true;

			fw_ver = *((uint32_t *)adev->pm.fw->data + 69);
			if (fw_ver < 0x00160e00)
				return true;
		}
	}

	/* Don't post if we need to reset whole hive on init */
	if (adev->gmc.xgmi.pending_reset)
		return false;

	if (adev->has_hw_reset) {
		adev->has_hw_reset = false;
		return true;
	}

	/* bios scratch used on CIK+ */
	if (adev->asic_type >= CHIP_BONAIRE)
		return amdgpu_atombios_scratch_need_asic_init(adev);

	/* check MEM_SIZE for older asics */
	reg = amdgpu_asic_get_config_memsize(adev);

	if ((reg != 0) && (reg != 0xffffffff))
		return false;

	return true;
}

/**
 * amdgpu_device_should_use_aspm - check if the device should program ASPM
 *
 * @adev: amdgpu_device pointer
 *
 * Confirm whether the module parameter and pcie bridge agree that ASPM should
 * be set for this device.
 *
 * Returns true if it should be used or false if not.
 */
bool amdgpu_device_should_use_aspm(struct amdgpu_device *adev)
{
	switch (amdgpu_aspm) {
	case -1:
		break;
	case 0:
		return false;
	case 1:
		return true;
	default:
		return false;
	}
	return pcie_aspm_enabled(adev->pdev);
}

/* if we get transitioned to only one device, take VGA back */
/**
 * amdgpu_device_vga_set_decode - enable/disable vga decode
 *
 * @pdev: PCI device pointer
 * @state: enable/disable vga decode
 *
 * Enable/disable vga decode (all asics).
 * Returns VGA resource flags.
 */
static unsigned int amdgpu_device_vga_set_decode(struct pci_dev *pdev,
		bool state)
{
	struct amdgpu_device *adev = drm_to_adev(pci_get_drvdata(pdev));
	amdgpu_asic_set_vga_state(adev, state);
	if (state)
		return VGA_RSRC_LEGACY_IO | VGA_RSRC_LEGACY_MEM |
		       VGA_RSRC_NORMAL_IO | VGA_RSRC_NORMAL_MEM;
	else
		return VGA_RSRC_NORMAL_IO | VGA_RSRC_NORMAL_MEM;
}

/**
 * amdgpu_device_check_block_size - validate the vm block size
 *
 * @adev: amdgpu_device pointer
 *
 * Validates the vm block size specified via module parameter.
 * The vm block size defines number of bits in page table versus page directory,
 * a page is 4KB so we have 12 bits offset, minimum 9 bits in the
 * page table and the remaining bits are in the page directory.
 */
static void amdgpu_device_check_block_size(struct amdgpu_device *adev)
{
	/* defines number of bits in page table versus page directory,
	 * a page is 4KB so we have 12 bits offset, minimum 9 bits in the
	 * page table and the remaining bits are in the page directory */
	if (amdgpu_vm_block_size == -1)
		return;

	if (amdgpu_vm_block_size < 9) {
		dev_warn(adev->dev, "VM page table size (%d) too small\n",
			 amdgpu_vm_block_size);
		amdgpu_vm_block_size = -1;
	}
}

/**
 * amdgpu_device_check_vm_size - validate the vm size
 *
 * @adev: amdgpu_device pointer
 *
 * Validates the vm size in GB specified via module parameter.
 * The VM size is the size of the GPU virtual memory space in GB.
 */
static void amdgpu_device_check_vm_size(struct amdgpu_device *adev)
{
	/* no need to check the default value */
	if (amdgpu_vm_size == -1)
		return;

	if (amdgpu_vm_size < 1) {
		dev_warn(adev->dev, "VM size (%d) too small, min is 1GB\n",
			 amdgpu_vm_size);
		amdgpu_vm_size = -1;
	}
}

static void amdgpu_device_check_smu_prv_buffer_size(struct amdgpu_device *adev)
{
	struct sysinfo si;
	bool is_os_64 = (sizeof(void *) == 8);
	uint64_t total_memory;
	uint64_t dram_size_seven_GB = 0x1B8000000;
	uint64_t dram_size_three_GB = 0xB8000000;

	if (amdgpu_smu_memory_pool_size == 0)
		return;

	if (!is_os_64) {
		DRM_WARN("Not 64-bit OS, feature not supported\n");
		goto def_value;
	}
	si_meminfo(&si);
	total_memory = (uint64_t)si.totalram * si.mem_unit;

	if ((amdgpu_smu_memory_pool_size == 1) ||
		(amdgpu_smu_memory_pool_size == 2)) {
		if (total_memory < dram_size_three_GB)
			goto def_value1;
	} else if ((amdgpu_smu_memory_pool_size == 4) ||
		(amdgpu_smu_memory_pool_size == 8)) {
		if (total_memory < dram_size_seven_GB)
			goto def_value1;
	} else {
		DRM_WARN("Smu memory pool size not supported\n");
		goto def_value;
	}
	adev->pm.smu_prv_buffer_size = amdgpu_smu_memory_pool_size << 28;

	return;

def_value1:
	DRM_WARN("No enough system memory\n");
def_value:
	adev->pm.smu_prv_buffer_size = 0;
}

static int amdgpu_device_init_apu_flags(struct amdgpu_device *adev)
{
	if (!(adev->flags & AMD_IS_APU) ||
	    adev->asic_type < CHIP_RAVEN)
		return 0;

	switch (adev->asic_type) {
	case CHIP_RAVEN:
		if (adev->pdev->device == 0x15dd)
			adev->apu_flags |= AMD_APU_IS_RAVEN;
		if (adev->pdev->device == 0x15d8)
			adev->apu_flags |= AMD_APU_IS_PICASSO;
		break;
	case CHIP_RENOIR:
		if ((adev->pdev->device == 0x1636) ||
		    (adev->pdev->device == 0x164c))
			adev->apu_flags |= AMD_APU_IS_RENOIR;
		else
			adev->apu_flags |= AMD_APU_IS_GREEN_SARDINE;
		break;
	case CHIP_VANGOGH:
		adev->apu_flags |= AMD_APU_IS_VANGOGH;
		break;
	case CHIP_YELLOW_CARP:
		break;
	case CHIP_CYAN_SKILLFISH:
		if ((adev->pdev->device == 0x13FE) ||
		    (adev->pdev->device == 0x143F))
			adev->apu_flags |= AMD_APU_IS_CYAN_SKILLFISH2;
		break;
	default:
		break;
	}

	return 0;
}

/**
 * amdgpu_device_check_arguments - validate module params
 *
 * @adev: amdgpu_device pointer
 *
 * Validates certain module parameters and updates
 * the associated values used by the driver (all asics).
 */
static int amdgpu_device_check_arguments(struct amdgpu_device *adev)
{
	if (amdgpu_sched_jobs < 4) {
		dev_warn(adev->dev, "sched jobs (%d) must be at least 4\n",
			 amdgpu_sched_jobs);
		amdgpu_sched_jobs = 4;
	} else if (!is_power_of_2(amdgpu_sched_jobs)){
		dev_warn(adev->dev, "sched jobs (%d) must be a power of 2\n",
			 amdgpu_sched_jobs);
		amdgpu_sched_jobs = roundup_pow_of_two(amdgpu_sched_jobs);
	}

	if (amdgpu_gart_size != -1 && amdgpu_gart_size < 32) {
		/* gart size must be greater or equal to 32M */
		dev_warn(adev->dev, "gart size (%d) too small\n",
			 amdgpu_gart_size);
		amdgpu_gart_size = -1;
	}

	if (amdgpu_gtt_size != -1 && amdgpu_gtt_size < 32) {
		/* gtt size must be greater or equal to 32M */
		dev_warn(adev->dev, "gtt size (%d) too small\n",
				 amdgpu_gtt_size);
		amdgpu_gtt_size = -1;
	}

	/* valid range is between 4 and 9 inclusive */
	if (amdgpu_vm_fragment_size != -1 &&
	    (amdgpu_vm_fragment_size > 9 || amdgpu_vm_fragment_size < 4)) {
		dev_warn(adev->dev, "valid range is between 4 and 9\n");
		amdgpu_vm_fragment_size = -1;
	}

	if (amdgpu_sched_hw_submission < 2) {
		dev_warn(adev->dev, "sched hw submission jobs (%d) must be at least 2\n",
			 amdgpu_sched_hw_submission);
		amdgpu_sched_hw_submission = 2;
	} else if (!is_power_of_2(amdgpu_sched_hw_submission)) {
		dev_warn(adev->dev, "sched hw submission jobs (%d) must be a power of 2\n",
			 amdgpu_sched_hw_submission);
		amdgpu_sched_hw_submission = roundup_pow_of_two(amdgpu_sched_hw_submission);
	}

	if (amdgpu_reset_method < -1 || amdgpu_reset_method > 4) {
		dev_warn(adev->dev, "invalid option for reset method, reverting to default\n");
		amdgpu_reset_method = -1;
	}

	amdgpu_device_check_smu_prv_buffer_size(adev);

	amdgpu_device_check_vm_size(adev);

	amdgpu_device_check_block_size(adev);

	adev->firmware.load_type = amdgpu_ucode_get_load_type(adev, amdgpu_fw_load_type);

	return 0;
}

/**
 * amdgpu_switcheroo_set_state - set switcheroo state
 *
 * @pdev: pci dev pointer
 * @state: vga_switcheroo state
 *
 * Callback for the switcheroo driver.  Suspends or resumes
 * the asics before or after it is powered up using ACPI methods.
 */
static void amdgpu_switcheroo_set_state(struct pci_dev *pdev,
					enum vga_switcheroo_state state)
{
	struct drm_device *dev = pci_get_drvdata(pdev);
	int r;

	if (amdgpu_device_supports_px(dev) && state == VGA_SWITCHEROO_OFF)
		return;

	if (state == VGA_SWITCHEROO_ON) {
		pr_info("switched on\n");
		/* don't suspend or resume card normally */
		dev->switch_power_state = DRM_SWITCH_POWER_CHANGING;

		pci_set_power_state(pdev, PCI_D0);
		amdgpu_device_load_pci_state(pdev);
		r = pci_enable_device(pdev);
		if (r)
			DRM_WARN("pci_enable_device failed (%d)\n", r);
		amdgpu_device_resume(dev, true);

		dev->switch_power_state = DRM_SWITCH_POWER_ON;
	} else {
		pr_info("switched off\n");
		dev->switch_power_state = DRM_SWITCH_POWER_CHANGING;
		amdgpu_device_suspend(dev, true);
		amdgpu_device_cache_pci_state(pdev);
		/* Shut down the device */
		pci_disable_device(pdev);
		pci_set_power_state(pdev, PCI_D3cold);
		dev->switch_power_state = DRM_SWITCH_POWER_OFF;
	}
}

/**
 * amdgpu_switcheroo_can_switch - see if switcheroo state can change
 *
 * @pdev: pci dev pointer
 *
 * Callback for the switcheroo driver.  Check of the switcheroo
 * state can be changed.
 * Returns true if the state can be changed, false if not.
 */
static bool amdgpu_switcheroo_can_switch(struct pci_dev *pdev)
{
	struct drm_device *dev = pci_get_drvdata(pdev);

	/*
	* FIXME: open_count is protected by drm_global_mutex but that would lead to
	* locking inversion with the driver load path. And the access here is
	* completely racy anyway. So don't bother with locking for now.
	*/
	return atomic_read(&dev->open_count) == 0;
}

static const struct vga_switcheroo_client_ops amdgpu_switcheroo_ops = {
	.set_gpu_state = amdgpu_switcheroo_set_state,
	.reprobe = NULL,
	.can_switch = amdgpu_switcheroo_can_switch,
};

/**
 * amdgpu_device_ip_set_clockgating_state - set the CG state
 *
 * @dev: amdgpu_device pointer
 * @block_type: Type of hardware IP (SMU, GFX, UVD, etc.)
 * @state: clockgating state (gate or ungate)
 *
 * Sets the requested clockgating state for all instances of
 * the hardware IP specified.
 * Returns the error code from the last instance.
 */
int amdgpu_device_ip_set_clockgating_state(void *dev,
					   enum amd_ip_block_type block_type,
					   enum amd_clockgating_state state)
{
	struct amdgpu_device *adev = dev;
	int i, r = 0;

	for (i = 0; i < adev->num_ip_blocks; i++) {
		if (!adev->ip_blocks[i].status.valid)
			continue;
		if (adev->ip_blocks[i].version->type != block_type)
			continue;
		if (!adev->ip_blocks[i].version->funcs->set_clockgating_state)
			continue;
		r = adev->ip_blocks[i].version->funcs->set_clockgating_state(
			(void *)adev, state);
		if (r)
			DRM_ERROR("set_clockgating_state of IP block <%s> failed %d\n",
				  adev->ip_blocks[i].version->funcs->name, r);
	}
	return r;
}

/**
 * amdgpu_device_ip_set_powergating_state - set the PG state
 *
 * @dev: amdgpu_device pointer
 * @block_type: Type of hardware IP (SMU, GFX, UVD, etc.)
 * @state: powergating state (gate or ungate)
 *
 * Sets the requested powergating state for all instances of
 * the hardware IP specified.
 * Returns the error code from the last instance.
 */
int amdgpu_device_ip_set_powergating_state(void *dev,
					   enum amd_ip_block_type block_type,
					   enum amd_powergating_state state)
{
	struct amdgpu_device *adev = dev;
	int i, r = 0;

	for (i = 0; i < adev->num_ip_blocks; i++) {
		if (!adev->ip_blocks[i].status.valid)
			continue;
		if (adev->ip_blocks[i].version->type != block_type)
			continue;
		if (!adev->ip_blocks[i].version->funcs->set_powergating_state)
			continue;
		r = adev->ip_blocks[i].version->funcs->set_powergating_state(
			(void *)adev, state);
		if (r)
			DRM_ERROR("set_powergating_state of IP block <%s> failed %d\n",
				  adev->ip_blocks[i].version->funcs->name, r);
	}
	return r;
}

/**
 * amdgpu_device_ip_get_clockgating_state - get the CG state
 *
 * @adev: amdgpu_device pointer
 * @flags: clockgating feature flags
 *
 * Walks the list of IPs on the device and updates the clockgating
 * flags for each IP.
 * Updates @flags with the feature flags for each hardware IP where
 * clockgating is enabled.
 */
void amdgpu_device_ip_get_clockgating_state(struct amdgpu_device *adev,
					    u64 *flags)
{
	int i;

	for (i = 0; i < adev->num_ip_blocks; i++) {
		if (!adev->ip_blocks[i].status.valid)
			continue;
		if (adev->ip_blocks[i].version->funcs->get_clockgating_state)
			adev->ip_blocks[i].version->funcs->get_clockgating_state((void *)adev, flags);
	}
}

/**
 * amdgpu_device_ip_wait_for_idle - wait for idle
 *
 * @adev: amdgpu_device pointer
 * @block_type: Type of hardware IP (SMU, GFX, UVD, etc.)
 *
 * Waits for the request hardware IP to be idle.
 * Returns 0 for success or a negative error code on failure.
 */
int amdgpu_device_ip_wait_for_idle(struct amdgpu_device *adev,
				   enum amd_ip_block_type block_type)
{
	int i, r;

	for (i = 0; i < adev->num_ip_blocks; i++) {
		if (!adev->ip_blocks[i].status.valid)
			continue;
		if (adev->ip_blocks[i].version->type == block_type) {
			r = adev->ip_blocks[i].version->funcs->wait_for_idle((void *)adev);
			if (r)
				return r;
			break;
		}
	}
	return 0;

}

/**
 * amdgpu_device_ip_is_idle - is the hardware IP idle
 *
 * @adev: amdgpu_device pointer
 * @block_type: Type of hardware IP (SMU, GFX, UVD, etc.)
 *
 * Check if the hardware IP is idle or not.
 * Returns true if it the IP is idle, false if not.
 */
bool amdgpu_device_ip_is_idle(struct amdgpu_device *adev,
			      enum amd_ip_block_type block_type)
{
	int i;

	for (i = 0; i < adev->num_ip_blocks; i++) {
		if (!adev->ip_blocks[i].status.valid)
			continue;
		if (adev->ip_blocks[i].version->type == block_type)
			return adev->ip_blocks[i].version->funcs->is_idle((void *)adev);
	}
	return true;

}

/**
 * amdgpu_device_ip_get_ip_block - get a hw IP pointer
 *
 * @adev: amdgpu_device pointer
 * @type: Type of hardware IP (SMU, GFX, UVD, etc.)
 *
 * Returns a pointer to the hardware IP block structure
 * if it exists for the asic, otherwise NULL.
 */
struct amdgpu_ip_block *
amdgpu_device_ip_get_ip_block(struct amdgpu_device *adev,
			      enum amd_ip_block_type type)
{
	int i;

	for (i = 0; i < adev->num_ip_blocks; i++)
		if (adev->ip_blocks[i].version->type == type)
			return &adev->ip_blocks[i];

	return NULL;
}

/**
 * amdgpu_device_ip_block_version_cmp
 *
 * @adev: amdgpu_device pointer
 * @type: enum amd_ip_block_type
 * @major: major version
 * @minor: minor version
 *
 * return 0 if equal or greater
 * return 1 if smaller or the ip_block doesn't exist
 */
int amdgpu_device_ip_block_version_cmp(struct amdgpu_device *adev,
				       enum amd_ip_block_type type,
				       u32 major, u32 minor)
{
	struct amdgpu_ip_block *ip_block = amdgpu_device_ip_get_ip_block(adev, type);

	if (ip_block && ((ip_block->version->major > major) ||
			((ip_block->version->major == major) &&
			(ip_block->version->minor >= minor))))
		return 0;

	return 1;
}

/**
 * amdgpu_device_ip_block_add
 *
 * @adev: amdgpu_device pointer
 * @ip_block_version: pointer to the IP to add
 *
 * Adds the IP block driver information to the collection of IPs
 * on the asic.
 */
int amdgpu_device_ip_block_add(struct amdgpu_device *adev,
			       const struct amdgpu_ip_block_version *ip_block_version)
{
	if (!ip_block_version)
		return -EINVAL;

	switch (ip_block_version->type) {
	case AMD_IP_BLOCK_TYPE_VCN:
		if (adev->harvest_ip_mask & AMD_HARVEST_IP_VCN_MASK)
			return 0;
		break;
	case AMD_IP_BLOCK_TYPE_JPEG:
		if (adev->harvest_ip_mask & AMD_HARVEST_IP_JPEG_MASK)
			return 0;
		break;
	default:
		break;
	}

	DRM_INFO("add ip block number %d <%s>\n", adev->num_ip_blocks,
		  ip_block_version->funcs->name);

	adev->ip_blocks[adev->num_ip_blocks++].version = ip_block_version;

	return 0;
}

/**
 * amdgpu_device_enable_virtual_display - enable virtual display feature
 *
 * @adev: amdgpu_device pointer
 *
 * Enabled the virtual display feature if the user has enabled it via
 * the module parameter virtual_display.  This feature provides a virtual
 * display hardware on headless boards or in virtualized environments.
 * This function parses and validates the configuration string specified by
 * the user and configues the virtual display configuration (number of
 * virtual connectors, crtcs, etc.) specified.
 */
static void amdgpu_device_enable_virtual_display(struct amdgpu_device *adev)
{
	adev->enable_virtual_display = false;

	if (amdgpu_virtual_display) {
		const char *pci_address_name = pci_name(adev->pdev);
		char *pciaddstr, *pciaddstr_tmp, *pciaddname_tmp, *pciaddname;

		pciaddstr = kstrdup(amdgpu_virtual_display, GFP_KERNEL);
		pciaddstr_tmp = pciaddstr;
		while ((pciaddname_tmp = strsep(&pciaddstr_tmp, ";"))) {
			pciaddname = strsep(&pciaddname_tmp, ",");
			if (!strcmp("all", pciaddname)
			    || !strcmp(pci_address_name, pciaddname)) {
				long num_crtc;
				int res = -1;

				adev->enable_virtual_display = true;

				if (pciaddname_tmp)
					res = kstrtol(pciaddname_tmp, 10,
						      &num_crtc);

				if (!res) {
					if (num_crtc < 1)
						num_crtc = 1;
					if (num_crtc > 6)
						num_crtc = 6;
					adev->mode_info.num_crtc = num_crtc;
				} else {
					adev->mode_info.num_crtc = 1;
				}
				break;
			}
		}

		DRM_INFO("virtual display string:%s, %s:virtual_display:%d, num_crtc:%d\n",
			 amdgpu_virtual_display, pci_address_name,
			 adev->enable_virtual_display, adev->mode_info.num_crtc);

		kfree(pciaddstr);
	}
}

void amdgpu_device_set_sriov_virtual_display(struct amdgpu_device *adev)
{
	if (amdgpu_sriov_vf(adev) && !adev->enable_virtual_display) {
		adev->mode_info.num_crtc = 1;
		adev->enable_virtual_display = true;
		DRM_INFO("virtual_display:%d, num_crtc:%d\n",
			 adev->enable_virtual_display, adev->mode_info.num_crtc);
	}
}

/**
 * amdgpu_device_parse_gpu_info_fw - parse gpu info firmware
 *
 * @adev: amdgpu_device pointer
 *
 * Parses the asic configuration parameters specified in the gpu info
 * firmware and makes them availale to the driver for use in configuring
 * the asic.
 * Returns 0 on success, -EINVAL on failure.
 */
static int amdgpu_device_parse_gpu_info_fw(struct amdgpu_device *adev)
{
	const char *chip_name;
	char fw_name[40];
	int err;
	const struct gpu_info_firmware_header_v1_0 *hdr;

	adev->firmware.gpu_info_fw = NULL;

	if (adev->mman.discovery_bin) {
		/*
		 * FIXME: The bounding box is still needed by Navi12, so
		 * temporarily read it from gpu_info firmware. Should be dropped
		 * when DAL no longer needs it.
		 */
		if (adev->asic_type != CHIP_NAVI12)
			return 0;
	}

	switch (adev->asic_type) {
	default:
		return 0;
	case CHIP_VEGA10:
		chip_name = "vega10";
		break;
	case CHIP_VEGA12:
		chip_name = "vega12";
		break;
	case CHIP_RAVEN:
		if (adev->apu_flags & AMD_APU_IS_RAVEN2)
			chip_name = "raven2";
		else if (adev->apu_flags & AMD_APU_IS_PICASSO)
			chip_name = "picasso";
		else
			chip_name = "raven";
		break;
	case CHIP_ARCTURUS:
		chip_name = "arcturus";
		break;
	case CHIP_NAVI12:
		chip_name = "navi12";
		break;
	}

	snprintf(fw_name, sizeof(fw_name), "amdgpu/%s_gpu_info.bin", chip_name);
	err = request_firmware(&adev->firmware.gpu_info_fw, fw_name, adev->dev);
	if (err) {
		dev_err(adev->dev,
			"Failed to load gpu_info firmware \"%s\"\n",
			fw_name);
		goto out;
	}
	err = amdgpu_ucode_validate(adev->firmware.gpu_info_fw);
	if (err) {
		dev_err(adev->dev,
			"Failed to validate gpu_info firmware \"%s\"\n",
			fw_name);
		goto out;
	}

	hdr = (const struct gpu_info_firmware_header_v1_0 *)adev->firmware.gpu_info_fw->data;
	amdgpu_ucode_print_gpu_info_hdr(&hdr->header);

	switch (hdr->version_major) {
	case 1:
	{
		const struct gpu_info_firmware_v1_0 *gpu_info_fw =
			(const struct gpu_info_firmware_v1_0 *)(adev->firmware.gpu_info_fw->data +
								le32_to_cpu(hdr->header.ucode_array_offset_bytes));

		/*
		 * Should be droped when DAL no longer needs it.
		 */
		if (adev->asic_type == CHIP_NAVI12)
			goto parse_soc_bounding_box;

		adev->gfx.config.max_shader_engines = le32_to_cpu(gpu_info_fw->gc_num_se);
		adev->gfx.config.max_cu_per_sh = le32_to_cpu(gpu_info_fw->gc_num_cu_per_sh);
		adev->gfx.config.max_sh_per_se = le32_to_cpu(gpu_info_fw->gc_num_sh_per_se);
		adev->gfx.config.max_backends_per_se = le32_to_cpu(gpu_info_fw->gc_num_rb_per_se);
		adev->gfx.config.max_texture_channel_caches =
			le32_to_cpu(gpu_info_fw->gc_num_tccs);
		adev->gfx.config.max_gprs = le32_to_cpu(gpu_info_fw->gc_num_gprs);
		adev->gfx.config.max_gs_threads = le32_to_cpu(gpu_info_fw->gc_num_max_gs_thds);
		adev->gfx.config.gs_vgt_table_depth = le32_to_cpu(gpu_info_fw->gc_gs_table_depth);
		adev->gfx.config.gs_prim_buffer_depth = le32_to_cpu(gpu_info_fw->gc_gsprim_buff_depth);
		adev->gfx.config.double_offchip_lds_buf =
			le32_to_cpu(gpu_info_fw->gc_double_offchip_lds_buffer);
		adev->gfx.cu_info.wave_front_size = le32_to_cpu(gpu_info_fw->gc_wave_size);
		adev->gfx.cu_info.max_waves_per_simd =
			le32_to_cpu(gpu_info_fw->gc_max_waves_per_simd);
		adev->gfx.cu_info.max_scratch_slots_per_cu =
			le32_to_cpu(gpu_info_fw->gc_max_scratch_slots_per_cu);
		adev->gfx.cu_info.lds_size = le32_to_cpu(gpu_info_fw->gc_lds_size);
		if (hdr->version_minor >= 1) {
			const struct gpu_info_firmware_v1_1 *gpu_info_fw =
				(const struct gpu_info_firmware_v1_1 *)(adev->firmware.gpu_info_fw->data +
									le32_to_cpu(hdr->header.ucode_array_offset_bytes));
			adev->gfx.config.num_sc_per_sh =
				le32_to_cpu(gpu_info_fw->num_sc_per_sh);
			adev->gfx.config.num_packer_per_sc =
				le32_to_cpu(gpu_info_fw->num_packer_per_sc);
		}

parse_soc_bounding_box:
		/*
		 * soc bounding box info is not integrated in disocovery table,
		 * we always need to parse it from gpu info firmware if needed.
		 */
		if (hdr->version_minor == 2) {
			const struct gpu_info_firmware_v1_2 *gpu_info_fw =
				(const struct gpu_info_firmware_v1_2 *)(adev->firmware.gpu_info_fw->data +
									le32_to_cpu(hdr->header.ucode_array_offset_bytes));
			adev->dm.soc_bounding_box = &gpu_info_fw->soc_bounding_box;
		}
		break;
	}
	default:
		dev_err(adev->dev,
			"Unsupported gpu_info table %d\n", hdr->header.ucode_version);
		err = -EINVAL;
		goto out;
	}
out:
	return err;
}

/**
 * amdgpu_device_ip_early_init - run early init for hardware IPs
 *
 * @adev: amdgpu_device pointer
 *
 * Early initialization pass for hardware IPs.  The hardware IPs that make
 * up each asic are discovered each IP's early_init callback is run.  This
 * is the first stage in initializing the asic.
 * Returns 0 on success, negative error code on failure.
 */
static int amdgpu_device_ip_early_init(struct amdgpu_device *adev)
{
	struct drm_device *dev = adev_to_drm(adev);
	struct pci_dev *parent;
	int i, r;

	amdgpu_device_enable_virtual_display(adev);

	if (amdgpu_sriov_vf(adev)) {
		r = amdgpu_virt_request_full_gpu(adev, true);
		if (r)
			return r;
	}

	switch (adev->asic_type) {
#ifdef CONFIG_DRM_AMDGPU_SI
	case CHIP_VERDE:
	case CHIP_TAHITI:
	case CHIP_PITCAIRN:
	case CHIP_OLAND:
	case CHIP_HAINAN:
		adev->family = AMDGPU_FAMILY_SI;
		r = si_set_ip_blocks(adev);
		if (r)
			return r;
		break;
#endif
#ifdef CONFIG_DRM_AMDGPU_CIK
	case CHIP_BONAIRE:
	case CHIP_HAWAII:
	case CHIP_KAVERI:
	case CHIP_KABINI:
	case CHIP_MULLINS:
		if (adev->flags & AMD_IS_APU)
			adev->family = AMDGPU_FAMILY_KV;
		else
			adev->family = AMDGPU_FAMILY_CI;

		r = cik_set_ip_blocks(adev);
		if (r)
			return r;
		break;
#endif
	case CHIP_TOPAZ:
	case CHIP_TONGA:
	case CHIP_FIJI:
	case CHIP_POLARIS10:
	case CHIP_POLARIS11:
	case CHIP_POLARIS12:
	case CHIP_VEGAM:
	case CHIP_CARRIZO:
	case CHIP_STONEY:
		if (adev->flags & AMD_IS_APU)
			adev->family = AMDGPU_FAMILY_CZ;
		else
			adev->family = AMDGPU_FAMILY_VI;

		r = vi_set_ip_blocks(adev);
		if (r)
			return r;
		break;
	default:
		r = amdgpu_discovery_set_ip_blocks(adev);
		if (r)
			return r;
		break;
	}

	if (amdgpu_has_atpx() &&
	    (amdgpu_is_atpx_hybrid() ||
	     amdgpu_has_atpx_dgpu_power_cntl()) &&
	    ((adev->flags & AMD_IS_APU) == 0) &&
	    !pci_is_thunderbolt_attached(to_pci_dev(dev->dev)))
		adev->flags |= AMD_IS_PX;

	if (!(adev->flags & AMD_IS_APU)) {
		parent = pci_upstream_bridge(adev->pdev);
		adev->has_pr3 = parent ? pci_pr3_present(parent) : false;
	}

	amdgpu_amdkfd_device_probe(adev);

	adev->pm.pp_feature = amdgpu_pp_feature_mask;
	if (amdgpu_sriov_vf(adev) || sched_policy == KFD_SCHED_POLICY_NO_HWS)
		adev->pm.pp_feature &= ~PP_GFXOFF_MASK;
	if (amdgpu_sriov_vf(adev) && adev->asic_type == CHIP_SIENNA_CICHLID)
		adev->pm.pp_feature &= ~PP_OVERDRIVE_MASK;

	for (i = 0; i < adev->num_ip_blocks; i++) {
		if ((amdgpu_ip_block_mask & (1 << i)) == 0) {
			DRM_ERROR("disabled ip block: %d <%s>\n",
				  i, adev->ip_blocks[i].version->funcs->name);
			adev->ip_blocks[i].status.valid = false;
		} else {
			if (adev->ip_blocks[i].version->funcs->early_init) {
				r = adev->ip_blocks[i].version->funcs->early_init((void *)adev);
				if (r == -ENOENT) {
					adev->ip_blocks[i].status.valid = false;
				} else if (r) {
					DRM_ERROR("early_init of IP block <%s> failed %d\n",
						  adev->ip_blocks[i].version->funcs->name, r);
					return r;
				} else {
					adev->ip_blocks[i].status.valid = true;
				}
			} else {
				adev->ip_blocks[i].status.valid = true;
			}
		}
		/* get the vbios after the asic_funcs are set up */
		if (adev->ip_blocks[i].version->type == AMD_IP_BLOCK_TYPE_COMMON) {
			r = amdgpu_device_parse_gpu_info_fw(adev);
			if (r)
				return r;

			/* Read BIOS */
			if (!amdgpu_get_bios(adev))
				return -EINVAL;

			r = amdgpu_atombios_init(adev);
			if (r) {
				dev_err(adev->dev, "amdgpu_atombios_init failed\n");
				amdgpu_vf_error_put(adev, AMDGIM_ERROR_VF_ATOMBIOS_INIT_FAIL, 0, 0);
				return r;
			}

			/*get pf2vf msg info at it's earliest time*/
			if (amdgpu_sriov_vf(adev))
				amdgpu_virt_init_data_exchange(adev);

		}
	}

	adev->cg_flags &= amdgpu_cg_mask;
	adev->pg_flags &= amdgpu_pg_mask;

	return 0;
}

static int amdgpu_device_ip_hw_init_phase1(struct amdgpu_device *adev)
{
	int i, r;

	for (i = 0; i < adev->num_ip_blocks; i++) {
		if (!adev->ip_blocks[i].status.sw)
			continue;
		if (adev->ip_blocks[i].status.hw)
			continue;
		if (adev->ip_blocks[i].version->type == AMD_IP_BLOCK_TYPE_COMMON ||
		    (amdgpu_sriov_vf(adev) && (adev->ip_blocks[i].version->type == AMD_IP_BLOCK_TYPE_PSP)) ||
		    adev->ip_blocks[i].version->type == AMD_IP_BLOCK_TYPE_IH) {
			r = adev->ip_blocks[i].version->funcs->hw_init(adev);
			if (r) {
				DRM_ERROR("hw_init of IP block <%s> failed %d\n",
					  adev->ip_blocks[i].version->funcs->name, r);
				return r;
			}
			adev->ip_blocks[i].status.hw = true;
		}
	}

	return 0;
}

static int amdgpu_device_ip_hw_init_phase2(struct amdgpu_device *adev)
{
	int i, r;

	for (i = 0; i < adev->num_ip_blocks; i++) {
		if (!adev->ip_blocks[i].status.sw)
			continue;
		if (adev->ip_blocks[i].status.hw)
			continue;
		r = adev->ip_blocks[i].version->funcs->hw_init(adev);
		if (r) {
			DRM_ERROR("hw_init of IP block <%s> failed %d\n",
				  adev->ip_blocks[i].version->funcs->name, r);
			return r;
		}
		adev->ip_blocks[i].status.hw = true;
	}

	return 0;
}

static int amdgpu_device_fw_loading(struct amdgpu_device *adev)
{
	int r = 0;
	int i;
	uint32_t smu_version;

	if (adev->asic_type >= CHIP_VEGA10) {
		for (i = 0; i < adev->num_ip_blocks; i++) {
			if (adev->ip_blocks[i].version->type != AMD_IP_BLOCK_TYPE_PSP)
				continue;

			if (!adev->ip_blocks[i].status.sw)
				continue;

			/* no need to do the fw loading again if already done*/
			if (adev->ip_blocks[i].status.hw == true)
				break;

			if (amdgpu_in_reset(adev) || adev->in_suspend) {
				r = adev->ip_blocks[i].version->funcs->resume(adev);
				if (r) {
					DRM_ERROR("resume of IP block <%s> failed %d\n",
							  adev->ip_blocks[i].version->funcs->name, r);
					return r;
				}
			} else {
				r = adev->ip_blocks[i].version->funcs->hw_init(adev);
				if (r) {
					DRM_ERROR("hw_init of IP block <%s> failed %d\n",
							  adev->ip_blocks[i].version->funcs->name, r);
					return r;
				}
			}

			adev->ip_blocks[i].status.hw = true;
			break;
		}
	}

	if (!amdgpu_sriov_vf(adev) || adev->asic_type == CHIP_TONGA)
		r = amdgpu_pm_load_smu_firmware(adev, &smu_version);

	return r;
}

static int amdgpu_device_init_schedulers(struct amdgpu_device *adev)
{
	long timeout;
	int r, i;

	for (i = 0; i < AMDGPU_MAX_RINGS; ++i) {
		struct amdgpu_ring *ring = adev->rings[i];

		/* No need to setup the GPU scheduler for rings that don't need it */
		if (!ring || ring->no_scheduler)
			continue;

		switch (ring->funcs->type) {
		case AMDGPU_RING_TYPE_GFX:
			timeout = adev->gfx_timeout;
			break;
		case AMDGPU_RING_TYPE_COMPUTE:
			timeout = adev->compute_timeout;
			break;
		case AMDGPU_RING_TYPE_SDMA:
			timeout = adev->sdma_timeout;
			break;
		default:
			timeout = adev->video_timeout;
			break;
		}

		r = drm_sched_init(&ring->sched, &amdgpu_sched_ops,
				   ring->num_hw_submission, amdgpu_job_hang_limit,
				   timeout, adev->reset_domain->wq,
				   ring->sched_score, ring->name,
				   adev->dev);
		if (r) {
			DRM_ERROR("Failed to create scheduler on ring %s.\n",
				  ring->name);
			return r;
		}
	}

	return 0;
}


/**
 * amdgpu_device_ip_init - run init for hardware IPs
 *
 * @adev: amdgpu_device pointer
 *
 * Main initialization pass for hardware IPs.  The list of all the hardware
 * IPs that make up the asic is walked and the sw_init and hw_init callbacks
 * are run.  sw_init initializes the software state associated with each IP
 * and hw_init initializes the hardware associated with each IP.
 * Returns 0 on success, negative error code on failure.
 */
static int amdgpu_device_ip_init(struct amdgpu_device *adev)
{
	int i, r;

	r = amdgpu_ras_init(adev);
	if (r)
		return r;

	for (i = 0; i < adev->num_ip_blocks; i++) {
		if (!adev->ip_blocks[i].status.valid)
			continue;
		r = adev->ip_blocks[i].version->funcs->sw_init((void *)adev);
		if (r) {
			DRM_ERROR("sw_init of IP block <%s> failed %d\n",
				  adev->ip_blocks[i].version->funcs->name, r);
			goto init_failed;
		}
		adev->ip_blocks[i].status.sw = true;

		if (adev->ip_blocks[i].version->type == AMD_IP_BLOCK_TYPE_COMMON) {
			/* need to do common hw init early so everything is set up for gmc */
			r = adev->ip_blocks[i].version->funcs->hw_init((void *)adev);
			if (r) {
				DRM_ERROR("hw_init %d failed %d\n", i, r);
				goto init_failed;
			}
			adev->ip_blocks[i].status.hw = true;
		} else if (adev->ip_blocks[i].version->type == AMD_IP_BLOCK_TYPE_GMC) {
			/* need to do gmc hw init early so we can allocate gpu mem */
			/* Try to reserve bad pages early */
			if (amdgpu_sriov_vf(adev))
				amdgpu_virt_exchange_data(adev);

			r = amdgpu_device_vram_scratch_init(adev);
			if (r) {
				DRM_ERROR("amdgpu_vram_scratch_init failed %d\n", r);
				goto init_failed;
			}
			r = adev->ip_blocks[i].version->funcs->hw_init((void *)adev);
			if (r) {
				DRM_ERROR("hw_init %d failed %d\n", i, r);
				goto init_failed;
			}
			r = amdgpu_device_wb_init(adev);
			if (r) {
				DRM_ERROR("amdgpu_device_wb_init failed %d\n", r);
				goto init_failed;
			}
			adev->ip_blocks[i].status.hw = true;

			/* right after GMC hw init, we create CSA */
			if (amdgpu_mcbp) {
				r = amdgpu_allocate_static_csa(adev, &adev->virt.csa_obj,
								AMDGPU_GEM_DOMAIN_VRAM,
								AMDGPU_CSA_SIZE);
				if (r) {
					DRM_ERROR("allocate CSA failed %d\n", r);
					goto init_failed;
				}
			}
		}
	}

	if (amdgpu_sriov_vf(adev))
		amdgpu_virt_init_data_exchange(adev);

	r = amdgpu_ib_pool_init(adev);
	if (r) {
		dev_err(adev->dev, "IB initialization failed (%d).\n", r);
		amdgpu_vf_error_put(adev, AMDGIM_ERROR_VF_IB_INIT_FAIL, 0, r);
		goto init_failed;
	}

	r = amdgpu_ucode_create_bo(adev); /* create ucode bo when sw_init complete*/
	if (r)
		goto init_failed;

	r = amdgpu_device_ip_hw_init_phase1(adev);
	if (r)
		goto init_failed;

	r = amdgpu_device_fw_loading(adev);
	if (r)
		goto init_failed;

	r = amdgpu_device_ip_hw_init_phase2(adev);
	if (r)
		goto init_failed;

	/*
	 * retired pages will be loaded from eeprom and reserved here,
	 * it should be called after amdgpu_device_ip_hw_init_phase2  since
	 * for some ASICs the RAS EEPROM code relies on SMU fully functioning
	 * for I2C communication which only true at this point.
	 *
	 * amdgpu_ras_recovery_init may fail, but the upper only cares the
	 * failure from bad gpu situation and stop amdgpu init process
	 * accordingly. For other failed cases, it will still release all
	 * the resource and print error message, rather than returning one
	 * negative value to upper level.
	 *
	 * Note: theoretically, this should be called before all vram allocations
	 * to protect retired page from abusing
	 */
	r = amdgpu_ras_recovery_init(adev);
	if (r)
		goto init_failed;

	/**
	 * In case of XGMI grab extra reference for reset domain for this device
	 */
	if (adev->gmc.xgmi.num_physical_nodes > 1) {
		if (amdgpu_xgmi_add_device(adev) == 0) {
			if (!amdgpu_sriov_vf(adev)) {
				struct amdgpu_hive_info *hive = amdgpu_get_xgmi_hive(adev);

<<<<<<< HEAD
=======
				if (WARN_ON(!hive)) {
					r = -ENOENT;
					goto init_failed;
				}

>>>>>>> 48acfe8d
				if (!hive->reset_domain ||
				    !amdgpu_reset_get_reset_domain(hive->reset_domain)) {
					r = -ENOENT;
					amdgpu_put_xgmi_hive(hive);
					goto init_failed;
				}

				/* Drop the early temporary reset domain we created for device */
				amdgpu_reset_put_reset_domain(adev->reset_domain);
				adev->reset_domain = hive->reset_domain;
				amdgpu_put_xgmi_hive(hive);
			}
		}
	}

	r = amdgpu_device_init_schedulers(adev);
	if (r)
		goto init_failed;

	/* Don't init kfd if whole hive need to be reset during init */
	if (!adev->gmc.xgmi.pending_reset)
		amdgpu_amdkfd_device_init(adev);

	amdgpu_fru_get_product_info(adev);

init_failed:
	if (amdgpu_sriov_vf(adev))
		amdgpu_virt_release_full_gpu(adev, true);

	return r;
}

/**
 * amdgpu_device_fill_reset_magic - writes reset magic to gart pointer
 *
 * @adev: amdgpu_device pointer
 *
 * Writes a reset magic value to the gart pointer in VRAM.  The driver calls
 * this function before a GPU reset.  If the value is retained after a
 * GPU reset, VRAM has not been lost.  Some GPU resets may destry VRAM contents.
 */
static void amdgpu_device_fill_reset_magic(struct amdgpu_device *adev)
{
	memcpy(adev->reset_magic, adev->gart.ptr, AMDGPU_RESET_MAGIC_NUM);
}

/**
 * amdgpu_device_check_vram_lost - check if vram is valid
 *
 * @adev: amdgpu_device pointer
 *
 * Checks the reset magic value written to the gart pointer in VRAM.
 * The driver calls this after a GPU reset to see if the contents of
 * VRAM is lost or now.
 * returns true if vram is lost, false if not.
 */
static bool amdgpu_device_check_vram_lost(struct amdgpu_device *adev)
{
	if (memcmp(adev->gart.ptr, adev->reset_magic,
			AMDGPU_RESET_MAGIC_NUM))
		return true;

	if (!amdgpu_in_reset(adev))
		return false;

	/*
	 * For all ASICs with baco/mode1 reset, the VRAM is
	 * always assumed to be lost.
	 */
	switch (amdgpu_asic_reset_method(adev)) {
	case AMD_RESET_METHOD_BACO:
	case AMD_RESET_METHOD_MODE1:
		return true;
	default:
		return false;
	}
}

/**
 * amdgpu_device_set_cg_state - set clockgating for amdgpu device
 *
 * @adev: amdgpu_device pointer
 * @state: clockgating state (gate or ungate)
 *
 * The list of all the hardware IPs that make up the asic is walked and the
 * set_clockgating_state callbacks are run.
 * Late initialization pass enabling clockgating for hardware IPs.
 * Fini or suspend, pass disabling clockgating for hardware IPs.
 * Returns 0 on success, negative error code on failure.
 */

int amdgpu_device_set_cg_state(struct amdgpu_device *adev,
			       enum amd_clockgating_state state)
{
	int i, j, r;

	if (amdgpu_emu_mode == 1)
		return 0;

	for (j = 0; j < adev->num_ip_blocks; j++) {
		i = state == AMD_CG_STATE_GATE ? j : adev->num_ip_blocks - j - 1;
		if (!adev->ip_blocks[i].status.late_initialized)
			continue;
		/* skip CG for GFX on S0ix */
		if (adev->in_s0ix &&
		    adev->ip_blocks[i].version->type == AMD_IP_BLOCK_TYPE_GFX)
			continue;
		/* skip CG for VCE/UVD, it's handled specially */
		if (adev->ip_blocks[i].version->type != AMD_IP_BLOCK_TYPE_UVD &&
		    adev->ip_blocks[i].version->type != AMD_IP_BLOCK_TYPE_VCE &&
		    adev->ip_blocks[i].version->type != AMD_IP_BLOCK_TYPE_VCN &&
		    adev->ip_blocks[i].version->type != AMD_IP_BLOCK_TYPE_JPEG &&
		    adev->ip_blocks[i].version->funcs->set_clockgating_state) {
			/* enable clockgating to save power */
			r = adev->ip_blocks[i].version->funcs->set_clockgating_state((void *)adev,
										     state);
			if (r) {
				DRM_ERROR("set_clockgating_state(gate) of IP block <%s> failed %d\n",
					  adev->ip_blocks[i].version->funcs->name, r);
				return r;
			}
		}
	}

	return 0;
}

int amdgpu_device_set_pg_state(struct amdgpu_device *adev,
			       enum amd_powergating_state state)
{
	int i, j, r;

	if (amdgpu_emu_mode == 1)
		return 0;

	for (j = 0; j < adev->num_ip_blocks; j++) {
		i = state == AMD_PG_STATE_GATE ? j : adev->num_ip_blocks - j - 1;
		if (!adev->ip_blocks[i].status.late_initialized)
			continue;
		/* skip PG for GFX on S0ix */
		if (adev->in_s0ix &&
		    adev->ip_blocks[i].version->type == AMD_IP_BLOCK_TYPE_GFX)
			continue;
		/* skip CG for VCE/UVD, it's handled specially */
		if (adev->ip_blocks[i].version->type != AMD_IP_BLOCK_TYPE_UVD &&
		    adev->ip_blocks[i].version->type != AMD_IP_BLOCK_TYPE_VCE &&
		    adev->ip_blocks[i].version->type != AMD_IP_BLOCK_TYPE_VCN &&
		    adev->ip_blocks[i].version->type != AMD_IP_BLOCK_TYPE_JPEG &&
		    adev->ip_blocks[i].version->funcs->set_powergating_state) {
			/* enable powergating to save power */
			r = adev->ip_blocks[i].version->funcs->set_powergating_state((void *)adev,
											state);
			if (r) {
				DRM_ERROR("set_powergating_state(gate) of IP block <%s> failed %d\n",
					  adev->ip_blocks[i].version->funcs->name, r);
				return r;
			}
		}
	}
	return 0;
}

static int amdgpu_device_enable_mgpu_fan_boost(void)
{
	struct amdgpu_gpu_instance *gpu_ins;
	struct amdgpu_device *adev;
	int i, ret = 0;

	mutex_lock(&mgpu_info.mutex);

	/*
	 * MGPU fan boost feature should be enabled
	 * only when there are two or more dGPUs in
	 * the system
	 */
	if (mgpu_info.num_dgpu < 2)
		goto out;

	for (i = 0; i < mgpu_info.num_dgpu; i++) {
		gpu_ins = &(mgpu_info.gpu_ins[i]);
		adev = gpu_ins->adev;
		if (!(adev->flags & AMD_IS_APU) &&
		    !gpu_ins->mgpu_fan_enabled) {
			ret = amdgpu_dpm_enable_mgpu_fan_boost(adev);
			if (ret)
				break;

			gpu_ins->mgpu_fan_enabled = 1;
		}
	}

out:
	mutex_unlock(&mgpu_info.mutex);

	return ret;
}

/**
 * amdgpu_device_ip_late_init - run late init for hardware IPs
 *
 * @adev: amdgpu_device pointer
 *
 * Late initialization pass for hardware IPs.  The list of all the hardware
 * IPs that make up the asic is walked and the late_init callbacks are run.
 * late_init covers any special initialization that an IP requires
 * after all of the have been initialized or something that needs to happen
 * late in the init process.
 * Returns 0 on success, negative error code on failure.
 */
static int amdgpu_device_ip_late_init(struct amdgpu_device *adev)
{
	struct amdgpu_gpu_instance *gpu_instance;
	int i = 0, r;

	for (i = 0; i < adev->num_ip_blocks; i++) {
		if (!adev->ip_blocks[i].status.hw)
			continue;
		if (adev->ip_blocks[i].version->funcs->late_init) {
			r = adev->ip_blocks[i].version->funcs->late_init((void *)adev);
			if (r) {
				DRM_ERROR("late_init of IP block <%s> failed %d\n",
					  adev->ip_blocks[i].version->funcs->name, r);
				return r;
			}
		}
		adev->ip_blocks[i].status.late_initialized = true;
	}

	r = amdgpu_ras_late_init(adev);
	if (r) {
		DRM_ERROR("amdgpu_ras_late_init failed %d", r);
		return r;
	}

	amdgpu_ras_set_error_query_ready(adev, true);

	amdgpu_device_set_cg_state(adev, AMD_CG_STATE_GATE);
	amdgpu_device_set_pg_state(adev, AMD_PG_STATE_GATE);

	amdgpu_device_fill_reset_magic(adev);

	r = amdgpu_device_enable_mgpu_fan_boost();
	if (r)
		DRM_ERROR("enable mgpu fan boost failed (%d).\n", r);

	/* For passthrough configuration on arcturus and aldebaran, enable special handling SBR */
	if (amdgpu_passthrough(adev) && ((adev->asic_type == CHIP_ARCTURUS && adev->gmc.xgmi.num_physical_nodes > 1)||
			       adev->asic_type == CHIP_ALDEBARAN ))
		amdgpu_dpm_handle_passthrough_sbr(adev, true);

	if (adev->gmc.xgmi.num_physical_nodes > 1) {
		mutex_lock(&mgpu_info.mutex);

		/*
		 * Reset device p-state to low as this was booted with high.
		 *
		 * This should be performed only after all devices from the same
		 * hive get initialized.
		 *
		 * However, it's unknown how many device in the hive in advance.
		 * As this is counted one by one during devices initializations.
		 *
		 * So, we wait for all XGMI interlinked devices initialized.
		 * This may bring some delays as those devices may come from
		 * different hives. But that should be OK.
		 */
		if (mgpu_info.num_dgpu == adev->gmc.xgmi.num_physical_nodes) {
			for (i = 0; i < mgpu_info.num_gpu; i++) {
				gpu_instance = &(mgpu_info.gpu_ins[i]);
				if (gpu_instance->adev->flags & AMD_IS_APU)
					continue;

				r = amdgpu_xgmi_set_pstate(gpu_instance->adev,
						AMDGPU_XGMI_PSTATE_MIN);
				if (r) {
					DRM_ERROR("pstate setting failed (%d).\n", r);
					break;
				}
			}
		}

		mutex_unlock(&mgpu_info.mutex);
	}

	return 0;
}

/**
 * amdgpu_device_smu_fini_early - smu hw_fini wrapper
 *
 * @adev: amdgpu_device pointer
 *
 * For ASICs need to disable SMC first
 */
static void amdgpu_device_smu_fini_early(struct amdgpu_device *adev)
{
	int i, r;

	if (adev->ip_versions[GC_HWIP][0] > IP_VERSION(9, 0, 0))
		return;

	for (i = 0; i < adev->num_ip_blocks; i++) {
		if (!adev->ip_blocks[i].status.hw)
			continue;
		if (adev->ip_blocks[i].version->type == AMD_IP_BLOCK_TYPE_SMC) {
			r = adev->ip_blocks[i].version->funcs->hw_fini((void *)adev);
			/* XXX handle errors */
			if (r) {
				DRM_DEBUG("hw_fini of IP block <%s> failed %d\n",
					  adev->ip_blocks[i].version->funcs->name, r);
			}
			adev->ip_blocks[i].status.hw = false;
			break;
		}
	}
}

static int amdgpu_device_ip_fini_early(struct amdgpu_device *adev)
{
	int i, r;

	for (i = 0; i < adev->num_ip_blocks; i++) {
		if (!adev->ip_blocks[i].version->funcs->early_fini)
			continue;

		r = adev->ip_blocks[i].version->funcs->early_fini((void *)adev);
		if (r) {
			DRM_DEBUG("early_fini of IP block <%s> failed %d\n",
				  adev->ip_blocks[i].version->funcs->name, r);
		}
	}

	amdgpu_device_set_pg_state(adev, AMD_PG_STATE_UNGATE);
	amdgpu_device_set_cg_state(adev, AMD_CG_STATE_UNGATE);

	amdgpu_amdkfd_suspend(adev, false);

	/* Workaroud for ASICs need to disable SMC first */
	amdgpu_device_smu_fini_early(adev);

	for (i = adev->num_ip_blocks - 1; i >= 0; i--) {
		if (!adev->ip_blocks[i].status.hw)
			continue;

		r = adev->ip_blocks[i].version->funcs->hw_fini((void *)adev);
		/* XXX handle errors */
		if (r) {
			DRM_DEBUG("hw_fini of IP block <%s> failed %d\n",
				  adev->ip_blocks[i].version->funcs->name, r);
		}

		adev->ip_blocks[i].status.hw = false;
	}

	if (amdgpu_sriov_vf(adev)) {
		if (amdgpu_virt_release_full_gpu(adev, false))
			DRM_ERROR("failed to release exclusive mode on fini\n");
	}

	return 0;
}

/**
 * amdgpu_device_ip_fini - run fini for hardware IPs
 *
 * @adev: amdgpu_device pointer
 *
 * Main teardown pass for hardware IPs.  The list of all the hardware
 * IPs that make up the asic is walked and the hw_fini and sw_fini callbacks
 * are run.  hw_fini tears down the hardware associated with each IP
 * and sw_fini tears down any software state associated with each IP.
 * Returns 0 on success, negative error code on failure.
 */
static int amdgpu_device_ip_fini(struct amdgpu_device *adev)
{
	int i, r;

	if (amdgpu_sriov_vf(adev) && adev->virt.ras_init_done)
		amdgpu_virt_release_ras_err_handler_data(adev);

	if (adev->gmc.xgmi.num_physical_nodes > 1)
		amdgpu_xgmi_remove_device(adev);

	amdgpu_amdkfd_device_fini_sw(adev);

	for (i = adev->num_ip_blocks - 1; i >= 0; i--) {
		if (!adev->ip_blocks[i].status.sw)
			continue;

		if (adev->ip_blocks[i].version->type == AMD_IP_BLOCK_TYPE_GMC) {
			amdgpu_ucode_free_bo(adev);
			amdgpu_free_static_csa(&adev->virt.csa_obj);
			amdgpu_device_wb_fini(adev);
			amdgpu_device_vram_scratch_fini(adev);
			amdgpu_ib_pool_fini(adev);
		}

		r = adev->ip_blocks[i].version->funcs->sw_fini((void *)adev);
		/* XXX handle errors */
		if (r) {
			DRM_DEBUG("sw_fini of IP block <%s> failed %d\n",
				  adev->ip_blocks[i].version->funcs->name, r);
		}
		adev->ip_blocks[i].status.sw = false;
		adev->ip_blocks[i].status.valid = false;
	}

	for (i = adev->num_ip_blocks - 1; i >= 0; i--) {
		if (!adev->ip_blocks[i].status.late_initialized)
			continue;
		if (adev->ip_blocks[i].version->funcs->late_fini)
			adev->ip_blocks[i].version->funcs->late_fini((void *)adev);
		adev->ip_blocks[i].status.late_initialized = false;
	}

	amdgpu_ras_fini(adev);

	return 0;
}

/**
 * amdgpu_device_delayed_init_work_handler - work handler for IB tests
 *
 * @work: work_struct.
 */
static void amdgpu_device_delayed_init_work_handler(struct work_struct *work)
{
	struct amdgpu_device *adev =
		container_of(work, struct amdgpu_device, delayed_init_work.work);
	int r;

	r = amdgpu_ib_ring_tests(adev);
	if (r)
		DRM_ERROR("ib ring test failed (%d).\n", r);
}

static void amdgpu_device_delay_enable_gfx_off(struct work_struct *work)
{
	struct amdgpu_device *adev =
		container_of(work, struct amdgpu_device, gfx.gfx_off_delay_work.work);

	WARN_ON_ONCE(adev->gfx.gfx_off_state);
	WARN_ON_ONCE(adev->gfx.gfx_off_req_count);

	if (!amdgpu_dpm_set_powergating_by_smu(adev, AMD_IP_BLOCK_TYPE_GFX, true))
		adev->gfx.gfx_off_state = true;
}

/**
 * amdgpu_device_ip_suspend_phase1 - run suspend for hardware IPs (phase 1)
 *
 * @adev: amdgpu_device pointer
 *
 * Main suspend function for hardware IPs.  The list of all the hardware
 * IPs that make up the asic is walked, clockgating is disabled and the
 * suspend callbacks are run.  suspend puts the hardware and software state
 * in each IP into a state suitable for suspend.
 * Returns 0 on success, negative error code on failure.
 */
static int amdgpu_device_ip_suspend_phase1(struct amdgpu_device *adev)
{
	int i, r;

	amdgpu_device_set_pg_state(adev, AMD_PG_STATE_UNGATE);
	amdgpu_device_set_cg_state(adev, AMD_CG_STATE_UNGATE);

	/*
	 * Per PMFW team's suggestion, driver needs to handle gfxoff
	 * and df cstate features disablement for gpu reset(e.g. Mode1Reset)
	 * scenario. Add the missing df cstate disablement here.
	 */
	if (amdgpu_dpm_set_df_cstate(adev, DF_CSTATE_DISALLOW))
		dev_warn(adev->dev, "Failed to disallow df cstate");

	for (i = adev->num_ip_blocks - 1; i >= 0; i--) {
		if (!adev->ip_blocks[i].status.valid)
			continue;

		/* displays are handled separately */
		if (adev->ip_blocks[i].version->type != AMD_IP_BLOCK_TYPE_DCE)
			continue;

		/* XXX handle errors */
		r = adev->ip_blocks[i].version->funcs->suspend(adev);
		/* XXX handle errors */
		if (r) {
			DRM_ERROR("suspend of IP block <%s> failed %d\n",
				  adev->ip_blocks[i].version->funcs->name, r);
			return r;
		}

		adev->ip_blocks[i].status.hw = false;
	}

	return 0;
}

/**
 * amdgpu_device_ip_suspend_phase2 - run suspend for hardware IPs (phase 2)
 *
 * @adev: amdgpu_device pointer
 *
 * Main suspend function for hardware IPs.  The list of all the hardware
 * IPs that make up the asic is walked, clockgating is disabled and the
 * suspend callbacks are run.  suspend puts the hardware and software state
 * in each IP into a state suitable for suspend.
 * Returns 0 on success, negative error code on failure.
 */
static int amdgpu_device_ip_suspend_phase2(struct amdgpu_device *adev)
{
	int i, r;

	if (adev->in_s0ix)
		amdgpu_dpm_gfx_state_change(adev, sGpuChangeState_D3Entry);

	for (i = adev->num_ip_blocks - 1; i >= 0; i--) {
		if (!adev->ip_blocks[i].status.valid)
			continue;
		/* displays are handled in phase1 */
		if (adev->ip_blocks[i].version->type == AMD_IP_BLOCK_TYPE_DCE)
			continue;
		/* PSP lost connection when err_event_athub occurs */
		if (amdgpu_ras_intr_triggered() &&
		    adev->ip_blocks[i].version->type == AMD_IP_BLOCK_TYPE_PSP) {
			adev->ip_blocks[i].status.hw = false;
			continue;
		}

		/* skip unnecessary suspend if we do not initialize them yet */
		if (adev->gmc.xgmi.pending_reset &&
		    !(adev->ip_blocks[i].version->type == AMD_IP_BLOCK_TYPE_GMC ||
		      adev->ip_blocks[i].version->type == AMD_IP_BLOCK_TYPE_SMC ||
		      adev->ip_blocks[i].version->type == AMD_IP_BLOCK_TYPE_COMMON ||
		      adev->ip_blocks[i].version->type == AMD_IP_BLOCK_TYPE_IH)) {
			adev->ip_blocks[i].status.hw = false;
			continue;
		}

		/* skip suspend of gfx and psp for S0ix
		 * gfx is in gfxoff state, so on resume it will exit gfxoff just
		 * like at runtime. PSP is also part of the always on hardware
		 * so no need to suspend it.
		 */
		if (adev->in_s0ix &&
		    (adev->ip_blocks[i].version->type == AMD_IP_BLOCK_TYPE_PSP ||
		     adev->ip_blocks[i].version->type == AMD_IP_BLOCK_TYPE_GFX))
			continue;

		/* XXX handle errors */
		r = adev->ip_blocks[i].version->funcs->suspend(adev);
		/* XXX handle errors */
		if (r) {
			DRM_ERROR("suspend of IP block <%s> failed %d\n",
				  adev->ip_blocks[i].version->funcs->name, r);
		}
		adev->ip_blocks[i].status.hw = false;
		/* handle putting the SMC in the appropriate state */
		if(!amdgpu_sriov_vf(adev)){
			if (adev->ip_blocks[i].version->type == AMD_IP_BLOCK_TYPE_SMC) {
				r = amdgpu_dpm_set_mp1_state(adev, adev->mp1_state);
				if (r) {
					DRM_ERROR("SMC failed to set mp1 state %d, %d\n",
							adev->mp1_state, r);
					return r;
				}
			}
		}
	}

	return 0;
}

/**
 * amdgpu_device_ip_suspend - run suspend for hardware IPs
 *
 * @adev: amdgpu_device pointer
 *
 * Main suspend function for hardware IPs.  The list of all the hardware
 * IPs that make up the asic is walked, clockgating is disabled and the
 * suspend callbacks are run.  suspend puts the hardware and software state
 * in each IP into a state suitable for suspend.
 * Returns 0 on success, negative error code on failure.
 */
int amdgpu_device_ip_suspend(struct amdgpu_device *adev)
{
	int r;

	if (amdgpu_sriov_vf(adev)) {
		amdgpu_virt_fini_data_exchange(adev);
		amdgpu_virt_request_full_gpu(adev, false);
	}

	r = amdgpu_device_ip_suspend_phase1(adev);
	if (r)
		return r;
	r = amdgpu_device_ip_suspend_phase2(adev);

	if (amdgpu_sriov_vf(adev))
		amdgpu_virt_release_full_gpu(adev, false);

	return r;
}

static int amdgpu_device_ip_reinit_early_sriov(struct amdgpu_device *adev)
{
	int i, r;

	static enum amd_ip_block_type ip_order[] = {
		AMD_IP_BLOCK_TYPE_COMMON,
		AMD_IP_BLOCK_TYPE_GMC,
		AMD_IP_BLOCK_TYPE_PSP,
		AMD_IP_BLOCK_TYPE_IH,
	};

	for (i = 0; i < adev->num_ip_blocks; i++) {
		int j;
		struct amdgpu_ip_block *block;

		block = &adev->ip_blocks[i];
		block->status.hw = false;

		for (j = 0; j < ARRAY_SIZE(ip_order); j++) {

			if (block->version->type != ip_order[j] ||
				!block->status.valid)
				continue;

			r = block->version->funcs->hw_init(adev);
			DRM_INFO("RE-INIT-early: %s %s\n", block->version->funcs->name, r?"failed":"succeeded");
			if (r)
				return r;
			block->status.hw = true;
		}
	}

	return 0;
}

static int amdgpu_device_ip_reinit_late_sriov(struct amdgpu_device *adev)
{
	int i, r;

	static enum amd_ip_block_type ip_order[] = {
		AMD_IP_BLOCK_TYPE_SMC,
		AMD_IP_BLOCK_TYPE_DCE,
		AMD_IP_BLOCK_TYPE_GFX,
		AMD_IP_BLOCK_TYPE_SDMA,
		AMD_IP_BLOCK_TYPE_UVD,
		AMD_IP_BLOCK_TYPE_VCE,
		AMD_IP_BLOCK_TYPE_VCN
	};

	for (i = 0; i < ARRAY_SIZE(ip_order); i++) {
		int j;
		struct amdgpu_ip_block *block;

		for (j = 0; j < adev->num_ip_blocks; j++) {
			block = &adev->ip_blocks[j];

			if (block->version->type != ip_order[i] ||
				!block->status.valid ||
				block->status.hw)
				continue;

			if (block->version->type == AMD_IP_BLOCK_TYPE_SMC)
				r = block->version->funcs->resume(adev);
			else
				r = block->version->funcs->hw_init(adev);

			DRM_INFO("RE-INIT-late: %s %s\n", block->version->funcs->name, r?"failed":"succeeded");
			if (r)
				return r;
			block->status.hw = true;
		}
	}

	return 0;
}

/**
 * amdgpu_device_ip_resume_phase1 - run resume for hardware IPs
 *
 * @adev: amdgpu_device pointer
 *
 * First resume function for hardware IPs.  The list of all the hardware
 * IPs that make up the asic is walked and the resume callbacks are run for
 * COMMON, GMC, and IH.  resume puts the hardware into a functional state
 * after a suspend and updates the software state as necessary.  This
 * function is also used for restoring the GPU after a GPU reset.
 * Returns 0 on success, negative error code on failure.
 */
static int amdgpu_device_ip_resume_phase1(struct amdgpu_device *adev)
{
	int i, r;

	for (i = 0; i < adev->num_ip_blocks; i++) {
		if (!adev->ip_blocks[i].status.valid || adev->ip_blocks[i].status.hw)
			continue;
		if (adev->ip_blocks[i].version->type == AMD_IP_BLOCK_TYPE_COMMON ||
		    adev->ip_blocks[i].version->type == AMD_IP_BLOCK_TYPE_GMC ||
		    adev->ip_blocks[i].version->type == AMD_IP_BLOCK_TYPE_IH ||
		    (adev->ip_blocks[i].version->type == AMD_IP_BLOCK_TYPE_PSP && amdgpu_sriov_vf(adev))) {

			r = adev->ip_blocks[i].version->funcs->resume(adev);
			if (r) {
				DRM_ERROR("resume of IP block <%s> failed %d\n",
					  adev->ip_blocks[i].version->funcs->name, r);
				return r;
			}
			adev->ip_blocks[i].status.hw = true;
		}
	}

	return 0;
}

/**
 * amdgpu_device_ip_resume_phase2 - run resume for hardware IPs
 *
 * @adev: amdgpu_device pointer
 *
 * First resume function for hardware IPs.  The list of all the hardware
 * IPs that make up the asic is walked and the resume callbacks are run for
 * all blocks except COMMON, GMC, and IH.  resume puts the hardware into a
 * functional state after a suspend and updates the software state as
 * necessary.  This function is also used for restoring the GPU after a GPU
 * reset.
 * Returns 0 on success, negative error code on failure.
 */
static int amdgpu_device_ip_resume_phase2(struct amdgpu_device *adev)
{
	int i, r;

	for (i = 0; i < adev->num_ip_blocks; i++) {
		if (!adev->ip_blocks[i].status.valid || adev->ip_blocks[i].status.hw)
			continue;
		if (adev->ip_blocks[i].version->type == AMD_IP_BLOCK_TYPE_COMMON ||
		    adev->ip_blocks[i].version->type == AMD_IP_BLOCK_TYPE_GMC ||
		    adev->ip_blocks[i].version->type == AMD_IP_BLOCK_TYPE_IH ||
		    adev->ip_blocks[i].version->type == AMD_IP_BLOCK_TYPE_PSP)
			continue;
		r = adev->ip_blocks[i].version->funcs->resume(adev);
		if (r) {
			DRM_ERROR("resume of IP block <%s> failed %d\n",
				  adev->ip_blocks[i].version->funcs->name, r);
			return r;
		}
		adev->ip_blocks[i].status.hw = true;

		if (adev->in_s0ix && adev->ip_blocks[i].version->type == AMD_IP_BLOCK_TYPE_SMC) {
			/* disable gfxoff for IP resume. The gfxoff will be re-enabled in
			 * amdgpu_device_resume() after IP resume.
			 */
			amdgpu_gfx_off_ctrl(adev, false);
			DRM_DEBUG("will disable gfxoff for re-initializing other blocks\n");
		}

	}

	return 0;
}

/**
 * amdgpu_device_ip_resume - run resume for hardware IPs
 *
 * @adev: amdgpu_device pointer
 *
 * Main resume function for hardware IPs.  The hardware IPs
 * are split into two resume functions because they are
 * are also used in in recovering from a GPU reset and some additional
 * steps need to be take between them.  In this case (S3/S4) they are
 * run sequentially.
 * Returns 0 on success, negative error code on failure.
 */
static int amdgpu_device_ip_resume(struct amdgpu_device *adev)
{
	int r;

	r = amdgpu_amdkfd_resume_iommu(adev);
	if (r)
		return r;

	r = amdgpu_device_ip_resume_phase1(adev);
	if (r)
		return r;

	r = amdgpu_device_fw_loading(adev);
	if (r)
		return r;

	r = amdgpu_device_ip_resume_phase2(adev);

	return r;
}

/**
 * amdgpu_device_detect_sriov_bios - determine if the board supports SR-IOV
 *
 * @adev: amdgpu_device pointer
 *
 * Query the VBIOS data tables to determine if the board supports SR-IOV.
 */
static void amdgpu_device_detect_sriov_bios(struct amdgpu_device *adev)
{
	if (amdgpu_sriov_vf(adev)) {
		if (adev->is_atom_fw) {
			if (amdgpu_atomfirmware_gpu_virtualization_supported(adev))
				adev->virt.caps |= AMDGPU_SRIOV_CAPS_SRIOV_VBIOS;
		} else {
			if (amdgpu_atombios_has_gpu_virtualization_table(adev))
				adev->virt.caps |= AMDGPU_SRIOV_CAPS_SRIOV_VBIOS;
		}

		if (!(adev->virt.caps & AMDGPU_SRIOV_CAPS_SRIOV_VBIOS))
			amdgpu_vf_error_put(adev, AMDGIM_ERROR_VF_NO_VBIOS, 0, 0);
	}
}

/**
 * amdgpu_device_asic_has_dc_support - determine if DC supports the asic
 *
 * @asic_type: AMD asic type
 *
 * Check if there is DC (new modesetting infrastructre) support for an asic.
 * returns true if DC has support, false if not.
 */
bool amdgpu_device_asic_has_dc_support(enum amd_asic_type asic_type)
{
	switch (asic_type) {
#ifdef CONFIG_DRM_AMDGPU_SI
	case CHIP_HAINAN:
#endif
	case CHIP_TOPAZ:
		/* chips with no display hardware */
		return false;
#if defined(CONFIG_DRM_AMD_DC)
	case CHIP_TAHITI:
	case CHIP_PITCAIRN:
	case CHIP_VERDE:
	case CHIP_OLAND:
		/*
		 * We have systems in the wild with these ASICs that require
		 * LVDS and VGA support which is not supported with DC.
		 *
		 * Fallback to the non-DC driver here by default so as not to
		 * cause regressions.
		 */
#if defined(CONFIG_DRM_AMD_DC_SI)
		return amdgpu_dc > 0;
#else
		return false;
#endif
	case CHIP_BONAIRE:
	case CHIP_KAVERI:
	case CHIP_KABINI:
	case CHIP_MULLINS:
		/*
		 * We have systems in the wild with these ASICs that require
		 * VGA support which is not supported with DC.
		 *
		 * Fallback to the non-DC driver here by default so as not to
		 * cause regressions.
		 */
		return amdgpu_dc > 0;
	default:
		return amdgpu_dc != 0;
#else
	default:
		if (amdgpu_dc > 0)
			DRM_INFO_ONCE("Display Core has been requested via kernel parameter "
					 "but isn't supported by ASIC, ignoring\n");
		return false;
#endif
	}
}

/**
 * amdgpu_device_has_dc_support - check if dc is supported
 *
 * @adev: amdgpu_device pointer
 *
 * Returns true for supported, false for not supported
 */
bool amdgpu_device_has_dc_support(struct amdgpu_device *adev)
{
	if (adev->enable_virtual_display ||
	    (adev->harvest_ip_mask & AMD_HARVEST_IP_DMU_MASK))
		return false;

	return amdgpu_device_asic_has_dc_support(adev->asic_type);
}

static void amdgpu_device_xgmi_reset_func(struct work_struct *__work)
{
	struct amdgpu_device *adev =
		container_of(__work, struct amdgpu_device, xgmi_reset_work);
	struct amdgpu_hive_info *hive = amdgpu_get_xgmi_hive(adev);

	/* It's a bug to not have a hive within this function */
	if (WARN_ON(!hive))
		return;

	/*
	 * Use task barrier to synchronize all xgmi reset works across the
	 * hive. task_barrier_enter and task_barrier_exit will block
	 * until all the threads running the xgmi reset works reach
	 * those points. task_barrier_full will do both blocks.
	 */
	if (amdgpu_asic_reset_method(adev) == AMD_RESET_METHOD_BACO) {

		task_barrier_enter(&hive->tb);
		adev->asic_reset_res = amdgpu_device_baco_enter(adev_to_drm(adev));

		if (adev->asic_reset_res)
			goto fail;

		task_barrier_exit(&hive->tb);
		adev->asic_reset_res = amdgpu_device_baco_exit(adev_to_drm(adev));

		if (adev->asic_reset_res)
			goto fail;

		if (adev->mmhub.ras && adev->mmhub.ras->ras_block.hw_ops &&
		    adev->mmhub.ras->ras_block.hw_ops->reset_ras_error_count)
			adev->mmhub.ras->ras_block.hw_ops->reset_ras_error_count(adev);
	} else {

		task_barrier_full(&hive->tb);
		adev->asic_reset_res =  amdgpu_asic_reset(adev);
	}

fail:
	if (adev->asic_reset_res)
		DRM_WARN("ASIC reset failed with error, %d for drm dev, %s",
			 adev->asic_reset_res, adev_to_drm(adev)->unique);
	amdgpu_put_xgmi_hive(hive);
}

static int amdgpu_device_get_job_timeout_settings(struct amdgpu_device *adev)
{
	char *input = amdgpu_lockup_timeout;
	char *timeout_setting = NULL;
	int index = 0;
	long timeout;
	int ret = 0;

	/*
	 * By default timeout for non compute jobs is 10000
	 * and 60000 for compute jobs.
	 * In SR-IOV or passthrough mode, timeout for compute
	 * jobs are 60000 by default.
	 */
	adev->gfx_timeout = msecs_to_jiffies(10000);
	adev->sdma_timeout = adev->video_timeout = adev->gfx_timeout;
	if (amdgpu_sriov_vf(adev))
		adev->compute_timeout = amdgpu_sriov_is_pp_one_vf(adev) ?
					msecs_to_jiffies(60000) : msecs_to_jiffies(10000);
	else
		adev->compute_timeout =  msecs_to_jiffies(60000);

	if (strnlen(input, AMDGPU_MAX_TIMEOUT_PARAM_LENGTH)) {
		while ((timeout_setting = strsep(&input, ",")) &&
				strnlen(timeout_setting, AMDGPU_MAX_TIMEOUT_PARAM_LENGTH)) {
			ret = kstrtol(timeout_setting, 0, &timeout);
			if (ret)
				return ret;

			if (timeout == 0) {
				index++;
				continue;
			} else if (timeout < 0) {
				timeout = MAX_SCHEDULE_TIMEOUT;
				dev_warn(adev->dev, "lockup timeout disabled");
				add_taint(TAINT_SOFTLOCKUP, LOCKDEP_STILL_OK);
			} else {
				timeout = msecs_to_jiffies(timeout);
			}

			switch (index++) {
			case 0:
				adev->gfx_timeout = timeout;
				break;
			case 1:
				adev->compute_timeout = timeout;
				break;
			case 2:
				adev->sdma_timeout = timeout;
				break;
			case 3:
				adev->video_timeout = timeout;
				break;
			default:
				break;
			}
		}
		/*
		 * There is only one value specified and
		 * it should apply to all non-compute jobs.
		 */
		if (index == 1) {
			adev->sdma_timeout = adev->video_timeout = adev->gfx_timeout;
			if (amdgpu_sriov_vf(adev) || amdgpu_passthrough(adev))
				adev->compute_timeout = adev->gfx_timeout;
		}
	}

	return ret;
}

/**
 * amdgpu_device_check_iommu_direct_map - check if RAM direct mapped to GPU
 *
 * @adev: amdgpu_device pointer
 *
 * RAM direct mapped to GPU if IOMMU is not enabled or is pass through mode
 */
static void amdgpu_device_check_iommu_direct_map(struct amdgpu_device *adev)
{
	struct iommu_domain *domain;

	domain = iommu_get_domain_for_dev(adev->dev);
	if (!domain || domain->type == IOMMU_DOMAIN_IDENTITY)
		adev->ram_is_direct_mapped = true;
}

static const struct attribute *amdgpu_dev_attributes[] = {
	&dev_attr_product_name.attr,
	&dev_attr_product_number.attr,
	&dev_attr_serial_number.attr,
	&dev_attr_pcie_replay_count.attr,
	NULL
};

/**
 * amdgpu_device_init - initialize the driver
 *
 * @adev: amdgpu_device pointer
 * @flags: driver flags
 *
 * Initializes the driver info and hw (all asics).
 * Returns 0 for success or an error on failure.
 * Called at driver startup.
 */
int amdgpu_device_init(struct amdgpu_device *adev,
		       uint32_t flags)
{
	struct drm_device *ddev = adev_to_drm(adev);
	struct pci_dev *pdev = adev->pdev;
	int r, i;
	bool px = false;
	u32 max_MBps;

	adev->shutdown = false;
	adev->flags = flags;

	if (amdgpu_force_asic_type >= 0 && amdgpu_force_asic_type < CHIP_LAST)
		adev->asic_type = amdgpu_force_asic_type;
	else
		adev->asic_type = flags & AMD_ASIC_MASK;

	adev->usec_timeout = AMDGPU_MAX_USEC_TIMEOUT;
	if (amdgpu_emu_mode == 1)
		adev->usec_timeout *= 10;
	adev->gmc.gart_size = 512 * 1024 * 1024;
	adev->accel_working = false;
	adev->num_rings = 0;
	RCU_INIT_POINTER(adev->gang_submit, dma_fence_get_stub());
	adev->mman.buffer_funcs = NULL;
	adev->mman.buffer_funcs_ring = NULL;
	adev->vm_manager.vm_pte_funcs = NULL;
	adev->vm_manager.vm_pte_num_scheds = 0;
	adev->gmc.gmc_funcs = NULL;
	adev->harvest_ip_mask = 0x0;
	adev->fence_context = dma_fence_context_alloc(AMDGPU_MAX_RINGS);
	bitmap_zero(adev->gfx.pipe_reserve_bitmap, AMDGPU_MAX_COMPUTE_QUEUES);

	adev->smc_rreg = &amdgpu_invalid_rreg;
	adev->smc_wreg = &amdgpu_invalid_wreg;
	adev->pcie_rreg = &amdgpu_invalid_rreg;
	adev->pcie_wreg = &amdgpu_invalid_wreg;
	adev->pciep_rreg = &amdgpu_invalid_rreg;
	adev->pciep_wreg = &amdgpu_invalid_wreg;
	adev->pcie_rreg64 = &amdgpu_invalid_rreg64;
	adev->pcie_wreg64 = &amdgpu_invalid_wreg64;
	adev->uvd_ctx_rreg = &amdgpu_invalid_rreg;
	adev->uvd_ctx_wreg = &amdgpu_invalid_wreg;
	adev->didt_rreg = &amdgpu_invalid_rreg;
	adev->didt_wreg = &amdgpu_invalid_wreg;
	adev->gc_cac_rreg = &amdgpu_invalid_rreg;
	adev->gc_cac_wreg = &amdgpu_invalid_wreg;
	adev->audio_endpt_rreg = &amdgpu_block_invalid_rreg;
	adev->audio_endpt_wreg = &amdgpu_block_invalid_wreg;

	DRM_INFO("initializing kernel modesetting (%s 0x%04X:0x%04X 0x%04X:0x%04X 0x%02X).\n",
		 amdgpu_asic_name[adev->asic_type], pdev->vendor, pdev->device,
		 pdev->subsystem_vendor, pdev->subsystem_device, pdev->revision);

	/* mutex initialization are all done here so we
	 * can recall function without having locking issues */
	mutex_init(&adev->firmware.mutex);
	mutex_init(&adev->pm.mutex);
	mutex_init(&adev->gfx.gpu_clock_mutex);
	mutex_init(&adev->srbm_mutex);
	mutex_init(&adev->gfx.pipe_reserve_mutex);
	mutex_init(&adev->gfx.gfx_off_mutex);
	mutex_init(&adev->grbm_idx_mutex);
	mutex_init(&adev->mn_lock);
	mutex_init(&adev->virt.vf_errors.lock);
	hash_init(adev->mn_hash);
	mutex_init(&adev->psp.mutex);
	mutex_init(&adev->notifier_lock);
	mutex_init(&adev->pm.stable_pstate_ctx_lock);
	mutex_init(&adev->benchmark_mutex);

	amdgpu_device_init_apu_flags(adev);

	r = amdgpu_device_check_arguments(adev);
	if (r)
		return r;

	spin_lock_init(&adev->mmio_idx_lock);
	spin_lock_init(&adev->smc_idx_lock);
	spin_lock_init(&adev->pcie_idx_lock);
	spin_lock_init(&adev->uvd_ctx_idx_lock);
	spin_lock_init(&adev->didt_idx_lock);
	spin_lock_init(&adev->gc_cac_idx_lock);
	spin_lock_init(&adev->se_cac_idx_lock);
	spin_lock_init(&adev->audio_endpt_idx_lock);
	spin_lock_init(&adev->mm_stats.lock);

	INIT_LIST_HEAD(&adev->shadow_list);
	mutex_init(&adev->shadow_list_lock);

	INIT_LIST_HEAD(&adev->reset_list);

	INIT_LIST_HEAD(&adev->ras_list);

	INIT_DELAYED_WORK(&adev->delayed_init_work,
			  amdgpu_device_delayed_init_work_handler);
	INIT_DELAYED_WORK(&adev->gfx.gfx_off_delay_work,
			  amdgpu_device_delay_enable_gfx_off);

	INIT_WORK(&adev->xgmi_reset_work, amdgpu_device_xgmi_reset_func);

	adev->gfx.gfx_off_req_count = 1;
	adev->gfx.gfx_off_residency = 0;
	adev->gfx.gfx_off_entrycount = 0;
	adev->pm.ac_power = power_supply_is_system_supplied() > 0;

	atomic_set(&adev->throttling_logging_enabled, 1);
	/*
	 * If throttling continues, logging will be performed every minute
	 * to avoid log flooding. "-1" is subtracted since the thermal
	 * throttling interrupt comes every second. Thus, the total logging
	 * interval is 59 seconds(retelimited printk interval) + 1(waiting
	 * for throttling interrupt) = 60 seconds.
	 */
	ratelimit_state_init(&adev->throttling_logging_rs, (60 - 1) * HZ, 1);
	ratelimit_set_flags(&adev->throttling_logging_rs, RATELIMIT_MSG_ON_RELEASE);

	/* Registers mapping */
	/* TODO: block userspace mapping of io register */
	if (adev->asic_type >= CHIP_BONAIRE) {
		adev->rmmio_base = pci_resource_start(adev->pdev, 5);
		adev->rmmio_size = pci_resource_len(adev->pdev, 5);
	} else {
		adev->rmmio_base = pci_resource_start(adev->pdev, 2);
		adev->rmmio_size = pci_resource_len(adev->pdev, 2);
	}

	for (i = 0; i < AMD_IP_BLOCK_TYPE_NUM; i++)
		atomic_set(&adev->pm.pwr_state[i], POWER_STATE_UNKNOWN);

	adev->rmmio = ioremap(adev->rmmio_base, adev->rmmio_size);
	if (adev->rmmio == NULL) {
		return -ENOMEM;
	}
	DRM_INFO("register mmio base: 0x%08X\n", (uint32_t)adev->rmmio_base);
	DRM_INFO("register mmio size: %u\n", (unsigned)adev->rmmio_size);

	amdgpu_device_get_pcie_info(adev);

	if (amdgpu_mcbp)
		DRM_INFO("MCBP is enabled\n");

	/*
	 * Reset domain needs to be present early, before XGMI hive discovered
	 * (if any) and intitialized to use reset sem and in_gpu reset flag
	 * early on during init and before calling to RREG32.
	 */
	adev->reset_domain = amdgpu_reset_create_reset_domain(SINGLE_DEVICE, "amdgpu-reset-dev");
	if (!adev->reset_domain)
		return -ENOMEM;

	/* detect hw virtualization here */
	amdgpu_detect_virtualization(adev);

	r = amdgpu_device_get_job_timeout_settings(adev);
	if (r) {
		dev_err(adev->dev, "invalid lockup_timeout parameter syntax\n");
		return r;
	}

	/* early init functions */
	r = amdgpu_device_ip_early_init(adev);
	if (r)
		return r;

	/* Enable TMZ based on IP_VERSION */
	amdgpu_gmc_tmz_set(adev);

	amdgpu_gmc_noretry_set(adev);
	/* Need to get xgmi info early to decide the reset behavior*/
	if (adev->gmc.xgmi.supported) {
		r = adev->gfxhub.funcs->get_xgmi_info(adev);
		if (r)
			return r;
	}

	/* enable PCIE atomic ops */
	if (amdgpu_sriov_vf(adev))
		adev->have_atomics_support = ((struct amd_sriov_msg_pf2vf_info *)
			adev->virt.fw_reserve.p_pf2vf)->pcie_atomic_ops_support_flags ==
			(PCI_EXP_DEVCAP2_ATOMIC_COMP32 | PCI_EXP_DEVCAP2_ATOMIC_COMP64);
	else
		adev->have_atomics_support =
			!pci_enable_atomic_ops_to_root(adev->pdev,
					  PCI_EXP_DEVCAP2_ATOMIC_COMP32 |
					  PCI_EXP_DEVCAP2_ATOMIC_COMP64);
	if (!adev->have_atomics_support)
		dev_info(adev->dev, "PCIE atomic ops is not supported\n");

	/* doorbell bar mapping and doorbell index init*/
	amdgpu_device_doorbell_init(adev);

	if (amdgpu_emu_mode == 1) {
		/* post the asic on emulation mode */
		emu_soc_asic_init(adev);
		goto fence_driver_init;
	}

	amdgpu_reset_init(adev);

	/* detect if we are with an SRIOV vbios */
	amdgpu_device_detect_sriov_bios(adev);

	/* check if we need to reset the asic
	 *  E.g., driver was not cleanly unloaded previously, etc.
	 */
	if (!amdgpu_sriov_vf(adev) && amdgpu_asic_need_reset_on_init(adev)) {
		if (adev->gmc.xgmi.num_physical_nodes) {
			dev_info(adev->dev, "Pending hive reset.\n");
			adev->gmc.xgmi.pending_reset = true;
			/* Only need to init necessary block for SMU to handle the reset */
			for (i = 0; i < adev->num_ip_blocks; i++) {
				if (!adev->ip_blocks[i].status.valid)
					continue;
				if (!(adev->ip_blocks[i].version->type == AMD_IP_BLOCK_TYPE_GMC ||
				      adev->ip_blocks[i].version->type == AMD_IP_BLOCK_TYPE_COMMON ||
				      adev->ip_blocks[i].version->type == AMD_IP_BLOCK_TYPE_IH ||
				      adev->ip_blocks[i].version->type == AMD_IP_BLOCK_TYPE_SMC)) {
					DRM_DEBUG("IP %s disabled for hw_init.\n",
						adev->ip_blocks[i].version->funcs->name);
					adev->ip_blocks[i].status.hw = true;
				}
			}
		} else {
			r = amdgpu_asic_reset(adev);
			if (r) {
				dev_err(adev->dev, "asic reset on init failed\n");
				goto failed;
			}
		}
	}

	pci_enable_pcie_error_reporting(adev->pdev);

	/* Post card if necessary */
	if (amdgpu_device_need_post(adev)) {
		if (!adev->bios) {
			dev_err(adev->dev, "no vBIOS found\n");
			r = -EINVAL;
			goto failed;
		}
		DRM_INFO("GPU posting now...\n");
		r = amdgpu_device_asic_init(adev);
		if (r) {
			dev_err(adev->dev, "gpu post error!\n");
			goto failed;
		}
	}

	if (adev->is_atom_fw) {
		/* Initialize clocks */
		r = amdgpu_atomfirmware_get_clock_info(adev);
		if (r) {
			dev_err(adev->dev, "amdgpu_atomfirmware_get_clock_info failed\n");
			amdgpu_vf_error_put(adev, AMDGIM_ERROR_VF_ATOMBIOS_GET_CLOCK_FAIL, 0, 0);
			goto failed;
		}
	} else {
		/* Initialize clocks */
		r = amdgpu_atombios_get_clock_info(adev);
		if (r) {
			dev_err(adev->dev, "amdgpu_atombios_get_clock_info failed\n");
			amdgpu_vf_error_put(adev, AMDGIM_ERROR_VF_ATOMBIOS_GET_CLOCK_FAIL, 0, 0);
			goto failed;
		}
		/* init i2c buses */
		if (!amdgpu_device_has_dc_support(adev))
			amdgpu_atombios_i2c_init(adev);
	}

fence_driver_init:
	/* Fence driver */
	r = amdgpu_fence_driver_sw_init(adev);
	if (r) {
		dev_err(adev->dev, "amdgpu_fence_driver_sw_init failed\n");
		amdgpu_vf_error_put(adev, AMDGIM_ERROR_VF_FENCE_INIT_FAIL, 0, 0);
		goto failed;
	}

	/* init the mode config */
	drm_mode_config_init(adev_to_drm(adev));

	r = amdgpu_device_ip_init(adev);
	if (r) {
		/* failed in exclusive mode due to timeout */
		if (amdgpu_sriov_vf(adev) &&
		    !amdgpu_sriov_runtime(adev) &&
		    amdgpu_virt_mmio_blocked(adev) &&
		    !amdgpu_virt_wait_reset(adev)) {
			dev_err(adev->dev, "VF exclusive mode timeout\n");
			/* Don't send request since VF is inactive. */
			adev->virt.caps &= ~AMDGPU_SRIOV_CAPS_RUNTIME;
			adev->virt.ops = NULL;
			r = -EAGAIN;
			goto release_ras_con;
		}
		dev_err(adev->dev, "amdgpu_device_ip_init failed\n");
		amdgpu_vf_error_put(adev, AMDGIM_ERROR_VF_AMDGPU_INIT_FAIL, 0, 0);
		goto release_ras_con;
	}

	amdgpu_fence_driver_hw_init(adev);

	dev_info(adev->dev,
		"SE %d, SH per SE %d, CU per SH %d, active_cu_number %d\n",
			adev->gfx.config.max_shader_engines,
			adev->gfx.config.max_sh_per_se,
			adev->gfx.config.max_cu_per_sh,
			adev->gfx.cu_info.number);

	adev->accel_working = true;

	amdgpu_vm_check_compute_bug(adev);

	/* Initialize the buffer migration limit. */
	if (amdgpu_moverate >= 0)
		max_MBps = amdgpu_moverate;
	else
		max_MBps = 8; /* Allow 8 MB/s. */
	/* Get a log2 for easy divisions. */
	adev->mm_stats.log2_max_MBps = ilog2(max(1u, max_MBps));

	r = amdgpu_pm_sysfs_init(adev);
	if (r) {
		adev->pm_sysfs_en = false;
		DRM_ERROR("registering pm debugfs failed (%d).\n", r);
	} else
		adev->pm_sysfs_en = true;

	r = amdgpu_ucode_sysfs_init(adev);
	if (r) {
		adev->ucode_sysfs_en = false;
		DRM_ERROR("Creating firmware sysfs failed (%d).\n", r);
	} else
		adev->ucode_sysfs_en = true;

	r = amdgpu_psp_sysfs_init(adev);
	if (r) {
		adev->psp_sysfs_en = false;
		if (!amdgpu_sriov_vf(adev))
			DRM_ERROR("Creating psp sysfs failed\n");
	} else
		adev->psp_sysfs_en = true;

	/*
	 * Register gpu instance before amdgpu_device_enable_mgpu_fan_boost.
	 * Otherwise the mgpu fan boost feature will be skipped due to the
	 * gpu instance is counted less.
	 */
	amdgpu_register_gpu_instance(adev);

	/* enable clockgating, etc. after ib tests, etc. since some blocks require
	 * explicit gating rather than handling it automatically.
	 */
	if (!adev->gmc.xgmi.pending_reset) {
		r = amdgpu_device_ip_late_init(adev);
		if (r) {
			dev_err(adev->dev, "amdgpu_device_ip_late_init failed\n");
			amdgpu_vf_error_put(adev, AMDGIM_ERROR_VF_AMDGPU_LATE_INIT_FAIL, 0, r);
			goto release_ras_con;
		}
		/* must succeed. */
		amdgpu_ras_resume(adev);
		queue_delayed_work(system_wq, &adev->delayed_init_work,
				   msecs_to_jiffies(AMDGPU_RESUME_MS));
	}

	if (amdgpu_sriov_vf(adev))
		flush_delayed_work(&adev->delayed_init_work);

	r = sysfs_create_files(&adev->dev->kobj, amdgpu_dev_attributes);
	if (r)
		dev_err(adev->dev, "Could not create amdgpu device attr\n");

	if (IS_ENABLED(CONFIG_PERF_EVENTS))
		r = amdgpu_pmu_init(adev);
	if (r)
		dev_err(adev->dev, "amdgpu_pmu_init failed\n");

	/* Have stored pci confspace at hand for restore in sudden PCI error */
	if (amdgpu_device_cache_pci_state(adev->pdev))
		pci_restore_state(pdev);

	/* if we have > 1 VGA cards, then disable the amdgpu VGA resources */
	/* this will fail for cards that aren't VGA class devices, just
	 * ignore it */
	if ((adev->pdev->class >> 8) == PCI_CLASS_DISPLAY_VGA)
		vga_client_register(adev->pdev, amdgpu_device_vga_set_decode);

	if (amdgpu_device_supports_px(ddev)) {
		px = true;
		vga_switcheroo_register_client(adev->pdev,
					       &amdgpu_switcheroo_ops, px);
		vga_switcheroo_init_domain_pm_ops(adev->dev, &adev->vga_pm_domain);
	}

	if (adev->gmc.xgmi.pending_reset)
		queue_delayed_work(system_wq, &mgpu_info.delayed_reset_work,
				   msecs_to_jiffies(AMDGPU_RESUME_MS));

	amdgpu_device_check_iommu_direct_map(adev);

	return 0;

release_ras_con:
	amdgpu_release_ras_context(adev);

failed:
	amdgpu_vf_error_trans_all(adev);

	return r;
}

static void amdgpu_device_unmap_mmio(struct amdgpu_device *adev)
{

	/* Clear all CPU mappings pointing to this device */
	unmap_mapping_range(adev->ddev.anon_inode->i_mapping, 0, 0, 1);

	/* Unmap all mapped bars - Doorbell, registers and VRAM */
	amdgpu_device_doorbell_fini(adev);

	iounmap(adev->rmmio);
	adev->rmmio = NULL;
	if (adev->mman.aper_base_kaddr)
		iounmap(adev->mman.aper_base_kaddr);
	adev->mman.aper_base_kaddr = NULL;

	/* Memory manager related */
	if (!adev->gmc.xgmi.connected_to_cpu) {
		arch_phys_wc_del(adev->gmc.vram_mtrr);
		arch_io_free_memtype_wc(adev->gmc.aper_base, adev->gmc.aper_size);
	}
}

/**
 * amdgpu_device_fini_hw - tear down the driver
 *
 * @adev: amdgpu_device pointer
 *
 * Tear down the driver info (all asics).
 * Called at driver shutdown.
 */
void amdgpu_device_fini_hw(struct amdgpu_device *adev)
{
	dev_info(adev->dev, "amdgpu: finishing device.\n");
	flush_delayed_work(&adev->delayed_init_work);
	adev->shutdown = true;

	/* make sure IB test finished before entering exclusive mode
	 * to avoid preemption on IB test
	 * */
	if (amdgpu_sriov_vf(adev)) {
		amdgpu_virt_request_full_gpu(adev, false);
		amdgpu_virt_fini_data_exchange(adev);
	}

	/* disable all interrupts */
	amdgpu_irq_disable_all(adev);
	if (adev->mode_info.mode_config_initialized){
		if (!drm_drv_uses_atomic_modeset(adev_to_drm(adev)))
			drm_helper_force_disable_all(adev_to_drm(adev));
		else
			drm_atomic_helper_shutdown(adev_to_drm(adev));
	}
	amdgpu_fence_driver_hw_fini(adev);

	if (adev->mman.initialized) {
		flush_delayed_work(&adev->mman.bdev.wq);
		ttm_bo_lock_delayed_workqueue(&adev->mman.bdev);
	}

	if (adev->pm_sysfs_en)
		amdgpu_pm_sysfs_fini(adev);
	if (adev->ucode_sysfs_en)
		amdgpu_ucode_sysfs_fini(adev);
	if (adev->psp_sysfs_en)
		amdgpu_psp_sysfs_fini(adev);
	sysfs_remove_files(&adev->dev->kobj, amdgpu_dev_attributes);

	/* disable ras feature must before hw fini */
	amdgpu_ras_pre_fini(adev);

	amdgpu_device_ip_fini_early(adev);

	amdgpu_irq_fini_hw(adev);

	if (adev->mman.initialized)
		ttm_device_clear_dma_mappings(&adev->mman.bdev);

	amdgpu_gart_dummy_page_fini(adev);

	amdgpu_device_unmap_mmio(adev);

}

void amdgpu_device_fini_sw(struct amdgpu_device *adev)
{
	int idx;

	amdgpu_fence_driver_sw_fini(adev);
	amdgpu_device_ip_fini(adev);
	release_firmware(adev->firmware.gpu_info_fw);
	adev->firmware.gpu_info_fw = NULL;
	adev->accel_working = false;
	dma_fence_put(rcu_dereference_protected(adev->gang_submit, true));

	amdgpu_reset_fini(adev);

	/* free i2c buses */
	if (!amdgpu_device_has_dc_support(adev))
		amdgpu_i2c_fini(adev);

	if (amdgpu_emu_mode != 1)
		amdgpu_atombios_fini(adev);

	kfree(adev->bios);
	adev->bios = NULL;
	if (amdgpu_device_supports_px(adev_to_drm(adev))) {
		vga_switcheroo_unregister_client(adev->pdev);
		vga_switcheroo_fini_domain_pm_ops(adev->dev);
	}
	if ((adev->pdev->class >> 8) == PCI_CLASS_DISPLAY_VGA)
		vga_client_unregister(adev->pdev);

	if (drm_dev_enter(adev_to_drm(adev), &idx)) {

		iounmap(adev->rmmio);
		adev->rmmio = NULL;
		amdgpu_device_doorbell_fini(adev);
		drm_dev_exit(idx);
	}

	if (IS_ENABLED(CONFIG_PERF_EVENTS))
		amdgpu_pmu_fini(adev);
	if (adev->mman.discovery_bin)
		amdgpu_discovery_fini(adev);

	amdgpu_reset_put_reset_domain(adev->reset_domain);
	adev->reset_domain = NULL;

	kfree(adev->pci_state);

}

/**
 * amdgpu_device_evict_resources - evict device resources
 * @adev: amdgpu device object
 *
 * Evicts all ttm device resources(vram BOs, gart table) from the lru list
 * of the vram memory type. Mainly used for evicting device resources
 * at suspend time.
 *
 */
static int amdgpu_device_evict_resources(struct amdgpu_device *adev)
{
	int ret;

	/* No need to evict vram on APUs for suspend to ram or s2idle */
	if ((adev->in_s3 || adev->in_s0ix) && (adev->flags & AMD_IS_APU))
		return 0;

	ret = amdgpu_ttm_evict_resources(adev, TTM_PL_VRAM);
	if (ret)
		DRM_WARN("evicting device resources failed\n");
	return ret;
}

/*
 * Suspend & resume.
 */
/**
 * amdgpu_device_suspend - initiate device suspend
 *
 * @dev: drm dev pointer
 * @fbcon : notify the fbdev of suspend
 *
 * Puts the hw in the suspend state (all asics).
 * Returns 0 for success or an error on failure.
 * Called at driver suspend.
 */
int amdgpu_device_suspend(struct drm_device *dev, bool fbcon)
{
	struct amdgpu_device *adev = drm_to_adev(dev);
	int r = 0;

	if (dev->switch_power_state == DRM_SWITCH_POWER_OFF)
		return 0;

	adev->in_suspend = true;

	if (amdgpu_sriov_vf(adev)) {
		amdgpu_virt_fini_data_exchange(adev);
		r = amdgpu_virt_request_full_gpu(adev, false);
		if (r)
			return r;
	}

	if (amdgpu_acpi_smart_shift_update(dev, AMDGPU_SS_DEV_D3))
		DRM_WARN("smart shift update failed\n");

	drm_kms_helper_poll_disable(dev);

	if (fbcon)
		drm_fb_helper_set_suspend_unlocked(adev_to_drm(adev)->fb_helper, true);

	cancel_delayed_work_sync(&adev->delayed_init_work);

	amdgpu_ras_suspend(adev);

	amdgpu_device_ip_suspend_phase1(adev);

	if (!adev->in_s0ix)
		amdgpu_amdkfd_suspend(adev, adev->in_runpm);

	r = amdgpu_device_evict_resources(adev);
	if (r)
		return r;

	amdgpu_fence_driver_hw_fini(adev);

	amdgpu_device_ip_suspend_phase2(adev);

	if (amdgpu_sriov_vf(adev))
		amdgpu_virt_release_full_gpu(adev, false);

	return 0;
}

/**
 * amdgpu_device_resume - initiate device resume
 *
 * @dev: drm dev pointer
 * @fbcon : notify the fbdev of resume
 *
 * Bring the hw back to operating state (all asics).
 * Returns 0 for success or an error on failure.
 * Called at driver resume.
 */
int amdgpu_device_resume(struct drm_device *dev, bool fbcon)
{
	struct amdgpu_device *adev = drm_to_adev(dev);
	int r = 0;

	if (amdgpu_sriov_vf(adev)) {
		r = amdgpu_virt_request_full_gpu(adev, true);
		if (r)
			return r;
	}

	if (dev->switch_power_state == DRM_SWITCH_POWER_OFF)
		return 0;

	if (adev->in_s0ix)
		amdgpu_dpm_gfx_state_change(adev, sGpuChangeState_D0Entry);

	/* post card */
	if (amdgpu_device_need_post(adev)) {
		r = amdgpu_device_asic_init(adev);
		if (r)
			dev_err(adev->dev, "amdgpu asic init failed\n");
	}

	r = amdgpu_device_ip_resume(adev);

<<<<<<< HEAD
	/* no matter what r is, always need to properly release full GPU */
	if (amdgpu_sriov_vf(adev)) {
		amdgpu_virt_init_data_exchange(adev);
		amdgpu_virt_release_full_gpu(adev, true);
	}

=======
>>>>>>> 48acfe8d
	if (r) {
		dev_err(adev->dev, "amdgpu_device_ip_resume failed (%d).\n", r);
		goto exit;
	}
	amdgpu_fence_driver_hw_init(adev);

	r = amdgpu_device_ip_late_init(adev);
	if (r)
		goto exit;

	queue_delayed_work(system_wq, &adev->delayed_init_work,
			   msecs_to_jiffies(AMDGPU_RESUME_MS));

	if (!adev->in_s0ix) {
		r = amdgpu_amdkfd_resume(adev, adev->in_runpm);
		if (r)
			goto exit;
	}

exit:
	if (amdgpu_sriov_vf(adev)) {
		amdgpu_virt_init_data_exchange(adev);
		amdgpu_virt_release_full_gpu(adev, true);
	}

	if (r)
		return r;

	/* Make sure IB tests flushed */
	flush_delayed_work(&adev->delayed_init_work);

	if (adev->in_s0ix) {
		/* re-enable gfxoff after IP resume. This re-enables gfxoff after
		 * it was disabled for IP resume in amdgpu_device_ip_resume_phase2().
		 */
		amdgpu_gfx_off_ctrl(adev, true);
		DRM_DEBUG("will enable gfxoff for the mission mode\n");
	}
	if (fbcon)
		drm_fb_helper_set_suspend_unlocked(adev_to_drm(adev)->fb_helper, false);

	drm_kms_helper_poll_enable(dev);

	amdgpu_ras_resume(adev);

	if (adev->mode_info.num_crtc) {
		/*
		 * Most of the connector probing functions try to acquire runtime pm
		 * refs to ensure that the GPU is powered on when connector polling is
		 * performed. Since we're calling this from a runtime PM callback,
		 * trying to acquire rpm refs will cause us to deadlock.
		 *
		 * Since we're guaranteed to be holding the rpm lock, it's safe to
		 * temporarily disable the rpm helpers so this doesn't deadlock us.
		 */
#ifdef CONFIG_PM
		dev->dev->power.disable_depth++;
#endif
		if (!adev->dc_enabled)
			drm_helper_hpd_irq_event(dev);
		else
			drm_kms_helper_hotplug_event(dev);
#ifdef CONFIG_PM
		dev->dev->power.disable_depth--;
#endif
	}
	adev->in_suspend = false;

	if (amdgpu_acpi_smart_shift_update(dev, AMDGPU_SS_DEV_D0))
		DRM_WARN("smart shift update failed\n");

	return 0;
}

/**
 * amdgpu_device_ip_check_soft_reset - did soft reset succeed
 *
 * @adev: amdgpu_device pointer
 *
 * The list of all the hardware IPs that make up the asic is walked and
 * the check_soft_reset callbacks are run.  check_soft_reset determines
 * if the asic is still hung or not.
 * Returns true if any of the IPs are still in a hung state, false if not.
 */
static bool amdgpu_device_ip_check_soft_reset(struct amdgpu_device *adev)
{
	int i;
	bool asic_hang = false;

	if (amdgpu_sriov_vf(adev))
		return true;

	if (amdgpu_asic_need_full_reset(adev))
		return true;

	for (i = 0; i < adev->num_ip_blocks; i++) {
		if (!adev->ip_blocks[i].status.valid)
			continue;
		if (adev->ip_blocks[i].version->funcs->check_soft_reset)
			adev->ip_blocks[i].status.hang =
				adev->ip_blocks[i].version->funcs->check_soft_reset(adev);
		if (adev->ip_blocks[i].status.hang) {
			dev_info(adev->dev, "IP block:%s is hung!\n", adev->ip_blocks[i].version->funcs->name);
			asic_hang = true;
		}
	}
	return asic_hang;
}

/**
 * amdgpu_device_ip_pre_soft_reset - prepare for soft reset
 *
 * @adev: amdgpu_device pointer
 *
 * The list of all the hardware IPs that make up the asic is walked and the
 * pre_soft_reset callbacks are run if the block is hung.  pre_soft_reset
 * handles any IP specific hardware or software state changes that are
 * necessary for a soft reset to succeed.
 * Returns 0 on success, negative error code on failure.
 */
static int amdgpu_device_ip_pre_soft_reset(struct amdgpu_device *adev)
{
	int i, r = 0;

	for (i = 0; i < adev->num_ip_blocks; i++) {
		if (!adev->ip_blocks[i].status.valid)
			continue;
		if (adev->ip_blocks[i].status.hang &&
		    adev->ip_blocks[i].version->funcs->pre_soft_reset) {
			r = adev->ip_blocks[i].version->funcs->pre_soft_reset(adev);
			if (r)
				return r;
		}
	}

	return 0;
}

/**
 * amdgpu_device_ip_need_full_reset - check if a full asic reset is needed
 *
 * @adev: amdgpu_device pointer
 *
 * Some hardware IPs cannot be soft reset.  If they are hung, a full gpu
 * reset is necessary to recover.
 * Returns true if a full asic reset is required, false if not.
 */
static bool amdgpu_device_ip_need_full_reset(struct amdgpu_device *adev)
{
	int i;

	if (amdgpu_asic_need_full_reset(adev))
		return true;

	for (i = 0; i < adev->num_ip_blocks; i++) {
		if (!adev->ip_blocks[i].status.valid)
			continue;
		if ((adev->ip_blocks[i].version->type == AMD_IP_BLOCK_TYPE_GMC) ||
		    (adev->ip_blocks[i].version->type == AMD_IP_BLOCK_TYPE_SMC) ||
		    (adev->ip_blocks[i].version->type == AMD_IP_BLOCK_TYPE_ACP) ||
		    (adev->ip_blocks[i].version->type == AMD_IP_BLOCK_TYPE_DCE) ||
		     adev->ip_blocks[i].version->type == AMD_IP_BLOCK_TYPE_PSP) {
			if (adev->ip_blocks[i].status.hang) {
				dev_info(adev->dev, "Some block need full reset!\n");
				return true;
			}
		}
	}
	return false;
}

/**
 * amdgpu_device_ip_soft_reset - do a soft reset
 *
 * @adev: amdgpu_device pointer
 *
 * The list of all the hardware IPs that make up the asic is walked and the
 * soft_reset callbacks are run if the block is hung.  soft_reset handles any
 * IP specific hardware or software state changes that are necessary to soft
 * reset the IP.
 * Returns 0 on success, negative error code on failure.
 */
static int amdgpu_device_ip_soft_reset(struct amdgpu_device *adev)
{
	int i, r = 0;

	for (i = 0; i < adev->num_ip_blocks; i++) {
		if (!adev->ip_blocks[i].status.valid)
			continue;
		if (adev->ip_blocks[i].status.hang &&
		    adev->ip_blocks[i].version->funcs->soft_reset) {
			r = adev->ip_blocks[i].version->funcs->soft_reset(adev);
			if (r)
				return r;
		}
	}

	return 0;
}

/**
 * amdgpu_device_ip_post_soft_reset - clean up from soft reset
 *
 * @adev: amdgpu_device pointer
 *
 * The list of all the hardware IPs that make up the asic is walked and the
 * post_soft_reset callbacks are run if the asic was hung.  post_soft_reset
 * handles any IP specific hardware or software state changes that are
 * necessary after the IP has been soft reset.
 * Returns 0 on success, negative error code on failure.
 */
static int amdgpu_device_ip_post_soft_reset(struct amdgpu_device *adev)
{
	int i, r = 0;

	for (i = 0; i < adev->num_ip_blocks; i++) {
		if (!adev->ip_blocks[i].status.valid)
			continue;
		if (adev->ip_blocks[i].status.hang &&
		    adev->ip_blocks[i].version->funcs->post_soft_reset)
			r = adev->ip_blocks[i].version->funcs->post_soft_reset(adev);
		if (r)
			return r;
	}

	return 0;
}

/**
 * amdgpu_device_recover_vram - Recover some VRAM contents
 *
 * @adev: amdgpu_device pointer
 *
 * Restores the contents of VRAM buffers from the shadows in GTT.  Used to
 * restore things like GPUVM page tables after a GPU reset where
 * the contents of VRAM might be lost.
 *
 * Returns:
 * 0 on success, negative error code on failure.
 */
static int amdgpu_device_recover_vram(struct amdgpu_device *adev)
{
	struct dma_fence *fence = NULL, *next = NULL;
	struct amdgpu_bo *shadow;
	struct amdgpu_bo_vm *vmbo;
	long r = 1, tmo;

	if (amdgpu_sriov_runtime(adev))
		tmo = msecs_to_jiffies(8000);
	else
		tmo = msecs_to_jiffies(100);

	dev_info(adev->dev, "recover vram bo from shadow start\n");
	mutex_lock(&adev->shadow_list_lock);
	list_for_each_entry(vmbo, &adev->shadow_list, shadow_list) {
		shadow = &vmbo->bo;
		/* No need to recover an evicted BO */
		if (shadow->tbo.resource->mem_type != TTM_PL_TT ||
		    shadow->tbo.resource->start == AMDGPU_BO_INVALID_OFFSET ||
		    shadow->parent->tbo.resource->mem_type != TTM_PL_VRAM)
			continue;

		r = amdgpu_bo_restore_shadow(shadow, &next);
		if (r)
			break;

		if (fence) {
			tmo = dma_fence_wait_timeout(fence, false, tmo);
			dma_fence_put(fence);
			fence = next;
			if (tmo == 0) {
				r = -ETIMEDOUT;
				break;
			} else if (tmo < 0) {
				r = tmo;
				break;
			}
		} else {
			fence = next;
		}
	}
	mutex_unlock(&adev->shadow_list_lock);

	if (fence)
		tmo = dma_fence_wait_timeout(fence, false, tmo);
	dma_fence_put(fence);

	if (r < 0 || tmo <= 0) {
		dev_err(adev->dev, "recover vram bo from shadow failed, r is %ld, tmo is %ld\n", r, tmo);
		return -EIO;
	}

	dev_info(adev->dev, "recover vram bo from shadow done\n");
	return 0;
}


/**
 * amdgpu_device_reset_sriov - reset ASIC for SR-IOV vf
 *
 * @adev: amdgpu_device pointer
 * @from_hypervisor: request from hypervisor
 *
 * do VF FLR and reinitialize Asic
 * return 0 means succeeded otherwise failed
 */
static int amdgpu_device_reset_sriov(struct amdgpu_device *adev,
				     bool from_hypervisor)
{
	int r;
	struct amdgpu_hive_info *hive = NULL;
	int retry_limit = 0;

retry:
	amdgpu_amdkfd_pre_reset(adev);

	if (from_hypervisor)
		r = amdgpu_virt_request_full_gpu(adev, true);
	else
		r = amdgpu_virt_reset_gpu(adev);
	if (r)
		return r;

	/* Resume IP prior to SMC */
	r = amdgpu_device_ip_reinit_early_sriov(adev);
	if (r)
		goto error;

	amdgpu_virt_init_data_exchange(adev);

	r = amdgpu_device_fw_loading(adev);
	if (r)
		return r;

	/* now we are okay to resume SMC/CP/SDMA */
	r = amdgpu_device_ip_reinit_late_sriov(adev);
	if (r)
		goto error;

	hive = amdgpu_get_xgmi_hive(adev);
	/* Update PSP FW topology after reset */
	if (hive && adev->gmc.xgmi.num_physical_nodes > 1)
		r = amdgpu_xgmi_update_topology(hive, adev);

	if (hive)
		amdgpu_put_xgmi_hive(hive);

	if (!r) {
		amdgpu_irq_gpu_reset_resume_helper(adev);
		r = amdgpu_ib_ring_tests(adev);

		amdgpu_amdkfd_post_reset(adev);
	}

error:
	if (!r && adev->virt.gim_feature & AMDGIM_FEATURE_GIM_FLR_VRAMLOST) {
		amdgpu_inc_vram_lost(adev);
		r = amdgpu_device_recover_vram(adev);
	}
	amdgpu_virt_release_full_gpu(adev, true);

	if (AMDGPU_RETRY_SRIOV_RESET(r)) {
		if (retry_limit < AMDGPU_MAX_RETRY_LIMIT) {
			retry_limit++;
			goto retry;
		} else
			DRM_ERROR("GPU reset retry is beyond the retry limit\n");
	}

	return r;
}

/**
 * amdgpu_device_has_job_running - check if there is any job in mirror list
 *
 * @adev: amdgpu_device pointer
 *
 * check if there is any job in mirror list
 */
bool amdgpu_device_has_job_running(struct amdgpu_device *adev)
{
	int i;
	struct drm_sched_job *job;

	for (i = 0; i < AMDGPU_MAX_RINGS; ++i) {
		struct amdgpu_ring *ring = adev->rings[i];

		if (!ring || !ring->sched.thread)
			continue;

		spin_lock(&ring->sched.job_list_lock);
		job = list_first_entry_or_null(&ring->sched.pending_list,
					       struct drm_sched_job, list);
		spin_unlock(&ring->sched.job_list_lock);
		if (job)
			return true;
	}
	return false;
}

/**
 * amdgpu_device_should_recover_gpu - check if we should try GPU recovery
 *
 * @adev: amdgpu_device pointer
 *
 * Check amdgpu_gpu_recovery and SRIOV status to see if we should try to recover
 * a hung GPU.
 */
bool amdgpu_device_should_recover_gpu(struct amdgpu_device *adev)
{

	if (amdgpu_gpu_recovery == 0)
		goto disabled;

<<<<<<< HEAD
=======
	/* Skip soft reset check in fatal error mode */
	if (!amdgpu_ras_is_poison_mode_supported(adev))
		return true;

>>>>>>> 48acfe8d
	if (!amdgpu_device_ip_check_soft_reset(adev)) {
		dev_info(adev->dev,"Timeout, but no hardware hang detected.\n");
		return false;
	}

	if (amdgpu_sriov_vf(adev))
		return true;

	if (amdgpu_gpu_recovery == -1) {
		switch (adev->asic_type) {
#ifdef CONFIG_DRM_AMDGPU_SI
		case CHIP_VERDE:
		case CHIP_TAHITI:
		case CHIP_PITCAIRN:
		case CHIP_OLAND:
		case CHIP_HAINAN:
#endif
#ifdef CONFIG_DRM_AMDGPU_CIK
		case CHIP_KAVERI:
		case CHIP_KABINI:
		case CHIP_MULLINS:
#endif
		case CHIP_CARRIZO:
		case CHIP_STONEY:
		case CHIP_CYAN_SKILLFISH:
			goto disabled;
		default:
			break;
		}
	}

	return true;

disabled:
		dev_info(adev->dev, "GPU recovery disabled.\n");
		return false;
}

int amdgpu_device_mode1_reset(struct amdgpu_device *adev)
{
        u32 i;
        int ret = 0;

        amdgpu_atombios_scratch_regs_engine_hung(adev, true);

        dev_info(adev->dev, "GPU mode1 reset\n");

        /* disable BM */
        pci_clear_master(adev->pdev);

        amdgpu_device_cache_pci_state(adev->pdev);

        if (amdgpu_dpm_is_mode1_reset_supported(adev)) {
                dev_info(adev->dev, "GPU smu mode1 reset\n");
                ret = amdgpu_dpm_mode1_reset(adev);
        } else {
                dev_info(adev->dev, "GPU psp mode1 reset\n");
                ret = psp_gpu_reset(adev);
        }

        if (ret)
                dev_err(adev->dev, "GPU mode1 reset failed\n");

        amdgpu_device_load_pci_state(adev->pdev);

        /* wait for asic to come out of reset */
        for (i = 0; i < adev->usec_timeout; i++) {
                u32 memsize = adev->nbio.funcs->get_memsize(adev);

                if (memsize != 0xffffffff)
                        break;
                udelay(1);
        }

        amdgpu_atombios_scratch_regs_engine_hung(adev, false);
        return ret;
}

int amdgpu_device_pre_asic_reset(struct amdgpu_device *adev,
				 struct amdgpu_reset_context *reset_context)
{
	int i, r = 0;
	struct amdgpu_job *job = NULL;
	bool need_full_reset =
		test_bit(AMDGPU_NEED_FULL_RESET, &reset_context->flags);

	if (reset_context->reset_req_dev == adev)
		job = reset_context->job;

	if (amdgpu_sriov_vf(adev)) {
		/* stop the data exchange thread */
		amdgpu_virt_fini_data_exchange(adev);
	}

	amdgpu_fence_driver_isr_toggle(adev, true);

	/* block all schedulers and reset given job's ring */
	for (i = 0; i < AMDGPU_MAX_RINGS; ++i) {
		struct amdgpu_ring *ring = adev->rings[i];

		if (!ring || !ring->sched.thread)
			continue;

		/*clear job fence from fence drv to avoid force_completion
		 *leave NULL and vm flush fence in fence drv */
		amdgpu_fence_driver_clear_job_fences(ring);

		/* after all hw jobs are reset, hw fence is meaningless, so force_completion */
		amdgpu_fence_driver_force_completion(ring);
	}

	amdgpu_fence_driver_isr_toggle(adev, false);

	if (job && job->vm)
		drm_sched_increase_karma(&job->base);

	r = amdgpu_reset_prepare_hwcontext(adev, reset_context);
	/* If reset handler not implemented, continue; otherwise return */
	if (r == -ENOSYS)
		r = 0;
	else
		return r;

	/* Don't suspend on bare metal if we are not going to HW reset the ASIC */
	if (!amdgpu_sriov_vf(adev)) {

		if (!need_full_reset)
			need_full_reset = amdgpu_device_ip_need_full_reset(adev);

		if (!need_full_reset && amdgpu_gpu_recovery) {
			amdgpu_device_ip_pre_soft_reset(adev);
			r = amdgpu_device_ip_soft_reset(adev);
			amdgpu_device_ip_post_soft_reset(adev);
			if (r || amdgpu_device_ip_check_soft_reset(adev)) {
				dev_info(adev->dev, "soft reset failed, will fallback to full reset!\n");
				need_full_reset = true;
			}
		}

		if (need_full_reset)
			r = amdgpu_device_ip_suspend(adev);
		if (need_full_reset)
			set_bit(AMDGPU_NEED_FULL_RESET, &reset_context->flags);
		else
			clear_bit(AMDGPU_NEED_FULL_RESET,
				  &reset_context->flags);
	}

	return r;
}

static int amdgpu_reset_reg_dumps(struct amdgpu_device *adev)
{
	int i;

	lockdep_assert_held(&adev->reset_domain->sem);

	for (i = 0; i < adev->num_regs; i++) {
		adev->reset_dump_reg_value[i] = RREG32(adev->reset_dump_reg_list[i]);
		trace_amdgpu_reset_reg_dumps(adev->reset_dump_reg_list[i],
					     adev->reset_dump_reg_value[i]);
	}

	return 0;
}

#ifdef CONFIG_DEV_COREDUMP
static ssize_t amdgpu_devcoredump_read(char *buffer, loff_t offset,
		size_t count, void *data, size_t datalen)
{
	struct drm_printer p;
	struct amdgpu_device *adev = data;
	struct drm_print_iterator iter;
	int i;

	iter.data = buffer;
	iter.offset = 0;
	iter.start = offset;
	iter.remain = count;

	p = drm_coredump_printer(&iter);

	drm_printf(&p, "**** AMDGPU Device Coredump ****\n");
	drm_printf(&p, "kernel: " UTS_RELEASE "\n");
	drm_printf(&p, "module: " KBUILD_MODNAME "\n");
	drm_printf(&p, "time: %lld.%09ld\n", adev->reset_time.tv_sec, adev->reset_time.tv_nsec);
	if (adev->reset_task_info.pid)
		drm_printf(&p, "process_name: %s PID: %d\n",
			   adev->reset_task_info.process_name,
			   adev->reset_task_info.pid);

	if (adev->reset_vram_lost)
		drm_printf(&p, "VRAM is lost due to GPU reset!\n");
	if (adev->num_regs) {
		drm_printf(&p, "AMDGPU register dumps:\nOffset:     Value:\n");

		for (i = 0; i < adev->num_regs; i++)
			drm_printf(&p, "0x%08x: 0x%08x\n",
				   adev->reset_dump_reg_list[i],
				   adev->reset_dump_reg_value[i]);
	}

	return count - iter.remain;
}

static void amdgpu_devcoredump_free(void *data)
{
}

static void amdgpu_reset_capture_coredumpm(struct amdgpu_device *adev)
{
	struct drm_device *dev = adev_to_drm(adev);

	ktime_get_ts64(&adev->reset_time);
	dev_coredumpm(dev->dev, THIS_MODULE, adev, 0, GFP_KERNEL,
		      amdgpu_devcoredump_read, amdgpu_devcoredump_free);
}
#endif

int amdgpu_do_asic_reset(struct list_head *device_list_handle,
			 struct amdgpu_reset_context *reset_context)
{
	struct amdgpu_device *tmp_adev = NULL;
	bool need_full_reset, skip_hw_reset, vram_lost = false;
	int r = 0;
	bool gpu_reset_for_dev_remove = 0;

	/* Try reset handler method first */
	tmp_adev = list_first_entry(device_list_handle, struct amdgpu_device,
				    reset_list);
	amdgpu_reset_reg_dumps(tmp_adev);

	reset_context->reset_device_list = device_list_handle;
	r = amdgpu_reset_perform_reset(tmp_adev, reset_context);
	/* If reset handler not implemented, continue; otherwise return */
	if (r == -ENOSYS)
		r = 0;
	else
		return r;

	/* Reset handler not implemented, use the default method */
	need_full_reset =
		test_bit(AMDGPU_NEED_FULL_RESET, &reset_context->flags);
	skip_hw_reset = test_bit(AMDGPU_SKIP_HW_RESET, &reset_context->flags);

	gpu_reset_for_dev_remove =
		test_bit(AMDGPU_RESET_FOR_DEVICE_REMOVE, &reset_context->flags) &&
			test_bit(AMDGPU_NEED_FULL_RESET, &reset_context->flags);

	/*
	 * ASIC reset has to be done on all XGMI hive nodes ASAP
	 * to allow proper links negotiation in FW (within 1 sec)
	 */
	if (!skip_hw_reset && need_full_reset) {
		list_for_each_entry(tmp_adev, device_list_handle, reset_list) {
			/* For XGMI run all resets in parallel to speed up the process */
			if (tmp_adev->gmc.xgmi.num_physical_nodes > 1) {
				tmp_adev->gmc.xgmi.pending_reset = false;
				if (!queue_work(system_unbound_wq, &tmp_adev->xgmi_reset_work))
					r = -EALREADY;
			} else
				r = amdgpu_asic_reset(tmp_adev);

			if (r) {
				dev_err(tmp_adev->dev, "ASIC reset failed with error, %d for drm dev, %s",
					 r, adev_to_drm(tmp_adev)->unique);
				break;
			}
		}

		/* For XGMI wait for all resets to complete before proceed */
		if (!r) {
			list_for_each_entry(tmp_adev, device_list_handle, reset_list) {
				if (tmp_adev->gmc.xgmi.num_physical_nodes > 1) {
					flush_work(&tmp_adev->xgmi_reset_work);
					r = tmp_adev->asic_reset_res;
					if (r)
						break;
				}
			}
		}
	}

	if (!r && amdgpu_ras_intr_triggered()) {
		list_for_each_entry(tmp_adev, device_list_handle, reset_list) {
			if (tmp_adev->mmhub.ras && tmp_adev->mmhub.ras->ras_block.hw_ops &&
			    tmp_adev->mmhub.ras->ras_block.hw_ops->reset_ras_error_count)
				tmp_adev->mmhub.ras->ras_block.hw_ops->reset_ras_error_count(tmp_adev);
		}

		amdgpu_ras_intr_cleared();
	}

	/* Since the mode1 reset affects base ip blocks, the
	 * phase1 ip blocks need to be resumed. Otherwise there
	 * will be a BIOS signature error and the psp bootloader
	 * can't load kdb on the next amdgpu install.
	 */
	if (gpu_reset_for_dev_remove) {
		list_for_each_entry(tmp_adev, device_list_handle, reset_list)
			amdgpu_device_ip_resume_phase1(tmp_adev);

		goto end;
	}

	list_for_each_entry(tmp_adev, device_list_handle, reset_list) {
		if (need_full_reset) {
			/* post card */
			r = amdgpu_device_asic_init(tmp_adev);
			if (r) {
				dev_warn(tmp_adev->dev, "asic atom init failed!");
			} else {
				dev_info(tmp_adev->dev, "GPU reset succeeded, trying to resume\n");
				r = amdgpu_amdkfd_resume_iommu(tmp_adev);
				if (r)
					goto out;

				r = amdgpu_device_ip_resume_phase1(tmp_adev);
				if (r)
					goto out;

				vram_lost = amdgpu_device_check_vram_lost(tmp_adev);
#ifdef CONFIG_DEV_COREDUMP
				tmp_adev->reset_vram_lost = vram_lost;
				memset(&tmp_adev->reset_task_info, 0,
						sizeof(tmp_adev->reset_task_info));
				if (reset_context->job && reset_context->job->vm)
					tmp_adev->reset_task_info =
						reset_context->job->vm->task_info;
				amdgpu_reset_capture_coredumpm(tmp_adev);
#endif
				if (vram_lost) {
					DRM_INFO("VRAM is lost due to GPU reset!\n");
					amdgpu_inc_vram_lost(tmp_adev);
				}

				r = amdgpu_device_fw_loading(tmp_adev);
				if (r)
					return r;

				r = amdgpu_device_ip_resume_phase2(tmp_adev);
				if (r)
					goto out;

				if (vram_lost)
					amdgpu_device_fill_reset_magic(tmp_adev);

				/*
				 * Add this ASIC as tracked as reset was already
				 * complete successfully.
				 */
				amdgpu_register_gpu_instance(tmp_adev);

				if (!reset_context->hive &&
				    tmp_adev->gmc.xgmi.num_physical_nodes > 1)
					amdgpu_xgmi_add_device(tmp_adev);

				r = amdgpu_device_ip_late_init(tmp_adev);
				if (r)
					goto out;

				drm_fb_helper_set_suspend_unlocked(adev_to_drm(tmp_adev)->fb_helper, false);

				/*
				 * The GPU enters bad state once faulty pages
				 * by ECC has reached the threshold, and ras
				 * recovery is scheduled next. So add one check
				 * here to break recovery if it indeed exceeds
				 * bad page threshold, and remind user to
				 * retire this GPU or setting one bigger
				 * bad_page_threshold value to fix this once
				 * probing driver again.
				 */
				if (!amdgpu_ras_eeprom_check_err_threshold(tmp_adev)) {
					/* must succeed. */
					amdgpu_ras_resume(tmp_adev);
				} else {
					r = -EINVAL;
					goto out;
				}

				/* Update PSP FW topology after reset */
				if (reset_context->hive &&
				    tmp_adev->gmc.xgmi.num_physical_nodes > 1)
					r = amdgpu_xgmi_update_topology(
						reset_context->hive, tmp_adev);
			}
		}

out:
		if (!r) {
			amdgpu_irq_gpu_reset_resume_helper(tmp_adev);
			r = amdgpu_ib_ring_tests(tmp_adev);
			if (r) {
				dev_err(tmp_adev->dev, "ib ring test failed (%d).\n", r);
				need_full_reset = true;
				r = -EAGAIN;
				goto end;
			}
		}

		if (!r)
			r = amdgpu_device_recover_vram(tmp_adev);
		else
			tmp_adev->asic_reset_res = r;
	}

end:
	if (need_full_reset)
		set_bit(AMDGPU_NEED_FULL_RESET, &reset_context->flags);
	else
		clear_bit(AMDGPU_NEED_FULL_RESET, &reset_context->flags);
	return r;
}

static void amdgpu_device_set_mp1_state(struct amdgpu_device *adev)
{

	switch (amdgpu_asic_reset_method(adev)) {
	case AMD_RESET_METHOD_MODE1:
		adev->mp1_state = PP_MP1_STATE_SHUTDOWN;
		break;
	case AMD_RESET_METHOD_MODE2:
		adev->mp1_state = PP_MP1_STATE_RESET;
		break;
	default:
		adev->mp1_state = PP_MP1_STATE_NONE;
		break;
	}
}

static void amdgpu_device_unset_mp1_state(struct amdgpu_device *adev)
{
	amdgpu_vf_error_trans_all(adev);
	adev->mp1_state = PP_MP1_STATE_NONE;
}

static void amdgpu_device_resume_display_audio(struct amdgpu_device *adev)
{
	struct pci_dev *p = NULL;

	p = pci_get_domain_bus_and_slot(pci_domain_nr(adev->pdev->bus),
			adev->pdev->bus->number, 1);
	if (p) {
		pm_runtime_enable(&(p->dev));
		pm_runtime_resume(&(p->dev));
	}

	pci_dev_put(p);
}

static int amdgpu_device_suspend_display_audio(struct amdgpu_device *adev)
{
	enum amd_reset_method reset_method;
	struct pci_dev *p = NULL;
	u64 expires;

	/*
	 * For now, only BACO and mode1 reset are confirmed
	 * to suffer the audio issue without proper suspended.
	 */
	reset_method = amdgpu_asic_reset_method(adev);
	if ((reset_method != AMD_RESET_METHOD_BACO) &&
	     (reset_method != AMD_RESET_METHOD_MODE1))
		return -EINVAL;

	p = pci_get_domain_bus_and_slot(pci_domain_nr(adev->pdev->bus),
			adev->pdev->bus->number, 1);
	if (!p)
		return -ENODEV;

	expires = pm_runtime_autosuspend_expiration(&(p->dev));
	if (!expires)
		/*
		 * If we cannot get the audio device autosuspend delay,
		 * a fixed 4S interval will be used. Considering 3S is
		 * the audio controller default autosuspend delay setting.
		 * 4S used here is guaranteed to cover that.
		 */
		expires = ktime_get_mono_fast_ns() + NSEC_PER_SEC * 4ULL;

	while (!pm_runtime_status_suspended(&(p->dev))) {
		if (!pm_runtime_suspend(&(p->dev)))
			break;

		if (expires < ktime_get_mono_fast_ns()) {
			dev_warn(adev->dev, "failed to suspend display audio\n");
			pci_dev_put(p);
			/* TODO: abort the succeeding gpu reset? */
			return -ETIMEDOUT;
		}
	}

	pm_runtime_disable(&(p->dev));

	pci_dev_put(p);
	return 0;
}

<<<<<<< HEAD
static void amdgpu_device_recheck_guilty_jobs(
	struct amdgpu_device *adev, struct list_head *device_list_handle,
	struct amdgpu_reset_context *reset_context)
{
	int i, r = 0;

	for (i = 0; i < AMDGPU_MAX_RINGS; ++i) {
		struct amdgpu_ring *ring = adev->rings[i];
		int ret = 0;
		struct drm_sched_job *s_job;

		if (!ring || !ring->sched.thread)
			continue;

		s_job = list_first_entry_or_null(&ring->sched.pending_list,
				struct drm_sched_job, list);
		if (s_job == NULL)
			continue;

		/* clear job's guilty and depend the folowing step to decide the real one */
		drm_sched_reset_karma(s_job);
		drm_sched_resubmit_jobs_ext(&ring->sched, 1);

		if (!s_job->s_fence->parent) {
			DRM_WARN("Failed to get a HW fence for job!");
			continue;
		}

		ret = dma_fence_wait_timeout(s_job->s_fence->parent, false, ring->sched.timeout);
		if (ret == 0) { /* timeout */
			DRM_ERROR("Found the real bad job! ring:%s, job_id:%llx\n",
						ring->sched.name, s_job->id);


			amdgpu_fence_driver_isr_toggle(adev, true);

			/* Clear this failed job from fence array */
			amdgpu_fence_driver_clear_job_fences(ring);

			amdgpu_fence_driver_isr_toggle(adev, false);

			/* Since the job won't signal and we go for
			 * another resubmit drop this parent pointer
			 */
			dma_fence_put(s_job->s_fence->parent);
			s_job->s_fence->parent = NULL;

			/* set guilty */
			drm_sched_increase_karma(s_job);
			amdgpu_reset_prepare_hwcontext(adev, reset_context);
retry:
			/* do hw reset */
			if (amdgpu_sriov_vf(adev)) {
				amdgpu_virt_fini_data_exchange(adev);
				r = amdgpu_device_reset_sriov(adev, false);
				if (r)
					adev->asic_reset_res = r;
			} else {
				clear_bit(AMDGPU_SKIP_HW_RESET,
					  &reset_context->flags);
				r = amdgpu_do_asic_reset(device_list_handle,
							 reset_context);
				if (r && r == -EAGAIN)
					goto retry;
			}

			/*
			 * add reset counter so that the following
			 * resubmitted job could flush vmid
			 */
			atomic_inc(&adev->gpu_reset_counter);
			continue;
		}

		/* got the hw fence, signal finished fence */
		atomic_dec(ring->sched.score);
		dma_fence_get(&s_job->s_fence->finished);
		dma_fence_signal(&s_job->s_fence->finished);
		dma_fence_put(&s_job->s_fence->finished);

		/* remove node from list and free the job */
		spin_lock(&ring->sched.job_list_lock);
		list_del_init(&s_job->list);
		spin_unlock(&ring->sched.job_list_lock);
		ring->sched.ops->free_job(s_job);
	}
}

=======
>>>>>>> 48acfe8d
static inline void amdgpu_device_stop_pending_resets(struct amdgpu_device *adev)
{
	struct amdgpu_ras *con = amdgpu_ras_get_context(adev);

#if defined(CONFIG_DEBUG_FS)
	if (!amdgpu_sriov_vf(adev))
		cancel_work(&adev->reset_work);
#endif

	if (adev->kfd.dev)
		cancel_work(&adev->kfd.reset_work);

	if (amdgpu_sriov_vf(adev))
		cancel_work(&adev->virt.flr_work);

	if (con && adev->ras_enabled)
		cancel_work(&con->recovery_work);

}

/**
 * amdgpu_device_gpu_recover - reset the asic and recover scheduler
 *
 * @adev: amdgpu_device pointer
 * @job: which job trigger hang
 *
 * Attempt to reset the GPU if it has hung (all asics).
 * Attempt to do soft-reset or full-reset and reinitialize Asic
 * Returns 0 for success or an error on failure.
 */

int amdgpu_device_gpu_recover(struct amdgpu_device *adev,
			      struct amdgpu_job *job,
			      struct amdgpu_reset_context *reset_context)
{
	struct list_head device_list, *device_list_handle =  NULL;
	bool job_signaled = false;
	struct amdgpu_hive_info *hive = NULL;
	struct amdgpu_device *tmp_adev = NULL;
	int i, r = 0;
	bool need_emergency_restart = false;
	bool audio_suspended = false;
<<<<<<< HEAD
	int tmp_vram_lost_counter;
=======
>>>>>>> 48acfe8d
	bool gpu_reset_for_dev_remove = false;

	gpu_reset_for_dev_remove =
			test_bit(AMDGPU_RESET_FOR_DEVICE_REMOVE, &reset_context->flags) &&
				test_bit(AMDGPU_NEED_FULL_RESET, &reset_context->flags);

	/*
	 * Special case: RAS triggered and full reset isn't supported
	 */
	need_emergency_restart = amdgpu_ras_need_emergency_restart(adev);

	/*
	 * Flush RAM to disk so that after reboot
	 * the user can read log and see why the system rebooted.
	 */
	if (need_emergency_restart && amdgpu_ras_get_context(adev)->reboot) {
		DRM_WARN("Emergency reboot.");

		ksys_sync_helper();
		emergency_restart();
	}

	dev_info(adev->dev, "GPU %s begin!\n",
		need_emergency_restart ? "jobs stop":"reset");

	if (!amdgpu_sriov_vf(adev))
		hive = amdgpu_get_xgmi_hive(adev);
	if (hive)
		mutex_lock(&hive->hive_lock);

	reset_context->job = job;
	reset_context->hive = hive;
	/*
	 * Build list of devices to reset.
	 * In case we are in XGMI hive mode, resort the device list
	 * to put adev in the 1st position.
	 */
	INIT_LIST_HEAD(&device_list);
	if (!amdgpu_sriov_vf(adev) && (adev->gmc.xgmi.num_physical_nodes > 1)) {
		list_for_each_entry(tmp_adev, &hive->device_list, gmc.xgmi.head) {
			list_add_tail(&tmp_adev->reset_list, &device_list);
			if (gpu_reset_for_dev_remove && adev->shutdown)
				tmp_adev->shutdown = true;
		}
		if (!list_is_first(&adev->reset_list, &device_list))
			list_rotate_to_front(&adev->reset_list, &device_list);
		device_list_handle = &device_list;
	} else {
		list_add_tail(&adev->reset_list, &device_list);
		device_list_handle = &device_list;
	}

	/* We need to lock reset domain only once both for XGMI and single device */
	tmp_adev = list_first_entry(device_list_handle, struct amdgpu_device,
				    reset_list);
	amdgpu_device_lock_reset_domain(tmp_adev->reset_domain);

	/* block all schedulers and reset given job's ring */
	list_for_each_entry(tmp_adev, device_list_handle, reset_list) {

		amdgpu_device_set_mp1_state(tmp_adev);

		/*
		 * Try to put the audio codec into suspend state
		 * before gpu reset started.
		 *
		 * Due to the power domain of the graphics device
		 * is shared with AZ power domain. Without this,
		 * we may change the audio hardware from behind
		 * the audio driver's back. That will trigger
		 * some audio codec errors.
		 */
		if (!amdgpu_device_suspend_display_audio(tmp_adev))
			audio_suspended = true;

		amdgpu_ras_set_error_query_ready(tmp_adev, false);

		cancel_delayed_work_sync(&tmp_adev->delayed_init_work);

		if (!amdgpu_sriov_vf(tmp_adev))
			amdgpu_amdkfd_pre_reset(tmp_adev);

		/*
		 * Mark these ASICs to be reseted as untracked first
		 * And add them back after reset completed
		 */
		amdgpu_unregister_gpu_instance(tmp_adev);

		drm_fb_helper_set_suspend_unlocked(adev_to_drm(tmp_adev)->fb_helper, true);

		/* disable ras on ALL IPs */
		if (!need_emergency_restart &&
		      amdgpu_device_ip_need_full_reset(tmp_adev))
			amdgpu_ras_suspend(tmp_adev);

		for (i = 0; i < AMDGPU_MAX_RINGS; ++i) {
			struct amdgpu_ring *ring = tmp_adev->rings[i];

			if (!ring || !ring->sched.thread)
				continue;

			drm_sched_stop(&ring->sched, job ? &job->base : NULL);

			if (need_emergency_restart)
				amdgpu_job_stop_all_jobs_on_sched(&ring->sched);
		}
		atomic_inc(&tmp_adev->gpu_reset_counter);
	}

	if (need_emergency_restart)
		goto skip_sched_resume;

	/*
	 * Must check guilty signal here since after this point all old
	 * HW fences are force signaled.
	 *
	 * job->base holds a reference to parent fence
	 */
	if (job && dma_fence_is_signaled(&job->hw_fence)) {
		job_signaled = true;
		dev_info(adev->dev, "Guilty job already signaled, skipping HW reset");
		goto skip_hw_reset;
	}

retry:	/* Rest of adevs pre asic reset from XGMI hive. */
	list_for_each_entry(tmp_adev, device_list_handle, reset_list) {
		if (gpu_reset_for_dev_remove) {
			/* Workaroud for ASICs need to disable SMC first */
			amdgpu_device_smu_fini_early(tmp_adev);
		}
		r = amdgpu_device_pre_asic_reset(tmp_adev, reset_context);
		/*TODO Should we stop ?*/
		if (r) {
			dev_err(tmp_adev->dev, "GPU pre asic reset failed with err, %d for drm dev, %s ",
				  r, adev_to_drm(tmp_adev)->unique);
			tmp_adev->asic_reset_res = r;
		}

		/*
		 * Drop all pending non scheduler resets. Scheduler resets
		 * were already dropped during drm_sched_stop
		 */
		amdgpu_device_stop_pending_resets(tmp_adev);
	}

	/* Actual ASIC resets if needed.*/
	/* Host driver will handle XGMI hive reset for SRIOV */
	if (amdgpu_sriov_vf(adev)) {
		r = amdgpu_device_reset_sriov(adev, job ? false : true);
		if (r)
			adev->asic_reset_res = r;

		/* Aldebaran supports ras in SRIOV, so need resume ras during reset */
		if (adev->ip_versions[GC_HWIP][0] == IP_VERSION(9, 4, 2))
			amdgpu_ras_resume(adev);
	} else {
		r = amdgpu_do_asic_reset(device_list_handle, reset_context);
		if (r && r == -EAGAIN)
			goto retry;

		if (!r && gpu_reset_for_dev_remove)
			goto recover_end;
	}

skip_hw_reset:

	/* Post ASIC reset for all devs .*/
	list_for_each_entry(tmp_adev, device_list_handle, reset_list) {

		for (i = 0; i < AMDGPU_MAX_RINGS; ++i) {
			struct amdgpu_ring *ring = tmp_adev->rings[i];

			if (!ring || !ring->sched.thread)
				continue;

			drm_sched_start(&ring->sched, true);
		}

		if (adev->enable_mes && adev->ip_versions[GC_HWIP][0] != IP_VERSION(11, 0, 3))
			amdgpu_mes_self_test(tmp_adev);

		if (!drm_drv_uses_atomic_modeset(adev_to_drm(tmp_adev)) && !job_signaled) {
			drm_helper_resume_force_mode(adev_to_drm(tmp_adev));
		}

		if (tmp_adev->asic_reset_res)
			r = tmp_adev->asic_reset_res;

		tmp_adev->asic_reset_res = 0;

		if (r) {
			/* bad news, how to tell it to userspace ? */
			dev_info(tmp_adev->dev, "GPU reset(%d) failed\n", atomic_read(&tmp_adev->gpu_reset_counter));
			amdgpu_vf_error_put(tmp_adev, AMDGIM_ERROR_VF_GPU_RESET_FAIL, 0, r);
		} else {
			dev_info(tmp_adev->dev, "GPU reset(%d) succeeded!\n", atomic_read(&tmp_adev->gpu_reset_counter));
			if (amdgpu_acpi_smart_shift_update(adev_to_drm(tmp_adev), AMDGPU_SS_DEV_D0))
				DRM_WARN("smart shift update failed\n");
		}
	}

skip_sched_resume:
	list_for_each_entry(tmp_adev, device_list_handle, reset_list) {
		/* unlock kfd: SRIOV would do it separately */
		if (!need_emergency_restart && !amdgpu_sriov_vf(tmp_adev))
			amdgpu_amdkfd_post_reset(tmp_adev);

		/* kfd_post_reset will do nothing if kfd device is not initialized,
		 * need to bring up kfd here if it's not be initialized before
		 */
		if (!adev->kfd.init_complete)
			amdgpu_amdkfd_device_init(adev);

		if (audio_suspended)
			amdgpu_device_resume_display_audio(tmp_adev);

		amdgpu_device_unset_mp1_state(tmp_adev);

		amdgpu_ras_set_error_query_ready(tmp_adev, true);
	}

recover_end:
	tmp_adev = list_first_entry(device_list_handle, struct amdgpu_device,
					    reset_list);
	amdgpu_device_unlock_reset_domain(tmp_adev->reset_domain);

	if (hive) {
		mutex_unlock(&hive->hive_lock);
		amdgpu_put_xgmi_hive(hive);
	}

	if (r)
		dev_info(adev->dev, "GPU reset end with ret = %d\n", r);

	atomic_set(&adev->reset_domain->reset_res, r);
	return r;
}

/**
 * amdgpu_device_get_pcie_info - fence pcie info about the PCIE slot
 *
 * @adev: amdgpu_device pointer
 *
 * Fetchs and stores in the driver the PCIE capabilities (gen speed
 * and lanes) of the slot the device is in. Handles APUs and
 * virtualized environments where PCIE config space may not be available.
 */
static void amdgpu_device_get_pcie_info(struct amdgpu_device *adev)
{
	struct pci_dev *pdev;
	enum pci_bus_speed speed_cap, platform_speed_cap;
	enum pcie_link_width platform_link_width;

	if (amdgpu_pcie_gen_cap)
		adev->pm.pcie_gen_mask = amdgpu_pcie_gen_cap;

	if (amdgpu_pcie_lane_cap)
		adev->pm.pcie_mlw_mask = amdgpu_pcie_lane_cap;

	/* covers APUs as well */
	if (pci_is_root_bus(adev->pdev->bus)) {
		if (adev->pm.pcie_gen_mask == 0)
			adev->pm.pcie_gen_mask = AMDGPU_DEFAULT_PCIE_GEN_MASK;
		if (adev->pm.pcie_mlw_mask == 0)
			adev->pm.pcie_mlw_mask = AMDGPU_DEFAULT_PCIE_MLW_MASK;
		return;
	}

	if (adev->pm.pcie_gen_mask && adev->pm.pcie_mlw_mask)
		return;

	pcie_bandwidth_available(adev->pdev, NULL,
				 &platform_speed_cap, &platform_link_width);

	if (adev->pm.pcie_gen_mask == 0) {
		/* asic caps */
		pdev = adev->pdev;
		speed_cap = pcie_get_speed_cap(pdev);
		if (speed_cap == PCI_SPEED_UNKNOWN) {
			adev->pm.pcie_gen_mask |= (CAIL_ASIC_PCIE_LINK_SPEED_SUPPORT_GEN1 |
						  CAIL_ASIC_PCIE_LINK_SPEED_SUPPORT_GEN2 |
						  CAIL_ASIC_PCIE_LINK_SPEED_SUPPORT_GEN3);
		} else {
			if (speed_cap == PCIE_SPEED_32_0GT)
				adev->pm.pcie_gen_mask |= (CAIL_ASIC_PCIE_LINK_SPEED_SUPPORT_GEN1 |
							  CAIL_ASIC_PCIE_LINK_SPEED_SUPPORT_GEN2 |
							  CAIL_ASIC_PCIE_LINK_SPEED_SUPPORT_GEN3 |
							  CAIL_ASIC_PCIE_LINK_SPEED_SUPPORT_GEN4 |
							  CAIL_ASIC_PCIE_LINK_SPEED_SUPPORT_GEN5);
			else if (speed_cap == PCIE_SPEED_16_0GT)
				adev->pm.pcie_gen_mask |= (CAIL_ASIC_PCIE_LINK_SPEED_SUPPORT_GEN1 |
							  CAIL_ASIC_PCIE_LINK_SPEED_SUPPORT_GEN2 |
							  CAIL_ASIC_PCIE_LINK_SPEED_SUPPORT_GEN3 |
							  CAIL_ASIC_PCIE_LINK_SPEED_SUPPORT_GEN4);
			else if (speed_cap == PCIE_SPEED_8_0GT)
				adev->pm.pcie_gen_mask |= (CAIL_ASIC_PCIE_LINK_SPEED_SUPPORT_GEN1 |
							  CAIL_ASIC_PCIE_LINK_SPEED_SUPPORT_GEN2 |
							  CAIL_ASIC_PCIE_LINK_SPEED_SUPPORT_GEN3);
			else if (speed_cap == PCIE_SPEED_5_0GT)
				adev->pm.pcie_gen_mask |= (CAIL_ASIC_PCIE_LINK_SPEED_SUPPORT_GEN1 |
							  CAIL_ASIC_PCIE_LINK_SPEED_SUPPORT_GEN2);
			else
				adev->pm.pcie_gen_mask |= CAIL_ASIC_PCIE_LINK_SPEED_SUPPORT_GEN1;
		}
		/* platform caps */
		if (platform_speed_cap == PCI_SPEED_UNKNOWN) {
			adev->pm.pcie_gen_mask |= (CAIL_PCIE_LINK_SPEED_SUPPORT_GEN1 |
						   CAIL_PCIE_LINK_SPEED_SUPPORT_GEN2);
		} else {
			if (platform_speed_cap == PCIE_SPEED_32_0GT)
				adev->pm.pcie_gen_mask |= (CAIL_PCIE_LINK_SPEED_SUPPORT_GEN1 |
							   CAIL_PCIE_LINK_SPEED_SUPPORT_GEN2 |
							   CAIL_PCIE_LINK_SPEED_SUPPORT_GEN3 |
							   CAIL_PCIE_LINK_SPEED_SUPPORT_GEN4 |
							   CAIL_PCIE_LINK_SPEED_SUPPORT_GEN5);
			else if (platform_speed_cap == PCIE_SPEED_16_0GT)
				adev->pm.pcie_gen_mask |= (CAIL_PCIE_LINK_SPEED_SUPPORT_GEN1 |
							   CAIL_PCIE_LINK_SPEED_SUPPORT_GEN2 |
							   CAIL_PCIE_LINK_SPEED_SUPPORT_GEN3 |
							   CAIL_PCIE_LINK_SPEED_SUPPORT_GEN4);
			else if (platform_speed_cap == PCIE_SPEED_8_0GT)
				adev->pm.pcie_gen_mask |= (CAIL_PCIE_LINK_SPEED_SUPPORT_GEN1 |
							   CAIL_PCIE_LINK_SPEED_SUPPORT_GEN2 |
							   CAIL_PCIE_LINK_SPEED_SUPPORT_GEN3);
			else if (platform_speed_cap == PCIE_SPEED_5_0GT)
				adev->pm.pcie_gen_mask |= (CAIL_PCIE_LINK_SPEED_SUPPORT_GEN1 |
							   CAIL_PCIE_LINK_SPEED_SUPPORT_GEN2);
			else
				adev->pm.pcie_gen_mask |= CAIL_PCIE_LINK_SPEED_SUPPORT_GEN1;

		}
	}
	if (adev->pm.pcie_mlw_mask == 0) {
		if (platform_link_width == PCIE_LNK_WIDTH_UNKNOWN) {
			adev->pm.pcie_mlw_mask |= AMDGPU_DEFAULT_PCIE_MLW_MASK;
		} else {
			switch (platform_link_width) {
			case PCIE_LNK_X32:
				adev->pm.pcie_mlw_mask = (CAIL_PCIE_LINK_WIDTH_SUPPORT_X32 |
							  CAIL_PCIE_LINK_WIDTH_SUPPORT_X16 |
							  CAIL_PCIE_LINK_WIDTH_SUPPORT_X12 |
							  CAIL_PCIE_LINK_WIDTH_SUPPORT_X8 |
							  CAIL_PCIE_LINK_WIDTH_SUPPORT_X4 |
							  CAIL_PCIE_LINK_WIDTH_SUPPORT_X2 |
							  CAIL_PCIE_LINK_WIDTH_SUPPORT_X1);
				break;
			case PCIE_LNK_X16:
				adev->pm.pcie_mlw_mask = (CAIL_PCIE_LINK_WIDTH_SUPPORT_X16 |
							  CAIL_PCIE_LINK_WIDTH_SUPPORT_X12 |
							  CAIL_PCIE_LINK_WIDTH_SUPPORT_X8 |
							  CAIL_PCIE_LINK_WIDTH_SUPPORT_X4 |
							  CAIL_PCIE_LINK_WIDTH_SUPPORT_X2 |
							  CAIL_PCIE_LINK_WIDTH_SUPPORT_X1);
				break;
			case PCIE_LNK_X12:
				adev->pm.pcie_mlw_mask = (CAIL_PCIE_LINK_WIDTH_SUPPORT_X12 |
							  CAIL_PCIE_LINK_WIDTH_SUPPORT_X8 |
							  CAIL_PCIE_LINK_WIDTH_SUPPORT_X4 |
							  CAIL_PCIE_LINK_WIDTH_SUPPORT_X2 |
							  CAIL_PCIE_LINK_WIDTH_SUPPORT_X1);
				break;
			case PCIE_LNK_X8:
				adev->pm.pcie_mlw_mask = (CAIL_PCIE_LINK_WIDTH_SUPPORT_X8 |
							  CAIL_PCIE_LINK_WIDTH_SUPPORT_X4 |
							  CAIL_PCIE_LINK_WIDTH_SUPPORT_X2 |
							  CAIL_PCIE_LINK_WIDTH_SUPPORT_X1);
				break;
			case PCIE_LNK_X4:
				adev->pm.pcie_mlw_mask = (CAIL_PCIE_LINK_WIDTH_SUPPORT_X4 |
							  CAIL_PCIE_LINK_WIDTH_SUPPORT_X2 |
							  CAIL_PCIE_LINK_WIDTH_SUPPORT_X1);
				break;
			case PCIE_LNK_X2:
				adev->pm.pcie_mlw_mask = (CAIL_PCIE_LINK_WIDTH_SUPPORT_X2 |
							  CAIL_PCIE_LINK_WIDTH_SUPPORT_X1);
				break;
			case PCIE_LNK_X1:
				adev->pm.pcie_mlw_mask = CAIL_PCIE_LINK_WIDTH_SUPPORT_X1;
				break;
			default:
				break;
			}
		}
	}
}

/**
 * amdgpu_device_is_peer_accessible - Check peer access through PCIe BAR
 *
 * @adev: amdgpu_device pointer
 * @peer_adev: amdgpu_device pointer for peer device trying to access @adev
 *
 * Return true if @peer_adev can access (DMA) @adev through the PCIe
 * BAR, i.e. @adev is "large BAR" and the BAR matches the DMA mask of
 * @peer_adev.
 */
bool amdgpu_device_is_peer_accessible(struct amdgpu_device *adev,
				      struct amdgpu_device *peer_adev)
{
#ifdef CONFIG_HSA_AMD_P2P
	uint64_t address_mask = peer_adev->dev->dma_mask ?
		~*peer_adev->dev->dma_mask : ~((1ULL << 32) - 1);
	resource_size_t aper_limit =
		adev->gmc.aper_base + adev->gmc.aper_size - 1;
	bool p2p_access =
		!adev->gmc.xgmi.connected_to_cpu &&
		!(pci_p2pdma_distance(adev->pdev, peer_adev->dev, false) < 0);

	return pcie_p2p && p2p_access && (adev->gmc.visible_vram_size &&
		adev->gmc.real_vram_size == adev->gmc.visible_vram_size &&
		!(adev->gmc.aper_base & address_mask ||
		  aper_limit & address_mask));
#else
	return false;
#endif
}

int amdgpu_device_baco_enter(struct drm_device *dev)
{
	struct amdgpu_device *adev = drm_to_adev(dev);
	struct amdgpu_ras *ras = amdgpu_ras_get_context(adev);

	if (!amdgpu_device_supports_baco(adev_to_drm(adev)))
		return -ENOTSUPP;

	if (ras && adev->ras_enabled &&
	    adev->nbio.funcs->enable_doorbell_interrupt)
		adev->nbio.funcs->enable_doorbell_interrupt(adev, false);

	return amdgpu_dpm_baco_enter(adev);
}

int amdgpu_device_baco_exit(struct drm_device *dev)
{
	struct amdgpu_device *adev = drm_to_adev(dev);
	struct amdgpu_ras *ras = amdgpu_ras_get_context(adev);
	int ret = 0;

	if (!amdgpu_device_supports_baco(adev_to_drm(adev)))
		return -ENOTSUPP;

	ret = amdgpu_dpm_baco_exit(adev);
	if (ret)
		return ret;

	if (ras && adev->ras_enabled &&
	    adev->nbio.funcs->enable_doorbell_interrupt)
		adev->nbio.funcs->enable_doorbell_interrupt(adev, true);

	if (amdgpu_passthrough(adev) &&
	    adev->nbio.funcs->clear_doorbell_interrupt)
		adev->nbio.funcs->clear_doorbell_interrupt(adev);

	return 0;
}

/**
 * amdgpu_pci_error_detected - Called when a PCI error is detected.
 * @pdev: PCI device struct
 * @state: PCI channel state
 *
 * Description: Called when a PCI error is detected.
 *
 * Return: PCI_ERS_RESULT_NEED_RESET or PCI_ERS_RESULT_DISCONNECT.
 */
pci_ers_result_t amdgpu_pci_error_detected(struct pci_dev *pdev, pci_channel_state_t state)
{
	struct drm_device *dev = pci_get_drvdata(pdev);
	struct amdgpu_device *adev = drm_to_adev(dev);
	int i;

	DRM_INFO("PCI error: detected callback, state(%d)!!\n", state);

	if (adev->gmc.xgmi.num_physical_nodes > 1) {
		DRM_WARN("No support for XGMI hive yet...");
		return PCI_ERS_RESULT_DISCONNECT;
	}

	adev->pci_channel_state = state;

	switch (state) {
	case pci_channel_io_normal:
		return PCI_ERS_RESULT_CAN_RECOVER;
	/* Fatal error, prepare for slot reset */
	case pci_channel_io_frozen:
		/*
		 * Locking adev->reset_domain->sem will prevent any external access
		 * to GPU during PCI error recovery
		 */
		amdgpu_device_lock_reset_domain(adev->reset_domain);
		amdgpu_device_set_mp1_state(adev);

		/*
		 * Block any work scheduling as we do for regular GPU reset
		 * for the duration of the recovery
		 */
		for (i = 0; i < AMDGPU_MAX_RINGS; ++i) {
			struct amdgpu_ring *ring = adev->rings[i];

			if (!ring || !ring->sched.thread)
				continue;

			drm_sched_stop(&ring->sched, NULL);
		}
		atomic_inc(&adev->gpu_reset_counter);
		return PCI_ERS_RESULT_NEED_RESET;
	case pci_channel_io_perm_failure:
		/* Permanent error, prepare for device removal */
		return PCI_ERS_RESULT_DISCONNECT;
	}

	return PCI_ERS_RESULT_NEED_RESET;
}

/**
 * amdgpu_pci_mmio_enabled - Enable MMIO and dump debug registers
 * @pdev: pointer to PCI device
 */
pci_ers_result_t amdgpu_pci_mmio_enabled(struct pci_dev *pdev)
{

	DRM_INFO("PCI error: mmio enabled callback!!\n");

	/* TODO - dump whatever for debugging purposes */

	/* This called only if amdgpu_pci_error_detected returns
	 * PCI_ERS_RESULT_CAN_RECOVER. Read/write to the device still
	 * works, no need to reset slot.
	 */

	return PCI_ERS_RESULT_RECOVERED;
}

/**
 * amdgpu_pci_slot_reset - Called when PCI slot has been reset.
 * @pdev: PCI device struct
 *
 * Description: This routine is called by the pci error recovery
 * code after the PCI slot has been reset, just before we
 * should resume normal operations.
 */
pci_ers_result_t amdgpu_pci_slot_reset(struct pci_dev *pdev)
{
	struct drm_device *dev = pci_get_drvdata(pdev);
	struct amdgpu_device *adev = drm_to_adev(dev);
	int r, i;
	struct amdgpu_reset_context reset_context;
	u32 memsize;
	struct list_head device_list;

	DRM_INFO("PCI error: slot reset callback!!\n");

	memset(&reset_context, 0, sizeof(reset_context));

	INIT_LIST_HEAD(&device_list);
	list_add_tail(&adev->reset_list, &device_list);

	/* wait for asic to come out of reset */
	msleep(500);

	/* Restore PCI confspace */
	amdgpu_device_load_pci_state(pdev);

	/* confirm  ASIC came out of reset */
	for (i = 0; i < adev->usec_timeout; i++) {
		memsize = amdgpu_asic_get_config_memsize(adev);

		if (memsize != 0xffffffff)
			break;
		udelay(1);
	}
	if (memsize == 0xffffffff) {
		r = -ETIME;
		goto out;
	}

	reset_context.method = AMD_RESET_METHOD_NONE;
	reset_context.reset_req_dev = adev;
	set_bit(AMDGPU_NEED_FULL_RESET, &reset_context.flags);
	set_bit(AMDGPU_SKIP_HW_RESET, &reset_context.flags);

	adev->no_hw_access = true;
	r = amdgpu_device_pre_asic_reset(adev, &reset_context);
	adev->no_hw_access = false;
	if (r)
		goto out;

	r = amdgpu_do_asic_reset(&device_list, &reset_context);

out:
	if (!r) {
		if (amdgpu_device_cache_pci_state(adev->pdev))
			pci_restore_state(adev->pdev);

		DRM_INFO("PCIe error recovery succeeded\n");
	} else {
		DRM_ERROR("PCIe error recovery failed, err:%d", r);
		amdgpu_device_unset_mp1_state(adev);
		amdgpu_device_unlock_reset_domain(adev->reset_domain);
	}

	return r ? PCI_ERS_RESULT_DISCONNECT : PCI_ERS_RESULT_RECOVERED;
}

/**
 * amdgpu_pci_resume() - resume normal ops after PCI reset
 * @pdev: pointer to PCI device
 *
 * Called when the error recovery driver tells us that its
 * OK to resume normal operation.
 */
void amdgpu_pci_resume(struct pci_dev *pdev)
{
	struct drm_device *dev = pci_get_drvdata(pdev);
	struct amdgpu_device *adev = drm_to_adev(dev);
	int i;


	DRM_INFO("PCI error: resume callback!!\n");

	/* Only continue execution for the case of pci_channel_io_frozen */
	if (adev->pci_channel_state != pci_channel_io_frozen)
		return;

	for (i = 0; i < AMDGPU_MAX_RINGS; ++i) {
		struct amdgpu_ring *ring = adev->rings[i];

		if (!ring || !ring->sched.thread)
			continue;

		drm_sched_start(&ring->sched, true);
	}

	amdgpu_device_unset_mp1_state(adev);
	amdgpu_device_unlock_reset_domain(adev->reset_domain);
}

bool amdgpu_device_cache_pci_state(struct pci_dev *pdev)
{
	struct drm_device *dev = pci_get_drvdata(pdev);
	struct amdgpu_device *adev = drm_to_adev(dev);
	int r;

	r = pci_save_state(pdev);
	if (!r) {
		kfree(adev->pci_state);

		adev->pci_state = pci_store_saved_state(pdev);

		if (!adev->pci_state) {
			DRM_ERROR("Failed to store PCI saved state");
			return false;
		}
	} else {
		DRM_WARN("Failed to save PCI state, err:%d\n", r);
		return false;
	}

	return true;
}

bool amdgpu_device_load_pci_state(struct pci_dev *pdev)
{
	struct drm_device *dev = pci_get_drvdata(pdev);
	struct amdgpu_device *adev = drm_to_adev(dev);
	int r;

	if (!adev->pci_state)
		return false;

	r = pci_load_saved_state(pdev, adev->pci_state);

	if (!r) {
		pci_restore_state(pdev);
	} else {
		DRM_WARN("Failed to load PCI state, err:%d\n", r);
		return false;
	}

	return true;
}

void amdgpu_device_flush_hdp(struct amdgpu_device *adev,
		struct amdgpu_ring *ring)
{
#ifdef CONFIG_X86_64
	if ((adev->flags & AMD_IS_APU) && !amdgpu_passthrough(adev))
		return;
#endif
	if (adev->gmc.xgmi.connected_to_cpu)
		return;

	if (ring && ring->funcs->emit_hdp_flush)
		amdgpu_ring_emit_hdp_flush(ring);
	else
		amdgpu_asic_flush_hdp(adev, ring);
}

void amdgpu_device_invalidate_hdp(struct amdgpu_device *adev,
		struct amdgpu_ring *ring)
{
#ifdef CONFIG_X86_64
	if ((adev->flags & AMD_IS_APU) && !amdgpu_passthrough(adev))
		return;
#endif
	if (adev->gmc.xgmi.connected_to_cpu)
		return;

	amdgpu_asic_invalidate_hdp(adev, ring);
}

int amdgpu_in_reset(struct amdgpu_device *adev)
{
	return atomic_read(&adev->reset_domain->in_gpu_reset);
	}
	
/**
 * amdgpu_device_halt() - bring hardware to some kind of halt state
 *
 * @adev: amdgpu_device pointer
 *
 * Bring hardware to some kind of halt state so that no one can touch it
 * any more. It will help to maintain error context when error occurred.
 * Compare to a simple hang, the system will keep stable at least for SSH
 * access. Then it should be trivial to inspect the hardware state and
 * see what's going on. Implemented as following:
 *
 * 1. drm_dev_unplug() makes device inaccessible to user space(IOCTLs, etc),
 *    clears all CPU mappings to device, disallows remappings through page faults
 * 2. amdgpu_irq_disable_all() disables all interrupts
 * 3. amdgpu_fence_driver_hw_fini() signals all HW fences
 * 4. set adev->no_hw_access to avoid potential crashes after setp 5
 * 5. amdgpu_device_unmap_mmio() clears all MMIO mappings
 * 6. pci_disable_device() and pci_wait_for_pending_transaction()
 *    flush any in flight DMA operations
 */
void amdgpu_device_halt(struct amdgpu_device *adev)
{
	struct pci_dev *pdev = adev->pdev;
	struct drm_device *ddev = adev_to_drm(adev);

	drm_dev_unplug(ddev);

	amdgpu_irq_disable_all(adev);

	amdgpu_fence_driver_hw_fini(adev);

	adev->no_hw_access = true;

	amdgpu_device_unmap_mmio(adev);

	pci_disable_device(pdev);
	pci_wait_for_pending_transaction(pdev);
}

u32 amdgpu_device_pcie_port_rreg(struct amdgpu_device *adev,
				u32 reg)
{
	unsigned long flags, address, data;
	u32 r;

	address = adev->nbio.funcs->get_pcie_port_index_offset(adev);
	data = adev->nbio.funcs->get_pcie_port_data_offset(adev);

	spin_lock_irqsave(&adev->pcie_idx_lock, flags);
	WREG32(address, reg * 4);
	(void)RREG32(address);
	r = RREG32(data);
	spin_unlock_irqrestore(&adev->pcie_idx_lock, flags);
	return r;
}

void amdgpu_device_pcie_port_wreg(struct amdgpu_device *adev,
				u32 reg, u32 v)
{
	unsigned long flags, address, data;

	address = adev->nbio.funcs->get_pcie_port_index_offset(adev);
	data = adev->nbio.funcs->get_pcie_port_data_offset(adev);

	spin_lock_irqsave(&adev->pcie_idx_lock, flags);
	WREG32(address, reg * 4);
	(void)RREG32(address);
	WREG32(data, v);
	(void)RREG32(data);
	spin_unlock_irqrestore(&adev->pcie_idx_lock, flags);
}

/**
 * amdgpu_device_switch_gang - switch to a new gang
 * @adev: amdgpu_device pointer
 * @gang: the gang to switch to
 *
 * Try to switch to a new gang.
 * Returns: NULL if we switched to the new gang or a reference to the current
 * gang leader.
 */
struct dma_fence *amdgpu_device_switch_gang(struct amdgpu_device *adev,
					    struct dma_fence *gang)
{
	struct dma_fence *old = NULL;

	do {
		dma_fence_put(old);
		rcu_read_lock();
		old = dma_fence_get_rcu_safe(&adev->gang_submit);
		rcu_read_unlock();

		if (old == gang)
			break;

		if (!dma_fence_is_signaled(old))
			return old;

	} while (cmpxchg((struct dma_fence __force **)&adev->gang_submit,
			 old, gang) != old);

	dma_fence_put(old);
	return NULL;
}

bool amdgpu_device_has_display_hardware(struct amdgpu_device *adev)
{
	switch (adev->asic_type) {
#ifdef CONFIG_DRM_AMDGPU_SI
	case CHIP_HAINAN:
#endif
	case CHIP_TOPAZ:
		/* chips with no display hardware */
		return false;
#ifdef CONFIG_DRM_AMDGPU_SI
	case CHIP_TAHITI:
	case CHIP_PITCAIRN:
	case CHIP_VERDE:
	case CHIP_OLAND:
#endif
#ifdef CONFIG_DRM_AMDGPU_CIK
	case CHIP_BONAIRE:
	case CHIP_HAWAII:
	case CHIP_KAVERI:
	case CHIP_KABINI:
	case CHIP_MULLINS:
#endif
	case CHIP_TONGA:
	case CHIP_FIJI:
	case CHIP_POLARIS10:
	case CHIP_POLARIS11:
	case CHIP_POLARIS12:
	case CHIP_VEGAM:
	case CHIP_CARRIZO:
	case CHIP_STONEY:
		/* chips with display hardware */
		return true;
	default:
		/* IP discovery */
		if (!adev->ip_versions[DCE_HWIP][0] ||
		    (adev->harvest_ip_mask & AMD_HARVEST_IP_DMU_MASK))
			return false;
		return true;
	}
}<|MERGE_RESOLUTION|>--- conflicted
+++ resolved
@@ -2472,14 +2472,11 @@
 			if (!amdgpu_sriov_vf(adev)) {
 				struct amdgpu_hive_info *hive = amdgpu_get_xgmi_hive(adev);
 
-<<<<<<< HEAD
-=======
 				if (WARN_ON(!hive)) {
 					r = -ENOENT;
 					goto init_failed;
 				}
 
->>>>>>> 48acfe8d
 				if (!hive->reset_domain ||
 				    !amdgpu_reset_get_reset_domain(hive->reset_domain)) {
 					r = -ENOENT;
@@ -4188,15 +4185,6 @@
 
 	r = amdgpu_device_ip_resume(adev);
 
-<<<<<<< HEAD
-	/* no matter what r is, always need to properly release full GPU */
-	if (amdgpu_sriov_vf(adev)) {
-		amdgpu_virt_init_data_exchange(adev);
-		amdgpu_virt_release_full_gpu(adev, true);
-	}
-
-=======
->>>>>>> 48acfe8d
 	if (r) {
 		dev_err(adev->dev, "amdgpu_device_ip_resume failed (%d).\n", r);
 		goto exit;
@@ -4611,13 +4599,10 @@
 	if (amdgpu_gpu_recovery == 0)
 		goto disabled;
 
-<<<<<<< HEAD
-=======
 	/* Skip soft reset check in fatal error mode */
 	if (!amdgpu_ras_is_poison_mode_supported(adev))
 		return true;
 
->>>>>>> 48acfe8d
 	if (!amdgpu_device_ip_check_soft_reset(adev)) {
 		dev_info(adev->dev,"Timeout, but no hardware hang detected.\n");
 		return false;
@@ -5117,97 +5102,6 @@
 	return 0;
 }
 
-<<<<<<< HEAD
-static void amdgpu_device_recheck_guilty_jobs(
-	struct amdgpu_device *adev, struct list_head *device_list_handle,
-	struct amdgpu_reset_context *reset_context)
-{
-	int i, r = 0;
-
-	for (i = 0; i < AMDGPU_MAX_RINGS; ++i) {
-		struct amdgpu_ring *ring = adev->rings[i];
-		int ret = 0;
-		struct drm_sched_job *s_job;
-
-		if (!ring || !ring->sched.thread)
-			continue;
-
-		s_job = list_first_entry_or_null(&ring->sched.pending_list,
-				struct drm_sched_job, list);
-		if (s_job == NULL)
-			continue;
-
-		/* clear job's guilty and depend the folowing step to decide the real one */
-		drm_sched_reset_karma(s_job);
-		drm_sched_resubmit_jobs_ext(&ring->sched, 1);
-
-		if (!s_job->s_fence->parent) {
-			DRM_WARN("Failed to get a HW fence for job!");
-			continue;
-		}
-
-		ret = dma_fence_wait_timeout(s_job->s_fence->parent, false, ring->sched.timeout);
-		if (ret == 0) { /* timeout */
-			DRM_ERROR("Found the real bad job! ring:%s, job_id:%llx\n",
-						ring->sched.name, s_job->id);
-
-
-			amdgpu_fence_driver_isr_toggle(adev, true);
-
-			/* Clear this failed job from fence array */
-			amdgpu_fence_driver_clear_job_fences(ring);
-
-			amdgpu_fence_driver_isr_toggle(adev, false);
-
-			/* Since the job won't signal and we go for
-			 * another resubmit drop this parent pointer
-			 */
-			dma_fence_put(s_job->s_fence->parent);
-			s_job->s_fence->parent = NULL;
-
-			/* set guilty */
-			drm_sched_increase_karma(s_job);
-			amdgpu_reset_prepare_hwcontext(adev, reset_context);
-retry:
-			/* do hw reset */
-			if (amdgpu_sriov_vf(adev)) {
-				amdgpu_virt_fini_data_exchange(adev);
-				r = amdgpu_device_reset_sriov(adev, false);
-				if (r)
-					adev->asic_reset_res = r;
-			} else {
-				clear_bit(AMDGPU_SKIP_HW_RESET,
-					  &reset_context->flags);
-				r = amdgpu_do_asic_reset(device_list_handle,
-							 reset_context);
-				if (r && r == -EAGAIN)
-					goto retry;
-			}
-
-			/*
-			 * add reset counter so that the following
-			 * resubmitted job could flush vmid
-			 */
-			atomic_inc(&adev->gpu_reset_counter);
-			continue;
-		}
-
-		/* got the hw fence, signal finished fence */
-		atomic_dec(ring->sched.score);
-		dma_fence_get(&s_job->s_fence->finished);
-		dma_fence_signal(&s_job->s_fence->finished);
-		dma_fence_put(&s_job->s_fence->finished);
-
-		/* remove node from list and free the job */
-		spin_lock(&ring->sched.job_list_lock);
-		list_del_init(&s_job->list);
-		spin_unlock(&ring->sched.job_list_lock);
-		ring->sched.ops->free_job(s_job);
-	}
-}
-
-=======
->>>>>>> 48acfe8d
 static inline void amdgpu_device_stop_pending_resets(struct amdgpu_device *adev)
 {
 	struct amdgpu_ras *con = amdgpu_ras_get_context(adev);
@@ -5250,10 +5144,6 @@
 	int i, r = 0;
 	bool need_emergency_restart = false;
 	bool audio_suspended = false;
-<<<<<<< HEAD
-	int tmp_vram_lost_counter;
-=======
->>>>>>> 48acfe8d
 	bool gpu_reset_for_dev_remove = false;
 
 	gpu_reset_for_dev_remove =
