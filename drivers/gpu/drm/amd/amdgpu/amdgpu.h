/*
 * Copyright 2008 Advanced Micro Devices, Inc.
 * Copyright 2008 Red Hat Inc.
 * Copyright 2009 Jerome Glisse.
 *
 * Permission is hereby granted, free of charge, to any person obtaining a
 * copy of this software and associated documentation files (the "Software"),
 * to deal in the Software without restriction, including without limitation
 * the rights to use, copy, modify, merge, publish, distribute, sublicense,
 * and/or sell copies of the Software, and to permit persons to whom the
 * Software is furnished to do so, subject to the following conditions:
 *
 * The above copyright notice and this permission notice shall be included in
 * all copies or substantial portions of the Software.
 *
 * THE SOFTWARE IS PROVIDED "AS IS", WITHOUT WARRANTY OF ANY KIND, EXPRESS OR
 * IMPLIED, INCLUDING BUT NOT LIMITED TO THE WARRANTIES OF MERCHANTABILITY,
 * FITNESS FOR A PARTICULAR PURPOSE AND NONINFRINGEMENT.  IN NO EVENT SHALL
 * THE COPYRIGHT HOLDER(S) OR AUTHOR(S) BE LIABLE FOR ANY CLAIM, DAMAGES OR
 * OTHER LIABILITY, WHETHER IN AN ACTION OF CONTRACT, TORT OR OTHERWISE,
 * ARISING FROM, OUT OF OR IN CONNECTION WITH THE SOFTWARE OR THE USE OR
 * OTHER DEALINGS IN THE SOFTWARE.
 *
 * Authors: Dave Airlie
 *          Alex Deucher
 *          Jerome Glisse
 */
#ifndef __AMDGPU_H__
#define __AMDGPU_H__

#ifdef pr_fmt
#undef pr_fmt
#endif

#define pr_fmt(fmt) "amdgpu: " fmt

#ifdef dev_fmt
#undef dev_fmt
#endif

#define dev_fmt(fmt) "amdgpu: " fmt

#include "amdgpu_ctx.h"

#include <linux/atomic.h>
#include <linux/wait.h>
#include <linux/list.h>
#include <linux/kref.h>
#include <linux/rbtree.h>
#include <linux/hashtable.h>
#include <linux/dma-fence.h>
#include <linux/pci.h>
#include <linux/aer.h>

#include <drm/ttm/ttm_bo_api.h>
#include <drm/ttm/ttm_bo_driver.h>
#include <drm/ttm/ttm_placement.h>
#include <drm/ttm/ttm_execbuf_util.h>

#include <drm/amdgpu_drm.h>
#include <drm/drm_gem.h>
#include <drm/drm_ioctl.h>

#include <kgd_kfd_interface.h>
#include "dm_pp_interface.h"
#include "kgd_pp_interface.h"

#include "amd_shared.h"
#include "amdgpu_mode.h"
#include "amdgpu_ih.h"
#include "amdgpu_irq.h"
#include "amdgpu_ucode.h"
#include "amdgpu_ttm.h"
#include "amdgpu_psp.h"
#include "amdgpu_gds.h"
#include "amdgpu_sync.h"
#include "amdgpu_ring.h"
#include "amdgpu_vm.h"
#include "amdgpu_dpm.h"
#include "amdgpu_acp.h"
#include "amdgpu_uvd.h"
#include "amdgpu_vce.h"
#include "amdgpu_vcn.h"
#include "amdgpu_jpeg.h"
#include "amdgpu_gmc.h"
#include "amdgpu_gfx.h"
#include "amdgpu_sdma.h"
#include "amdgpu_lsdma.h"
#include "amdgpu_nbio.h"
#include "amdgpu_hdp.h"
#include "amdgpu_dm.h"
#include "amdgpu_virt.h"
#include "amdgpu_csa.h"
#include "amdgpu_mes_ctx.h"
#include "amdgpu_gart.h"
#include "amdgpu_debugfs.h"
#include "amdgpu_job.h"
#include "amdgpu_bo_list.h"
#include "amdgpu_gem.h"
#include "amdgpu_doorbell.h"
#include "amdgpu_amdkfd.h"
#include "amdgpu_discovery.h"
#include "amdgpu_mes.h"
#include "amdgpu_umc.h"
#include "amdgpu_mmhub.h"
#include "amdgpu_gfxhub.h"
#include "amdgpu_df.h"
#include "amdgpu_smuio.h"
#include "amdgpu_fdinfo.h"
#include "amdgpu_mca.h"
#include "amdgpu_ras.h"

#define MAX_GPU_INSTANCE		16

struct amdgpu_gpu_instance
{
	struct amdgpu_device		*adev;
	int				mgpu_fan_enabled;
};

struct amdgpu_mgpu_info
{
	struct amdgpu_gpu_instance	gpu_ins[MAX_GPU_INSTANCE];
	struct mutex			mutex;
	uint32_t			num_gpu;
	uint32_t			num_dgpu;
	uint32_t			num_apu;

	/* delayed reset_func for XGMI configuration if necessary */
	struct delayed_work		delayed_reset_work;
	bool				pending_reset;
};

enum amdgpu_ss {
	AMDGPU_SS_DRV_LOAD,
	AMDGPU_SS_DEV_D0,
	AMDGPU_SS_DEV_D3,
	AMDGPU_SS_DRV_UNLOAD
};

struct amdgpu_watchdog_timer
{
	bool timeout_fatal_disable;
	uint32_t period; /* maxCycles = (1 << period), the number of cycles before a timeout */
};

#define AMDGPU_MAX_TIMEOUT_PARAM_LENGTH	256

/*
 * Modules parameters.
 */
extern int amdgpu_modeset;
extern int amdgpu_vram_limit;
extern int amdgpu_vis_vram_limit;
extern int amdgpu_gart_size;
extern int amdgpu_gtt_size;
extern int amdgpu_moverate;
extern int amdgpu_audio;
extern int amdgpu_disp_priority;
extern int amdgpu_hw_i2c;
extern int amdgpu_pcie_gen2;
extern int amdgpu_msi;
extern char amdgpu_lockup_timeout[AMDGPU_MAX_TIMEOUT_PARAM_LENGTH];
extern int amdgpu_dpm;
extern int amdgpu_fw_load_type;
extern int amdgpu_aspm;
extern int amdgpu_runtime_pm;
extern uint amdgpu_ip_block_mask;
extern int amdgpu_bapm;
extern int amdgpu_deep_color;
extern int amdgpu_vm_size;
extern int amdgpu_vm_block_size;
extern int amdgpu_vm_fragment_size;
extern int amdgpu_vm_fault_stop;
extern int amdgpu_vm_debug;
extern int amdgpu_vm_update_mode;
extern int amdgpu_exp_hw_support;
extern int amdgpu_dc;
extern int amdgpu_sched_jobs;
extern int amdgpu_sched_hw_submission;
extern uint amdgpu_pcie_gen_cap;
extern uint amdgpu_pcie_lane_cap;
extern u64 amdgpu_cg_mask;
extern uint amdgpu_pg_mask;
extern uint amdgpu_sdma_phase_quantum;
extern char *amdgpu_disable_cu;
extern char *amdgpu_virtual_display;
extern uint amdgpu_pp_feature_mask;
extern uint amdgpu_force_long_training;
extern int amdgpu_job_hang_limit;
extern int amdgpu_lbpw;
extern int amdgpu_compute_multipipe;
extern int amdgpu_gpu_recovery;
extern int amdgpu_emu_mode;
extern uint amdgpu_smu_memory_pool_size;
extern int amdgpu_smu_pptable_id;
extern uint amdgpu_dc_feature_mask;
extern uint amdgpu_dc_debug_mask;
extern uint amdgpu_dc_visual_confirm;
extern uint amdgpu_dm_abm_level;
extern int amdgpu_backlight;
extern struct amdgpu_mgpu_info mgpu_info;
extern int amdgpu_ras_enable;
extern uint amdgpu_ras_mask;
extern int amdgpu_bad_page_threshold;
extern bool amdgpu_ignore_bad_page_threshold;
extern struct amdgpu_watchdog_timer amdgpu_watchdog_timer;
extern int amdgpu_async_gfx_ring;
extern int amdgpu_mcbp;
extern int amdgpu_discovery;
extern int amdgpu_mes;
extern int amdgpu_mes_kiq;
extern int amdgpu_noretry;
extern int amdgpu_force_asic_type;
extern int amdgpu_smartshift_bias;
extern int amdgpu_use_xgmi_p2p;
#ifdef CONFIG_HSA_AMD
extern int sched_policy;
extern bool debug_evictions;
extern bool no_system_mem_limit;
extern int halt_if_hws_hang;
#else
static const int __maybe_unused sched_policy = KFD_SCHED_POLICY_HWS;
static const bool __maybe_unused debug_evictions; /* = false */
static const bool __maybe_unused no_system_mem_limit;
static const int __maybe_unused halt_if_hws_hang;
#endif
#ifdef CONFIG_HSA_AMD_P2P
extern bool pcie_p2p;
#endif

extern int amdgpu_tmz;
extern int amdgpu_reset_method;

#ifdef CONFIG_DRM_AMDGPU_SI
extern int amdgpu_si_support;
#endif
#ifdef CONFIG_DRM_AMDGPU_CIK
extern int amdgpu_cik_support;
#endif
extern int amdgpu_num_kcq;

#define AMDGPU_VCNFW_LOG_SIZE (32 * 1024)
extern int amdgpu_vcnfw_log;

#define AMDGPU_VM_MAX_NUM_CTX			4096
#define AMDGPU_SG_THRESHOLD			(256*1024*1024)
#define AMDGPU_DEFAULT_GTT_SIZE_MB		3072ULL /* 3GB by default */
#define AMDGPU_WAIT_IDLE_TIMEOUT_IN_MS	        3000
#define AMDGPU_MAX_USEC_TIMEOUT			100000	/* 100 ms */
#define AMDGPU_FENCE_JIFFIES_TIMEOUT		(HZ / 2)
#define AMDGPU_DEBUGFS_MAX_COMPONENTS		32
#define AMDGPUFB_CONN_LIMIT			4
#define AMDGPU_BIOS_NUM_SCRATCH			16

#define AMDGPU_VBIOS_VGA_ALLOCATION		(9 * 1024 * 1024) /* reserve 8MB for vga emulator and 1 MB for FB */

/* hard reset data */
#define AMDGPU_ASIC_RESET_DATA                  0x39d5e86b

/* reset flags */
#define AMDGPU_RESET_GFX			(1 << 0)
#define AMDGPU_RESET_COMPUTE			(1 << 1)
#define AMDGPU_RESET_DMA			(1 << 2)
#define AMDGPU_RESET_CP				(1 << 3)
#define AMDGPU_RESET_GRBM			(1 << 4)
#define AMDGPU_RESET_DMA1			(1 << 5)
#define AMDGPU_RESET_RLC			(1 << 6)
#define AMDGPU_RESET_SEM			(1 << 7)
#define AMDGPU_RESET_IH				(1 << 8)
#define AMDGPU_RESET_VMC			(1 << 9)
#define AMDGPU_RESET_MC				(1 << 10)
#define AMDGPU_RESET_DISPLAY			(1 << 11)
#define AMDGPU_RESET_UVD			(1 << 12)
#define AMDGPU_RESET_VCE			(1 << 13)
#define AMDGPU_RESET_VCE1			(1 << 14)

/* max cursor sizes (in pixels) */
#define CIK_CURSOR_WIDTH 128
#define CIK_CURSOR_HEIGHT 128

/* smart shift bias level limits */
#define AMDGPU_SMARTSHIFT_MAX_BIAS (100)
#define AMDGPU_SMARTSHIFT_MIN_BIAS (-100)

struct amdgpu_device;
struct amdgpu_irq_src;
struct amdgpu_fpriv;
struct amdgpu_bo_va_mapping;
struct kfd_vm_fault_info;
struct amdgpu_hive_info;
struct amdgpu_reset_context;
struct amdgpu_reset_control;

enum amdgpu_cp_irq {
	AMDGPU_CP_IRQ_GFX_ME0_PIPE0_EOP = 0,
	AMDGPU_CP_IRQ_GFX_ME0_PIPE1_EOP,
	AMDGPU_CP_IRQ_COMPUTE_MEC1_PIPE0_EOP,
	AMDGPU_CP_IRQ_COMPUTE_MEC1_PIPE1_EOP,
	AMDGPU_CP_IRQ_COMPUTE_MEC1_PIPE2_EOP,
	AMDGPU_CP_IRQ_COMPUTE_MEC1_PIPE3_EOP,
	AMDGPU_CP_IRQ_COMPUTE_MEC2_PIPE0_EOP,
	AMDGPU_CP_IRQ_COMPUTE_MEC2_PIPE1_EOP,
	AMDGPU_CP_IRQ_COMPUTE_MEC2_PIPE2_EOP,
	AMDGPU_CP_IRQ_COMPUTE_MEC2_PIPE3_EOP,

	AMDGPU_CP_IRQ_LAST
};

enum amdgpu_thermal_irq {
	AMDGPU_THERMAL_IRQ_LOW_TO_HIGH = 0,
	AMDGPU_THERMAL_IRQ_HIGH_TO_LOW,

	AMDGPU_THERMAL_IRQ_LAST
};

enum amdgpu_kiq_irq {
	AMDGPU_CP_KIQ_IRQ_DRIVER0 = 0,
	AMDGPU_CP_KIQ_IRQ_LAST
};
#define SRIOV_USEC_TIMEOUT  1200000 /* wait 12 * 100ms for SRIOV */
#define MAX_KIQ_REG_WAIT       5000 /* in usecs, 5ms */
#define MAX_KIQ_REG_BAILOUT_INTERVAL   5 /* in msecs, 5ms */
#define MAX_KIQ_REG_TRY 1000

int amdgpu_device_ip_set_clockgating_state(void *dev,
					   enum amd_ip_block_type block_type,
					   enum amd_clockgating_state state);
int amdgpu_device_ip_set_powergating_state(void *dev,
					   enum amd_ip_block_type block_type,
					   enum amd_powergating_state state);
void amdgpu_device_ip_get_clockgating_state(struct amdgpu_device *adev,
					    u64 *flags);
int amdgpu_device_ip_wait_for_idle(struct amdgpu_device *adev,
				   enum amd_ip_block_type block_type);
bool amdgpu_device_ip_is_idle(struct amdgpu_device *adev,
			      enum amd_ip_block_type block_type);

#define AMDGPU_MAX_IP_NUM 16

struct amdgpu_ip_block_status {
	bool valid;
	bool sw;
	bool hw;
	bool late_initialized;
	bool hang;
};

struct amdgpu_ip_block_version {
	const enum amd_ip_block_type type;
	const u32 major;
	const u32 minor;
	const u32 rev;
	const struct amd_ip_funcs *funcs;
};

#define HW_REV(_Major, _Minor, _Rev) \
	((((uint32_t) (_Major)) << 16) | ((uint32_t) (_Minor) << 8) | ((uint32_t) (_Rev)))

struct amdgpu_ip_block {
	struct amdgpu_ip_block_status status;
	const struct amdgpu_ip_block_version *version;
};

int amdgpu_device_ip_block_version_cmp(struct amdgpu_device *adev,
				       enum amd_ip_block_type type,
				       u32 major, u32 minor);

struct amdgpu_ip_block *
amdgpu_device_ip_get_ip_block(struct amdgpu_device *adev,
			      enum amd_ip_block_type type);

int amdgpu_device_ip_block_add(struct amdgpu_device *adev,
			       const struct amdgpu_ip_block_version *ip_block_version);

/*
 * BIOS.
 */
bool amdgpu_get_bios(struct amdgpu_device *adev);
bool amdgpu_read_bios(struct amdgpu_device *adev);
bool amdgpu_soc15_read_bios_from_rom(struct amdgpu_device *adev,
				     u8 *bios, u32 length_bytes);
/*
 * Clocks
 */

#define AMDGPU_MAX_PPLL 3

struct amdgpu_clock {
	struct amdgpu_pll ppll[AMDGPU_MAX_PPLL];
	struct amdgpu_pll spll;
	struct amdgpu_pll mpll;
	/* 10 Khz units */
	uint32_t default_mclk;
	uint32_t default_sclk;
	uint32_t default_dispclk;
	uint32_t current_dispclk;
	uint32_t dp_extclk;
	uint32_t max_pixel_clock;
};

/* sub-allocation manager, it has to be protected by another lock.
 * By conception this is an helper for other part of the driver
 * like the indirect buffer or semaphore, which both have their
 * locking.
 *
 * Principe is simple, we keep a list of sub allocation in offset
 * order (first entry has offset == 0, last entry has the highest
 * offset).
 *
 * When allocating new object we first check if there is room at
 * the end total_size - (last_object_offset + last_object_size) >=
 * alloc_size. If so we allocate new object there.
 *
 * When there is not enough room at the end, we start waiting for
 * each sub object until we reach object_offset+object_size >=
 * alloc_size, this object then become the sub object we return.
 *
 * Alignment can't be bigger than page size.
 *
 * Hole are not considered for allocation to keep things simple.
 * Assumption is that there won't be hole (all object on same
 * alignment).
 */

#define AMDGPU_SA_NUM_FENCE_LISTS	32

struct amdgpu_sa_manager {
	wait_queue_head_t	wq;
	struct amdgpu_bo	*bo;
	struct list_head	*hole;
	struct list_head	flist[AMDGPU_SA_NUM_FENCE_LISTS];
	struct list_head	olist;
	unsigned		size;
	uint64_t		gpu_addr;
	void			*cpu_ptr;
	uint32_t		domain;
	uint32_t		align;
};

/* sub-allocation buffer */
struct amdgpu_sa_bo {
	struct list_head		olist;
	struct list_head		flist;
	struct amdgpu_sa_manager	*manager;
	unsigned			soffset;
	unsigned			eoffset;
	struct dma_fence	        *fence;
};

int amdgpu_fence_slab_init(void);
void amdgpu_fence_slab_fini(void);

/*
 * IRQS.
 */

struct amdgpu_flip_work {
	struct delayed_work		flip_work;
	struct work_struct		unpin_work;
	struct amdgpu_device		*adev;
	int				crtc_id;
	u32				target_vblank;
	uint64_t			base;
	struct drm_pending_vblank_event *event;
	struct amdgpu_bo		*old_abo;
	unsigned			shared_count;
	struct dma_fence		**shared;
	struct dma_fence_cb		cb;
	bool				async;
};


/*
 * file private structure
 */

struct amdgpu_fpriv {
	struct amdgpu_vm	vm;
	struct amdgpu_bo_va	*prt_va;
	struct amdgpu_bo_va	*csa_va;
	struct mutex		bo_list_lock;
	struct idr		bo_list_handles;
	struct amdgpu_ctx_mgr	ctx_mgr;
};

int amdgpu_file_to_fpriv(struct file *filp, struct amdgpu_fpriv **fpriv);

/*
 * Writeback
 */
#define AMDGPU_MAX_WB 256	/* Reserve at most 256 WB slots for amdgpu-owned rings. */

struct amdgpu_wb {
	struct amdgpu_bo	*wb_obj;
	volatile uint32_t	*wb;
	uint64_t		gpu_addr;
	u32			num_wb;	/* Number of wb slots actually reserved for amdgpu. */
	unsigned long		used[DIV_ROUND_UP(AMDGPU_MAX_WB, BITS_PER_LONG)];
};

int amdgpu_device_wb_get(struct amdgpu_device *adev, u32 *wb);
void amdgpu_device_wb_free(struct amdgpu_device *adev, u32 wb);

/*
 * Benchmarking
 */
int amdgpu_benchmark(struct amdgpu_device *adev, int test_number);

/*
 * ASIC specific register table accessible by UMD
 */
struct amdgpu_allowed_register_entry {
	uint32_t reg_offset;
	bool grbm_indexed;
};

enum amd_reset_method {
	AMD_RESET_METHOD_NONE = -1,
	AMD_RESET_METHOD_LEGACY = 0,
	AMD_RESET_METHOD_MODE0,
	AMD_RESET_METHOD_MODE1,
	AMD_RESET_METHOD_MODE2,
	AMD_RESET_METHOD_BACO,
	AMD_RESET_METHOD_PCI,
};

struct amdgpu_video_codec_info {
	u32 codec_type;
	u32 max_width;
	u32 max_height;
	u32 max_pixels_per_frame;
	u32 max_level;
};

#define codec_info_build(type, width, height, level) \
			 .codec_type = type,\
			 .max_width = width,\
			 .max_height = height,\
			 .max_pixels_per_frame = height * width,\
			 .max_level = level,

struct amdgpu_video_codecs {
	const u32 codec_count;
	const struct amdgpu_video_codec_info *codec_array;
};

/*
 * ASIC specific functions.
 */
struct amdgpu_asic_funcs {
	bool (*read_disabled_bios)(struct amdgpu_device *adev);
	bool (*read_bios_from_rom)(struct amdgpu_device *adev,
				   u8 *bios, u32 length_bytes);
	int (*read_register)(struct amdgpu_device *adev, u32 se_num,
			     u32 sh_num, u32 reg_offset, u32 *value);
	void (*set_vga_state)(struct amdgpu_device *adev, bool state);
	int (*reset)(struct amdgpu_device *adev);
	enum amd_reset_method (*reset_method)(struct amdgpu_device *adev);
	/* get the reference clock */
	u32 (*get_xclk)(struct amdgpu_device *adev);
	/* MM block clocks */
	int (*set_uvd_clocks)(struct amdgpu_device *adev, u32 vclk, u32 dclk);
	int (*set_vce_clocks)(struct amdgpu_device *adev, u32 evclk, u32 ecclk);
	/* static power management */
	int (*get_pcie_lanes)(struct amdgpu_device *adev);
	void (*set_pcie_lanes)(struct amdgpu_device *adev, int lanes);
	/* get config memsize register */
	u32 (*get_config_memsize)(struct amdgpu_device *adev);
	/* flush hdp write queue */
	void (*flush_hdp)(struct amdgpu_device *adev, struct amdgpu_ring *ring);
	/* invalidate hdp read cache */
	void (*invalidate_hdp)(struct amdgpu_device *adev,
			       struct amdgpu_ring *ring);
	/* check if the asic needs a full reset of if soft reset will work */
	bool (*need_full_reset)(struct amdgpu_device *adev);
	/* initialize doorbell layout for specific asic*/
	void (*init_doorbell_index)(struct amdgpu_device *adev);
	/* PCIe bandwidth usage */
	void (*get_pcie_usage)(struct amdgpu_device *adev, uint64_t *count0,
			       uint64_t *count1);
	/* do we need to reset the asic at init time (e.g., kexec) */
	bool (*need_reset_on_init)(struct amdgpu_device *adev);
	/* PCIe replay counter */
	uint64_t (*get_pcie_replay_count)(struct amdgpu_device *adev);
	/* device supports BACO */
	bool (*supports_baco)(struct amdgpu_device *adev);
	/* pre asic_init quirks */
	void (*pre_asic_init)(struct amdgpu_device *adev);
	/* enter/exit umd stable pstate */
	int (*update_umd_stable_pstate)(struct amdgpu_device *adev, bool enter);
	/* query video codecs */
	int (*query_video_codecs)(struct amdgpu_device *adev, bool encode,
				  const struct amdgpu_video_codecs **codecs);
};

/*
 * IOCTL.
 */
int amdgpu_bo_list_ioctl(struct drm_device *dev, void *data,
				struct drm_file *filp);

int amdgpu_cs_ioctl(struct drm_device *dev, void *data, struct drm_file *filp);
int amdgpu_cs_fence_to_handle_ioctl(struct drm_device *dev, void *data,
				    struct drm_file *filp);
int amdgpu_cs_wait_ioctl(struct drm_device *dev, void *data, struct drm_file *filp);
int amdgpu_cs_wait_fences_ioctl(struct drm_device *dev, void *data,
				struct drm_file *filp);

/* VRAM scratch page for HDP bug, default vram page */
struct amdgpu_vram_scratch {
	struct amdgpu_bo		*robj;
	volatile uint32_t		*ptr;
	u64				gpu_addr;
};

/*
 * CGS
 */
struct cgs_device *amdgpu_cgs_create_device(struct amdgpu_device *adev);
void amdgpu_cgs_destroy_device(struct cgs_device *cgs_device);

/*
 * Core structure, functions and helpers.
 */
typedef uint32_t (*amdgpu_rreg_t)(struct amdgpu_device*, uint32_t);
typedef void (*amdgpu_wreg_t)(struct amdgpu_device*, uint32_t, uint32_t);

typedef uint64_t (*amdgpu_rreg64_t)(struct amdgpu_device*, uint32_t);
typedef void (*amdgpu_wreg64_t)(struct amdgpu_device*, uint32_t, uint64_t);

typedef uint32_t (*amdgpu_block_rreg_t)(struct amdgpu_device*, uint32_t, uint32_t);
typedef void (*amdgpu_block_wreg_t)(struct amdgpu_device*, uint32_t, uint32_t, uint32_t);

struct amdgpu_mmio_remap {
	u32 reg_offset;
	resource_size_t bus_addr;
};

/* Define the HW IP blocks will be used in driver , add more if necessary */
enum amd_hw_ip_block_type {
	GC_HWIP = 1,
	HDP_HWIP,
	SDMA0_HWIP,
	SDMA1_HWIP,
	SDMA2_HWIP,
	SDMA3_HWIP,
	SDMA4_HWIP,
	SDMA5_HWIP,
	SDMA6_HWIP,
	SDMA7_HWIP,
	LSDMA_HWIP,
	MMHUB_HWIP,
	ATHUB_HWIP,
	NBIO_HWIP,
	MP0_HWIP,
	MP1_HWIP,
	UVD_HWIP,
	VCN_HWIP = UVD_HWIP,
	JPEG_HWIP = VCN_HWIP,
	VCN1_HWIP,
	VCE_HWIP,
	DF_HWIP,
	DCE_HWIP,
	OSSSYS_HWIP,
	SMUIO_HWIP,
	PWR_HWIP,
	NBIF_HWIP,
	THM_HWIP,
	CLK_HWIP,
	UMC_HWIP,
	RSMU_HWIP,
	XGMI_HWIP,
	DCI_HWIP,
	PCIE_HWIP,
	MAX_HWIP
};

#define HWIP_MAX_INSTANCE	28

#define HW_ID_MAX		300
#define IP_VERSION(mj, mn, rv) (((mj) << 16) | ((mn) << 8) | (rv))
#define IP_VERSION_MAJ(ver) ((ver) >> 16)
#define IP_VERSION_MIN(ver) (((ver) >> 8) & 0xFF)
#define IP_VERSION_REV(ver) ((ver) & 0xFF)

struct amd_powerplay {
	void *pp_handle;
	const struct amd_pm_funcs *pp_funcs;
};

struct ip_discovery_top;

/* polaris10 kickers */
#define ASICID_IS_P20(did, rid)		(((did == 0x67DF) && \
					 ((rid == 0xE3) || \
					  (rid == 0xE4) || \
					  (rid == 0xE5) || \
					  (rid == 0xE7) || \
					  (rid == 0xEF))) || \
					 ((did == 0x6FDF) && \
					 ((rid == 0xE7) || \
					  (rid == 0xEF) || \
					  (rid == 0xFF))))

#define ASICID_IS_P30(did, rid)		((did == 0x67DF) && \
					((rid == 0xE1) || \
					 (rid == 0xF7)))

/* polaris11 kickers */
#define ASICID_IS_P21(did, rid)		(((did == 0x67EF) && \
					 ((rid == 0xE0) || \
					  (rid == 0xE5))) || \
					 ((did == 0x67FF) && \
					 ((rid == 0xCF) || \
					  (rid == 0xEF) || \
					  (rid == 0xFF))))

#define ASICID_IS_P31(did, rid)		((did == 0x67EF) && \
					((rid == 0xE2)))

/* polaris12 kickers */
#define ASICID_IS_P23(did, rid)		(((did == 0x6987) && \
					 ((rid == 0xC0) || \
					  (rid == 0xC1) || \
					  (rid == 0xC3) || \
					  (rid == 0xC7))) || \
					 ((did == 0x6981) && \
					 ((rid == 0x00) || \
					  (rid == 0x01) || \
					  (rid == 0x10))))

struct amdgpu_mqd_prop {
	uint64_t mqd_gpu_addr;
	uint64_t hqd_base_gpu_addr;
	uint64_t rptr_gpu_addr;
	uint64_t wptr_gpu_addr;
	uint32_t queue_size;
	bool use_doorbell;
	uint32_t doorbell_index;
	uint64_t eop_gpu_addr;
	uint32_t hqd_pipe_priority;
	uint32_t hqd_queue_priority;
	bool hqd_active;
};

struct amdgpu_mqd {
	unsigned mqd_size;
	int (*init_mqd)(struct amdgpu_device *adev, void *mqd,
			struct amdgpu_mqd_prop *p);
};

#define AMDGPU_RESET_MAGIC_NUM 64
#define AMDGPU_MAX_DF_PERFMONS 4
#define AMDGPU_PRODUCT_NAME_LEN 64
struct amdgpu_reset_domain;

struct amdgpu_device {
	struct device			*dev;
	struct pci_dev			*pdev;
	struct drm_device		ddev;

#ifdef CONFIG_DRM_AMD_ACP
	struct amdgpu_acp		acp;
#endif
	struct amdgpu_hive_info *hive;
	/* ASIC */
	enum amd_asic_type		asic_type;
	uint32_t			family;
	uint32_t			rev_id;
	uint32_t			external_rev_id;
	unsigned long			flags;
	unsigned long			apu_flags;
	int				usec_timeout;
	const struct amdgpu_asic_funcs	*asic_funcs;
	bool				shutdown;
	bool				need_swiotlb;
	bool				accel_working;
	struct notifier_block		acpi_nb;
	struct amdgpu_i2c_chan		*i2c_bus[AMDGPU_MAX_I2C_BUS];
	struct debugfs_blob_wrapper     debugfs_vbios_blob;
	struct debugfs_blob_wrapper     debugfs_discovery_blob;
	struct mutex			srbm_mutex;
	/* GRBM index mutex. Protects concurrent access to GRBM index */
	struct mutex                    grbm_idx_mutex;
	struct dev_pm_domain		vga_pm_domain;
	bool				have_disp_power_ref;
	bool                            have_atomics_support;

	/* BIOS */
	bool				is_atom_fw;
	uint8_t				*bios;
	uint32_t			bios_size;
	uint32_t			bios_scratch_reg_offset;
	uint32_t			bios_scratch[AMDGPU_BIOS_NUM_SCRATCH];

	/* Register/doorbell mmio */
	resource_size_t			rmmio_base;
	resource_size_t			rmmio_size;
	void __iomem			*rmmio;
	/* protects concurrent MM_INDEX/DATA based register access */
	spinlock_t mmio_idx_lock;
	struct amdgpu_mmio_remap        rmmio_remap;
	/* protects concurrent SMC based register access */
	spinlock_t smc_idx_lock;
	amdgpu_rreg_t			smc_rreg;
	amdgpu_wreg_t			smc_wreg;
	/* protects concurrent PCIE register access */
	spinlock_t pcie_idx_lock;
	amdgpu_rreg_t			pcie_rreg;
	amdgpu_wreg_t			pcie_wreg;
	amdgpu_rreg_t			pciep_rreg;
	amdgpu_wreg_t			pciep_wreg;
	amdgpu_rreg64_t			pcie_rreg64;
	amdgpu_wreg64_t			pcie_wreg64;
	/* protects concurrent UVD register access */
	spinlock_t uvd_ctx_idx_lock;
	amdgpu_rreg_t			uvd_ctx_rreg;
	amdgpu_wreg_t			uvd_ctx_wreg;
	/* protects concurrent DIDT register access */
	spinlock_t didt_idx_lock;
	amdgpu_rreg_t			didt_rreg;
	amdgpu_wreg_t			didt_wreg;
	/* protects concurrent gc_cac register access */
	spinlock_t gc_cac_idx_lock;
	amdgpu_rreg_t			gc_cac_rreg;
	amdgpu_wreg_t			gc_cac_wreg;
	/* protects concurrent se_cac register access */
	spinlock_t se_cac_idx_lock;
	amdgpu_rreg_t			se_cac_rreg;
	amdgpu_wreg_t			se_cac_wreg;
	/* protects concurrent ENDPOINT (audio) register access */
	spinlock_t audio_endpt_idx_lock;
	amdgpu_block_rreg_t		audio_endpt_rreg;
	amdgpu_block_wreg_t		audio_endpt_wreg;
	struct amdgpu_doorbell		doorbell;

	/* clock/pll info */
	struct amdgpu_clock            clock;

	/* MC */
	struct amdgpu_gmc		gmc;
	struct amdgpu_gart		gart;
	dma_addr_t			dummy_page_addr;
	struct amdgpu_vm_manager	vm_manager;
	struct amdgpu_vmhub             vmhub[AMDGPU_MAX_VMHUBS];
	unsigned			num_vmhubs;

	/* memory management */
	struct amdgpu_mman		mman;
	struct amdgpu_vram_scratch	vram_scratch;
	struct amdgpu_wb		wb;
	atomic64_t			num_bytes_moved;
	atomic64_t			num_evictions;
	atomic64_t			num_vram_cpu_page_faults;
	atomic_t			gpu_reset_counter;
	atomic_t			vram_lost_counter;

	/* data for buffer migration throttling */
	struct {
		spinlock_t		lock;
		s64			last_update_us;
		s64			accum_us; /* accumulated microseconds */
		s64			accum_us_vis; /* for visible VRAM */
		u32			log2_max_MBps;
	} mm_stats;

	/* display */
	bool				enable_virtual_display;
	struct amdgpu_vkms_output       *amdgpu_vkms_output;
	struct amdgpu_mode_info		mode_info;
	/* For pre-DCE11. DCE11 and later are in "struct amdgpu_device->dm" */
	struct work_struct		hotplug_work;
	struct amdgpu_irq_src		crtc_irq;
	struct amdgpu_irq_src		vline0_irq;
	struct amdgpu_irq_src		vupdate_irq;
	struct amdgpu_irq_src		pageflip_irq;
	struct amdgpu_irq_src		hpd_irq;
	struct amdgpu_irq_src		dmub_trace_irq;
	struct amdgpu_irq_src		dmub_outbox_irq;

	/* rings */
	u64				fence_context;
	unsigned			num_rings;
	struct amdgpu_ring		*rings[AMDGPU_MAX_RINGS];
	struct dma_fence __rcu		*gang_submit;
	bool				ib_pool_ready;
	struct amdgpu_sa_manager	ib_pools[AMDGPU_IB_POOL_MAX];
	struct amdgpu_sched		gpu_sched[AMDGPU_HW_IP_NUM][AMDGPU_RING_PRIO_MAX];

	/* interrupts */
	struct amdgpu_irq		irq;

	/* powerplay */
	struct amd_powerplay		powerplay;
	struct amdgpu_pm		pm;
	u64				cg_flags;
	u32				pg_flags;

	/* nbio */
	struct amdgpu_nbio		nbio;

	/* hdp */
	struct amdgpu_hdp		hdp;

	/* smuio */
	struct amdgpu_smuio		smuio;

	/* mmhub */
	struct amdgpu_mmhub		mmhub;

	/* gfxhub */
	struct amdgpu_gfxhub		gfxhub;

	/* gfx */
	struct amdgpu_gfx		gfx;

	/* sdma */
	struct amdgpu_sdma		sdma;

	/* lsdma */
	struct amdgpu_lsdma		lsdma;

	/* uvd */
	struct amdgpu_uvd		uvd;

	/* vce */
	struct amdgpu_vce		vce;

	/* vcn */
	struct amdgpu_vcn		vcn;

	/* jpeg */
	struct amdgpu_jpeg		jpeg;

	/* firmwares */
	struct amdgpu_firmware		firmware;

	/* PSP */
	struct psp_context		psp;

	/* GDS */
	struct amdgpu_gds		gds;

	/* KFD */
	struct amdgpu_kfd_dev		kfd;

	/* UMC */
	struct amdgpu_umc		umc;

	/* display related functionality */
	struct amdgpu_display_manager dm;

	/* mes */
	bool                            enable_mes;
	bool                            enable_mes_kiq;
	struct amdgpu_mes               mes;
	struct amdgpu_mqd               mqds[AMDGPU_HW_IP_NUM];

	/* df */
	struct amdgpu_df                df;

	/* MCA */
	struct amdgpu_mca               mca;

	struct amdgpu_ip_block          ip_blocks[AMDGPU_MAX_IP_NUM];
	uint32_t		        harvest_ip_mask;
	int				num_ip_blocks;
	struct mutex	mn_lock;
	DECLARE_HASHTABLE(mn_hash, 7);

	/* tracking pinned memory */
	atomic64_t vram_pin_size;
	atomic64_t visible_pin_size;
	atomic64_t gart_pin_size;

	/* soc15 register offset based on ip, instance and  segment */
	uint32_t		*reg_offset[MAX_HWIP][HWIP_MAX_INSTANCE];

	/* delayed work_func for deferring clockgating during resume */
	struct delayed_work     delayed_init_work;

	struct amdgpu_virt	virt;

	/* link all shadow bo */
	struct list_head                shadow_list;
	struct mutex                    shadow_list_lock;

	/* record hw reset is performed */
	bool has_hw_reset;
	u8				reset_magic[AMDGPU_RESET_MAGIC_NUM];

	/* s3/s4 mask */
	bool                            in_suspend;
	bool				in_s3;
	bool				in_s4;
	bool				in_s0ix;

	enum pp_mp1_state               mp1_state;
	struct amdgpu_doorbell_index doorbell_index;

	struct mutex			notifier_lock;

	int asic_reset_res;
	struct work_struct		xgmi_reset_work;
	struct list_head		reset_list;

	long				gfx_timeout;
	long				sdma_timeout;
	long				video_timeout;
	long				compute_timeout;

	uint64_t			unique_id;
	uint64_t	df_perfmon_config_assign_mask[AMDGPU_MAX_DF_PERFMONS];

	/* enable runtime pm on the device */
	bool                            in_runpm;
	bool                            has_pr3;

	bool                            pm_sysfs_en;
	bool                            ucode_sysfs_en;
	bool                            psp_sysfs_en;

	/* Chip product information */
	char				product_number[20];
	char				product_name[AMDGPU_PRODUCT_NAME_LEN];
	char				serial[20];

	atomic_t			throttling_logging_enabled;
	struct ratelimit_state		throttling_logging_rs;
	uint32_t                        ras_hw_enabled;
	uint32_t                        ras_enabled;

	bool                            no_hw_access;
	struct pci_saved_state          *pci_state;
	pci_channel_state_t		pci_channel_state;

	struct amdgpu_reset_control     *reset_cntl;
	uint32_t                        ip_versions[MAX_HWIP][HWIP_MAX_INSTANCE];

	bool				ram_is_direct_mapped;

	struct list_head                ras_list;

	struct ip_discovery_top         *ip_top;

	struct amdgpu_reset_domain	*reset_domain;

	struct mutex			benchmark_mutex;

	/* reset dump register */
	uint32_t                        *reset_dump_reg_list;
	uint32_t			*reset_dump_reg_value;
	int                             num_regs;
#ifdef CONFIG_DEV_COREDUMP
	struct amdgpu_task_info         reset_task_info;
	bool                            reset_vram_lost;
	struct timespec64               reset_time;
#endif

	bool                            scpm_enabled;
	uint32_t                        scpm_status;

	struct work_struct		reset_work;

	bool                            job_hang;
<<<<<<< HEAD
=======
	bool                            dc_enabled;
>>>>>>> 48acfe8d
};

static inline struct amdgpu_device *drm_to_adev(struct drm_device *ddev)
{
	return container_of(ddev, struct amdgpu_device, ddev);
}

static inline struct drm_device *adev_to_drm(struct amdgpu_device *adev)
{
	return &adev->ddev;
}

static inline struct amdgpu_device *amdgpu_ttm_adev(struct ttm_device *bdev)
{
	return container_of(bdev, struct amdgpu_device, mman.bdev);
}

int amdgpu_device_init(struct amdgpu_device *adev,
		       uint32_t flags);
void amdgpu_device_fini_hw(struct amdgpu_device *adev);
void amdgpu_device_fini_sw(struct amdgpu_device *adev);

int amdgpu_gpu_wait_for_idle(struct amdgpu_device *adev);

void amdgpu_device_mm_access(struct amdgpu_device *adev, loff_t pos,
			     void *buf, size_t size, bool write);
size_t amdgpu_device_aper_access(struct amdgpu_device *adev, loff_t pos,
				 void *buf, size_t size, bool write);

void amdgpu_device_vram_access(struct amdgpu_device *adev, loff_t pos,
			       void *buf, size_t size, bool write);
uint32_t amdgpu_device_rreg(struct amdgpu_device *adev,
			    uint32_t reg, uint32_t acc_flags);
void amdgpu_device_wreg(struct amdgpu_device *adev,
			uint32_t reg, uint32_t v,
			uint32_t acc_flags);
void amdgpu_mm_wreg_mmio_rlc(struct amdgpu_device *adev,
			     uint32_t reg, uint32_t v);
void amdgpu_mm_wreg8(struct amdgpu_device *adev, uint32_t offset, uint8_t value);
uint8_t amdgpu_mm_rreg8(struct amdgpu_device *adev, uint32_t offset);

u32 amdgpu_device_indirect_rreg(struct amdgpu_device *adev,
				u32 pcie_index, u32 pcie_data,
				u32 reg_addr);
u64 amdgpu_device_indirect_rreg64(struct amdgpu_device *adev,
				  u32 pcie_index, u32 pcie_data,
				  u32 reg_addr);
void amdgpu_device_indirect_wreg(struct amdgpu_device *adev,
				 u32 pcie_index, u32 pcie_data,
				 u32 reg_addr, u32 reg_data);
void amdgpu_device_indirect_wreg64(struct amdgpu_device *adev,
				   u32 pcie_index, u32 pcie_data,
				   u32 reg_addr, u64 reg_data);

bool amdgpu_device_asic_has_dc_support(enum amd_asic_type asic_type);
bool amdgpu_device_has_dc_support(struct amdgpu_device *adev);

void amdgpu_device_set_sriov_virtual_display(struct amdgpu_device *adev);

int amdgpu_device_pre_asic_reset(struct amdgpu_device *adev,
				 struct amdgpu_reset_context *reset_context);

int amdgpu_do_asic_reset(struct list_head *device_list_handle,
			 struct amdgpu_reset_context *reset_context);

int emu_soc_asic_init(struct amdgpu_device *adev);

/*
 * Registers read & write functions.
 */
#define AMDGPU_REGS_NO_KIQ    (1<<1)
#define AMDGPU_REGS_RLC	(1<<2)

#define RREG32_NO_KIQ(reg) amdgpu_device_rreg(adev, (reg), AMDGPU_REGS_NO_KIQ)
#define WREG32_NO_KIQ(reg, v) amdgpu_device_wreg(adev, (reg), (v), AMDGPU_REGS_NO_KIQ)

#define RREG32_KIQ(reg) amdgpu_kiq_rreg(adev, (reg))
#define WREG32_KIQ(reg, v) amdgpu_kiq_wreg(adev, (reg), (v))

#define RREG8(reg) amdgpu_mm_rreg8(adev, (reg))
#define WREG8(reg, v) amdgpu_mm_wreg8(adev, (reg), (v))

#define RREG32(reg) amdgpu_device_rreg(adev, (reg), 0)
#define DREG32(reg) printk(KERN_INFO "REGISTER: " #reg " : 0x%08X\n", amdgpu_device_rreg(adev, (reg), 0))
#define WREG32(reg, v) amdgpu_device_wreg(adev, (reg), (v), 0)
#define REG_SET(FIELD, v) (((v) << FIELD##_SHIFT) & FIELD##_MASK)
#define REG_GET(FIELD, v) (((v) << FIELD##_SHIFT) & FIELD##_MASK)
#define RREG32_PCIE(reg) adev->pcie_rreg(adev, (reg))
#define WREG32_PCIE(reg, v) adev->pcie_wreg(adev, (reg), (v))
#define RREG32_PCIE_PORT(reg) adev->pciep_rreg(adev, (reg))
#define WREG32_PCIE_PORT(reg, v) adev->pciep_wreg(adev, (reg), (v))
#define RREG64_PCIE(reg) adev->pcie_rreg64(adev, (reg))
#define WREG64_PCIE(reg, v) adev->pcie_wreg64(adev, (reg), (v))
#define RREG32_SMC(reg) adev->smc_rreg(adev, (reg))
#define WREG32_SMC(reg, v) adev->smc_wreg(adev, (reg), (v))
#define RREG32_UVD_CTX(reg) adev->uvd_ctx_rreg(adev, (reg))
#define WREG32_UVD_CTX(reg, v) adev->uvd_ctx_wreg(adev, (reg), (v))
#define RREG32_DIDT(reg) adev->didt_rreg(adev, (reg))
#define WREG32_DIDT(reg, v) adev->didt_wreg(adev, (reg), (v))
#define RREG32_GC_CAC(reg) adev->gc_cac_rreg(adev, (reg))
#define WREG32_GC_CAC(reg, v) adev->gc_cac_wreg(adev, (reg), (v))
#define RREG32_SE_CAC(reg) adev->se_cac_rreg(adev, (reg))
#define WREG32_SE_CAC(reg, v) adev->se_cac_wreg(adev, (reg), (v))
#define RREG32_AUDIO_ENDPT(block, reg) adev->audio_endpt_rreg(adev, (block), (reg))
#define WREG32_AUDIO_ENDPT(block, reg, v) adev->audio_endpt_wreg(adev, (block), (reg), (v))
#define WREG32_P(reg, val, mask)				\
	do {							\
		uint32_t tmp_ = RREG32(reg);			\
		tmp_ &= (mask);					\
		tmp_ |= ((val) & ~(mask));			\
		WREG32(reg, tmp_);				\
	} while (0)
#define WREG32_AND(reg, and) WREG32_P(reg, 0, and)
#define WREG32_OR(reg, or) WREG32_P(reg, or, ~(or))
#define WREG32_PLL_P(reg, val, mask)				\
	do {							\
		uint32_t tmp_ = RREG32_PLL(reg);		\
		tmp_ &= (mask);					\
		tmp_ |= ((val) & ~(mask));			\
		WREG32_PLL(reg, tmp_);				\
	} while (0)

#define WREG32_SMC_P(_Reg, _Val, _Mask)                         \
	do {                                                    \
		u32 tmp = RREG32_SMC(_Reg);                     \
		tmp &= (_Mask);                                 \
		tmp |= ((_Val) & ~(_Mask));                     \
		WREG32_SMC(_Reg, tmp);                          \
	} while (0)

#define DREG32_SYS(sqf, adev, reg) seq_printf((sqf), #reg " : 0x%08X\n", amdgpu_device_rreg((adev), (reg), false))

#define REG_FIELD_SHIFT(reg, field) reg##__##field##__SHIFT
#define REG_FIELD_MASK(reg, field) reg##__##field##_MASK

#define REG_SET_FIELD(orig_val, reg, field, field_val)			\
	(((orig_val) & ~REG_FIELD_MASK(reg, field)) |			\
	 (REG_FIELD_MASK(reg, field) & ((field_val) << REG_FIELD_SHIFT(reg, field))))

#define REG_GET_FIELD(value, reg, field)				\
	(((value) & REG_FIELD_MASK(reg, field)) >> REG_FIELD_SHIFT(reg, field))

#define WREG32_FIELD(reg, field, val)	\
	WREG32(mm##reg, (RREG32(mm##reg) & ~REG_FIELD_MASK(reg, field)) | (val) << REG_FIELD_SHIFT(reg, field))

#define WREG32_FIELD_OFFSET(reg, offset, field, val)	\
	WREG32(mm##reg + offset, (RREG32(mm##reg + offset) & ~REG_FIELD_MASK(reg, field)) | (val) << REG_FIELD_SHIFT(reg, field))

/*
 * BIOS helpers.
 */
#define RBIOS8(i) (adev->bios[i])
#define RBIOS16(i) (RBIOS8(i) | (RBIOS8((i)+1) << 8))
#define RBIOS32(i) ((RBIOS16(i)) | (RBIOS16((i)+2) << 16))

/*
 * ASICs macro.
 */
#define amdgpu_asic_set_vga_state(adev, state) (adev)->asic_funcs->set_vga_state((adev), (state))
#define amdgpu_asic_reset(adev) (adev)->asic_funcs->reset((adev))
#define amdgpu_asic_reset_method(adev) (adev)->asic_funcs->reset_method((adev))
#define amdgpu_asic_get_xclk(adev) (adev)->asic_funcs->get_xclk((adev))
#define amdgpu_asic_set_uvd_clocks(adev, v, d) (adev)->asic_funcs->set_uvd_clocks((adev), (v), (d))
#define amdgpu_asic_set_vce_clocks(adev, ev, ec) (adev)->asic_funcs->set_vce_clocks((adev), (ev), (ec))
#define amdgpu_get_pcie_lanes(adev) (adev)->asic_funcs->get_pcie_lanes((adev))
#define amdgpu_set_pcie_lanes(adev, l) (adev)->asic_funcs->set_pcie_lanes((adev), (l))
#define amdgpu_asic_get_gpu_clock_counter(adev) (adev)->asic_funcs->get_gpu_clock_counter((adev))
#define amdgpu_asic_read_disabled_bios(adev) (adev)->asic_funcs->read_disabled_bios((adev))
#define amdgpu_asic_read_bios_from_rom(adev, b, l) (adev)->asic_funcs->read_bios_from_rom((adev), (b), (l))
#define amdgpu_asic_read_register(adev, se, sh, offset, v)((adev)->asic_funcs->read_register((adev), (se), (sh), (offset), (v)))
#define amdgpu_asic_get_config_memsize(adev) (adev)->asic_funcs->get_config_memsize((adev))
#define amdgpu_asic_flush_hdp(adev, r) \
	((adev)->asic_funcs->flush_hdp ? (adev)->asic_funcs->flush_hdp((adev), (r)) : (adev)->hdp.funcs->flush_hdp((adev), (r)))
#define amdgpu_asic_invalidate_hdp(adev, r) \
	((adev)->asic_funcs->invalidate_hdp ? (adev)->asic_funcs->invalidate_hdp((adev), (r)) : \
	 ((adev)->hdp.funcs->invalidate_hdp ? (adev)->hdp.funcs->invalidate_hdp((adev), (r)) : 0))
#define amdgpu_asic_need_full_reset(adev) (adev)->asic_funcs->need_full_reset((adev))
#define amdgpu_asic_init_doorbell_index(adev) (adev)->asic_funcs->init_doorbell_index((adev))
#define amdgpu_asic_get_pcie_usage(adev, cnt0, cnt1) ((adev)->asic_funcs->get_pcie_usage((adev), (cnt0), (cnt1)))
#define amdgpu_asic_need_reset_on_init(adev) (adev)->asic_funcs->need_reset_on_init((adev))
#define amdgpu_asic_get_pcie_replay_count(adev) ((adev)->asic_funcs->get_pcie_replay_count((adev)))
#define amdgpu_asic_supports_baco(adev) (adev)->asic_funcs->supports_baco((adev))
#define amdgpu_asic_pre_asic_init(adev) (adev)->asic_funcs->pre_asic_init((adev))
#define amdgpu_asic_update_umd_stable_pstate(adev, enter) \
	((adev)->asic_funcs->update_umd_stable_pstate ? (adev)->asic_funcs->update_umd_stable_pstate((adev), (enter)) : 0)
#define amdgpu_asic_query_video_codecs(adev, e, c) (adev)->asic_funcs->query_video_codecs((adev), (e), (c))

#define amdgpu_inc_vram_lost(adev) atomic_inc(&((adev)->vram_lost_counter));

#define MIN(X, Y) ((X) < (Y) ? (X) : (Y))

/* Common functions */
bool amdgpu_device_has_job_running(struct amdgpu_device *adev);
bool amdgpu_device_should_recover_gpu(struct amdgpu_device *adev);
int amdgpu_device_gpu_recover(struct amdgpu_device *adev,
			      struct amdgpu_job *job,
			      struct amdgpu_reset_context *reset_context);
void amdgpu_device_pci_config_reset(struct amdgpu_device *adev);
int amdgpu_device_pci_reset(struct amdgpu_device *adev);
bool amdgpu_device_need_post(struct amdgpu_device *adev);
bool amdgpu_device_should_use_aspm(struct amdgpu_device *adev);

void amdgpu_cs_report_moved_bytes(struct amdgpu_device *adev, u64 num_bytes,
				  u64 num_vis_bytes);
int amdgpu_device_resize_fb_bar(struct amdgpu_device *adev);
void amdgpu_device_program_register_sequence(struct amdgpu_device *adev,
					     const u32 *registers,
					     const u32 array_size);

int amdgpu_device_mode1_reset(struct amdgpu_device *adev);
bool amdgpu_device_supports_atpx(struct drm_device *dev);
bool amdgpu_device_supports_px(struct drm_device *dev);
bool amdgpu_device_supports_boco(struct drm_device *dev);
bool amdgpu_device_supports_smart_shift(struct drm_device *dev);
bool amdgpu_device_supports_baco(struct drm_device *dev);
bool amdgpu_device_is_peer_accessible(struct amdgpu_device *adev,
				      struct amdgpu_device *peer_adev);
int amdgpu_device_baco_enter(struct drm_device *dev);
int amdgpu_device_baco_exit(struct drm_device *dev);

void amdgpu_device_flush_hdp(struct amdgpu_device *adev,
		struct amdgpu_ring *ring);
void amdgpu_device_invalidate_hdp(struct amdgpu_device *adev,
		struct amdgpu_ring *ring);

void amdgpu_device_halt(struct amdgpu_device *adev);
u32 amdgpu_device_pcie_port_rreg(struct amdgpu_device *adev,
				u32 reg);
void amdgpu_device_pcie_port_wreg(struct amdgpu_device *adev,
				u32 reg, u32 v);
struct dma_fence *amdgpu_device_switch_gang(struct amdgpu_device *adev,
					    struct dma_fence *gang);
bool amdgpu_device_has_display_hardware(struct amdgpu_device *adev);

/* atpx handler */
#if defined(CONFIG_VGA_SWITCHEROO)
void amdgpu_register_atpx_handler(void);
void amdgpu_unregister_atpx_handler(void);
bool amdgpu_has_atpx_dgpu_power_cntl(void);
bool amdgpu_is_atpx_hybrid(void);
bool amdgpu_atpx_dgpu_req_power_for_displays(void);
bool amdgpu_has_atpx(void);
#else
static inline void amdgpu_register_atpx_handler(void) {}
static inline void amdgpu_unregister_atpx_handler(void) {}
static inline bool amdgpu_has_atpx_dgpu_power_cntl(void) { return false; }
static inline bool amdgpu_is_atpx_hybrid(void) { return false; }
static inline bool amdgpu_atpx_dgpu_req_power_for_displays(void) { return false; }
static inline bool amdgpu_has_atpx(void) { return false; }
#endif

#if defined(CONFIG_VGA_SWITCHEROO) && defined(CONFIG_ACPI)
void *amdgpu_atpx_get_dhandle(void);
#else
static inline void *amdgpu_atpx_get_dhandle(void) { return NULL; }
#endif

/*
 * KMS
 */
extern const struct drm_ioctl_desc amdgpu_ioctls_kms[];
extern const int amdgpu_max_kms_ioctl;

int amdgpu_driver_load_kms(struct amdgpu_device *adev, unsigned long flags);
void amdgpu_driver_unload_kms(struct drm_device *dev);
void amdgpu_driver_lastclose_kms(struct drm_device *dev);
int amdgpu_driver_open_kms(struct drm_device *dev, struct drm_file *file_priv);
void amdgpu_driver_postclose_kms(struct drm_device *dev,
				 struct drm_file *file_priv);
void amdgpu_driver_release_kms(struct drm_device *dev);

int amdgpu_device_ip_suspend(struct amdgpu_device *adev);
int amdgpu_device_suspend(struct drm_device *dev, bool fbcon);
int amdgpu_device_resume(struct drm_device *dev, bool fbcon);
u32 amdgpu_get_vblank_counter_kms(struct drm_crtc *crtc);
int amdgpu_enable_vblank_kms(struct drm_crtc *crtc);
void amdgpu_disable_vblank_kms(struct drm_crtc *crtc);
int amdgpu_info_ioctl(struct drm_device *dev, void *data,
		      struct drm_file *filp);

/*
 * functions used by amdgpu_encoder.c
 */
struct amdgpu_afmt_acr {
	u32 clock;

	int n_32khz;
	int cts_32khz;

	int n_44_1khz;
	int cts_44_1khz;

	int n_48khz;
	int cts_48khz;

};

struct amdgpu_afmt_acr amdgpu_afmt_acr(uint32_t clock);

/* amdgpu_acpi.c */

/* ATCS Device/Driver State */
#define AMDGPU_ATCS_PSC_DEV_STATE_D0		0
#define AMDGPU_ATCS_PSC_DEV_STATE_D3_HOT	3
#define AMDGPU_ATCS_PSC_DRV_STATE_OPR		0
#define AMDGPU_ATCS_PSC_DRV_STATE_NOT_OPR	1

#if defined(CONFIG_ACPI)
int amdgpu_acpi_init(struct amdgpu_device *adev);
void amdgpu_acpi_fini(struct amdgpu_device *adev);
bool amdgpu_acpi_is_pcie_performance_request_supported(struct amdgpu_device *adev);
bool amdgpu_acpi_is_power_shift_control_supported(void);
int amdgpu_acpi_pcie_performance_request(struct amdgpu_device *adev,
						u8 perf_req, bool advertise);
int amdgpu_acpi_power_shift_control(struct amdgpu_device *adev,
				    u8 dev_state, bool drv_state);
int amdgpu_acpi_smart_shift_update(struct drm_device *dev, enum amdgpu_ss ss_state);
int amdgpu_acpi_pcie_notify_device_ready(struct amdgpu_device *adev);

void amdgpu_acpi_get_backlight_caps(struct amdgpu_dm_backlight_caps *caps);
void amdgpu_acpi_detect(void);
#else
static inline int amdgpu_acpi_init(struct amdgpu_device *adev) { return 0; }
static inline void amdgpu_acpi_fini(struct amdgpu_device *adev) { }
static inline void amdgpu_acpi_detect(void) { }
static inline bool amdgpu_acpi_is_power_shift_control_supported(void) { return false; }
static inline int amdgpu_acpi_power_shift_control(struct amdgpu_device *adev,
						  u8 dev_state, bool drv_state) { return 0; }
static inline int amdgpu_acpi_smart_shift_update(struct drm_device *dev,
						 enum amdgpu_ss ss_state) { return 0; }
#endif

#if defined(CONFIG_ACPI) && defined(CONFIG_SUSPEND)
bool amdgpu_acpi_is_s3_active(struct amdgpu_device *adev);
bool amdgpu_acpi_should_gpu_reset(struct amdgpu_device *adev);
bool amdgpu_acpi_is_s0ix_active(struct amdgpu_device *adev);
#else
static inline bool amdgpu_acpi_is_s0ix_active(struct amdgpu_device *adev) { return false; }
static inline bool amdgpu_acpi_should_gpu_reset(struct amdgpu_device *adev) { return false; }
static inline bool amdgpu_acpi_is_s3_active(struct amdgpu_device *adev) { return false; }
#endif

#if defined(CONFIG_DRM_AMD_DC)
int amdgpu_dm_display_resume(struct amdgpu_device *adev );
#else
static inline int amdgpu_dm_display_resume(struct amdgpu_device *adev) { return 0; }
#endif


void amdgpu_register_gpu_instance(struct amdgpu_device *adev);
void amdgpu_unregister_gpu_instance(struct amdgpu_device *adev);

pci_ers_result_t amdgpu_pci_error_detected(struct pci_dev *pdev,
					   pci_channel_state_t state);
pci_ers_result_t amdgpu_pci_mmio_enabled(struct pci_dev *pdev);
pci_ers_result_t amdgpu_pci_slot_reset(struct pci_dev *pdev);
void amdgpu_pci_resume(struct pci_dev *pdev);

bool amdgpu_device_cache_pci_state(struct pci_dev *pdev);
bool amdgpu_device_load_pci_state(struct pci_dev *pdev);

bool amdgpu_device_skip_hw_access(struct amdgpu_device *adev);

int amdgpu_device_set_cg_state(struct amdgpu_device *adev,
			       enum amd_clockgating_state state);
int amdgpu_device_set_pg_state(struct amdgpu_device *adev,
			       enum amd_powergating_state state);

static inline bool amdgpu_device_has_timeouts_enabled(struct amdgpu_device *adev)
{
	return amdgpu_gpu_recovery != 0 &&
		adev->gfx_timeout != MAX_SCHEDULE_TIMEOUT &&
		adev->compute_timeout != MAX_SCHEDULE_TIMEOUT &&
		adev->sdma_timeout != MAX_SCHEDULE_TIMEOUT &&
		adev->video_timeout != MAX_SCHEDULE_TIMEOUT;
}

#include "amdgpu_object.h"

static inline bool amdgpu_is_tmz(struct amdgpu_device *adev)
{
       return adev->gmc.tmz_enabled;
}

int amdgpu_in_reset(struct amdgpu_device *adev);

#endif<|MERGE_RESOLUTION|>--- conflicted
+++ resolved
@@ -1064,10 +1064,7 @@
 	struct work_struct		reset_work;
 
 	bool                            job_hang;
-<<<<<<< HEAD
-=======
 	bool                            dc_enabled;
->>>>>>> 48acfe8d
 };
 
 static inline struct amdgpu_device *drm_to_adev(struct drm_device *ddev)
