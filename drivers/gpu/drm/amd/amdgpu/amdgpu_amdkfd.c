--- conflicted
+++ resolved
@@ -199,8 +199,6 @@
 
 		amdgpu_amdkfd_total_mem_size += adev->gmc.real_vram_size;
 
-		amdgpu_amdkfd_total_mem_size += adev->gmc.real_vram_size;
-
 		INIT_WORK(&adev->kfd.reset_work, amdgpu_amdkfd_reset_work);
 	}
 }
@@ -762,13 +760,7 @@
 
 void amdgpu_amdkfd_ras_poison_consumption_handler(struct amdgpu_device *adev, bool reset)
 {
-<<<<<<< HEAD
-	struct ras_err_data err_data = {0, 0, 0, NULL};
-
-	amdgpu_umc_poison_handler(adev, &err_data, reset);
-=======
 	amdgpu_umc_poison_handler(adev, reset);
->>>>>>> 48acfe8d
 }
 
 bool amdgpu_amdkfd_ras_query_utcl2_poison_status(struct amdgpu_device *adev)
