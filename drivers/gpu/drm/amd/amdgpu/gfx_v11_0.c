/*
 * Copyright 2021 Advanced Micro Devices, Inc.
 *
 * Permission is hereby granted, free of charge, to any person obtaining a
 * copy of this software and associated documentation files (the "Software"),
 * to deal in the Software without restriction, including without limitation
 * the rights to use, copy, modify, merge, publish, distribute, sublicense,
 * and/or sell copies of the Software, and to permit persons to whom the
 * Software is furnished to do so, subject to the following conditions:
 *
 * The above copyright notice and this permission notice shall be included in
 * all copies or substantial portions of the Software.
 *
 * THE SOFTWARE IS PROVIDED "AS IS", WITHOUT WARRANTY OF ANY KIND, EXPRESS OR
 * IMPLIED, INCLUDING BUT NOT LIMITED TO THE WARRANTIES OF MERCHANTABILITY,
 * FITNESS FOR A PARTICULAR PURPOSE AND NONINFRINGEMENT.  IN NO EVENT SHALL
 * THE COPYRIGHT HOLDER(S) OR AUTHOR(S) BE LIABLE FOR ANY CLAIM, DAMAGES OR
 * OTHER LIABILITY, WHETHER IN AN ACTION OF CONTRACT, TORT OR OTHERWISE,
 * ARISING FROM, OUT OF OR IN CONNECTION WITH THE SOFTWARE OR THE USE OR
 * OTHER DEALINGS IN THE SOFTWARE.
 *
 */
#include <linux/delay.h>
#include <linux/kernel.h>
#include <linux/firmware.h>
#include <linux/module.h>
#include <linux/pci.h>
#include "amdgpu.h"
#include "amdgpu_gfx.h"
#include "amdgpu_psp.h"
#include "amdgpu_smu.h"
#include "amdgpu_atomfirmware.h"
#include "imu_v11_0.h"
#include "soc21.h"
#include "nvd.h"

#include "gc/gc_11_0_0_offset.h"
#include "gc/gc_11_0_0_sh_mask.h"
#include "smuio/smuio_13_0_6_offset.h"
#include "smuio/smuio_13_0_6_sh_mask.h"
#include "navi10_enum.h"
#include "ivsrcid/gfx/irqsrcs_gfx_11_0_0.h"

#include "soc15.h"
#include "soc15d.h"
#include "clearstate_gfx11.h"
#include "v11_structs.h"
#include "gfx_v11_0.h"
#include "nbio_v4_3.h"
#include "mes_v11_0.h"

#define GFX11_NUM_GFX_RINGS		1
#define GFX11_MEC_HPD_SIZE	2048

#define RLCG_UCODE_LOADING_START_ADDRESS	0x00002000L
#define RLC_PG_DELAY_3_DEFAULT_GC_11_0_1	0x1388

#define regCGTT_WD_CLK_CTRL		0x5086
#define regCGTT_WD_CLK_CTRL_BASE_IDX	1
#define regRLC_RLCS_BOOTLOAD_STATUS_gc_11_0_1	0x4e7e
#define regRLC_RLCS_BOOTLOAD_STATUS_gc_11_0_1_BASE_IDX	1

MODULE_FIRMWARE("amdgpu/gc_11_0_0_pfp.bin");
MODULE_FIRMWARE("amdgpu/gc_11_0_0_me.bin");
MODULE_FIRMWARE("amdgpu/gc_11_0_0_mec.bin");
MODULE_FIRMWARE("amdgpu/gc_11_0_0_rlc.bin");
MODULE_FIRMWARE("amdgpu/gc_11_0_0_toc.bin");
MODULE_FIRMWARE("amdgpu/gc_11_0_1_pfp.bin");
MODULE_FIRMWARE("amdgpu/gc_11_0_1_me.bin");
MODULE_FIRMWARE("amdgpu/gc_11_0_1_mec.bin");
MODULE_FIRMWARE("amdgpu/gc_11_0_1_rlc.bin");
MODULE_FIRMWARE("amdgpu/gc_11_0_2_pfp.bin");
MODULE_FIRMWARE("amdgpu/gc_11_0_2_me.bin");
MODULE_FIRMWARE("amdgpu/gc_11_0_2_mec.bin");
MODULE_FIRMWARE("amdgpu/gc_11_0_2_rlc.bin");
MODULE_FIRMWARE("amdgpu/gc_11_0_3_pfp.bin");
MODULE_FIRMWARE("amdgpu/gc_11_0_3_me.bin");
MODULE_FIRMWARE("amdgpu/gc_11_0_3_mec.bin");
MODULE_FIRMWARE("amdgpu/gc_11_0_3_rlc.bin");
<<<<<<< HEAD
=======
MODULE_FIRMWARE("amdgpu/gc_11_0_4_pfp.bin");
MODULE_FIRMWARE("amdgpu/gc_11_0_4_me.bin");
MODULE_FIRMWARE("amdgpu/gc_11_0_4_mec.bin");
MODULE_FIRMWARE("amdgpu/gc_11_0_4_rlc.bin");
>>>>>>> 48acfe8d

static const struct soc15_reg_golden golden_settings_gc_11_0_1[] =
{
	SOC15_REG_GOLDEN_VALUE(GC, 0, regCGTT_GS_NGG_CLK_CTRL, 0x9fff8fff, 0x00000010),
	SOC15_REG_GOLDEN_VALUE(GC, 0, regCGTT_WD_CLK_CTRL, 0xffff8fff, 0x00000010),
	SOC15_REG_GOLDEN_VALUE(GC, 0, regCPF_GCR_CNTL, 0x0007ffff, 0x0000c200),
	SOC15_REG_GOLDEN_VALUE(GC, 0, regGL2C_CTRL3, 0xffff001b, 0x00f01988),
	SOC15_REG_GOLDEN_VALUE(GC, 0, regPA_CL_ENHANCE, 0xf0ffffff, 0x00880007),
	SOC15_REG_GOLDEN_VALUE(GC, 0, regPA_SC_ENHANCE_3, 0xfffffffd, 0x00000008),
	SOC15_REG_GOLDEN_VALUE(GC, 0, regPA_SC_VRS_SURFACE_CNTL_1, 0xfff891ff, 0x55480100),
	SOC15_REG_GOLDEN_VALUE(GC, 0, regTA_CNTL_AUX, 0xf7f7ffff, 0x01030000),
	SOC15_REG_GOLDEN_VALUE(GC, 0, regTCP_CNTL2, 0xfcffffff, 0x0000000a)
};

#define DEFAULT_SH_MEM_CONFIG \
	((SH_MEM_ADDRESS_MODE_64 << SH_MEM_CONFIG__ADDRESS_MODE__SHIFT) | \
	 (SH_MEM_ALIGNMENT_MODE_UNALIGNED << SH_MEM_CONFIG__ALIGNMENT_MODE__SHIFT) | \
	 (3 << SH_MEM_CONFIG__INITIAL_INST_PREFETCH__SHIFT))

static void gfx_v11_0_disable_gpa_mode(struct amdgpu_device *adev);
static void gfx_v11_0_set_ring_funcs(struct amdgpu_device *adev);
static void gfx_v11_0_set_irq_funcs(struct amdgpu_device *adev);
static void gfx_v11_0_set_gds_init(struct amdgpu_device *adev);
static void gfx_v11_0_set_rlc_funcs(struct amdgpu_device *adev);
static void gfx_v11_0_set_mqd_funcs(struct amdgpu_device *adev);
static void gfx_v11_0_set_imu_funcs(struct amdgpu_device *adev);
static int gfx_v11_0_get_cu_info(struct amdgpu_device *adev,
                                 struct amdgpu_cu_info *cu_info);
static uint64_t gfx_v11_0_get_gpu_clock_counter(struct amdgpu_device *adev);
static void gfx_v11_0_select_se_sh(struct amdgpu_device *adev, u32 se_num,
				   u32 sh_num, u32 instance);
static u32 gfx_v11_0_get_wgp_active_bitmap_per_sh(struct amdgpu_device *adev);

static void gfx_v11_0_ring_emit_de_meta(struct amdgpu_ring *ring, bool resume);
static void gfx_v11_0_ring_emit_frame_cntl(struct amdgpu_ring *ring, bool start, bool secure);
static void gfx_v11_0_ring_emit_wreg(struct amdgpu_ring *ring, uint32_t reg,
				     uint32_t val);
static int gfx_v11_0_wait_for_rlc_autoload_complete(struct amdgpu_device *adev);
static void gfx_v11_0_ring_invalidate_tlbs(struct amdgpu_ring *ring,
					   uint16_t pasid, uint32_t flush_type,
					   bool all_hub, uint8_t dst_sel);
static void gfx_v11_0_set_safe_mode(struct amdgpu_device *adev);
static void gfx_v11_0_unset_safe_mode(struct amdgpu_device *adev);
static void gfx_v11_0_update_perf_clk(struct amdgpu_device *adev,
				      bool enable);

static void gfx11_kiq_set_resources(struct amdgpu_ring *kiq_ring, uint64_t queue_mask)
{
	amdgpu_ring_write(kiq_ring, PACKET3(PACKET3_SET_RESOURCES, 6));
	amdgpu_ring_write(kiq_ring, PACKET3_SET_RESOURCES_VMID_MASK(0) |
			  PACKET3_SET_RESOURCES_QUEUE_TYPE(0));	/* vmid_mask:0 queue_type:0 (KIQ) */
	amdgpu_ring_write(kiq_ring, lower_32_bits(queue_mask));	/* queue mask lo */
	amdgpu_ring_write(kiq_ring, upper_32_bits(queue_mask));	/* queue mask hi */
	amdgpu_ring_write(kiq_ring, 0);	/* gws mask lo */
	amdgpu_ring_write(kiq_ring, 0);	/* gws mask hi */
	amdgpu_ring_write(kiq_ring, 0);	/* oac mask */
	amdgpu_ring_write(kiq_ring, 0);	/* gds heap base:0, gds heap size:0 */
}

static void gfx11_kiq_map_queues(struct amdgpu_ring *kiq_ring,
				 struct amdgpu_ring *ring)
{
	uint64_t mqd_addr = amdgpu_bo_gpu_offset(ring->mqd_obj);
	uint64_t wptr_addr = ring->wptr_gpu_addr;
	uint32_t me = 0, eng_sel = 0;

	switch (ring->funcs->type) {
	case AMDGPU_RING_TYPE_COMPUTE:
		me = 1;
		eng_sel = 0;
		break;
	case AMDGPU_RING_TYPE_GFX:
		me = 0;
		eng_sel = 4;
		break;
	case AMDGPU_RING_TYPE_MES:
		me = 2;
		eng_sel = 5;
		break;
	default:
		WARN_ON(1);
	}

	amdgpu_ring_write(kiq_ring, PACKET3(PACKET3_MAP_QUEUES, 5));
	/* Q_sel:0, vmid:0, vidmem: 1, engine:0, num_Q:1*/
	amdgpu_ring_write(kiq_ring, /* Q_sel: 0, vmid: 0, engine: 0, num_Q: 1 */
			  PACKET3_MAP_QUEUES_QUEUE_SEL(0) | /* Queue_Sel */
			  PACKET3_MAP_QUEUES_VMID(0) | /* VMID */
			  PACKET3_MAP_QUEUES_QUEUE(ring->queue) |
			  PACKET3_MAP_QUEUES_PIPE(ring->pipe) |
			  PACKET3_MAP_QUEUES_ME((me)) |
			  PACKET3_MAP_QUEUES_QUEUE_TYPE(0) | /*queue_type: normal compute queue */
			  PACKET3_MAP_QUEUES_ALLOC_FORMAT(0) | /* alloc format: all_on_one_pipe */
			  PACKET3_MAP_QUEUES_ENGINE_SEL(eng_sel) |
			  PACKET3_MAP_QUEUES_NUM_QUEUES(1)); /* num_queues: must be 1 */
	amdgpu_ring_write(kiq_ring, PACKET3_MAP_QUEUES_DOORBELL_OFFSET(ring->doorbell_index));
	amdgpu_ring_write(kiq_ring, lower_32_bits(mqd_addr));
	amdgpu_ring_write(kiq_ring, upper_32_bits(mqd_addr));
	amdgpu_ring_write(kiq_ring, lower_32_bits(wptr_addr));
	amdgpu_ring_write(kiq_ring, upper_32_bits(wptr_addr));
}

static void gfx11_kiq_unmap_queues(struct amdgpu_ring *kiq_ring,
				   struct amdgpu_ring *ring,
				   enum amdgpu_unmap_queues_action action,
				   u64 gpu_addr, u64 seq)
{
	struct amdgpu_device *adev = kiq_ring->adev;
	uint32_t eng_sel = ring->funcs->type == AMDGPU_RING_TYPE_GFX ? 4 : 0;

	if (adev->enable_mes && !adev->gfx.kiq.ring.sched.ready) {
		amdgpu_mes_unmap_legacy_queue(adev, ring, action, gpu_addr, seq);
		return;
	}

	amdgpu_ring_write(kiq_ring, PACKET3(PACKET3_UNMAP_QUEUES, 4));
	amdgpu_ring_write(kiq_ring, /* Q_sel: 0, vmid: 0, engine: 0, num_Q: 1 */
			  PACKET3_UNMAP_QUEUES_ACTION(action) |
			  PACKET3_UNMAP_QUEUES_QUEUE_SEL(0) |
			  PACKET3_UNMAP_QUEUES_ENGINE_SEL(eng_sel) |
			  PACKET3_UNMAP_QUEUES_NUM_QUEUES(1));
	amdgpu_ring_write(kiq_ring,
		  PACKET3_UNMAP_QUEUES_DOORBELL_OFFSET0(ring->doorbell_index));

	if (action == PREEMPT_QUEUES_NO_UNMAP) {
		amdgpu_ring_write(kiq_ring, lower_32_bits(gpu_addr));
		amdgpu_ring_write(kiq_ring, upper_32_bits(gpu_addr));
		amdgpu_ring_write(kiq_ring, seq);
	} else {
		amdgpu_ring_write(kiq_ring, 0);
		amdgpu_ring_write(kiq_ring, 0);
		amdgpu_ring_write(kiq_ring, 0);
	}
}

static void gfx11_kiq_query_status(struct amdgpu_ring *kiq_ring,
				   struct amdgpu_ring *ring,
				   u64 addr,
				   u64 seq)
{
	uint32_t eng_sel = ring->funcs->type == AMDGPU_RING_TYPE_GFX ? 4 : 0;

	amdgpu_ring_write(kiq_ring, PACKET3(PACKET3_QUERY_STATUS, 5));
	amdgpu_ring_write(kiq_ring,
			  PACKET3_QUERY_STATUS_CONTEXT_ID(0) |
			  PACKET3_QUERY_STATUS_INTERRUPT_SEL(0) |
			  PACKET3_QUERY_STATUS_COMMAND(2));
	amdgpu_ring_write(kiq_ring, /* Q_sel: 0, vmid: 0, engine: 0, num_Q: 1 */
			  PACKET3_QUERY_STATUS_DOORBELL_OFFSET(ring->doorbell_index) |
			  PACKET3_QUERY_STATUS_ENG_SEL(eng_sel));
	amdgpu_ring_write(kiq_ring, lower_32_bits(addr));
	amdgpu_ring_write(kiq_ring, upper_32_bits(addr));
	amdgpu_ring_write(kiq_ring, lower_32_bits(seq));
	amdgpu_ring_write(kiq_ring, upper_32_bits(seq));
}

static void gfx11_kiq_invalidate_tlbs(struct amdgpu_ring *kiq_ring,
				uint16_t pasid, uint32_t flush_type,
				bool all_hub)
{
	gfx_v11_0_ring_invalidate_tlbs(kiq_ring, pasid, flush_type, all_hub, 1);
}

static const struct kiq_pm4_funcs gfx_v11_0_kiq_pm4_funcs = {
	.kiq_set_resources = gfx11_kiq_set_resources,
	.kiq_map_queues = gfx11_kiq_map_queues,
	.kiq_unmap_queues = gfx11_kiq_unmap_queues,
	.kiq_query_status = gfx11_kiq_query_status,
	.kiq_invalidate_tlbs = gfx11_kiq_invalidate_tlbs,
	.set_resources_size = 8,
	.map_queues_size = 7,
	.unmap_queues_size = 6,
	.query_status_size = 7,
	.invalidate_tlbs_size = 2,
};

static void gfx_v11_0_set_kiq_pm4_funcs(struct amdgpu_device *adev)
{
	adev->gfx.kiq.pmf = &gfx_v11_0_kiq_pm4_funcs;
}

static void gfx_v11_0_init_golden_registers(struct amdgpu_device *adev)
{
	switch (adev->ip_versions[GC_HWIP][0]) {
	case IP_VERSION(11, 0, 1):
<<<<<<< HEAD
=======
	case IP_VERSION(11, 0, 4):
>>>>>>> 48acfe8d
		soc15_program_register_sequence(adev,
						golden_settings_gc_11_0_1,
						(const u32)ARRAY_SIZE(golden_settings_gc_11_0_1));
		break;
	default:
		break;
	}
}

static void gfx_v11_0_write_data_to_reg(struct amdgpu_ring *ring, int eng_sel,
				       bool wc, uint32_t reg, uint32_t val)
{
	amdgpu_ring_write(ring, PACKET3(PACKET3_WRITE_DATA, 3));
	amdgpu_ring_write(ring, WRITE_DATA_ENGINE_SEL(eng_sel) |
			  WRITE_DATA_DST_SEL(0) | (wc ? WR_CONFIRM : 0));
	amdgpu_ring_write(ring, reg);
	amdgpu_ring_write(ring, 0);
	amdgpu_ring_write(ring, val);
}

static void gfx_v11_0_wait_reg_mem(struct amdgpu_ring *ring, int eng_sel,
				  int mem_space, int opt, uint32_t addr0,
				  uint32_t addr1, uint32_t ref, uint32_t mask,
				  uint32_t inv)
{
	amdgpu_ring_write(ring, PACKET3(PACKET3_WAIT_REG_MEM, 5));
	amdgpu_ring_write(ring,
			  /* memory (1) or register (0) */
			  (WAIT_REG_MEM_MEM_SPACE(mem_space) |
			   WAIT_REG_MEM_OPERATION(opt) | /* wait */
			   WAIT_REG_MEM_FUNCTION(3) |  /* equal */
			   WAIT_REG_MEM_ENGINE(eng_sel)));

	if (mem_space)
		BUG_ON(addr0 & 0x3); /* Dword align */
	amdgpu_ring_write(ring, addr0);
	amdgpu_ring_write(ring, addr1);
	amdgpu_ring_write(ring, ref);
	amdgpu_ring_write(ring, mask);
	amdgpu_ring_write(ring, inv); /* poll interval */
}

static int gfx_v11_0_ring_test_ring(struct amdgpu_ring *ring)
{
	struct amdgpu_device *adev = ring->adev;
	uint32_t scratch = SOC15_REG_OFFSET(GC, 0, regSCRATCH_REG0);
	uint32_t tmp = 0;
	unsigned i;
	int r;

	WREG32(scratch, 0xCAFEDEAD);
	r = amdgpu_ring_alloc(ring, 5);
	if (r) {
		DRM_ERROR("amdgpu: cp failed to lock ring %d (%d).\n",
			  ring->idx, r);
		return r;
	}

	if (ring->funcs->type == AMDGPU_RING_TYPE_KIQ) {
		gfx_v11_0_ring_emit_wreg(ring, scratch, 0xDEADBEEF);
	} else {
		amdgpu_ring_write(ring, PACKET3(PACKET3_SET_UCONFIG_REG, 1));
		amdgpu_ring_write(ring, scratch -
				  PACKET3_SET_UCONFIG_REG_START);
		amdgpu_ring_write(ring, 0xDEADBEEF);
	}
	amdgpu_ring_commit(ring);

	for (i = 0; i < adev->usec_timeout; i++) {
		tmp = RREG32(scratch);
		if (tmp == 0xDEADBEEF)
			break;
		if (amdgpu_emu_mode == 1)
			msleep(1);
		else
			udelay(1);
	}

	if (i >= adev->usec_timeout)
		r = -ETIMEDOUT;
	return r;
}

static int gfx_v11_0_ring_test_ib(struct amdgpu_ring *ring, long timeout)
{
	struct amdgpu_device *adev = ring->adev;
	struct amdgpu_ib ib;
	struct dma_fence *f = NULL;
	unsigned index;
	uint64_t gpu_addr;
	volatile uint32_t *cpu_ptr;
	long r;

	/* MES KIQ fw hasn't indirect buffer support for now */
	if (adev->enable_mes_kiq &&
	    ring->funcs->type == AMDGPU_RING_TYPE_KIQ)
		return 0;

	memset(&ib, 0, sizeof(ib));

	if (ring->is_mes_queue) {
		uint32_t padding, offset;

		offset = amdgpu_mes_ctx_get_offs(ring, AMDGPU_MES_CTX_IB_OFFS);
		padding = amdgpu_mes_ctx_get_offs(ring,
						  AMDGPU_MES_CTX_PADDING_OFFS);

		ib.gpu_addr = amdgpu_mes_ctx_get_offs_gpu_addr(ring, offset);
		ib.ptr = amdgpu_mes_ctx_get_offs_cpu_addr(ring, offset);

		gpu_addr = amdgpu_mes_ctx_get_offs_gpu_addr(ring, padding);
		cpu_ptr = amdgpu_mes_ctx_get_offs_cpu_addr(ring, padding);
		*cpu_ptr = cpu_to_le32(0xCAFEDEAD);
	} else {
		r = amdgpu_device_wb_get(adev, &index);
		if (r)
			return r;

		gpu_addr = adev->wb.gpu_addr + (index * 4);
		adev->wb.wb[index] = cpu_to_le32(0xCAFEDEAD);
		cpu_ptr = &adev->wb.wb[index];

		r = amdgpu_ib_get(adev, NULL, 16, AMDGPU_IB_POOL_DIRECT, &ib);
		if (r) {
			DRM_ERROR("amdgpu: failed to get ib (%ld).\n", r);
			goto err1;
		}
	}

	ib.ptr[0] = PACKET3(PACKET3_WRITE_DATA, 3);
	ib.ptr[1] = WRITE_DATA_DST_SEL(5) | WR_CONFIRM;
	ib.ptr[2] = lower_32_bits(gpu_addr);
	ib.ptr[3] = upper_32_bits(gpu_addr);
	ib.ptr[4] = 0xDEADBEEF;
	ib.length_dw = 5;

	r = amdgpu_ib_schedule(ring, 1, &ib, NULL, &f);
	if (r)
		goto err2;

	r = dma_fence_wait_timeout(f, false, timeout);
	if (r == 0) {
		r = -ETIMEDOUT;
		goto err2;
	} else if (r < 0) {
		goto err2;
	}

	if (le32_to_cpu(*cpu_ptr) == 0xDEADBEEF)
		r = 0;
	else
		r = -EINVAL;
err2:
	if (!ring->is_mes_queue)
		amdgpu_ib_free(adev, &ib, NULL);
	dma_fence_put(f);
err1:
	if (!ring->is_mes_queue)
		amdgpu_device_wb_free(adev, index);
	return r;
}

static void gfx_v11_0_free_microcode(struct amdgpu_device *adev)
{
	release_firmware(adev->gfx.pfp_fw);
	adev->gfx.pfp_fw = NULL;
	release_firmware(adev->gfx.me_fw);
	adev->gfx.me_fw = NULL;
	release_firmware(adev->gfx.rlc_fw);
	adev->gfx.rlc_fw = NULL;
	release_firmware(adev->gfx.mec_fw);
	adev->gfx.mec_fw = NULL;

	kfree(adev->gfx.rlc.register_list_format);
}

static int gfx_v11_0_init_microcode(struct amdgpu_device *adev)
{
	char fw_name[40];
	char ucode_prefix[30];
	int err;
	const struct rlc_firmware_header_v2_0 *rlc_hdr;
	uint16_t version_major;
	uint16_t version_minor;

	DRM_DEBUG("\n");

	amdgpu_ucode_ip_version_decode(adev, GC_HWIP, ucode_prefix, sizeof(ucode_prefix));

	snprintf(fw_name, sizeof(fw_name), "amdgpu/%s_pfp.bin", ucode_prefix);
	err = request_firmware(&adev->gfx.pfp_fw, fw_name, adev->dev);
	if (err)
		goto out;
	err = amdgpu_ucode_validate(adev->gfx.pfp_fw);
	if (err)
		goto out;
	/* check pfp fw hdr version to decide if enable rs64 for gfx11.*/
	adev->gfx.rs64_enable = amdgpu_ucode_hdr_version(
				(union amdgpu_firmware_header *)
				adev->gfx.pfp_fw->data, 2, 0);
	if (adev->gfx.rs64_enable) {
		dev_info(adev->dev, "CP RS64 enable\n");
		amdgpu_gfx_cp_init_microcode(adev, AMDGPU_UCODE_ID_CP_RS64_PFP);
		amdgpu_gfx_cp_init_microcode(adev, AMDGPU_UCODE_ID_CP_RS64_PFP_P0_STACK);
		amdgpu_gfx_cp_init_microcode(adev, AMDGPU_UCODE_ID_CP_RS64_PFP_P1_STACK);
	} else {
		amdgpu_gfx_cp_init_microcode(adev, AMDGPU_UCODE_ID_CP_PFP);
	}

	snprintf(fw_name, sizeof(fw_name), "amdgpu/%s_me.bin", ucode_prefix);
	err = request_firmware(&adev->gfx.me_fw, fw_name, adev->dev);
	if (err)
		goto out;
	err = amdgpu_ucode_validate(adev->gfx.me_fw);
	if (err)
		goto out;
	if (adev->gfx.rs64_enable) {
		amdgpu_gfx_cp_init_microcode(adev, AMDGPU_UCODE_ID_CP_RS64_ME);
		amdgpu_gfx_cp_init_microcode(adev, AMDGPU_UCODE_ID_CP_RS64_ME_P0_STACK);
		amdgpu_gfx_cp_init_microcode(adev, AMDGPU_UCODE_ID_CP_RS64_ME_P1_STACK);
	} else {
		amdgpu_gfx_cp_init_microcode(adev, AMDGPU_UCODE_ID_CP_ME);
	}

	if (!amdgpu_sriov_vf(adev)) {
		snprintf(fw_name, sizeof(fw_name), "amdgpu/%s_rlc.bin", ucode_prefix);
		err = request_firmware(&adev->gfx.rlc_fw, fw_name, adev->dev);
		if (err)
			goto out;
		err = amdgpu_ucode_validate(adev->gfx.rlc_fw);
		if (err)
			goto out;
		rlc_hdr = (const struct rlc_firmware_header_v2_0 *)adev->gfx.rlc_fw->data;
		version_major = le16_to_cpu(rlc_hdr->header.header_version_major);
		version_minor = le16_to_cpu(rlc_hdr->header.header_version_minor);
		err = amdgpu_gfx_rlc_init_microcode(adev, version_major, version_minor);
		if (err)
			goto out;
	}

	snprintf(fw_name, sizeof(fw_name), "amdgpu/%s_mec.bin", ucode_prefix);
	err = request_firmware(&adev->gfx.mec_fw, fw_name, adev->dev);
	if (err)
		goto out;
	err = amdgpu_ucode_validate(adev->gfx.mec_fw);
	if (err)
		goto out;
	if (adev->gfx.rs64_enable) {
		amdgpu_gfx_cp_init_microcode(adev, AMDGPU_UCODE_ID_CP_RS64_MEC);
		amdgpu_gfx_cp_init_microcode(adev, AMDGPU_UCODE_ID_CP_RS64_MEC_P0_STACK);
		amdgpu_gfx_cp_init_microcode(adev, AMDGPU_UCODE_ID_CP_RS64_MEC_P1_STACK);
		amdgpu_gfx_cp_init_microcode(adev, AMDGPU_UCODE_ID_CP_RS64_MEC_P2_STACK);
		amdgpu_gfx_cp_init_microcode(adev, AMDGPU_UCODE_ID_CP_RS64_MEC_P3_STACK);
	} else {
		amdgpu_gfx_cp_init_microcode(adev, AMDGPU_UCODE_ID_CP_MEC1);
		amdgpu_gfx_cp_init_microcode(adev, AMDGPU_UCODE_ID_CP_MEC1_JT);
	}

	/* only one MEC for gfx 11.0.0. */
	adev->gfx.mec2_fw = NULL;

out:
	if (err) {
		dev_err(adev->dev,
			"gfx11: Failed to init firmware \"%s\"\n",
			fw_name);
		release_firmware(adev->gfx.pfp_fw);
		adev->gfx.pfp_fw = NULL;
		release_firmware(adev->gfx.me_fw);
		adev->gfx.me_fw = NULL;
		release_firmware(adev->gfx.rlc_fw);
		adev->gfx.rlc_fw = NULL;
		release_firmware(adev->gfx.mec_fw);
		adev->gfx.mec_fw = NULL;
	}

	return err;
}

static int gfx_v11_0_init_toc_microcode(struct amdgpu_device *adev)
{
	const struct psp_firmware_header_v1_0 *toc_hdr;
	int err = 0;
	char fw_name[40];
	char ucode_prefix[30];

	amdgpu_ucode_ip_version_decode(adev, GC_HWIP, ucode_prefix, sizeof(ucode_prefix));

	snprintf(fw_name, sizeof(fw_name), "amdgpu/%s_toc.bin", ucode_prefix);
	err = request_firmware(&adev->psp.toc_fw, fw_name, adev->dev);
	if (err)
		goto out;

	err = amdgpu_ucode_validate(adev->psp.toc_fw);
	if (err)
		goto out;

	toc_hdr = (const struct psp_firmware_header_v1_0 *)adev->psp.toc_fw->data;
	adev->psp.toc.fw_version = le32_to_cpu(toc_hdr->header.ucode_version);
	adev->psp.toc.feature_version = le32_to_cpu(toc_hdr->sos.fw_version);
	adev->psp.toc.size_bytes = le32_to_cpu(toc_hdr->header.ucode_size_bytes);
	adev->psp.toc.start_addr = (uint8_t *)toc_hdr +
				le32_to_cpu(toc_hdr->header.ucode_array_offset_bytes);
	return 0;
out:
	dev_err(adev->dev, "Failed to load TOC microcode\n");
	release_firmware(adev->psp.toc_fw);
	adev->psp.toc_fw = NULL;
	return err;
}

static u32 gfx_v11_0_get_csb_size(struct amdgpu_device *adev)
{
	u32 count = 0;
	const struct cs_section_def *sect = NULL;
	const struct cs_extent_def *ext = NULL;

	/* begin clear state */
	count += 2;
	/* context control state */
	count += 3;

	for (sect = gfx11_cs_data; sect->section != NULL; ++sect) {
		for (ext = sect->section; ext->extent != NULL; ++ext) {
			if (sect->id == SECT_CONTEXT)
				count += 2 + ext->reg_count;
			else
				return 0;
		}
	}

	/* set PA_SC_TILE_STEERING_OVERRIDE */
	count += 3;
	/* end clear state */
	count += 2;
	/* clear state */
	count += 2;

	return count;
}

static void gfx_v11_0_get_csb_buffer(struct amdgpu_device *adev,
				    volatile u32 *buffer)
{
	u32 count = 0, i;
	const struct cs_section_def *sect = NULL;
	const struct cs_extent_def *ext = NULL;
	int ctx_reg_offset;

	if (adev->gfx.rlc.cs_data == NULL)
		return;
	if (buffer == NULL)
		return;

	buffer[count++] = cpu_to_le32(PACKET3(PACKET3_PREAMBLE_CNTL, 0));
	buffer[count++] = cpu_to_le32(PACKET3_PREAMBLE_BEGIN_CLEAR_STATE);

	buffer[count++] = cpu_to_le32(PACKET3(PACKET3_CONTEXT_CONTROL, 1));
	buffer[count++] = cpu_to_le32(0x80000000);
	buffer[count++] = cpu_to_le32(0x80000000);

	for (sect = adev->gfx.rlc.cs_data; sect->section != NULL; ++sect) {
		for (ext = sect->section; ext->extent != NULL; ++ext) {
			if (sect->id == SECT_CONTEXT) {
				buffer[count++] =
					cpu_to_le32(PACKET3(PACKET3_SET_CONTEXT_REG, ext->reg_count));
				buffer[count++] = cpu_to_le32(ext->reg_index -
						PACKET3_SET_CONTEXT_REG_START);
				for (i = 0; i < ext->reg_count; i++)
					buffer[count++] = cpu_to_le32(ext->extent[i]);
			} else {
				return;
			}
		}
	}

	ctx_reg_offset =
		SOC15_REG_OFFSET(GC, 0, regPA_SC_TILE_STEERING_OVERRIDE) - PACKET3_SET_CONTEXT_REG_START;
	buffer[count++] = cpu_to_le32(PACKET3(PACKET3_SET_CONTEXT_REG, 1));
	buffer[count++] = cpu_to_le32(ctx_reg_offset);
	buffer[count++] = cpu_to_le32(adev->gfx.config.pa_sc_tile_steering_override);

	buffer[count++] = cpu_to_le32(PACKET3(PACKET3_PREAMBLE_CNTL, 0));
	buffer[count++] = cpu_to_le32(PACKET3_PREAMBLE_END_CLEAR_STATE);

	buffer[count++] = cpu_to_le32(PACKET3(PACKET3_CLEAR_STATE, 0));
	buffer[count++] = cpu_to_le32(0);
}

static void gfx_v11_0_rlc_fini(struct amdgpu_device *adev)
{
	/* clear state block */
	amdgpu_bo_free_kernel(&adev->gfx.rlc.clear_state_obj,
			&adev->gfx.rlc.clear_state_gpu_addr,
			(void **)&adev->gfx.rlc.cs_ptr);

	/* jump table block */
	amdgpu_bo_free_kernel(&adev->gfx.rlc.cp_table_obj,
			&adev->gfx.rlc.cp_table_gpu_addr,
			(void **)&adev->gfx.rlc.cp_table_ptr);
}

static void gfx_v11_0_init_rlcg_reg_access_ctrl(struct amdgpu_device *adev)
{
	struct amdgpu_rlcg_reg_access_ctrl *reg_access_ctrl;

	reg_access_ctrl = &adev->gfx.rlc.reg_access_ctrl;
	reg_access_ctrl->scratch_reg0 = SOC15_REG_OFFSET(GC, 0, regSCRATCH_REG0);
	reg_access_ctrl->scratch_reg1 = SOC15_REG_OFFSET(GC, 0, regSCRATCH_REG1);
	reg_access_ctrl->scratch_reg2 = SOC15_REG_OFFSET(GC, 0, regSCRATCH_REG2);
	reg_access_ctrl->scratch_reg3 = SOC15_REG_OFFSET(GC, 0, regSCRATCH_REG3);
	reg_access_ctrl->grbm_cntl = SOC15_REG_OFFSET(GC, 0, regGRBM_GFX_CNTL);
	reg_access_ctrl->grbm_idx = SOC15_REG_OFFSET(GC, 0, regGRBM_GFX_INDEX);
	reg_access_ctrl->spare_int = SOC15_REG_OFFSET(GC, 0, regRLC_SPARE_INT_0);
	adev->gfx.rlc.rlcg_reg_access_supported = true;
}

static int gfx_v11_0_rlc_init(struct amdgpu_device *adev)
{
	const struct cs_section_def *cs_data;
	int r;

	adev->gfx.rlc.cs_data = gfx11_cs_data;

	cs_data = adev->gfx.rlc.cs_data;

	if (cs_data) {
		/* init clear state block */
		r = amdgpu_gfx_rlc_init_csb(adev);
		if (r)
			return r;
	}

	/* init spm vmid with 0xf */
	if (adev->gfx.rlc.funcs->update_spm_vmid)
		adev->gfx.rlc.funcs->update_spm_vmid(adev, 0xf);

	return 0;
}

static void gfx_v11_0_mec_fini(struct amdgpu_device *adev)
{
	amdgpu_bo_free_kernel(&adev->gfx.mec.hpd_eop_obj, NULL, NULL);
	amdgpu_bo_free_kernel(&adev->gfx.mec.mec_fw_obj, NULL, NULL);
	amdgpu_bo_free_kernel(&adev->gfx.mec.mec_fw_data_obj, NULL, NULL);
}

static int gfx_v11_0_me_init(struct amdgpu_device *adev)
{
	int r;

	bitmap_zero(adev->gfx.me.queue_bitmap, AMDGPU_MAX_GFX_QUEUES);

	amdgpu_gfx_graphics_queue_acquire(adev);

	r = gfx_v11_0_init_microcode(adev);
	if (r)
		DRM_ERROR("Failed to load gfx firmware!\n");

	return r;
}

static int gfx_v11_0_mec_init(struct amdgpu_device *adev)
{
	int r;
	u32 *hpd;
	size_t mec_hpd_size;

	bitmap_zero(adev->gfx.mec.queue_bitmap, AMDGPU_MAX_COMPUTE_QUEUES);

	/* take ownership of the relevant compute queues */
	amdgpu_gfx_compute_queue_acquire(adev);
	mec_hpd_size = adev->gfx.num_compute_rings * GFX11_MEC_HPD_SIZE;

	if (mec_hpd_size) {
		r = amdgpu_bo_create_reserved(adev, mec_hpd_size, PAGE_SIZE,
					      AMDGPU_GEM_DOMAIN_GTT,
					      &adev->gfx.mec.hpd_eop_obj,
					      &adev->gfx.mec.hpd_eop_gpu_addr,
					      (void **)&hpd);
		if (r) {
			dev_warn(adev->dev, "(%d) create HDP EOP bo failed\n", r);
			gfx_v11_0_mec_fini(adev);
			return r;
		}

		memset(hpd, 0, mec_hpd_size);

		amdgpu_bo_kunmap(adev->gfx.mec.hpd_eop_obj);
		amdgpu_bo_unreserve(adev->gfx.mec.hpd_eop_obj);
	}

	return 0;
}

static uint32_t wave_read_ind(struct amdgpu_device *adev, uint32_t wave, uint32_t address)
{
	WREG32_SOC15(GC, 0, regSQ_IND_INDEX,
		(wave << SQ_IND_INDEX__WAVE_ID__SHIFT) |
		(address << SQ_IND_INDEX__INDEX__SHIFT));
	return RREG32_SOC15(GC, 0, regSQ_IND_DATA);
}

static void wave_read_regs(struct amdgpu_device *adev, uint32_t wave,
			   uint32_t thread, uint32_t regno,
			   uint32_t num, uint32_t *out)
{
	WREG32_SOC15(GC, 0, regSQ_IND_INDEX,
		(wave << SQ_IND_INDEX__WAVE_ID__SHIFT) |
		(regno << SQ_IND_INDEX__INDEX__SHIFT) |
		(thread << SQ_IND_INDEX__WORKITEM_ID__SHIFT) |
		(SQ_IND_INDEX__AUTO_INCR_MASK));
	while (num--)
		*(out++) = RREG32_SOC15(GC, 0, regSQ_IND_DATA);
}

static void gfx_v11_0_read_wave_data(struct amdgpu_device *adev, uint32_t simd, uint32_t wave, uint32_t *dst, int *no_fields)
{
	/* in gfx11 the SIMD_ID is specified as part of the INSTANCE
	 * field when performing a select_se_sh so it should be
	 * zero here */
	WARN_ON(simd != 0);

	/* type 2 wave data */
	dst[(*no_fields)++] = 2;
	dst[(*no_fields)++] = wave_read_ind(adev, wave, ixSQ_WAVE_STATUS);
	dst[(*no_fields)++] = wave_read_ind(adev, wave, ixSQ_WAVE_PC_LO);
	dst[(*no_fields)++] = wave_read_ind(adev, wave, ixSQ_WAVE_PC_HI);
	dst[(*no_fields)++] = wave_read_ind(adev, wave, ixSQ_WAVE_EXEC_LO);
	dst[(*no_fields)++] = wave_read_ind(adev, wave, ixSQ_WAVE_EXEC_HI);
	dst[(*no_fields)++] = wave_read_ind(adev, wave, ixSQ_WAVE_HW_ID1);
	dst[(*no_fields)++] = wave_read_ind(adev, wave, ixSQ_WAVE_HW_ID2);
	dst[(*no_fields)++] = wave_read_ind(adev, wave, ixSQ_WAVE_GPR_ALLOC);
	dst[(*no_fields)++] = wave_read_ind(adev, wave, ixSQ_WAVE_LDS_ALLOC);
	dst[(*no_fields)++] = wave_read_ind(adev, wave, ixSQ_WAVE_TRAPSTS);
	dst[(*no_fields)++] = wave_read_ind(adev, wave, ixSQ_WAVE_IB_STS);
	dst[(*no_fields)++] = wave_read_ind(adev, wave, ixSQ_WAVE_IB_STS2);
	dst[(*no_fields)++] = wave_read_ind(adev, wave, ixSQ_WAVE_IB_DBG1);
	dst[(*no_fields)++] = wave_read_ind(adev, wave, ixSQ_WAVE_M0);
	dst[(*no_fields)++] = wave_read_ind(adev, wave, ixSQ_WAVE_MODE);
}

static void gfx_v11_0_read_wave_sgprs(struct amdgpu_device *adev, uint32_t simd,
				     uint32_t wave, uint32_t start,
				     uint32_t size, uint32_t *dst)
{
	WARN_ON(simd != 0);

	wave_read_regs(
		adev, wave, 0, start + SQIND_WAVE_SGPRS_OFFSET, size,
		dst);
}

static void gfx_v11_0_read_wave_vgprs(struct amdgpu_device *adev, uint32_t simd,
				      uint32_t wave, uint32_t thread,
				      uint32_t start, uint32_t size,
				      uint32_t *dst)
{
	wave_read_regs(
		adev, wave, thread,
		start + SQIND_WAVE_VGPRS_OFFSET, size, dst);
}

static void gfx_v11_0_select_me_pipe_q(struct amdgpu_device *adev,
									  u32 me, u32 pipe, u32 q, u32 vm)
{
	soc21_grbm_select(adev, me, pipe, q, vm);
}

static const struct amdgpu_gfx_funcs gfx_v11_0_gfx_funcs = {
	.get_gpu_clock_counter = &gfx_v11_0_get_gpu_clock_counter,
	.select_se_sh = &gfx_v11_0_select_se_sh,
	.read_wave_data = &gfx_v11_0_read_wave_data,
	.read_wave_sgprs = &gfx_v11_0_read_wave_sgprs,
	.read_wave_vgprs = &gfx_v11_0_read_wave_vgprs,
	.select_me_pipe_q = &gfx_v11_0_select_me_pipe_q,
	.update_perfmon_mgcg = &gfx_v11_0_update_perf_clk,
};

static int gfx_v11_0_gpu_early_init(struct amdgpu_device *adev)
{

	switch (adev->ip_versions[GC_HWIP][0]) {
	case IP_VERSION(11, 0, 0):
	case IP_VERSION(11, 0, 2):
	case IP_VERSION(11, 0, 3):
		adev->gfx.config.max_hw_contexts = 8;
		adev->gfx.config.sc_prim_fifo_size_frontend = 0x20;
		adev->gfx.config.sc_prim_fifo_size_backend = 0x100;
		adev->gfx.config.sc_hiz_tile_fifo_size = 0;
		adev->gfx.config.sc_earlyz_tile_fifo_size = 0x4C0;
		break;
	case IP_VERSION(11, 0, 1):
	case IP_VERSION(11, 0, 4):
		adev->gfx.config.max_hw_contexts = 8;
		adev->gfx.config.sc_prim_fifo_size_frontend = 0x20;
		adev->gfx.config.sc_prim_fifo_size_backend = 0x100;
		adev->gfx.config.sc_hiz_tile_fifo_size = 0x80;
		adev->gfx.config.sc_earlyz_tile_fifo_size = 0x300;
		break;
	default:
		BUG();
		break;
	}

	return 0;
}

static int gfx_v11_0_gfx_ring_init(struct amdgpu_device *adev, int ring_id,
				   int me, int pipe, int queue)
{
	int r;
	struct amdgpu_ring *ring;
	unsigned int irq_type;

	ring = &adev->gfx.gfx_ring[ring_id];

	ring->me = me;
	ring->pipe = pipe;
	ring->queue = queue;

	ring->ring_obj = NULL;
	ring->use_doorbell = true;

	if (!ring_id)
		ring->doorbell_index = adev->doorbell_index.gfx_ring0 << 1;
	else
		ring->doorbell_index = adev->doorbell_index.gfx_ring1 << 1;
	sprintf(ring->name, "gfx_%d.%d.%d", ring->me, ring->pipe, ring->queue);

	irq_type = AMDGPU_CP_IRQ_GFX_ME0_PIPE0_EOP + ring->pipe;
	r = amdgpu_ring_init(adev, ring, 1024, &adev->gfx.eop_irq, irq_type,
			     AMDGPU_RING_PRIO_DEFAULT, NULL);
	if (r)
		return r;
	return 0;
}

static int gfx_v11_0_compute_ring_init(struct amdgpu_device *adev, int ring_id,
				       int mec, int pipe, int queue)
{
	int r;
	unsigned irq_type;
	struct amdgpu_ring *ring;
	unsigned int hw_prio;

	ring = &adev->gfx.compute_ring[ring_id];

	/* mec0 is me1 */
	ring->me = mec + 1;
	ring->pipe = pipe;
	ring->queue = queue;

	ring->ring_obj = NULL;
	ring->use_doorbell = true;
	ring->doorbell_index = (adev->doorbell_index.mec_ring0 + ring_id) << 1;
	ring->eop_gpu_addr = adev->gfx.mec.hpd_eop_gpu_addr
				+ (ring_id * GFX11_MEC_HPD_SIZE);
	sprintf(ring->name, "comp_%d.%d.%d", ring->me, ring->pipe, ring->queue);

	irq_type = AMDGPU_CP_IRQ_COMPUTE_MEC1_PIPE0_EOP
		+ ((ring->me - 1) * adev->gfx.mec.num_pipe_per_mec)
		+ ring->pipe;
	hw_prio = amdgpu_gfx_is_high_priority_compute_queue(adev, ring) ?
			AMDGPU_GFX_PIPE_PRIO_HIGH : AMDGPU_GFX_PIPE_PRIO_NORMAL;
	/* type-2 packets are deprecated on MEC, use type-3 instead */
	r = amdgpu_ring_init(adev, ring, 1024, &adev->gfx.eop_irq, irq_type,
			     hw_prio, NULL);
	if (r)
		return r;

	return 0;
}

static struct {
	SOC21_FIRMWARE_ID	id;
	unsigned int		offset;
	unsigned int		size;
} rlc_autoload_info[SOC21_FIRMWARE_ID_MAX];

static void gfx_v11_0_parse_rlc_toc(struct amdgpu_device *adev, void *rlc_toc)
{
	RLC_TABLE_OF_CONTENT *ucode = rlc_toc;

	while (ucode && (ucode->id > SOC21_FIRMWARE_ID_INVALID) &&
			(ucode->id < SOC21_FIRMWARE_ID_MAX)) {
		rlc_autoload_info[ucode->id].id = ucode->id;
		rlc_autoload_info[ucode->id].offset = ucode->offset * 4;
		rlc_autoload_info[ucode->id].size = ucode->size * 4;

		ucode++;
	}
}

static uint32_t gfx_v11_0_calc_toc_total_size(struct amdgpu_device *adev)
{
	uint32_t total_size = 0;
	SOC21_FIRMWARE_ID id;

	gfx_v11_0_parse_rlc_toc(adev, adev->psp.toc.start_addr);

	for (id = SOC21_FIRMWARE_ID_RLC_G_UCODE; id < SOC21_FIRMWARE_ID_MAX; id++)
		total_size += rlc_autoload_info[id].size;

	/* In case the offset in rlc toc ucode is aligned */
	if (total_size < rlc_autoload_info[SOC21_FIRMWARE_ID_MAX-1].offset)
		total_size = rlc_autoload_info[SOC21_FIRMWARE_ID_MAX-1].offset +
			rlc_autoload_info[SOC21_FIRMWARE_ID_MAX-1].size;

	return total_size;
}

static int gfx_v11_0_rlc_autoload_buffer_init(struct amdgpu_device *adev)
{
	int r;
	uint32_t total_size;

	total_size = gfx_v11_0_calc_toc_total_size(adev);

	r = amdgpu_bo_create_reserved(adev, total_size, 64 * 1024,
			AMDGPU_GEM_DOMAIN_VRAM,
			&adev->gfx.rlc.rlc_autoload_bo,
			&adev->gfx.rlc.rlc_autoload_gpu_addr,
			(void **)&adev->gfx.rlc.rlc_autoload_ptr);

	if (r) {
		dev_err(adev->dev, "(%d) failed to create fw autoload bo\n", r);
		return r;
	}

	return 0;
}

static void gfx_v11_0_rlc_backdoor_autoload_copy_ucode(struct amdgpu_device *adev,
					      SOC21_FIRMWARE_ID id,
			    		      const void *fw_data,
					      uint32_t fw_size,
					      uint32_t *fw_autoload_mask)
{
	uint32_t toc_offset;
	uint32_t toc_fw_size;
	char *ptr = adev->gfx.rlc.rlc_autoload_ptr;

	if (id <= SOC21_FIRMWARE_ID_INVALID || id >= SOC21_FIRMWARE_ID_MAX)
		return;

	toc_offset = rlc_autoload_info[id].offset;
	toc_fw_size = rlc_autoload_info[id].size;

	if (fw_size == 0)
		fw_size = toc_fw_size;

	if (fw_size > toc_fw_size)
		fw_size = toc_fw_size;

	memcpy(ptr + toc_offset, fw_data, fw_size);

	if (fw_size < toc_fw_size)
		memset(ptr + toc_offset + fw_size, 0, toc_fw_size - fw_size);

	if ((id != SOC21_FIRMWARE_ID_RS64_PFP) && (id != SOC21_FIRMWARE_ID_RS64_ME))
		*(uint64_t *)fw_autoload_mask |= 1ULL << id;
}

static void gfx_v11_0_rlc_backdoor_autoload_copy_toc_ucode(struct amdgpu_device *adev,
							uint32_t *fw_autoload_mask)
{
	void *data;
	uint32_t size;
	uint64_t *toc_ptr;

	*(uint64_t *)fw_autoload_mask |= 0x1;

	DRM_DEBUG("rlc autoload enabled fw: 0x%llx\n", *(uint64_t *)fw_autoload_mask);

	data = adev->psp.toc.start_addr;
	size = rlc_autoload_info[SOC21_FIRMWARE_ID_RLC_TOC].size;

	toc_ptr = (uint64_t *)data + size / 8 - 1;
	*toc_ptr = *(uint64_t *)fw_autoload_mask;

	gfx_v11_0_rlc_backdoor_autoload_copy_ucode(adev, SOC21_FIRMWARE_ID_RLC_TOC,
					data, size, fw_autoload_mask);
}

static void gfx_v11_0_rlc_backdoor_autoload_copy_gfx_ucode(struct amdgpu_device *adev,
							uint32_t *fw_autoload_mask)
{
	const __le32 *fw_data;
	uint32_t fw_size;
	const struct gfx_firmware_header_v1_0 *cp_hdr;
	const struct gfx_firmware_header_v2_0 *cpv2_hdr;
	const struct rlc_firmware_header_v2_0 *rlc_hdr;
	const struct rlc_firmware_header_v2_2 *rlcv22_hdr;
	uint16_t version_major, version_minor;

	if (adev->gfx.rs64_enable) {
		/* pfp ucode */
		cpv2_hdr = (const struct gfx_firmware_header_v2_0 *)
			adev->gfx.pfp_fw->data;
		/* instruction */
		fw_data = (const __le32 *)(adev->gfx.pfp_fw->data +
			le32_to_cpu(cpv2_hdr->ucode_offset_bytes));
		fw_size = le32_to_cpu(cpv2_hdr->ucode_size_bytes);
		gfx_v11_0_rlc_backdoor_autoload_copy_ucode(adev, SOC21_FIRMWARE_ID_RS64_PFP,
						fw_data, fw_size, fw_autoload_mask);
		/* data */
		fw_data = (const __le32 *)(adev->gfx.pfp_fw->data +
			le32_to_cpu(cpv2_hdr->data_offset_bytes));
		fw_size = le32_to_cpu(cpv2_hdr->data_size_bytes);
		gfx_v11_0_rlc_backdoor_autoload_copy_ucode(adev, SOC21_FIRMWARE_ID_RS64_PFP_P0_STACK,
						fw_data, fw_size, fw_autoload_mask);
		gfx_v11_0_rlc_backdoor_autoload_copy_ucode(adev, SOC21_FIRMWARE_ID_RS64_PFP_P1_STACK,
						fw_data, fw_size, fw_autoload_mask);
		/* me ucode */
		cpv2_hdr = (const struct gfx_firmware_header_v2_0 *)
			adev->gfx.me_fw->data;
		/* instruction */
		fw_data = (const __le32 *)(adev->gfx.me_fw->data +
			le32_to_cpu(cpv2_hdr->ucode_offset_bytes));
		fw_size = le32_to_cpu(cpv2_hdr->ucode_size_bytes);
		gfx_v11_0_rlc_backdoor_autoload_copy_ucode(adev, SOC21_FIRMWARE_ID_RS64_ME,
						fw_data, fw_size, fw_autoload_mask);
		/* data */
		fw_data = (const __le32 *)(adev->gfx.me_fw->data +
			le32_to_cpu(cpv2_hdr->data_offset_bytes));
		fw_size = le32_to_cpu(cpv2_hdr->data_size_bytes);
		gfx_v11_0_rlc_backdoor_autoload_copy_ucode(adev, SOC21_FIRMWARE_ID_RS64_ME_P0_STACK,
						fw_data, fw_size, fw_autoload_mask);
		gfx_v11_0_rlc_backdoor_autoload_copy_ucode(adev, SOC21_FIRMWARE_ID_RS64_ME_P1_STACK,
						fw_data, fw_size, fw_autoload_mask);
		/* mec ucode */
		cpv2_hdr = (const struct gfx_firmware_header_v2_0 *)
			adev->gfx.mec_fw->data;
		/* instruction */
		fw_data = (const __le32 *) (adev->gfx.mec_fw->data +
			le32_to_cpu(cpv2_hdr->ucode_offset_bytes));
		fw_size = le32_to_cpu(cpv2_hdr->ucode_size_bytes);
		gfx_v11_0_rlc_backdoor_autoload_copy_ucode(adev, SOC21_FIRMWARE_ID_RS64_MEC,
						fw_data, fw_size, fw_autoload_mask);
		/* data */
		fw_data = (const __le32 *) (adev->gfx.mec_fw->data +
			le32_to_cpu(cpv2_hdr->data_offset_bytes));
		fw_size = le32_to_cpu(cpv2_hdr->data_size_bytes);
		gfx_v11_0_rlc_backdoor_autoload_copy_ucode(adev, SOC21_FIRMWARE_ID_RS64_MEC_P0_STACK,
						fw_data, fw_size, fw_autoload_mask);
		gfx_v11_0_rlc_backdoor_autoload_copy_ucode(adev, SOC21_FIRMWARE_ID_RS64_MEC_P1_STACK,
						fw_data, fw_size, fw_autoload_mask);
		gfx_v11_0_rlc_backdoor_autoload_copy_ucode(adev, SOC21_FIRMWARE_ID_RS64_MEC_P2_STACK,
						fw_data, fw_size, fw_autoload_mask);
		gfx_v11_0_rlc_backdoor_autoload_copy_ucode(adev, SOC21_FIRMWARE_ID_RS64_MEC_P3_STACK,
						fw_data, fw_size, fw_autoload_mask);
	} else {
		/* pfp ucode */
		cp_hdr = (const struct gfx_firmware_header_v1_0 *)
			adev->gfx.pfp_fw->data;
		fw_data = (const __le32 *)(adev->gfx.pfp_fw->data +
				le32_to_cpu(cp_hdr->header.ucode_array_offset_bytes));
		fw_size = le32_to_cpu(cp_hdr->header.ucode_size_bytes);
		gfx_v11_0_rlc_backdoor_autoload_copy_ucode(adev, SOC21_FIRMWARE_ID_CP_PFP,
						fw_data, fw_size, fw_autoload_mask);

		/* me ucode */
		cp_hdr = (const struct gfx_firmware_header_v1_0 *)
			adev->gfx.me_fw->data;
		fw_data = (const __le32 *)(adev->gfx.me_fw->data +
				le32_to_cpu(cp_hdr->header.ucode_array_offset_bytes));
		fw_size = le32_to_cpu(cp_hdr->header.ucode_size_bytes);
		gfx_v11_0_rlc_backdoor_autoload_copy_ucode(adev, SOC21_FIRMWARE_ID_CP_ME,
						fw_data, fw_size, fw_autoload_mask);

		/* mec ucode */
		cp_hdr = (const struct gfx_firmware_header_v1_0 *)
			adev->gfx.mec_fw->data;
		fw_data = (const __le32 *) (adev->gfx.mec_fw->data +
				le32_to_cpu(cp_hdr->header.ucode_array_offset_bytes));
		fw_size = le32_to_cpu(cp_hdr->header.ucode_size_bytes) -
			cp_hdr->jt_size * 4;
		gfx_v11_0_rlc_backdoor_autoload_copy_ucode(adev, SOC21_FIRMWARE_ID_CP_MEC,
						fw_data, fw_size, fw_autoload_mask);
	}

	/* rlc ucode */
	rlc_hdr = (const struct rlc_firmware_header_v2_0 *)
		adev->gfx.rlc_fw->data;
	fw_data = (const __le32 *)(adev->gfx.rlc_fw->data +
			le32_to_cpu(rlc_hdr->header.ucode_array_offset_bytes));
	fw_size = le32_to_cpu(rlc_hdr->header.ucode_size_bytes);
	gfx_v11_0_rlc_backdoor_autoload_copy_ucode(adev, SOC21_FIRMWARE_ID_RLC_G_UCODE,
					fw_data, fw_size, fw_autoload_mask);

	version_major = le16_to_cpu(rlc_hdr->header.header_version_major);
	version_minor = le16_to_cpu(rlc_hdr->header.header_version_minor);
	if (version_major == 2) {
		if (version_minor >= 2) {
			rlcv22_hdr = (const struct rlc_firmware_header_v2_2 *)adev->gfx.rlc_fw->data;

			fw_data = (const __le32 *)(adev->gfx.rlc_fw->data +
					le32_to_cpu(rlcv22_hdr->rlc_iram_ucode_offset_bytes));
			fw_size = le32_to_cpu(rlcv22_hdr->rlc_iram_ucode_size_bytes);
			gfx_v11_0_rlc_backdoor_autoload_copy_ucode(adev, SOC21_FIRMWARE_ID_RLX6_UCODE,
					fw_data, fw_size, fw_autoload_mask);

			fw_data = (const __le32 *)(adev->gfx.rlc_fw->data +
					le32_to_cpu(rlcv22_hdr->rlc_dram_ucode_offset_bytes));
			fw_size = le32_to_cpu(rlcv22_hdr->rlc_dram_ucode_size_bytes);
			gfx_v11_0_rlc_backdoor_autoload_copy_ucode(adev, SOC21_FIRMWARE_ID_RLX6_DRAM_BOOT,
					fw_data, fw_size, fw_autoload_mask);
		}
	}
}

static void gfx_v11_0_rlc_backdoor_autoload_copy_sdma_ucode(struct amdgpu_device *adev,
							uint32_t *fw_autoload_mask)
{
	const __le32 *fw_data;
	uint32_t fw_size;
	const struct sdma_firmware_header_v2_0 *sdma_hdr;

	sdma_hdr = (const struct sdma_firmware_header_v2_0 *)
		adev->sdma.instance[0].fw->data;
	fw_data = (const __le32 *) (adev->sdma.instance[0].fw->data +
			le32_to_cpu(sdma_hdr->header.ucode_array_offset_bytes));
	fw_size = le32_to_cpu(sdma_hdr->ctx_ucode_size_bytes);

	gfx_v11_0_rlc_backdoor_autoload_copy_ucode(adev,
			SOC21_FIRMWARE_ID_SDMA_UCODE_TH0, fw_data, fw_size, fw_autoload_mask);

	fw_data = (const __le32 *) (adev->sdma.instance[0].fw->data +
			le32_to_cpu(sdma_hdr->ctl_ucode_offset));
	fw_size = le32_to_cpu(sdma_hdr->ctl_ucode_size_bytes);

	gfx_v11_0_rlc_backdoor_autoload_copy_ucode(adev,
			SOC21_FIRMWARE_ID_SDMA_UCODE_TH1, fw_data, fw_size, fw_autoload_mask);
}

static void gfx_v11_0_rlc_backdoor_autoload_copy_mes_ucode(struct amdgpu_device *adev,
							uint32_t *fw_autoload_mask)
{
	const __le32 *fw_data;
	unsigned fw_size;
	const struct mes_firmware_header_v1_0 *mes_hdr;
	int pipe, ucode_id, data_id;

	for (pipe = 0; pipe < 2; pipe++) {
		if (pipe==0) {
			ucode_id = SOC21_FIRMWARE_ID_RS64_MES_P0;
			data_id  = SOC21_FIRMWARE_ID_RS64_MES_P0_STACK;
		} else {
			ucode_id = SOC21_FIRMWARE_ID_RS64_MES_P1;
			data_id  = SOC21_FIRMWARE_ID_RS64_MES_P1_STACK;
		}

		mes_hdr = (const struct mes_firmware_header_v1_0 *)
			adev->mes.fw[pipe]->data;

		fw_data = (const __le32 *)(adev->mes.fw[pipe]->data +
				le32_to_cpu(mes_hdr->mes_ucode_offset_bytes));
		fw_size = le32_to_cpu(mes_hdr->mes_ucode_size_bytes);

		gfx_v11_0_rlc_backdoor_autoload_copy_ucode(adev,
				ucode_id, fw_data, fw_size, fw_autoload_mask);

		fw_data = (const __le32 *)(adev->mes.fw[pipe]->data +
				le32_to_cpu(mes_hdr->mes_ucode_data_offset_bytes));
		fw_size = le32_to_cpu(mes_hdr->mes_ucode_data_size_bytes);

		gfx_v11_0_rlc_backdoor_autoload_copy_ucode(adev,
				data_id, fw_data, fw_size, fw_autoload_mask);
	}
}

static int gfx_v11_0_rlc_backdoor_autoload_enable(struct amdgpu_device *adev)
{
	uint32_t rlc_g_offset, rlc_g_size;
	uint64_t gpu_addr;
	uint32_t autoload_fw_id[2];

	memset(autoload_fw_id, 0, sizeof(uint32_t) * 2);

	/* RLC autoload sequence 2: copy ucode */
	gfx_v11_0_rlc_backdoor_autoload_copy_sdma_ucode(adev, autoload_fw_id);
	gfx_v11_0_rlc_backdoor_autoload_copy_gfx_ucode(adev, autoload_fw_id);
	gfx_v11_0_rlc_backdoor_autoload_copy_mes_ucode(adev, autoload_fw_id);
	gfx_v11_0_rlc_backdoor_autoload_copy_toc_ucode(adev, autoload_fw_id);

	rlc_g_offset = rlc_autoload_info[SOC21_FIRMWARE_ID_RLC_G_UCODE].offset;
	rlc_g_size = rlc_autoload_info[SOC21_FIRMWARE_ID_RLC_G_UCODE].size;
	gpu_addr = adev->gfx.rlc.rlc_autoload_gpu_addr + rlc_g_offset;

	WREG32_SOC15(GC, 0, regGFX_IMU_RLC_BOOTLOADER_ADDR_HI, upper_32_bits(gpu_addr));
	WREG32_SOC15(GC, 0, regGFX_IMU_RLC_BOOTLOADER_ADDR_LO, lower_32_bits(gpu_addr));

	WREG32_SOC15(GC, 0, regGFX_IMU_RLC_BOOTLOADER_SIZE, rlc_g_size);

	/* RLC autoload sequence 3: load IMU fw */
	if (adev->gfx.imu.funcs->load_microcode)
		adev->gfx.imu.funcs->load_microcode(adev);
	/* RLC autoload sequence 4 init IMU fw */
	if (adev->gfx.imu.funcs->setup_imu)
		adev->gfx.imu.funcs->setup_imu(adev);
	if (adev->gfx.imu.funcs->start_imu)
		adev->gfx.imu.funcs->start_imu(adev);

	/* RLC autoload sequence 5 disable gpa mode */
	gfx_v11_0_disable_gpa_mode(adev);

	return 0;
}

static int gfx_v11_0_sw_init(void *handle)
{
	int i, j, k, r, ring_id = 0;
	struct amdgpu_kiq *kiq;
	struct amdgpu_device *adev = (struct amdgpu_device *)handle;

	adev->gfxhub.funcs->init(adev);

	switch (adev->ip_versions[GC_HWIP][0]) {
	case IP_VERSION(11, 0, 0):
	case IP_VERSION(11, 0, 1):
	case IP_VERSION(11, 0, 2):
	case IP_VERSION(11, 0, 3):
<<<<<<< HEAD
=======
	case IP_VERSION(11, 0, 4):
>>>>>>> 48acfe8d
		adev->gfx.me.num_me = 1;
		adev->gfx.me.num_pipe_per_me = 1;
		adev->gfx.me.num_queue_per_pipe = 1;
		adev->gfx.mec.num_mec = 2;
		adev->gfx.mec.num_pipe_per_mec = 4;
		adev->gfx.mec.num_queue_per_pipe = 4;
		break;
	default:
		adev->gfx.me.num_me = 1;
		adev->gfx.me.num_pipe_per_me = 1;
		adev->gfx.me.num_queue_per_pipe = 1;
		adev->gfx.mec.num_mec = 1;
		adev->gfx.mec.num_pipe_per_mec = 4;
		adev->gfx.mec.num_queue_per_pipe = 8;
		break;
	}

	/* EOP Event */
	r = amdgpu_irq_add_id(adev, SOC21_IH_CLIENTID_GRBM_CP,
			      GFX_11_0_0__SRCID__CP_EOP_INTERRUPT,
			      &adev->gfx.eop_irq);
	if (r)
		return r;

	/* Privileged reg */
	r = amdgpu_irq_add_id(adev, SOC21_IH_CLIENTID_GRBM_CP,
			      GFX_11_0_0__SRCID__CP_PRIV_REG_FAULT,
			      &adev->gfx.priv_reg_irq);
	if (r)
		return r;

	/* Privileged inst */
	r = amdgpu_irq_add_id(adev, SOC21_IH_CLIENTID_GRBM_CP,
			      GFX_11_0_0__SRCID__CP_PRIV_INSTR_FAULT,
			      &adev->gfx.priv_inst_irq);
	if (r)
		return r;

	adev->gfx.gfx_current_status = AMDGPU_GFX_NORMAL_MODE;

	if (adev->gfx.imu.funcs) {
		if (adev->gfx.imu.funcs->init_microcode) {
			r = adev->gfx.imu.funcs->init_microcode(adev);
			if (r)
				DRM_ERROR("Failed to load imu firmware!\n");
		}
	}

	r = gfx_v11_0_me_init(adev);
	if (r)
		return r;

	r = gfx_v11_0_rlc_init(adev);
	if (r) {
		DRM_ERROR("Failed to init rlc BOs!\n");
		return r;
	}

	r = gfx_v11_0_mec_init(adev);
	if (r) {
		DRM_ERROR("Failed to init MEC BOs!\n");
		return r;
	}

	/* set up the gfx ring */
	for (i = 0; i < adev->gfx.me.num_me; i++) {
		for (j = 0; j < adev->gfx.me.num_queue_per_pipe; j++) {
			for (k = 0; k < adev->gfx.me.num_pipe_per_me; k++) {
				if (!amdgpu_gfx_is_me_queue_enabled(adev, i, k, j))
					continue;

				r = gfx_v11_0_gfx_ring_init(adev, ring_id,
							    i, k, j);
				if (r)
					return r;
				ring_id++;
			}
		}
	}

	ring_id = 0;
	/* set up the compute queues - allocate horizontally across pipes */
	for (i = 0; i < adev->gfx.mec.num_mec; ++i) {
		for (j = 0; j < adev->gfx.mec.num_queue_per_pipe; j++) {
			for (k = 0; k < adev->gfx.mec.num_pipe_per_mec; k++) {
				if (!amdgpu_gfx_is_mec_queue_enabled(adev, i, k,
								     j))
					continue;

				r = gfx_v11_0_compute_ring_init(adev, ring_id,
								i, k, j);
				if (r)
					return r;

				ring_id++;
			}
		}
	}

	if (!adev->enable_mes_kiq) {
		r = amdgpu_gfx_kiq_init(adev, GFX11_MEC_HPD_SIZE);
		if (r) {
			DRM_ERROR("Failed to init KIQ BOs!\n");
			return r;
		}

		kiq = &adev->gfx.kiq;
		r = amdgpu_gfx_kiq_init_ring(adev, &kiq->ring, &kiq->irq);
		if (r)
			return r;
	}

	r = amdgpu_gfx_mqd_sw_init(adev, sizeof(struct v11_compute_mqd));
	if (r)
		return r;

	/* allocate visible FB for rlc auto-loading fw */
	if (adev->firmware.load_type == AMDGPU_FW_LOAD_RLC_BACKDOOR_AUTO) {
		r = gfx_v11_0_init_toc_microcode(adev);
		if (r)
			dev_err(adev->dev, "Failed to load toc firmware!\n");
		r = gfx_v11_0_rlc_autoload_buffer_init(adev);
		if (r)
			return r;
	}

	r = gfx_v11_0_gpu_early_init(adev);
	if (r)
		return r;

	return 0;
}

static void gfx_v11_0_pfp_fini(struct amdgpu_device *adev)
{
	amdgpu_bo_free_kernel(&adev->gfx.pfp.pfp_fw_obj,
			      &adev->gfx.pfp.pfp_fw_gpu_addr,
			      (void **)&adev->gfx.pfp.pfp_fw_ptr);

	amdgpu_bo_free_kernel(&adev->gfx.pfp.pfp_fw_data_obj,
			      &adev->gfx.pfp.pfp_fw_data_gpu_addr,
			      (void **)&adev->gfx.pfp.pfp_fw_data_ptr);
}

static void gfx_v11_0_me_fini(struct amdgpu_device *adev)
{
	amdgpu_bo_free_kernel(&adev->gfx.me.me_fw_obj,
			      &adev->gfx.me.me_fw_gpu_addr,
			      (void **)&adev->gfx.me.me_fw_ptr);

	amdgpu_bo_free_kernel(&adev->gfx.me.me_fw_data_obj,
			       &adev->gfx.me.me_fw_data_gpu_addr,
			       (void **)&adev->gfx.me.me_fw_data_ptr);
}

static void gfx_v11_0_rlc_autoload_buffer_fini(struct amdgpu_device *adev)
{
	amdgpu_bo_free_kernel(&adev->gfx.rlc.rlc_autoload_bo,
			&adev->gfx.rlc.rlc_autoload_gpu_addr,
			(void **)&adev->gfx.rlc.rlc_autoload_ptr);
}

static int gfx_v11_0_sw_fini(void *handle)
{
	int i;
	struct amdgpu_device *adev = (struct amdgpu_device *)handle;

	for (i = 0; i < adev->gfx.num_gfx_rings; i++)
		amdgpu_ring_fini(&adev->gfx.gfx_ring[i]);
	for (i = 0; i < adev->gfx.num_compute_rings; i++)
		amdgpu_ring_fini(&adev->gfx.compute_ring[i]);

	amdgpu_gfx_mqd_sw_fini(adev);

	if (!adev->enable_mes_kiq) {
		amdgpu_gfx_kiq_free_ring(&adev->gfx.kiq.ring);
		amdgpu_gfx_kiq_fini(adev);
	}

	gfx_v11_0_pfp_fini(adev);
	gfx_v11_0_me_fini(adev);
	gfx_v11_0_rlc_fini(adev);
	gfx_v11_0_mec_fini(adev);

	if (adev->firmware.load_type == AMDGPU_FW_LOAD_RLC_BACKDOOR_AUTO)
		gfx_v11_0_rlc_autoload_buffer_fini(adev);

	gfx_v11_0_free_microcode(adev);

	return 0;
}

static void gfx_v11_0_select_se_sh(struct amdgpu_device *adev, u32 se_num,
				   u32 sh_num, u32 instance)
{
	u32 data;

	if (instance == 0xffffffff)
		data = REG_SET_FIELD(0, GRBM_GFX_INDEX,
				     INSTANCE_BROADCAST_WRITES, 1);
	else
		data = REG_SET_FIELD(0, GRBM_GFX_INDEX, INSTANCE_INDEX,
				     instance);

	if (se_num == 0xffffffff)
		data = REG_SET_FIELD(data, GRBM_GFX_INDEX, SE_BROADCAST_WRITES,
				     1);
	else
		data = REG_SET_FIELD(data, GRBM_GFX_INDEX, SE_INDEX, se_num);

	if (sh_num == 0xffffffff)
		data = REG_SET_FIELD(data, GRBM_GFX_INDEX, SA_BROADCAST_WRITES,
				     1);
	else
		data = REG_SET_FIELD(data, GRBM_GFX_INDEX, SA_INDEX, sh_num);

	WREG32_SOC15(GC, 0, regGRBM_GFX_INDEX, data);
}

static u32 gfx_v11_0_get_rb_active_bitmap(struct amdgpu_device *adev)
{
	u32 data, mask;

	data = RREG32_SOC15(GC, 0, regCC_RB_BACKEND_DISABLE);
	data |= RREG32_SOC15(GC, 0, regGC_USER_RB_BACKEND_DISABLE);

	data &= CC_RB_BACKEND_DISABLE__BACKEND_DISABLE_MASK;
	data >>= GC_USER_RB_BACKEND_DISABLE__BACKEND_DISABLE__SHIFT;

	mask = amdgpu_gfx_create_bitmask(adev->gfx.config.max_backends_per_se /
					 adev->gfx.config.max_sh_per_se);

	return (~data) & mask;
}

static void gfx_v11_0_setup_rb(struct amdgpu_device *adev)
{
	int i, j;
	u32 data;
	u32 active_rbs = 0;
	u32 rb_bitmap_width_per_sh = adev->gfx.config.max_backends_per_se /
					adev->gfx.config.max_sh_per_se;

	mutex_lock(&adev->grbm_idx_mutex);
	for (i = 0; i < adev->gfx.config.max_shader_engines; i++) {
		for (j = 0; j < adev->gfx.config.max_sh_per_se; j++) {
			gfx_v11_0_select_se_sh(adev, i, j, 0xffffffff);
			data = gfx_v11_0_get_rb_active_bitmap(adev);
			active_rbs |= data << ((i * adev->gfx.config.max_sh_per_se + j) *
					       rb_bitmap_width_per_sh);
		}
	}
	gfx_v11_0_select_se_sh(adev, 0xffffffff, 0xffffffff, 0xffffffff);
	mutex_unlock(&adev->grbm_idx_mutex);

	adev->gfx.config.backend_enable_mask = active_rbs;
	adev->gfx.config.num_rbs = hweight32(active_rbs);
}

#define DEFAULT_SH_MEM_BASES	(0x6000)
#define LDS_APP_BASE           0x1
#define SCRATCH_APP_BASE       0x2

static void gfx_v11_0_init_compute_vmid(struct amdgpu_device *adev)
{
	int i;
	uint32_t sh_mem_bases;
	uint32_t data;

	/*
	 * Configure apertures:
	 * LDS:         0x60000000'00000000 - 0x60000001'00000000 (4GB)
	 * Scratch:     0x60000001'00000000 - 0x60000002'00000000 (4GB)
	 * GPUVM:       0x60010000'00000000 - 0x60020000'00000000 (1TB)
	 */
	sh_mem_bases = (LDS_APP_BASE << SH_MEM_BASES__SHARED_BASE__SHIFT) |
			SCRATCH_APP_BASE;

	mutex_lock(&adev->srbm_mutex);
	for (i = adev->vm_manager.first_kfd_vmid; i < AMDGPU_NUM_VMID; i++) {
		soc21_grbm_select(adev, 0, 0, 0, i);
		/* CP and shaders */
		WREG32_SOC15(GC, 0, regSH_MEM_CONFIG, DEFAULT_SH_MEM_CONFIG);
		WREG32_SOC15(GC, 0, regSH_MEM_BASES, sh_mem_bases);

		/* Enable trap for each kfd vmid. */
		data = RREG32_SOC15(GC, 0, regSPI_GDBG_PER_VMID_CNTL);
		data = REG_SET_FIELD(data, SPI_GDBG_PER_VMID_CNTL, TRAP_EN, 1);
	}
	soc21_grbm_select(adev, 0, 0, 0, 0);
	mutex_unlock(&adev->srbm_mutex);

	/* Initialize all compute VMIDs to have no GDS, GWS, or OA
	   acccess. These should be enabled by FW for target VMIDs. */
	for (i = adev->vm_manager.first_kfd_vmid; i < AMDGPU_NUM_VMID; i++) {
		WREG32_SOC15_OFFSET(GC, 0, regGDS_VMID0_BASE, 2 * i, 0);
		WREG32_SOC15_OFFSET(GC, 0, regGDS_VMID0_SIZE, 2 * i, 0);
		WREG32_SOC15_OFFSET(GC, 0, regGDS_GWS_VMID0, i, 0);
		WREG32_SOC15_OFFSET(GC, 0, regGDS_OA_VMID0, i, 0);
	}
}

static void gfx_v11_0_init_gds_vmid(struct amdgpu_device *adev)
{
	int vmid;

	/*
	 * Initialize all compute and user-gfx VMIDs to have no GDS, GWS, or OA
	 * access. Compute VMIDs should be enabled by FW for target VMIDs,
	 * the driver can enable them for graphics. VMID0 should maintain
	 * access so that HWS firmware can save/restore entries.
	 */
	for (vmid = 1; vmid < 16; vmid++) {
		WREG32_SOC15_OFFSET(GC, 0, regGDS_VMID0_BASE, 2 * vmid, 0);
		WREG32_SOC15_OFFSET(GC, 0, regGDS_VMID0_SIZE, 2 * vmid, 0);
		WREG32_SOC15_OFFSET(GC, 0, regGDS_GWS_VMID0, vmid, 0);
		WREG32_SOC15_OFFSET(GC, 0, regGDS_OA_VMID0, vmid, 0);
	}
}

static void gfx_v11_0_tcp_harvest(struct amdgpu_device *adev)
{
	/* TODO: harvest feature to be added later. */
}

static void gfx_v11_0_get_tcc_info(struct amdgpu_device *adev)
{
	/* TCCs are global (not instanced). */
	uint32_t tcc_disable = RREG32_SOC15(GC, 0, regCGTS_TCC_DISABLE) |
			       RREG32_SOC15(GC, 0, regCGTS_USER_TCC_DISABLE);

	adev->gfx.config.tcc_disabled_mask =
		REG_GET_FIELD(tcc_disable, CGTS_TCC_DISABLE, TCC_DISABLE) |
		(REG_GET_FIELD(tcc_disable, CGTS_TCC_DISABLE, HI_TCC_DISABLE) << 16);
}

static void gfx_v11_0_constants_init(struct amdgpu_device *adev)
{
	u32 tmp;
	int i;

	if (!amdgpu_sriov_vf(adev))
		WREG32_FIELD15_PREREG(GC, 0, GRBM_CNTL, READ_TIMEOUT, 0xff);

	gfx_v11_0_setup_rb(adev);
	gfx_v11_0_get_cu_info(adev, &adev->gfx.cu_info);
	gfx_v11_0_get_tcc_info(adev);
	adev->gfx.config.pa_sc_tile_steering_override = 0;

	/* XXX SH_MEM regs */
	/* where to put LDS, scratch, GPUVM in FSA64 space */
	mutex_lock(&adev->srbm_mutex);
	for (i = 0; i < adev->vm_manager.id_mgr[AMDGPU_GFXHUB_0].num_ids; i++) {
		soc21_grbm_select(adev, 0, 0, 0, i);
		/* CP and shaders */
		WREG32_SOC15(GC, 0, regSH_MEM_CONFIG, DEFAULT_SH_MEM_CONFIG);
		if (i != 0) {
			tmp = REG_SET_FIELD(0, SH_MEM_BASES, PRIVATE_BASE,
				(adev->gmc.private_aperture_start >> 48));
			tmp = REG_SET_FIELD(tmp, SH_MEM_BASES, SHARED_BASE,
				(adev->gmc.shared_aperture_start >> 48));
			WREG32_SOC15(GC, 0, regSH_MEM_BASES, tmp);
		}
	}
	soc21_grbm_select(adev, 0, 0, 0, 0);

	mutex_unlock(&adev->srbm_mutex);

	gfx_v11_0_init_compute_vmid(adev);
	gfx_v11_0_init_gds_vmid(adev);
}

static void gfx_v11_0_enable_gui_idle_interrupt(struct amdgpu_device *adev,
					       bool enable)
{
	u32 tmp;

	if (amdgpu_sriov_vf(adev))
		return;

	tmp = RREG32_SOC15(GC, 0, regCP_INT_CNTL_RING0);

	tmp = REG_SET_FIELD(tmp, CP_INT_CNTL_RING0, CNTX_BUSY_INT_ENABLE,
			    enable ? 1 : 0);
	tmp = REG_SET_FIELD(tmp, CP_INT_CNTL_RING0, CNTX_EMPTY_INT_ENABLE,
			    enable ? 1 : 0);
	tmp = REG_SET_FIELD(tmp, CP_INT_CNTL_RING0, CMP_BUSY_INT_ENABLE,
			    enable ? 1 : 0);
	tmp = REG_SET_FIELD(tmp, CP_INT_CNTL_RING0, GFX_IDLE_INT_ENABLE,
			    enable ? 1 : 0);

	WREG32_SOC15(GC, 0, regCP_INT_CNTL_RING0, tmp);
}

static int gfx_v11_0_init_csb(struct amdgpu_device *adev)
{
	adev->gfx.rlc.funcs->get_csb_buffer(adev, adev->gfx.rlc.cs_ptr);

	WREG32_SOC15(GC, 0, regRLC_CSIB_ADDR_HI,
			adev->gfx.rlc.clear_state_gpu_addr >> 32);
	WREG32_SOC15(GC, 0, regRLC_CSIB_ADDR_LO,
			adev->gfx.rlc.clear_state_gpu_addr & 0xfffffffc);
	WREG32_SOC15(GC, 0, regRLC_CSIB_LENGTH, adev->gfx.rlc.clear_state_size);

	return 0;
}

static void gfx_v11_0_rlc_stop(struct amdgpu_device *adev)
{
	u32 tmp = RREG32_SOC15(GC, 0, regRLC_CNTL);

	tmp = REG_SET_FIELD(tmp, RLC_CNTL, RLC_ENABLE_F32, 0);
	WREG32_SOC15(GC, 0, regRLC_CNTL, tmp);
}

static void gfx_v11_0_rlc_reset(struct amdgpu_device *adev)
{
	WREG32_FIELD15_PREREG(GC, 0, GRBM_SOFT_RESET, SOFT_RESET_RLC, 1);
	udelay(50);
	WREG32_FIELD15_PREREG(GC, 0, GRBM_SOFT_RESET, SOFT_RESET_RLC, 0);
	udelay(50);
}

static void gfx_v11_0_rlc_smu_handshake_cntl(struct amdgpu_device *adev,
					     bool enable)
{
	uint32_t rlc_pg_cntl;

	rlc_pg_cntl = RREG32_SOC15(GC, 0, regRLC_PG_CNTL);

	if (!enable) {
		/* RLC_PG_CNTL[23] = 0 (default)
		 * RLC will wait for handshake acks with SMU
		 * GFXOFF will be enabled
		 * RLC_PG_CNTL[23] = 1
		 * RLC will not issue any message to SMU
		 * hence no handshake between SMU & RLC
		 * GFXOFF will be disabled
		 */
		rlc_pg_cntl |= RLC_PG_CNTL__SMU_HANDSHAKE_DISABLE_MASK;
	} else
		rlc_pg_cntl &= ~RLC_PG_CNTL__SMU_HANDSHAKE_DISABLE_MASK;
	WREG32_SOC15(GC, 0, regRLC_PG_CNTL, rlc_pg_cntl);
}

static void gfx_v11_0_rlc_start(struct amdgpu_device *adev)
{
	/* TODO: enable rlc & smu handshake until smu
	 * and gfxoff feature works as expected */
	if (!(amdgpu_pp_feature_mask & PP_GFXOFF_MASK))
		gfx_v11_0_rlc_smu_handshake_cntl(adev, false);

	WREG32_FIELD15_PREREG(GC, 0, RLC_CNTL, RLC_ENABLE_F32, 1);
	udelay(50);
}

static void gfx_v11_0_rlc_enable_srm(struct amdgpu_device *adev)
{
	uint32_t tmp;

	/* enable Save Restore Machine */
	tmp = RREG32(SOC15_REG_OFFSET(GC, 0, regRLC_SRM_CNTL));
	tmp |= RLC_SRM_CNTL__AUTO_INCR_ADDR_MASK;
	tmp |= RLC_SRM_CNTL__SRM_ENABLE_MASK;
	WREG32(SOC15_REG_OFFSET(GC, 0, regRLC_SRM_CNTL), tmp);
}

static void gfx_v11_0_load_rlcg_microcode(struct amdgpu_device *adev)
{
	const struct rlc_firmware_header_v2_0 *hdr;
	const __le32 *fw_data;
	unsigned i, fw_size;

	hdr = (const struct rlc_firmware_header_v2_0 *)adev->gfx.rlc_fw->data;
	fw_data = (const __le32 *)(adev->gfx.rlc_fw->data +
			   le32_to_cpu(hdr->header.ucode_array_offset_bytes));
	fw_size = le32_to_cpu(hdr->header.ucode_size_bytes) / 4;

	WREG32_SOC15(GC, 0, regRLC_GPM_UCODE_ADDR,
		     RLCG_UCODE_LOADING_START_ADDRESS);

	for (i = 0; i < fw_size; i++)
		WREG32_SOC15(GC, 0, regRLC_GPM_UCODE_DATA,
			     le32_to_cpup(fw_data++));

	WREG32_SOC15(GC, 0, regRLC_GPM_UCODE_ADDR, adev->gfx.rlc_fw_version);
}

static void gfx_v11_0_load_rlc_iram_dram_microcode(struct amdgpu_device *adev)
{
	const struct rlc_firmware_header_v2_2 *hdr;
	const __le32 *fw_data;
	unsigned i, fw_size;
	u32 tmp;

	hdr = (const struct rlc_firmware_header_v2_2 *)adev->gfx.rlc_fw->data;

	fw_data = (const __le32 *)(adev->gfx.rlc_fw->data +
			le32_to_cpu(hdr->rlc_iram_ucode_offset_bytes));
	fw_size = le32_to_cpu(hdr->rlc_iram_ucode_size_bytes) / 4;

	WREG32_SOC15(GC, 0, regRLC_LX6_IRAM_ADDR, 0);

	for (i = 0; i < fw_size; i++) {
		if ((amdgpu_emu_mode == 1) && (i % 100 == 99))
			msleep(1);
		WREG32_SOC15(GC, 0, regRLC_LX6_IRAM_DATA,
				le32_to_cpup(fw_data++));
	}

	WREG32_SOC15(GC, 0, regRLC_LX6_IRAM_ADDR, adev->gfx.rlc_fw_version);

	fw_data = (const __le32 *)(adev->gfx.rlc_fw->data +
			le32_to_cpu(hdr->rlc_dram_ucode_offset_bytes));
	fw_size = le32_to_cpu(hdr->rlc_dram_ucode_size_bytes) / 4;

	WREG32_SOC15(GC, 0, regRLC_LX6_DRAM_ADDR, 0);
	for (i = 0; i < fw_size; i++) {
		if ((amdgpu_emu_mode == 1) && (i % 100 == 99))
			msleep(1);
		WREG32_SOC15(GC, 0, regRLC_LX6_DRAM_DATA,
				le32_to_cpup(fw_data++));
	}

	WREG32_SOC15(GC, 0, regRLC_LX6_IRAM_ADDR, adev->gfx.rlc_fw_version);

	tmp = RREG32_SOC15(GC, 0, regRLC_LX6_CNTL);
	tmp = REG_SET_FIELD(tmp, RLC_LX6_CNTL, PDEBUG_ENABLE, 1);
	tmp = REG_SET_FIELD(tmp, RLC_LX6_CNTL, BRESET, 0);
	WREG32_SOC15(GC, 0, regRLC_LX6_CNTL, tmp);
}

static void gfx_v11_0_load_rlcp_rlcv_microcode(struct amdgpu_device *adev)
{
	const struct rlc_firmware_header_v2_3 *hdr;
	const __le32 *fw_data;
	unsigned i, fw_size;
	u32 tmp;

	hdr = (const struct rlc_firmware_header_v2_3 *)adev->gfx.rlc_fw->data;

	fw_data = (const __le32 *)(adev->gfx.rlc_fw->data +
			le32_to_cpu(hdr->rlcp_ucode_offset_bytes));
	fw_size = le32_to_cpu(hdr->rlcp_ucode_size_bytes) / 4;

	WREG32_SOC15(GC, 0, regRLC_PACE_UCODE_ADDR, 0);

	for (i = 0; i < fw_size; i++) {
		if ((amdgpu_emu_mode == 1) && (i % 100 == 99))
			msleep(1);
		WREG32_SOC15(GC, 0, regRLC_PACE_UCODE_DATA,
				le32_to_cpup(fw_data++));
	}

	WREG32_SOC15(GC, 0, regRLC_PACE_UCODE_ADDR, adev->gfx.rlc_fw_version);

	tmp = RREG32_SOC15(GC, 0, regRLC_GPM_THREAD_ENABLE);
	tmp = REG_SET_FIELD(tmp, RLC_GPM_THREAD_ENABLE, THREAD1_ENABLE, 1);
	WREG32_SOC15(GC, 0, regRLC_GPM_THREAD_ENABLE, tmp);

	fw_data = (const __le32 *)(adev->gfx.rlc_fw->data +
			le32_to_cpu(hdr->rlcv_ucode_offset_bytes));
	fw_size = le32_to_cpu(hdr->rlcv_ucode_size_bytes) / 4;

	WREG32_SOC15(GC, 0, regRLC_GPU_IOV_UCODE_ADDR, 0);

	for (i = 0; i < fw_size; i++) {
		if ((amdgpu_emu_mode == 1) && (i % 100 == 99))
			msleep(1);
		WREG32_SOC15(GC, 0, regRLC_GPU_IOV_UCODE_DATA,
				le32_to_cpup(fw_data++));
	}

	WREG32_SOC15(GC, 0, regRLC_GPU_IOV_UCODE_ADDR, adev->gfx.rlc_fw_version);

	tmp = RREG32_SOC15(GC, 0, regRLC_GPU_IOV_F32_CNTL);
	tmp = REG_SET_FIELD(tmp, RLC_GPU_IOV_F32_CNTL, ENABLE, 1);
	WREG32_SOC15(GC, 0, regRLC_GPU_IOV_F32_CNTL, tmp);
}

static int gfx_v11_0_rlc_load_microcode(struct amdgpu_device *adev)
{
	const struct rlc_firmware_header_v2_0 *hdr;
	uint16_t version_major;
	uint16_t version_minor;

	if (!adev->gfx.rlc_fw)
		return -EINVAL;

	hdr = (const struct rlc_firmware_header_v2_0 *)adev->gfx.rlc_fw->data;
	amdgpu_ucode_print_rlc_hdr(&hdr->header);

	version_major = le16_to_cpu(hdr->header.header_version_major);
	version_minor = le16_to_cpu(hdr->header.header_version_minor);

	if (version_major == 2) {
		gfx_v11_0_load_rlcg_microcode(adev);
		if (amdgpu_dpm == 1) {
			if (version_minor >= 2)
				gfx_v11_0_load_rlc_iram_dram_microcode(adev);
			if (version_minor == 3)
				gfx_v11_0_load_rlcp_rlcv_microcode(adev);
		}
		
		return 0;
	}

	return -EINVAL;
}

static int gfx_v11_0_rlc_resume(struct amdgpu_device *adev)
{
	int r;

	if (adev->firmware.load_type == AMDGPU_FW_LOAD_PSP) {
		gfx_v11_0_init_csb(adev);

		if (!amdgpu_sriov_vf(adev)) /* enable RLC SRM */
			gfx_v11_0_rlc_enable_srm(adev);
	} else {
		if (amdgpu_sriov_vf(adev)) {
			gfx_v11_0_init_csb(adev);
			return 0;
		}

		adev->gfx.rlc.funcs->stop(adev);

		/* disable CG */
		WREG32_SOC15(GC, 0, regRLC_CGCG_CGLS_CTRL, 0);

		/* disable PG */
		WREG32_SOC15(GC, 0, regRLC_PG_CNTL, 0);

		if (adev->firmware.load_type == AMDGPU_FW_LOAD_DIRECT) {
			/* legacy rlc firmware loading */
			r = gfx_v11_0_rlc_load_microcode(adev);
			if (r)
				return r;
		}

		gfx_v11_0_init_csb(adev);

		adev->gfx.rlc.funcs->start(adev);
	}
	return 0;
}

static int gfx_v11_0_config_me_cache(struct amdgpu_device *adev, uint64_t addr)
{
	uint32_t usec_timeout = 50000;  /* wait for 50ms */
	uint32_t tmp;
	int i;

	/* Trigger an invalidation of the L1 instruction caches */
	tmp = RREG32_SOC15(GC, 0, regCP_ME_IC_OP_CNTL);
	tmp = REG_SET_FIELD(tmp, CP_ME_IC_OP_CNTL, INVALIDATE_CACHE, 1);
	WREG32_SOC15(GC, 0, regCP_ME_IC_OP_CNTL, tmp);

	/* Wait for invalidation complete */
	for (i = 0; i < usec_timeout; i++) {
		tmp = RREG32_SOC15(GC, 0, regCP_ME_IC_OP_CNTL);
		if (1 == REG_GET_FIELD(tmp, CP_ME_IC_OP_CNTL,
					INVALIDATE_CACHE_COMPLETE))
			break;
		udelay(1);
	}

	if (i >= usec_timeout) {
		dev_err(adev->dev, "failed to invalidate instruction cache\n");
		return -EINVAL;
	}

	if (amdgpu_emu_mode == 1)
		adev->hdp.funcs->flush_hdp(adev, NULL);

	tmp = RREG32_SOC15(GC, 0, regCP_ME_IC_BASE_CNTL);
	tmp = REG_SET_FIELD(tmp, CP_ME_IC_BASE_CNTL, VMID, 0);
	tmp = REG_SET_FIELD(tmp, CP_ME_IC_BASE_CNTL, CACHE_POLICY, 0);
	tmp = REG_SET_FIELD(tmp, CP_ME_IC_BASE_CNTL, EXE_DISABLE, 0);
	tmp = REG_SET_FIELD(tmp, CP_ME_IC_BASE_CNTL, ADDRESS_CLAMP, 1);
	WREG32_SOC15(GC, 0, regCP_ME_IC_BASE_CNTL, tmp);

	/* Program me ucode address into intruction cache address register */
	WREG32_SOC15(GC, 0, regCP_ME_IC_BASE_LO,
			lower_32_bits(addr) & 0xFFFFF000);
	WREG32_SOC15(GC, 0, regCP_ME_IC_BASE_HI,
			upper_32_bits(addr));

	return 0;
}

static int gfx_v11_0_config_pfp_cache(struct amdgpu_device *adev, uint64_t addr)
{
	uint32_t usec_timeout = 50000;  /* wait for 50ms */
	uint32_t tmp;
	int i;

	/* Trigger an invalidation of the L1 instruction caches */
	tmp = RREG32_SOC15(GC, 0, regCP_PFP_IC_OP_CNTL);
	tmp = REG_SET_FIELD(tmp, CP_PFP_IC_OP_CNTL, INVALIDATE_CACHE, 1);
	WREG32_SOC15(GC, 0, regCP_PFP_IC_OP_CNTL, tmp);

	/* Wait for invalidation complete */
	for (i = 0; i < usec_timeout; i++) {
		tmp = RREG32_SOC15(GC, 0, regCP_PFP_IC_OP_CNTL);
		if (1 == REG_GET_FIELD(tmp, CP_PFP_IC_OP_CNTL,
					INVALIDATE_CACHE_COMPLETE))
			break;
		udelay(1);
	}

	if (i >= usec_timeout) {
		dev_err(adev->dev, "failed to invalidate instruction cache\n");
		return -EINVAL;
	}

	if (amdgpu_emu_mode == 1)
		adev->hdp.funcs->flush_hdp(adev, NULL);

	tmp = RREG32_SOC15(GC, 0, regCP_PFP_IC_BASE_CNTL);
	tmp = REG_SET_FIELD(tmp, CP_PFP_IC_BASE_CNTL, VMID, 0);
	tmp = REG_SET_FIELD(tmp, CP_PFP_IC_BASE_CNTL, CACHE_POLICY, 0);
	tmp = REG_SET_FIELD(tmp, CP_PFP_IC_BASE_CNTL, EXE_DISABLE, 0);
	tmp = REG_SET_FIELD(tmp, CP_PFP_IC_BASE_CNTL, ADDRESS_CLAMP, 1);
	WREG32_SOC15(GC, 0, regCP_PFP_IC_BASE_CNTL, tmp);

	/* Program pfp ucode address into intruction cache address register */
	WREG32_SOC15(GC, 0, regCP_PFP_IC_BASE_LO,
			lower_32_bits(addr) & 0xFFFFF000);
	WREG32_SOC15(GC, 0, regCP_PFP_IC_BASE_HI,
			upper_32_bits(addr));

	return 0;
}

static int gfx_v11_0_config_mec_cache(struct amdgpu_device *adev, uint64_t addr)
{
	uint32_t usec_timeout = 50000;  /* wait for 50ms */
	uint32_t tmp;
	int i;

	/* Trigger an invalidation of the L1 instruction caches */
	tmp = RREG32_SOC15(GC, 0, regCP_CPC_IC_OP_CNTL);
	tmp = REG_SET_FIELD(tmp, CP_CPC_IC_OP_CNTL, INVALIDATE_CACHE, 1);

	WREG32_SOC15(GC, 0, regCP_CPC_IC_OP_CNTL, tmp);

	/* Wait for invalidation complete */
	for (i = 0; i < usec_timeout; i++) {
		tmp = RREG32_SOC15(GC, 0, regCP_CPC_IC_OP_CNTL);
		if (1 == REG_GET_FIELD(tmp, CP_CPC_IC_OP_CNTL,
					INVALIDATE_CACHE_COMPLETE))
			break;
		udelay(1);
	}

	if (i >= usec_timeout) {
		dev_err(adev->dev, "failed to invalidate instruction cache\n");
		return -EINVAL;
	}

	if (amdgpu_emu_mode == 1)
		adev->hdp.funcs->flush_hdp(adev, NULL);

	tmp = RREG32_SOC15(GC, 0, regCP_CPC_IC_BASE_CNTL);
	tmp = REG_SET_FIELD(tmp, CP_CPC_IC_BASE_CNTL, CACHE_POLICY, 0);
	tmp = REG_SET_FIELD(tmp, CP_CPC_IC_BASE_CNTL, EXE_DISABLE, 0);
	tmp = REG_SET_FIELD(tmp, CP_CPC_IC_BASE_CNTL, ADDRESS_CLAMP, 1);
	WREG32_SOC15(GC, 0, regCP_CPC_IC_BASE_CNTL, tmp);

	/* Program mec1 ucode address into intruction cache address register */
	WREG32_SOC15(GC, 0, regCP_CPC_IC_BASE_LO,
			lower_32_bits(addr) & 0xFFFFF000);
	WREG32_SOC15(GC, 0, regCP_CPC_IC_BASE_HI,
			upper_32_bits(addr));

	return 0;
}

static int gfx_v11_0_config_pfp_cache_rs64(struct amdgpu_device *adev, uint64_t addr, uint64_t addr2)
{
	uint32_t usec_timeout = 50000;  /* wait for 50ms */
	uint32_t tmp;
	unsigned i, pipe_id;
	const struct gfx_firmware_header_v2_0 *pfp_hdr;

	pfp_hdr = (const struct gfx_firmware_header_v2_0 *)
		adev->gfx.pfp_fw->data;

	WREG32_SOC15(GC, 0, regCP_PFP_IC_BASE_LO,
		lower_32_bits(addr));
	WREG32_SOC15(GC, 0, regCP_PFP_IC_BASE_HI,
		upper_32_bits(addr));

	tmp = RREG32_SOC15(GC, 0, regCP_PFP_IC_BASE_CNTL);
	tmp = REG_SET_FIELD(tmp, CP_PFP_IC_BASE_CNTL, VMID, 0);
	tmp = REG_SET_FIELD(tmp, CP_PFP_IC_BASE_CNTL, CACHE_POLICY, 0);
	tmp = REG_SET_FIELD(tmp, CP_PFP_IC_BASE_CNTL, EXE_DISABLE, 0);
	WREG32_SOC15(GC, 0, regCP_PFP_IC_BASE_CNTL, tmp);

	/*
	 * Programming any of the CP_PFP_IC_BASE registers
	 * forces invalidation of the ME L1 I$. Wait for the
	 * invalidation complete
	 */
	for (i = 0; i < usec_timeout; i++) {
		tmp = RREG32_SOC15(GC, 0, regCP_PFP_IC_OP_CNTL);
		if (1 == REG_GET_FIELD(tmp, CP_PFP_IC_OP_CNTL,
			INVALIDATE_CACHE_COMPLETE))
			break;
		udelay(1);
	}

	if (i >= usec_timeout) {
		dev_err(adev->dev, "failed to invalidate instruction cache\n");
		return -EINVAL;
	}

	/* Prime the L1 instruction caches */
	tmp = RREG32_SOC15(GC, 0, regCP_PFP_IC_OP_CNTL);
	tmp = REG_SET_FIELD(tmp, CP_PFP_IC_OP_CNTL, PRIME_ICACHE, 1);
	WREG32_SOC15(GC, 0, regCP_PFP_IC_OP_CNTL, tmp);
	/* Waiting for cache primed*/
	for (i = 0; i < usec_timeout; i++) {
		tmp = RREG32_SOC15(GC, 0, regCP_PFP_IC_OP_CNTL);
		if (1 == REG_GET_FIELD(tmp, CP_PFP_IC_OP_CNTL,
			ICACHE_PRIMED))
			break;
		udelay(1);
	}

	if (i >= usec_timeout) {
		dev_err(adev->dev, "failed to prime instruction cache\n");
		return -EINVAL;
	}

	mutex_lock(&adev->srbm_mutex);
	for (pipe_id = 0; pipe_id < adev->gfx.me.num_pipe_per_me; pipe_id++) {
		soc21_grbm_select(adev, 0, pipe_id, 0, 0);
		WREG32_SOC15(GC, 0, regCP_PFP_PRGRM_CNTR_START,
			(pfp_hdr->ucode_start_addr_hi << 30) |
			(pfp_hdr->ucode_start_addr_lo >> 2));
		WREG32_SOC15(GC, 0, regCP_PFP_PRGRM_CNTR_START_HI,
			pfp_hdr->ucode_start_addr_hi >> 2);

		/*
		 * Program CP_ME_CNTL to reset given PIPE to take
		 * effect of CP_PFP_PRGRM_CNTR_START.
		 */
		tmp = RREG32_SOC15(GC, 0, regCP_ME_CNTL);
		if (pipe_id == 0)
			tmp = REG_SET_FIELD(tmp, CP_ME_CNTL,
					PFP_PIPE0_RESET, 1);
		else
			tmp = REG_SET_FIELD(tmp, CP_ME_CNTL,
					PFP_PIPE1_RESET, 1);
		WREG32_SOC15(GC, 0, regCP_ME_CNTL, tmp);

		/* Clear pfp pipe0 reset bit. */
		if (pipe_id == 0)
			tmp = REG_SET_FIELD(tmp, CP_ME_CNTL,
					PFP_PIPE0_RESET, 0);
		else
			tmp = REG_SET_FIELD(tmp, CP_ME_CNTL,
					PFP_PIPE1_RESET, 0);
		WREG32_SOC15(GC, 0, regCP_ME_CNTL, tmp);

		WREG32_SOC15(GC, 0, regCP_GFX_RS64_DC_BASE0_LO,
			lower_32_bits(addr2));
		WREG32_SOC15(GC, 0, regCP_GFX_RS64_DC_BASE0_HI,
			upper_32_bits(addr2));
	}
	soc21_grbm_select(adev, 0, 0, 0, 0);
	mutex_unlock(&adev->srbm_mutex);

	tmp = RREG32_SOC15(GC, 0, regCP_GFX_RS64_DC_BASE_CNTL);
	tmp = REG_SET_FIELD(tmp, CP_GFX_RS64_DC_BASE_CNTL, VMID, 0);
	tmp = REG_SET_FIELD(tmp, CP_GFX_RS64_DC_BASE_CNTL, CACHE_POLICY, 0);
	WREG32_SOC15(GC, 0, regCP_GFX_RS64_DC_BASE_CNTL, tmp);

	/* Invalidate the data caches */
	tmp = RREG32_SOC15(GC, 0, regCP_GFX_RS64_DC_OP_CNTL);
	tmp = REG_SET_FIELD(tmp, CP_GFX_RS64_DC_OP_CNTL, INVALIDATE_DCACHE, 1);
	WREG32_SOC15(GC, 0, regCP_GFX_RS64_DC_OP_CNTL, tmp);

	for (i = 0; i < usec_timeout; i++) {
		tmp = RREG32_SOC15(GC, 0, regCP_GFX_RS64_DC_OP_CNTL);
		if (1 == REG_GET_FIELD(tmp, CP_GFX_RS64_DC_OP_CNTL,
			INVALIDATE_DCACHE_COMPLETE))
			break;
		udelay(1);
	}

	if (i >= usec_timeout) {
		dev_err(adev->dev, "failed to invalidate RS64 data cache\n");
		return -EINVAL;
	}

	return 0;
}

static int gfx_v11_0_config_me_cache_rs64(struct amdgpu_device *adev, uint64_t addr, uint64_t addr2)
{
	uint32_t usec_timeout = 50000;  /* wait for 50ms */
	uint32_t tmp;
	unsigned i, pipe_id;
	const struct gfx_firmware_header_v2_0 *me_hdr;

	me_hdr = (const struct gfx_firmware_header_v2_0 *)
		adev->gfx.me_fw->data;

	WREG32_SOC15(GC, 0, regCP_ME_IC_BASE_LO,
		lower_32_bits(addr));
	WREG32_SOC15(GC, 0, regCP_ME_IC_BASE_HI,
		upper_32_bits(addr));

	tmp = RREG32_SOC15(GC, 0, regCP_ME_IC_BASE_CNTL);
	tmp = REG_SET_FIELD(tmp, CP_ME_IC_BASE_CNTL, VMID, 0);
	tmp = REG_SET_FIELD(tmp, CP_ME_IC_BASE_CNTL, CACHE_POLICY, 0);
	tmp = REG_SET_FIELD(tmp, CP_ME_IC_BASE_CNTL, EXE_DISABLE, 0);
	WREG32_SOC15(GC, 0, regCP_ME_IC_BASE_CNTL, tmp);

	/*
	 * Programming any of the CP_ME_IC_BASE registers
	 * forces invalidation of the ME L1 I$. Wait for the
	 * invalidation complete
	 */
	for (i = 0; i < usec_timeout; i++) {
		tmp = RREG32_SOC15(GC, 0, regCP_ME_IC_OP_CNTL);
		if (1 == REG_GET_FIELD(tmp, CP_ME_IC_OP_CNTL,
			INVALIDATE_CACHE_COMPLETE))
			break;
		udelay(1);
	}

	if (i >= usec_timeout) {
		dev_err(adev->dev, "failed to invalidate instruction cache\n");
		return -EINVAL;
	}

	/* Prime the instruction caches */
	tmp = RREG32_SOC15(GC, 0, regCP_ME_IC_OP_CNTL);
	tmp = REG_SET_FIELD(tmp, CP_ME_IC_OP_CNTL, PRIME_ICACHE, 1);
	WREG32_SOC15(GC, 0, regCP_ME_IC_OP_CNTL, tmp);

	/* Waiting for instruction cache primed*/
	for (i = 0; i < usec_timeout; i++) {
		tmp = RREG32_SOC15(GC, 0, regCP_ME_IC_OP_CNTL);
		if (1 == REG_GET_FIELD(tmp, CP_ME_IC_OP_CNTL,
			ICACHE_PRIMED))
			break;
		udelay(1);
	}

	if (i >= usec_timeout) {
		dev_err(adev->dev, "failed to prime instruction cache\n");
		return -EINVAL;
	}

	mutex_lock(&adev->srbm_mutex);
	for (pipe_id = 0; pipe_id < adev->gfx.me.num_pipe_per_me; pipe_id++) {
		soc21_grbm_select(adev, 0, pipe_id, 0, 0);
		WREG32_SOC15(GC, 0, regCP_ME_PRGRM_CNTR_START,
			(me_hdr->ucode_start_addr_hi << 30) |
			(me_hdr->ucode_start_addr_lo >> 2) );
		WREG32_SOC15(GC, 0, regCP_ME_PRGRM_CNTR_START_HI,
			me_hdr->ucode_start_addr_hi>>2);

		/*
		 * Program CP_ME_CNTL to reset given PIPE to take
		 * effect of CP_PFP_PRGRM_CNTR_START.
		 */
		tmp = RREG32_SOC15(GC, 0, regCP_ME_CNTL);
		if (pipe_id == 0)
			tmp = REG_SET_FIELD(tmp, CP_ME_CNTL,
					ME_PIPE0_RESET, 1);
		else
			tmp = REG_SET_FIELD(tmp, CP_ME_CNTL,
					ME_PIPE1_RESET, 1);
		WREG32_SOC15(GC, 0, regCP_ME_CNTL, tmp);

		/* Clear pfp pipe0 reset bit. */
		if (pipe_id == 0)
			tmp = REG_SET_FIELD(tmp, CP_ME_CNTL,
					ME_PIPE0_RESET, 0);
		else
			tmp = REG_SET_FIELD(tmp, CP_ME_CNTL,
					ME_PIPE1_RESET, 0);
		WREG32_SOC15(GC, 0, regCP_ME_CNTL, tmp);

		WREG32_SOC15(GC, 0, regCP_GFX_RS64_DC_BASE1_LO,
			lower_32_bits(addr2));
		WREG32_SOC15(GC, 0, regCP_GFX_RS64_DC_BASE1_HI,
			upper_32_bits(addr2));
	}
	soc21_grbm_select(adev, 0, 0, 0, 0);
	mutex_unlock(&adev->srbm_mutex);

	tmp = RREG32_SOC15(GC, 0, regCP_GFX_RS64_DC_BASE_CNTL);
	tmp = REG_SET_FIELD(tmp, CP_GFX_RS64_DC_BASE_CNTL, VMID, 0);
	tmp = REG_SET_FIELD(tmp, CP_GFX_RS64_DC_BASE_CNTL, CACHE_POLICY, 0);
	WREG32_SOC15(GC, 0, regCP_GFX_RS64_DC_BASE_CNTL, tmp);

	/* Invalidate the data caches */
	tmp = RREG32_SOC15(GC, 0, regCP_GFX_RS64_DC_OP_CNTL);
	tmp = REG_SET_FIELD(tmp, CP_GFX_RS64_DC_OP_CNTL, INVALIDATE_DCACHE, 1);
	WREG32_SOC15(GC, 0, regCP_GFX_RS64_DC_OP_CNTL, tmp);

	for (i = 0; i < usec_timeout; i++) {
		tmp = RREG32_SOC15(GC, 0, regCP_GFX_RS64_DC_OP_CNTL);
		if (1 == REG_GET_FIELD(tmp, CP_GFX_RS64_DC_OP_CNTL,
			INVALIDATE_DCACHE_COMPLETE))
			break;
		udelay(1);
	}

	if (i >= usec_timeout) {
		dev_err(adev->dev, "failed to invalidate RS64 data cache\n");
		return -EINVAL;
	}

	return 0;
}

static int gfx_v11_0_config_mec_cache_rs64(struct amdgpu_device *adev, uint64_t addr, uint64_t addr2)
{
	uint32_t usec_timeout = 50000;  /* wait for 50ms */
	uint32_t tmp;
	unsigned i;
	const struct gfx_firmware_header_v2_0 *mec_hdr;

	mec_hdr = (const struct gfx_firmware_header_v2_0 *)
		adev->gfx.mec_fw->data;

	tmp = RREG32_SOC15(GC, 0, regCP_CPC_IC_BASE_CNTL);
	tmp = REG_SET_FIELD(tmp, CP_CPC_IC_BASE_CNTL, VMID, 0);
	tmp = REG_SET_FIELD(tmp, CP_CPC_IC_BASE_CNTL, EXE_DISABLE, 0);
	tmp = REG_SET_FIELD(tmp, CP_CPC_IC_BASE_CNTL, CACHE_POLICY, 0);
	WREG32_SOC15(GC, 0, regCP_CPC_IC_BASE_CNTL, tmp);

	tmp = RREG32_SOC15(GC, 0, regCP_MEC_DC_BASE_CNTL);
	tmp = REG_SET_FIELD(tmp, CP_MEC_DC_BASE_CNTL, VMID, 0);
	tmp = REG_SET_FIELD(tmp, CP_MEC_DC_BASE_CNTL, CACHE_POLICY, 0);
	WREG32_SOC15(GC, 0, regCP_MEC_DC_BASE_CNTL, tmp);

	mutex_lock(&adev->srbm_mutex);
	for (i = 0; i < adev->gfx.mec.num_pipe_per_mec; i++) {
		soc21_grbm_select(adev, 1, i, 0, 0);

		WREG32_SOC15(GC, 0, regCP_MEC_MDBASE_LO, addr2);
		WREG32_SOC15(GC, 0, regCP_MEC_MDBASE_HI,
		     upper_32_bits(addr2));

		WREG32_SOC15(GC, 0, regCP_MEC_RS64_PRGRM_CNTR_START,
					mec_hdr->ucode_start_addr_lo >> 2 |
					mec_hdr->ucode_start_addr_hi << 30);
		WREG32_SOC15(GC, 0, regCP_MEC_RS64_PRGRM_CNTR_START_HI,
					mec_hdr->ucode_start_addr_hi >> 2);

		WREG32_SOC15(GC, 0, regCP_CPC_IC_BASE_LO, addr);
		WREG32_SOC15(GC, 0, regCP_CPC_IC_BASE_HI,
		     upper_32_bits(addr));
	}
	mutex_unlock(&adev->srbm_mutex);
	soc21_grbm_select(adev, 0, 0, 0, 0);

	/* Trigger an invalidation of the L1 instruction caches */
	tmp = RREG32_SOC15(GC, 0, regCP_MEC_DC_OP_CNTL);
	tmp = REG_SET_FIELD(tmp, CP_MEC_DC_OP_CNTL, INVALIDATE_DCACHE, 1);
	WREG32_SOC15(GC, 0, regCP_MEC_DC_OP_CNTL, tmp);

	/* Wait for invalidation complete */
	for (i = 0; i < usec_timeout; i++) {
		tmp = RREG32_SOC15(GC, 0, regCP_MEC_DC_OP_CNTL);
		if (1 == REG_GET_FIELD(tmp, CP_MEC_DC_OP_CNTL,
				       INVALIDATE_DCACHE_COMPLETE))
			break;
		udelay(1);
	}

	if (i >= usec_timeout) {
		dev_err(adev->dev, "failed to invalidate instruction cache\n");
		return -EINVAL;
	}

	/* Trigger an invalidation of the L1 instruction caches */
	tmp = RREG32_SOC15(GC, 0, regCP_CPC_IC_OP_CNTL);
	tmp = REG_SET_FIELD(tmp, CP_CPC_IC_OP_CNTL, INVALIDATE_CACHE, 1);
	WREG32_SOC15(GC, 0, regCP_CPC_IC_OP_CNTL, tmp);

	/* Wait for invalidation complete */
	for (i = 0; i < usec_timeout; i++) {
		tmp = RREG32_SOC15(GC, 0, regCP_CPC_IC_OP_CNTL);
		if (1 == REG_GET_FIELD(tmp, CP_CPC_IC_OP_CNTL,
				       INVALIDATE_CACHE_COMPLETE))
			break;
		udelay(1);
	}

	if (i >= usec_timeout) {
		dev_err(adev->dev, "failed to invalidate instruction cache\n");
		return -EINVAL;
	}

	return 0;
}

static void gfx_v11_0_config_gfx_rs64(struct amdgpu_device *adev)
{
	const struct gfx_firmware_header_v2_0 *pfp_hdr;
	const struct gfx_firmware_header_v2_0 *me_hdr;
	const struct gfx_firmware_header_v2_0 *mec_hdr;
	uint32_t pipe_id, tmp;

	mec_hdr = (const struct gfx_firmware_header_v2_0 *)
		adev->gfx.mec_fw->data;
	me_hdr = (const struct gfx_firmware_header_v2_0 *)
		adev->gfx.me_fw->data;
	pfp_hdr = (const struct gfx_firmware_header_v2_0 *)
		adev->gfx.pfp_fw->data;

	/* config pfp program start addr */
	for (pipe_id = 0; pipe_id < 2; pipe_id++) {
		soc21_grbm_select(adev, 0, pipe_id, 0, 0);
		WREG32_SOC15(GC, 0, regCP_PFP_PRGRM_CNTR_START,
			(pfp_hdr->ucode_start_addr_hi << 30) |
			(pfp_hdr->ucode_start_addr_lo >> 2));
		WREG32_SOC15(GC, 0, regCP_PFP_PRGRM_CNTR_START_HI,
			pfp_hdr->ucode_start_addr_hi >> 2);
	}
	soc21_grbm_select(adev, 0, 0, 0, 0);

	/* reset pfp pipe */
	tmp = RREG32_SOC15(GC, 0, regCP_ME_CNTL);
	tmp = REG_SET_FIELD(tmp, CP_ME_CNTL, PFP_PIPE0_RESET, 1);
	tmp = REG_SET_FIELD(tmp, CP_ME_CNTL, PFP_PIPE1_RESET, 1);
	WREG32_SOC15(GC, 0, regCP_ME_CNTL, tmp);

	/* clear pfp pipe reset */
	tmp = REG_SET_FIELD(tmp, CP_ME_CNTL, PFP_PIPE0_RESET, 0);
	tmp = REG_SET_FIELD(tmp, CP_ME_CNTL, PFP_PIPE1_RESET, 0);
	WREG32_SOC15(GC, 0, regCP_ME_CNTL, tmp);

	/* config me program start addr */
	for (pipe_id = 0; pipe_id < 2; pipe_id++) {
		soc21_grbm_select(adev, 0, pipe_id, 0, 0);
		WREG32_SOC15(GC, 0, regCP_ME_PRGRM_CNTR_START,
			(me_hdr->ucode_start_addr_hi << 30) |
			(me_hdr->ucode_start_addr_lo >> 2) );
		WREG32_SOC15(GC, 0, regCP_ME_PRGRM_CNTR_START_HI,
			me_hdr->ucode_start_addr_hi>>2);
	}
	soc21_grbm_select(adev, 0, 0, 0, 0);

	/* reset me pipe */
	tmp = RREG32_SOC15(GC, 0, regCP_ME_CNTL);
	tmp = REG_SET_FIELD(tmp, CP_ME_CNTL, ME_PIPE0_RESET, 1);
	tmp = REG_SET_FIELD(tmp, CP_ME_CNTL, ME_PIPE1_RESET, 1);
	WREG32_SOC15(GC, 0, regCP_ME_CNTL, tmp);

	/* clear me pipe reset */
	tmp = REG_SET_FIELD(tmp, CP_ME_CNTL, ME_PIPE0_RESET, 0);
	tmp = REG_SET_FIELD(tmp, CP_ME_CNTL, ME_PIPE1_RESET, 0);
	WREG32_SOC15(GC, 0, regCP_ME_CNTL, tmp);

	/* config mec program start addr */
	for (pipe_id = 0; pipe_id < 4; pipe_id++) {
		soc21_grbm_select(adev, 1, pipe_id, 0, 0);
		WREG32_SOC15(GC, 0, regCP_MEC_RS64_PRGRM_CNTR_START,
					mec_hdr->ucode_start_addr_lo >> 2 |
					mec_hdr->ucode_start_addr_hi << 30);
		WREG32_SOC15(GC, 0, regCP_MEC_RS64_PRGRM_CNTR_START_HI,
					mec_hdr->ucode_start_addr_hi >> 2);
	}
	soc21_grbm_select(adev, 0, 0, 0, 0);

	/* reset mec pipe */
	tmp = RREG32_SOC15(GC, 0, regCP_MEC_RS64_CNTL);
	tmp = REG_SET_FIELD(tmp, CP_MEC_RS64_CNTL, MEC_PIPE0_RESET, 1);
	tmp = REG_SET_FIELD(tmp, CP_MEC_RS64_CNTL, MEC_PIPE1_RESET, 1);
	tmp = REG_SET_FIELD(tmp, CP_MEC_RS64_CNTL, MEC_PIPE2_RESET, 1);
	tmp = REG_SET_FIELD(tmp, CP_MEC_RS64_CNTL, MEC_PIPE3_RESET, 1);
	WREG32_SOC15(GC, 0, regCP_MEC_RS64_CNTL, tmp);

	/* clear mec pipe reset */
	tmp = REG_SET_FIELD(tmp, CP_MEC_RS64_CNTL, MEC_PIPE0_RESET, 0);
	tmp = REG_SET_FIELD(tmp, CP_MEC_RS64_CNTL, MEC_PIPE1_RESET, 0);
	tmp = REG_SET_FIELD(tmp, CP_MEC_RS64_CNTL, MEC_PIPE2_RESET, 0);
	tmp = REG_SET_FIELD(tmp, CP_MEC_RS64_CNTL, MEC_PIPE3_RESET, 0);
	WREG32_SOC15(GC, 0, regCP_MEC_RS64_CNTL, tmp);
}

static int gfx_v11_0_wait_for_rlc_autoload_complete(struct amdgpu_device *adev)
{
	uint32_t cp_status;
	uint32_t bootload_status;
	int i, r;
	uint64_t addr, addr2;

	for (i = 0; i < adev->usec_timeout; i++) {
		cp_status = RREG32_SOC15(GC, 0, regCP_STAT);

		if (adev->ip_versions[GC_HWIP][0] == IP_VERSION(11, 0, 1) ||
				adev->ip_versions[GC_HWIP][0] == IP_VERSION(11, 0, 4))
			bootload_status = RREG32_SOC15(GC, 0,
					regRLC_RLCS_BOOTLOAD_STATUS_gc_11_0_1);
		else
			bootload_status = RREG32_SOC15(GC, 0, regRLC_RLCS_BOOTLOAD_STATUS);

		if ((cp_status == 0) &&
		    (REG_GET_FIELD(bootload_status,
			RLC_RLCS_BOOTLOAD_STATUS, BOOTLOAD_COMPLETE) == 1)) {
			break;
		}
		udelay(1);
	}

	if (i >= adev->usec_timeout) {
		dev_err(adev->dev, "rlc autoload: gc ucode autoload timeout\n");
		return -ETIMEDOUT;
	}

	if (adev->firmware.load_type == AMDGPU_FW_LOAD_RLC_BACKDOOR_AUTO) {
		if (adev->gfx.rs64_enable) {
			addr = adev->gfx.rlc.rlc_autoload_gpu_addr +
				rlc_autoload_info[SOC21_FIRMWARE_ID_RS64_ME].offset;
			addr2 = adev->gfx.rlc.rlc_autoload_gpu_addr +
				rlc_autoload_info[SOC21_FIRMWARE_ID_RS64_ME_P0_STACK].offset;
			r = gfx_v11_0_config_me_cache_rs64(adev, addr, addr2);
			if (r)
				return r;
			addr = adev->gfx.rlc.rlc_autoload_gpu_addr +
				rlc_autoload_info[SOC21_FIRMWARE_ID_RS64_PFP].offset;
			addr2 = adev->gfx.rlc.rlc_autoload_gpu_addr +
				rlc_autoload_info[SOC21_FIRMWARE_ID_RS64_PFP_P0_STACK].offset;
			r = gfx_v11_0_config_pfp_cache_rs64(adev, addr, addr2);
			if (r)
				return r;
			addr = adev->gfx.rlc.rlc_autoload_gpu_addr +
				rlc_autoload_info[SOC21_FIRMWARE_ID_RS64_MEC].offset;
			addr2 = adev->gfx.rlc.rlc_autoload_gpu_addr +
				rlc_autoload_info[SOC21_FIRMWARE_ID_RS64_MEC_P0_STACK].offset;
			r = gfx_v11_0_config_mec_cache_rs64(adev, addr, addr2);
			if (r)
				return r;
		} else {
			addr = adev->gfx.rlc.rlc_autoload_gpu_addr +
				rlc_autoload_info[SOC21_FIRMWARE_ID_CP_ME].offset;
			r = gfx_v11_0_config_me_cache(adev, addr);
			if (r)
				return r;
			addr = adev->gfx.rlc.rlc_autoload_gpu_addr +
				rlc_autoload_info[SOC21_FIRMWARE_ID_CP_PFP].offset;
			r = gfx_v11_0_config_pfp_cache(adev, addr);
			if (r)
				return r;
			addr = adev->gfx.rlc.rlc_autoload_gpu_addr +
				rlc_autoload_info[SOC21_FIRMWARE_ID_CP_MEC].offset;
			r = gfx_v11_0_config_mec_cache(adev, addr);
			if (r)
				return r;
		}
	}

	return 0;
}

static int gfx_v11_0_cp_gfx_enable(struct amdgpu_device *adev, bool enable)
{
	int i;
	u32 tmp = RREG32_SOC15(GC, 0, regCP_ME_CNTL);

	tmp = REG_SET_FIELD(tmp, CP_ME_CNTL, ME_HALT, enable ? 0 : 1);
	tmp = REG_SET_FIELD(tmp, CP_ME_CNTL, PFP_HALT, enable ? 0 : 1);
	WREG32_SOC15(GC, 0, regCP_ME_CNTL, tmp);

	for (i = 0; i < adev->usec_timeout; i++) {
		if (RREG32_SOC15(GC, 0, regCP_STAT) == 0)
			break;
		udelay(1);
	}

	if (i >= adev->usec_timeout)
		DRM_ERROR("failed to %s cp gfx\n", enable ? "unhalt" : "halt");

	return 0;
}

static int gfx_v11_0_cp_gfx_load_pfp_microcode(struct amdgpu_device *adev)
{
	int r;
	const struct gfx_firmware_header_v1_0 *pfp_hdr;
	const __le32 *fw_data;
	unsigned i, fw_size;

	pfp_hdr = (const struct gfx_firmware_header_v1_0 *)
		adev->gfx.pfp_fw->data;

	amdgpu_ucode_print_gfx_hdr(&pfp_hdr->header);

	fw_data = (const __le32 *)(adev->gfx.pfp_fw->data +
		le32_to_cpu(pfp_hdr->header.ucode_array_offset_bytes));
	fw_size = le32_to_cpu(pfp_hdr->header.ucode_size_bytes);

	r = amdgpu_bo_create_reserved(adev, pfp_hdr->header.ucode_size_bytes,
				      PAGE_SIZE, AMDGPU_GEM_DOMAIN_GTT,
				      &adev->gfx.pfp.pfp_fw_obj,
				      &adev->gfx.pfp.pfp_fw_gpu_addr,
				      (void **)&adev->gfx.pfp.pfp_fw_ptr);
	if (r) {
		dev_err(adev->dev, "(%d) failed to create pfp fw bo\n", r);
		gfx_v11_0_pfp_fini(adev);
		return r;
	}

	memcpy(adev->gfx.pfp.pfp_fw_ptr, fw_data, fw_size);

	amdgpu_bo_kunmap(adev->gfx.pfp.pfp_fw_obj);
	amdgpu_bo_unreserve(adev->gfx.pfp.pfp_fw_obj);

	gfx_v11_0_config_pfp_cache(adev, adev->gfx.pfp.pfp_fw_gpu_addr);

	WREG32_SOC15(GC, 0, regCP_HYP_PFP_UCODE_ADDR, 0);

	for (i = 0; i < pfp_hdr->jt_size; i++)
		WREG32_SOC15(GC, 0, regCP_HYP_PFP_UCODE_DATA,
			     le32_to_cpup(fw_data + pfp_hdr->jt_offset + i));

	WREG32_SOC15(GC, 0, regCP_HYP_PFP_UCODE_ADDR, adev->gfx.pfp_fw_version);

	return 0;
}

static int gfx_v11_0_cp_gfx_load_pfp_microcode_rs64(struct amdgpu_device *adev)
{
	int r;
	const struct gfx_firmware_header_v2_0 *pfp_hdr;
	const __le32 *fw_ucode, *fw_data;
	unsigned i, pipe_id, fw_ucode_size, fw_data_size;
	uint32_t tmp;
	uint32_t usec_timeout = 50000;  /* wait for 50ms */

	pfp_hdr = (const struct gfx_firmware_header_v2_0 *)
		adev->gfx.pfp_fw->data;

	amdgpu_ucode_print_gfx_hdr(&pfp_hdr->header);

	/* instruction */
	fw_ucode = (const __le32 *)(adev->gfx.pfp_fw->data +
		le32_to_cpu(pfp_hdr->ucode_offset_bytes));
	fw_ucode_size = le32_to_cpu(pfp_hdr->ucode_size_bytes);
	/* data */
	fw_data = (const __le32 *)(adev->gfx.pfp_fw->data +
		le32_to_cpu(pfp_hdr->data_offset_bytes));
	fw_data_size = le32_to_cpu(pfp_hdr->data_size_bytes);

	/* 64kb align */
	r = amdgpu_bo_create_reserved(adev, fw_ucode_size,
				      64 * 1024, AMDGPU_GEM_DOMAIN_VRAM,
				      &adev->gfx.pfp.pfp_fw_obj,
				      &adev->gfx.pfp.pfp_fw_gpu_addr,
				      (void **)&adev->gfx.pfp.pfp_fw_ptr);
	if (r) {
		dev_err(adev->dev, "(%d) failed to create pfp ucode fw bo\n", r);
		gfx_v11_0_pfp_fini(adev);
		return r;
	}

	r = amdgpu_bo_create_reserved(adev, fw_data_size,
				      64 * 1024, AMDGPU_GEM_DOMAIN_VRAM,
				      &adev->gfx.pfp.pfp_fw_data_obj,
				      &adev->gfx.pfp.pfp_fw_data_gpu_addr,
				      (void **)&adev->gfx.pfp.pfp_fw_data_ptr);
	if (r) {
		dev_err(adev->dev, "(%d) failed to create pfp data fw bo\n", r);
		gfx_v11_0_pfp_fini(adev);
		return r;
	}

	memcpy(adev->gfx.pfp.pfp_fw_ptr, fw_ucode, fw_ucode_size);
	memcpy(adev->gfx.pfp.pfp_fw_data_ptr, fw_data, fw_data_size);

	amdgpu_bo_kunmap(adev->gfx.pfp.pfp_fw_obj);
	amdgpu_bo_kunmap(adev->gfx.pfp.pfp_fw_data_obj);
	amdgpu_bo_unreserve(adev->gfx.pfp.pfp_fw_obj);
	amdgpu_bo_unreserve(adev->gfx.pfp.pfp_fw_data_obj);

	if (amdgpu_emu_mode == 1)
		adev->hdp.funcs->flush_hdp(adev, NULL);

	WREG32_SOC15(GC, 0, regCP_PFP_IC_BASE_LO,
		lower_32_bits(adev->gfx.pfp.pfp_fw_gpu_addr));
	WREG32_SOC15(GC, 0, regCP_PFP_IC_BASE_HI,
		upper_32_bits(adev->gfx.pfp.pfp_fw_gpu_addr));

	tmp = RREG32_SOC15(GC, 0, regCP_PFP_IC_BASE_CNTL);
	tmp = REG_SET_FIELD(tmp, CP_PFP_IC_BASE_CNTL, VMID, 0);
	tmp = REG_SET_FIELD(tmp, CP_PFP_IC_BASE_CNTL, CACHE_POLICY, 0);
	tmp = REG_SET_FIELD(tmp, CP_PFP_IC_BASE_CNTL, EXE_DISABLE, 0);
	WREG32_SOC15(GC, 0, regCP_PFP_IC_BASE_CNTL, tmp);

	/*
	 * Programming any of the CP_PFP_IC_BASE registers
	 * forces invalidation of the ME L1 I$. Wait for the
	 * invalidation complete
	 */
	for (i = 0; i < usec_timeout; i++) {
		tmp = RREG32_SOC15(GC, 0, regCP_PFP_IC_OP_CNTL);
		if (1 == REG_GET_FIELD(tmp, CP_PFP_IC_OP_CNTL,
			INVALIDATE_CACHE_COMPLETE))
			break;
		udelay(1);
	}

	if (i >= usec_timeout) {
		dev_err(adev->dev, "failed to invalidate instruction cache\n");
		return -EINVAL;
	}

	/* Prime the L1 instruction caches */
	tmp = RREG32_SOC15(GC, 0, regCP_PFP_IC_OP_CNTL);
	tmp = REG_SET_FIELD(tmp, CP_PFP_IC_OP_CNTL, PRIME_ICACHE, 1);
	WREG32_SOC15(GC, 0, regCP_PFP_IC_OP_CNTL, tmp);
	/* Waiting for cache primed*/
	for (i = 0; i < usec_timeout; i++) {
		tmp = RREG32_SOC15(GC, 0, regCP_PFP_IC_OP_CNTL);
		if (1 == REG_GET_FIELD(tmp, CP_PFP_IC_OP_CNTL,
			ICACHE_PRIMED))
			break;
		udelay(1);
	}

	if (i >= usec_timeout) {
		dev_err(adev->dev, "failed to prime instruction cache\n");
		return -EINVAL;
	}

	mutex_lock(&adev->srbm_mutex);
	for (pipe_id = 0; pipe_id < adev->gfx.me.num_pipe_per_me; pipe_id++) {
		soc21_grbm_select(adev, 0, pipe_id, 0, 0);
		WREG32_SOC15(GC, 0, regCP_PFP_PRGRM_CNTR_START,
			(pfp_hdr->ucode_start_addr_hi << 30) |
			(pfp_hdr->ucode_start_addr_lo >> 2) );
		WREG32_SOC15(GC, 0, regCP_PFP_PRGRM_CNTR_START_HI,
			pfp_hdr->ucode_start_addr_hi>>2);

		/*
		 * Program CP_ME_CNTL to reset given PIPE to take
		 * effect of CP_PFP_PRGRM_CNTR_START.
		 */
		tmp = RREG32_SOC15(GC, 0, regCP_ME_CNTL);
		if (pipe_id == 0)
			tmp = REG_SET_FIELD(tmp, CP_ME_CNTL,
					PFP_PIPE0_RESET, 1);
		else
			tmp = REG_SET_FIELD(tmp, CP_ME_CNTL,
					PFP_PIPE1_RESET, 1);
		WREG32_SOC15(GC, 0, regCP_ME_CNTL, tmp);

		/* Clear pfp pipe0 reset bit. */
		if (pipe_id == 0)
			tmp = REG_SET_FIELD(tmp, CP_ME_CNTL,
					PFP_PIPE0_RESET, 0);
		else
			tmp = REG_SET_FIELD(tmp, CP_ME_CNTL,
					PFP_PIPE1_RESET, 0);
		WREG32_SOC15(GC, 0, regCP_ME_CNTL, tmp);

		WREG32_SOC15(GC, 0, regCP_GFX_RS64_DC_BASE0_LO,
			lower_32_bits(adev->gfx.pfp.pfp_fw_data_gpu_addr));
		WREG32_SOC15(GC, 0, regCP_GFX_RS64_DC_BASE0_HI,
			upper_32_bits(adev->gfx.pfp.pfp_fw_data_gpu_addr));
	}
	soc21_grbm_select(adev, 0, 0, 0, 0);
	mutex_unlock(&adev->srbm_mutex);

	tmp = RREG32_SOC15(GC, 0, regCP_GFX_RS64_DC_BASE_CNTL);
	tmp = REG_SET_FIELD(tmp, CP_GFX_RS64_DC_BASE_CNTL, VMID, 0);
	tmp = REG_SET_FIELD(tmp, CP_GFX_RS64_DC_BASE_CNTL, CACHE_POLICY, 0);
	WREG32_SOC15(GC, 0, regCP_GFX_RS64_DC_BASE_CNTL, tmp);

	/* Invalidate the data caches */
	tmp = RREG32_SOC15(GC, 0, regCP_GFX_RS64_DC_OP_CNTL);
	tmp = REG_SET_FIELD(tmp, CP_GFX_RS64_DC_OP_CNTL, INVALIDATE_DCACHE, 1);
	WREG32_SOC15(GC, 0, regCP_GFX_RS64_DC_OP_CNTL, tmp);

	for (i = 0; i < usec_timeout; i++) {
		tmp = RREG32_SOC15(GC, 0, regCP_GFX_RS64_DC_OP_CNTL);
		if (1 == REG_GET_FIELD(tmp, CP_GFX_RS64_DC_OP_CNTL,
			INVALIDATE_DCACHE_COMPLETE))
			break;
		udelay(1);
	}

	if (i >= usec_timeout) {
		dev_err(adev->dev, "failed to invalidate RS64 data cache\n");
		return -EINVAL;
	}

	return 0;
}

static int gfx_v11_0_cp_gfx_load_me_microcode(struct amdgpu_device *adev)
{
	int r;
	const struct gfx_firmware_header_v1_0 *me_hdr;
	const __le32 *fw_data;
	unsigned i, fw_size;

	me_hdr = (const struct gfx_firmware_header_v1_0 *)
		adev->gfx.me_fw->data;

	amdgpu_ucode_print_gfx_hdr(&me_hdr->header);

	fw_data = (const __le32 *)(adev->gfx.me_fw->data +
		le32_to_cpu(me_hdr->header.ucode_array_offset_bytes));
	fw_size = le32_to_cpu(me_hdr->header.ucode_size_bytes);

	r = amdgpu_bo_create_reserved(adev, me_hdr->header.ucode_size_bytes,
				      PAGE_SIZE, AMDGPU_GEM_DOMAIN_GTT,
				      &adev->gfx.me.me_fw_obj,
				      &adev->gfx.me.me_fw_gpu_addr,
				      (void **)&adev->gfx.me.me_fw_ptr);
	if (r) {
		dev_err(adev->dev, "(%d) failed to create me fw bo\n", r);
		gfx_v11_0_me_fini(adev);
		return r;
	}

	memcpy(adev->gfx.me.me_fw_ptr, fw_data, fw_size);

	amdgpu_bo_kunmap(adev->gfx.me.me_fw_obj);
	amdgpu_bo_unreserve(adev->gfx.me.me_fw_obj);

	gfx_v11_0_config_me_cache(adev, adev->gfx.me.me_fw_gpu_addr);

	WREG32_SOC15(GC, 0, regCP_HYP_ME_UCODE_ADDR, 0);

	for (i = 0; i < me_hdr->jt_size; i++)
		WREG32_SOC15(GC, 0, regCP_HYP_ME_UCODE_DATA,
			     le32_to_cpup(fw_data + me_hdr->jt_offset + i));

	WREG32_SOC15(GC, 0, regCP_HYP_ME_UCODE_ADDR, adev->gfx.me_fw_version);

	return 0;
}

static int gfx_v11_0_cp_gfx_load_me_microcode_rs64(struct amdgpu_device *adev)
{
	int r;
	const struct gfx_firmware_header_v2_0 *me_hdr;
	const __le32 *fw_ucode, *fw_data;
	unsigned i, pipe_id, fw_ucode_size, fw_data_size;
	uint32_t tmp;
	uint32_t usec_timeout = 50000;  /* wait for 50ms */

	me_hdr = (const struct gfx_firmware_header_v2_0 *)
		adev->gfx.me_fw->data;

	amdgpu_ucode_print_gfx_hdr(&me_hdr->header);

	/* instruction */
	fw_ucode = (const __le32 *)(adev->gfx.me_fw->data +
		le32_to_cpu(me_hdr->ucode_offset_bytes));
	fw_ucode_size = le32_to_cpu(me_hdr->ucode_size_bytes);
	/* data */
	fw_data = (const __le32 *)(adev->gfx.me_fw->data +
		le32_to_cpu(me_hdr->data_offset_bytes));
	fw_data_size = le32_to_cpu(me_hdr->data_size_bytes);

	/* 64kb align*/
	r = amdgpu_bo_create_reserved(adev, fw_ucode_size,
				      64 * 1024, AMDGPU_GEM_DOMAIN_VRAM,
				      &adev->gfx.me.me_fw_obj,
				      &adev->gfx.me.me_fw_gpu_addr,
				      (void **)&adev->gfx.me.me_fw_ptr);
	if (r) {
		dev_err(adev->dev, "(%d) failed to create me ucode bo\n", r);
		gfx_v11_0_me_fini(adev);
		return r;
	}

	r = amdgpu_bo_create_reserved(adev, fw_data_size,
				      64 * 1024, AMDGPU_GEM_DOMAIN_VRAM,
				      &adev->gfx.me.me_fw_data_obj,
				      &adev->gfx.me.me_fw_data_gpu_addr,
				      (void **)&adev->gfx.me.me_fw_data_ptr);
	if (r) {
		dev_err(adev->dev, "(%d) failed to create me data bo\n", r);
		gfx_v11_0_pfp_fini(adev);
		return r;
	}

	memcpy(adev->gfx.me.me_fw_ptr, fw_ucode, fw_ucode_size);
	memcpy(adev->gfx.me.me_fw_data_ptr, fw_data, fw_data_size);

	amdgpu_bo_kunmap(adev->gfx.me.me_fw_obj);
	amdgpu_bo_kunmap(adev->gfx.me.me_fw_data_obj);
	amdgpu_bo_unreserve(adev->gfx.me.me_fw_obj);
	amdgpu_bo_unreserve(adev->gfx.me.me_fw_data_obj);

	if (amdgpu_emu_mode == 1)
		adev->hdp.funcs->flush_hdp(adev, NULL);

	WREG32_SOC15(GC, 0, regCP_ME_IC_BASE_LO,
		lower_32_bits(adev->gfx.me.me_fw_gpu_addr));
	WREG32_SOC15(GC, 0, regCP_ME_IC_BASE_HI,
		upper_32_bits(adev->gfx.me.me_fw_gpu_addr));

	tmp = RREG32_SOC15(GC, 0, regCP_ME_IC_BASE_CNTL);
	tmp = REG_SET_FIELD(tmp, CP_ME_IC_BASE_CNTL, VMID, 0);
	tmp = REG_SET_FIELD(tmp, CP_ME_IC_BASE_CNTL, CACHE_POLICY, 0);
	tmp = REG_SET_FIELD(tmp, CP_ME_IC_BASE_CNTL, EXE_DISABLE, 0);
	WREG32_SOC15(GC, 0, regCP_ME_IC_BASE_CNTL, tmp);

	/*
	 * Programming any of the CP_ME_IC_BASE registers
	 * forces invalidation of the ME L1 I$. Wait for the
	 * invalidation complete
	 */
	for (i = 0; i < usec_timeout; i++) {
		tmp = RREG32_SOC15(GC, 0, regCP_ME_IC_OP_CNTL);
		if (1 == REG_GET_FIELD(tmp, CP_ME_IC_OP_CNTL,
			INVALIDATE_CACHE_COMPLETE))
			break;
		udelay(1);
	}

	if (i >= usec_timeout) {
		dev_err(adev->dev, "failed to invalidate instruction cache\n");
		return -EINVAL;
	}

	/* Prime the instruction caches */
	tmp = RREG32_SOC15(GC, 0, regCP_ME_IC_OP_CNTL);
	tmp = REG_SET_FIELD(tmp, CP_ME_IC_OP_CNTL, PRIME_ICACHE, 1);
	WREG32_SOC15(GC, 0, regCP_ME_IC_OP_CNTL, tmp);

	/* Waiting for instruction cache primed*/
	for (i = 0; i < usec_timeout; i++) {
		tmp = RREG32_SOC15(GC, 0, regCP_ME_IC_OP_CNTL);
		if (1 == REG_GET_FIELD(tmp, CP_ME_IC_OP_CNTL,
			ICACHE_PRIMED))
			break;
		udelay(1);
	}

	if (i >= usec_timeout) {
		dev_err(adev->dev, "failed to prime instruction cache\n");
		return -EINVAL;
	}

	mutex_lock(&adev->srbm_mutex);
	for (pipe_id = 0; pipe_id < adev->gfx.me.num_pipe_per_me; pipe_id++) {
		soc21_grbm_select(adev, 0, pipe_id, 0, 0);
		WREG32_SOC15(GC, 0, regCP_ME_PRGRM_CNTR_START,
			(me_hdr->ucode_start_addr_hi << 30) |
			(me_hdr->ucode_start_addr_lo >> 2) );
		WREG32_SOC15(GC, 0, regCP_ME_PRGRM_CNTR_START_HI,
			me_hdr->ucode_start_addr_hi>>2);

		/*
		 * Program CP_ME_CNTL to reset given PIPE to take
		 * effect of CP_PFP_PRGRM_CNTR_START.
		 */
		tmp = RREG32_SOC15(GC, 0, regCP_ME_CNTL);
		if (pipe_id == 0)
			tmp = REG_SET_FIELD(tmp, CP_ME_CNTL,
					ME_PIPE0_RESET, 1);
		else
			tmp = REG_SET_FIELD(tmp, CP_ME_CNTL,
					ME_PIPE1_RESET, 1);
		WREG32_SOC15(GC, 0, regCP_ME_CNTL, tmp);

		/* Clear pfp pipe0 reset bit. */
		if (pipe_id == 0)
			tmp = REG_SET_FIELD(tmp, CP_ME_CNTL,
					ME_PIPE0_RESET, 0);
		else
			tmp = REG_SET_FIELD(tmp, CP_ME_CNTL,
					ME_PIPE1_RESET, 0);
		WREG32_SOC15(GC, 0, regCP_ME_CNTL, tmp);

		WREG32_SOC15(GC, 0, regCP_GFX_RS64_DC_BASE1_LO,
			lower_32_bits(adev->gfx.me.me_fw_data_gpu_addr));
		WREG32_SOC15(GC, 0, regCP_GFX_RS64_DC_BASE1_HI,
			upper_32_bits(adev->gfx.me.me_fw_data_gpu_addr));
	}
	soc21_grbm_select(adev, 0, 0, 0, 0);
	mutex_unlock(&adev->srbm_mutex);

	tmp = RREG32_SOC15(GC, 0, regCP_GFX_RS64_DC_BASE_CNTL);
	tmp = REG_SET_FIELD(tmp, CP_GFX_RS64_DC_BASE_CNTL, VMID, 0);
	tmp = REG_SET_FIELD(tmp, CP_GFX_RS64_DC_BASE_CNTL, CACHE_POLICY, 0);
	WREG32_SOC15(GC, 0, regCP_GFX_RS64_DC_BASE_CNTL, tmp);

	/* Invalidate the data caches */
	tmp = RREG32_SOC15(GC, 0, regCP_GFX_RS64_DC_OP_CNTL);
	tmp = REG_SET_FIELD(tmp, CP_GFX_RS64_DC_OP_CNTL, INVALIDATE_DCACHE, 1);
	WREG32_SOC15(GC, 0, regCP_GFX_RS64_DC_OP_CNTL, tmp);

	for (i = 0; i < usec_timeout; i++) {
		tmp = RREG32_SOC15(GC, 0, regCP_GFX_RS64_DC_OP_CNTL);
		if (1 == REG_GET_FIELD(tmp, CP_GFX_RS64_DC_OP_CNTL,
			INVALIDATE_DCACHE_COMPLETE))
			break;
		udelay(1);
	}

	if (i >= usec_timeout) {
		dev_err(adev->dev, "failed to invalidate RS64 data cache\n");
		return -EINVAL;
	}

	return 0;
}

static int gfx_v11_0_cp_gfx_load_microcode(struct amdgpu_device *adev)
{
	int r;

	if (!adev->gfx.me_fw || !adev->gfx.pfp_fw)
		return -EINVAL;

	gfx_v11_0_cp_gfx_enable(adev, false);

	if (adev->gfx.rs64_enable)
		r = gfx_v11_0_cp_gfx_load_pfp_microcode_rs64(adev);
	else
		r = gfx_v11_0_cp_gfx_load_pfp_microcode(adev);
	if (r) {
		dev_err(adev->dev, "(%d) failed to load pfp fw\n", r);
		return r;
	}

	if (adev->gfx.rs64_enable)
		r = gfx_v11_0_cp_gfx_load_me_microcode_rs64(adev);
	else
		r = gfx_v11_0_cp_gfx_load_me_microcode(adev);
	if (r) {
		dev_err(adev->dev, "(%d) failed to load me fw\n", r);
		return r;
	}

	return 0;
}

static int gfx_v11_0_cp_gfx_start(struct amdgpu_device *adev)
{
	struct amdgpu_ring *ring;
	const struct cs_section_def *sect = NULL;
	const struct cs_extent_def *ext = NULL;
	int r, i;
	int ctx_reg_offset;

	/* init the CP */
	WREG32_SOC15(GC, 0, regCP_MAX_CONTEXT,
		     adev->gfx.config.max_hw_contexts - 1);
	WREG32_SOC15(GC, 0, regCP_DEVICE_ID, 1);

	if (!amdgpu_async_gfx_ring)
		gfx_v11_0_cp_gfx_enable(adev, true);

	ring = &adev->gfx.gfx_ring[0];
	r = amdgpu_ring_alloc(ring, gfx_v11_0_get_csb_size(adev));
	if (r) {
		DRM_ERROR("amdgpu: cp failed to lock ring (%d).\n", r);
		return r;
	}

	amdgpu_ring_write(ring, PACKET3(PACKET3_PREAMBLE_CNTL, 0));
	amdgpu_ring_write(ring, PACKET3_PREAMBLE_BEGIN_CLEAR_STATE);

	amdgpu_ring_write(ring, PACKET3(PACKET3_CONTEXT_CONTROL, 1));
	amdgpu_ring_write(ring, 0x80000000);
	amdgpu_ring_write(ring, 0x80000000);

	for (sect = gfx11_cs_data; sect->section != NULL; ++sect) {
		for (ext = sect->section; ext->extent != NULL; ++ext) {
			if (sect->id == SECT_CONTEXT) {
				amdgpu_ring_write(ring,
						  PACKET3(PACKET3_SET_CONTEXT_REG,
							  ext->reg_count));
				amdgpu_ring_write(ring, ext->reg_index -
						  PACKET3_SET_CONTEXT_REG_START);
				for (i = 0; i < ext->reg_count; i++)
					amdgpu_ring_write(ring, ext->extent[i]);
			}
		}
	}

	ctx_reg_offset =
		SOC15_REG_OFFSET(GC, 0, regPA_SC_TILE_STEERING_OVERRIDE) - PACKET3_SET_CONTEXT_REG_START;
	amdgpu_ring_write(ring, PACKET3(PACKET3_SET_CONTEXT_REG, 1));
	amdgpu_ring_write(ring, ctx_reg_offset);
	amdgpu_ring_write(ring, adev->gfx.config.pa_sc_tile_steering_override);

	amdgpu_ring_write(ring, PACKET3(PACKET3_PREAMBLE_CNTL, 0));
	amdgpu_ring_write(ring, PACKET3_PREAMBLE_END_CLEAR_STATE);

	amdgpu_ring_write(ring, PACKET3(PACKET3_CLEAR_STATE, 0));
	amdgpu_ring_write(ring, 0);

	amdgpu_ring_commit(ring);

	/* submit cs packet to copy state 0 to next available state */
	if (adev->gfx.num_gfx_rings > 1) {
		/* maximum supported gfx ring is 2 */
		ring = &adev->gfx.gfx_ring[1];
		r = amdgpu_ring_alloc(ring, 2);
		if (r) {
			DRM_ERROR("amdgpu: cp failed to lock ring (%d).\n", r);
			return r;
		}

		amdgpu_ring_write(ring, PACKET3(PACKET3_CLEAR_STATE, 0));
		amdgpu_ring_write(ring, 0);

		amdgpu_ring_commit(ring);
	}
	return 0;
}

static void gfx_v11_0_cp_gfx_switch_pipe(struct amdgpu_device *adev,
					 CP_PIPE_ID pipe)
{
	u32 tmp;

	tmp = RREG32_SOC15(GC, 0, regGRBM_GFX_CNTL);
	tmp = REG_SET_FIELD(tmp, GRBM_GFX_CNTL, PIPEID, pipe);

	WREG32_SOC15(GC, 0, regGRBM_GFX_CNTL, tmp);
}

static void gfx_v11_0_cp_gfx_set_doorbell(struct amdgpu_device *adev,
					  struct amdgpu_ring *ring)
{
	u32 tmp;

	tmp = RREG32_SOC15(GC, 0, regCP_RB_DOORBELL_CONTROL);
	if (ring->use_doorbell) {
		tmp = REG_SET_FIELD(tmp, CP_RB_DOORBELL_CONTROL,
				    DOORBELL_OFFSET, ring->doorbell_index);
		tmp = REG_SET_FIELD(tmp, CP_RB_DOORBELL_CONTROL,
				    DOORBELL_EN, 1);
	} else {
		tmp = REG_SET_FIELD(tmp, CP_RB_DOORBELL_CONTROL,
				    DOORBELL_EN, 0);
	}
	WREG32_SOC15(GC, 0, regCP_RB_DOORBELL_CONTROL, tmp);

	tmp = REG_SET_FIELD(0, CP_RB_DOORBELL_RANGE_LOWER,
			    DOORBELL_RANGE_LOWER, ring->doorbell_index);
	WREG32_SOC15(GC, 0, regCP_RB_DOORBELL_RANGE_LOWER, tmp);

	WREG32_SOC15(GC, 0, regCP_RB_DOORBELL_RANGE_UPPER,
		     CP_RB_DOORBELL_RANGE_UPPER__DOORBELL_RANGE_UPPER_MASK);
}

static int gfx_v11_0_cp_gfx_resume(struct amdgpu_device *adev)
{
	struct amdgpu_ring *ring;
	u32 tmp;
	u32 rb_bufsz;
	u64 rb_addr, rptr_addr, wptr_gpu_addr;
	u32 i;

	/* Set the write pointer delay */
	WREG32_SOC15(GC, 0, regCP_RB_WPTR_DELAY, 0);

	/* set the RB to use vmid 0 */
	WREG32_SOC15(GC, 0, regCP_RB_VMID, 0);

	/* Init gfx ring 0 for pipe 0 */
	mutex_lock(&adev->srbm_mutex);
	gfx_v11_0_cp_gfx_switch_pipe(adev, PIPE_ID0);

	/* Set ring buffer size */
	ring = &adev->gfx.gfx_ring[0];
	rb_bufsz = order_base_2(ring->ring_size / 8);
	tmp = REG_SET_FIELD(0, CP_RB0_CNTL, RB_BUFSZ, rb_bufsz);
	tmp = REG_SET_FIELD(tmp, CP_RB0_CNTL, RB_BLKSZ, rb_bufsz - 2);
	WREG32_SOC15(GC, 0, regCP_RB0_CNTL, tmp);

	/* Initialize the ring buffer's write pointers */
	ring->wptr = 0;
	WREG32_SOC15(GC, 0, regCP_RB0_WPTR, lower_32_bits(ring->wptr));
	WREG32_SOC15(GC, 0, regCP_RB0_WPTR_HI, upper_32_bits(ring->wptr));

	/* set the wb address wether it's enabled or not */
	rptr_addr = ring->rptr_gpu_addr;
	WREG32_SOC15(GC, 0, regCP_RB0_RPTR_ADDR, lower_32_bits(rptr_addr));
	WREG32_SOC15(GC, 0, regCP_RB0_RPTR_ADDR_HI, upper_32_bits(rptr_addr) &
		     CP_RB_RPTR_ADDR_HI__RB_RPTR_ADDR_HI_MASK);

	wptr_gpu_addr = ring->wptr_gpu_addr;
	WREG32_SOC15(GC, 0, regCP_RB_WPTR_POLL_ADDR_LO,
		     lower_32_bits(wptr_gpu_addr));
	WREG32_SOC15(GC, 0, regCP_RB_WPTR_POLL_ADDR_HI,
		     upper_32_bits(wptr_gpu_addr));

	mdelay(1);
	WREG32_SOC15(GC, 0, regCP_RB0_CNTL, tmp);

	rb_addr = ring->gpu_addr >> 8;
	WREG32_SOC15(GC, 0, regCP_RB0_BASE, rb_addr);
	WREG32_SOC15(GC, 0, regCP_RB0_BASE_HI, upper_32_bits(rb_addr));

	WREG32_SOC15(GC, 0, regCP_RB_ACTIVE, 1);

	gfx_v11_0_cp_gfx_set_doorbell(adev, ring);
	mutex_unlock(&adev->srbm_mutex);

	/* Init gfx ring 1 for pipe 1 */
	if (adev->gfx.num_gfx_rings > 1) {
		mutex_lock(&adev->srbm_mutex);
		gfx_v11_0_cp_gfx_switch_pipe(adev, PIPE_ID1);
		/* maximum supported gfx ring is 2 */
		ring = &adev->gfx.gfx_ring[1];
		rb_bufsz = order_base_2(ring->ring_size / 8);
		tmp = REG_SET_FIELD(0, CP_RB1_CNTL, RB_BUFSZ, rb_bufsz);
		tmp = REG_SET_FIELD(tmp, CP_RB1_CNTL, RB_BLKSZ, rb_bufsz - 2);
		WREG32_SOC15(GC, 0, regCP_RB1_CNTL, tmp);
		/* Initialize the ring buffer's write pointers */
		ring->wptr = 0;
		WREG32_SOC15(GC, 0, regCP_RB1_WPTR, lower_32_bits(ring->wptr));
		WREG32_SOC15(GC, 0, regCP_RB1_WPTR_HI, upper_32_bits(ring->wptr));
		/* Set the wb address wether it's enabled or not */
		rptr_addr = ring->rptr_gpu_addr;
		WREG32_SOC15(GC, 0, regCP_RB1_RPTR_ADDR, lower_32_bits(rptr_addr));
		WREG32_SOC15(GC, 0, regCP_RB1_RPTR_ADDR_HI, upper_32_bits(rptr_addr) &
			     CP_RB1_RPTR_ADDR_HI__RB_RPTR_ADDR_HI_MASK);
		wptr_gpu_addr = ring->wptr_gpu_addr;
		WREG32_SOC15(GC, 0, regCP_RB_WPTR_POLL_ADDR_LO,
			     lower_32_bits(wptr_gpu_addr));
		WREG32_SOC15(GC, 0, regCP_RB_WPTR_POLL_ADDR_HI,
			     upper_32_bits(wptr_gpu_addr));

		mdelay(1);
		WREG32_SOC15(GC, 0, regCP_RB1_CNTL, tmp);

		rb_addr = ring->gpu_addr >> 8;
		WREG32_SOC15(GC, 0, regCP_RB1_BASE, rb_addr);
		WREG32_SOC15(GC, 0, regCP_RB1_BASE_HI, upper_32_bits(rb_addr));
		WREG32_SOC15(GC, 0, regCP_RB1_ACTIVE, 1);

		gfx_v11_0_cp_gfx_set_doorbell(adev, ring);
		mutex_unlock(&adev->srbm_mutex);
	}
	/* Switch to pipe 0 */
	mutex_lock(&adev->srbm_mutex);
	gfx_v11_0_cp_gfx_switch_pipe(adev, PIPE_ID0);
	mutex_unlock(&adev->srbm_mutex);

	/* start the ring */
	gfx_v11_0_cp_gfx_start(adev);

	for (i = 0; i < adev->gfx.num_gfx_rings; i++) {
		ring = &adev->gfx.gfx_ring[i];
		ring->sched.ready = true;
	}

	return 0;
}

static void gfx_v11_0_cp_compute_enable(struct amdgpu_device *adev, bool enable)
{
	u32 data;

	if (adev->gfx.rs64_enable) {
		data = RREG32_SOC15(GC, 0, regCP_MEC_RS64_CNTL);
		data = REG_SET_FIELD(data, CP_MEC_RS64_CNTL, MEC_INVALIDATE_ICACHE,
							 enable ? 0 : 1);
		data = REG_SET_FIELD(data, CP_MEC_RS64_CNTL, MEC_PIPE0_RESET,
							 enable ? 0 : 1);
		data = REG_SET_FIELD(data, CP_MEC_RS64_CNTL, MEC_PIPE1_RESET,
							 enable ? 0 : 1);
		data = REG_SET_FIELD(data, CP_MEC_RS64_CNTL, MEC_PIPE2_RESET,
							 enable ? 0 : 1);
		data = REG_SET_FIELD(data, CP_MEC_RS64_CNTL, MEC_PIPE3_RESET,
							 enable ? 0 : 1);
		data = REG_SET_FIELD(data, CP_MEC_RS64_CNTL, MEC_PIPE0_ACTIVE,
							 enable ? 1 : 0);
		data = REG_SET_FIELD(data, CP_MEC_RS64_CNTL, MEC_PIPE1_ACTIVE,
				                         enable ? 1 : 0);
		data = REG_SET_FIELD(data, CP_MEC_RS64_CNTL, MEC_PIPE2_ACTIVE,
							 enable ? 1 : 0);
		data = REG_SET_FIELD(data, CP_MEC_RS64_CNTL, MEC_PIPE3_ACTIVE,
							 enable ? 1 : 0);
		data = REG_SET_FIELD(data, CP_MEC_RS64_CNTL, MEC_HALT,
							 enable ? 0 : 1);
		WREG32_SOC15(GC, 0, regCP_MEC_RS64_CNTL, data);
	} else {
		data = RREG32_SOC15(GC, 0, regCP_MEC_CNTL);

		if (enable) {
			data = REG_SET_FIELD(data, CP_MEC_CNTL, MEC_ME1_HALT, 0);
			if (!adev->enable_mes_kiq)
				data = REG_SET_FIELD(data, CP_MEC_CNTL,
						     MEC_ME2_HALT, 0);
		} else {
			data = REG_SET_FIELD(data, CP_MEC_CNTL, MEC_ME1_HALT, 1);
			data = REG_SET_FIELD(data, CP_MEC_CNTL, MEC_ME2_HALT, 1);
		}
		WREG32_SOC15(GC, 0, regCP_MEC_CNTL, data);
	}

	adev->gfx.kiq.ring.sched.ready = enable;

	udelay(50);
}

static int gfx_v11_0_cp_compute_load_microcode(struct amdgpu_device *adev)
{
	const struct gfx_firmware_header_v1_0 *mec_hdr;
	const __le32 *fw_data;
	unsigned i, fw_size;
	u32 *fw = NULL;
	int r;

	if (!adev->gfx.mec_fw)
		return -EINVAL;

	gfx_v11_0_cp_compute_enable(adev, false);

	mec_hdr = (const struct gfx_firmware_header_v1_0 *)adev->gfx.mec_fw->data;
	amdgpu_ucode_print_gfx_hdr(&mec_hdr->header);

	fw_data = (const __le32 *)
		(adev->gfx.mec_fw->data +
		 le32_to_cpu(mec_hdr->header.ucode_array_offset_bytes));
	fw_size = le32_to_cpu(mec_hdr->header.ucode_size_bytes);

	r = amdgpu_bo_create_reserved(adev, mec_hdr->header.ucode_size_bytes,
					  PAGE_SIZE, AMDGPU_GEM_DOMAIN_GTT,
					  &adev->gfx.mec.mec_fw_obj,
					  &adev->gfx.mec.mec_fw_gpu_addr,
					  (void **)&fw);
	if (r) {
		dev_err(adev->dev, "(%d) failed to create mec fw bo\n", r);
		gfx_v11_0_mec_fini(adev);
		return r;
	}

	memcpy(fw, fw_data, fw_size);
	
	amdgpu_bo_kunmap(adev->gfx.mec.mec_fw_obj);
	amdgpu_bo_unreserve(adev->gfx.mec.mec_fw_obj);

	gfx_v11_0_config_mec_cache(adev, adev->gfx.mec.mec_fw_gpu_addr);

	/* MEC1 */
	WREG32_SOC15(GC, 0, regCP_MEC_ME1_UCODE_ADDR, 0);

	for (i = 0; i < mec_hdr->jt_size; i++)
		WREG32_SOC15(GC, 0, regCP_MEC_ME1_UCODE_DATA,
			     le32_to_cpup(fw_data + mec_hdr->jt_offset + i));

	WREG32_SOC15(GC, 0, regCP_MEC_ME1_UCODE_ADDR, adev->gfx.mec_fw_version);

	return 0;
}

static int gfx_v11_0_cp_compute_load_microcode_rs64(struct amdgpu_device *adev)
{
	const struct gfx_firmware_header_v2_0 *mec_hdr;
	const __le32 *fw_ucode, *fw_data;
	u32 tmp, fw_ucode_size, fw_data_size;
	u32 i, usec_timeout = 50000; /* Wait for 50 ms */
	u32 *fw_ucode_ptr, *fw_data_ptr;
	int r;

	if (!adev->gfx.mec_fw)
		return -EINVAL;

	gfx_v11_0_cp_compute_enable(adev, false);

	mec_hdr = (const struct gfx_firmware_header_v2_0 *)adev->gfx.mec_fw->data;
	amdgpu_ucode_print_gfx_hdr(&mec_hdr->header);

	fw_ucode = (const __le32 *) (adev->gfx.mec_fw->data +
				le32_to_cpu(mec_hdr->ucode_offset_bytes));
	fw_ucode_size = le32_to_cpu(mec_hdr->ucode_size_bytes);

	fw_data = (const __le32 *) (adev->gfx.mec_fw->data +
				le32_to_cpu(mec_hdr->data_offset_bytes));
	fw_data_size = le32_to_cpu(mec_hdr->data_size_bytes);

	r = amdgpu_bo_create_reserved(adev, fw_ucode_size,
				      64 * 1024, AMDGPU_GEM_DOMAIN_VRAM,
				      &adev->gfx.mec.mec_fw_obj,
				      &adev->gfx.mec.mec_fw_gpu_addr,
				      (void **)&fw_ucode_ptr);
	if (r) {
		dev_err(adev->dev, "(%d) failed to create mec fw ucode bo\n", r);
		gfx_v11_0_mec_fini(adev);
		return r;
	}

	r = amdgpu_bo_create_reserved(adev, fw_data_size,
				      64 * 1024, AMDGPU_GEM_DOMAIN_VRAM,
				      &adev->gfx.mec.mec_fw_data_obj,
				      &adev->gfx.mec.mec_fw_data_gpu_addr,
				      (void **)&fw_data_ptr);
	if (r) {
		dev_err(adev->dev, "(%d) failed to create mec fw ucode bo\n", r);
		gfx_v11_0_mec_fini(adev);
		return r;
	}

	memcpy(fw_ucode_ptr, fw_ucode, fw_ucode_size);
	memcpy(fw_data_ptr, fw_data, fw_data_size);

	amdgpu_bo_kunmap(adev->gfx.mec.mec_fw_obj);
	amdgpu_bo_kunmap(adev->gfx.mec.mec_fw_data_obj);
	amdgpu_bo_unreserve(adev->gfx.mec.mec_fw_obj);
	amdgpu_bo_unreserve(adev->gfx.mec.mec_fw_data_obj);

	tmp = RREG32_SOC15(GC, 0, regCP_CPC_IC_BASE_CNTL);
	tmp = REG_SET_FIELD(tmp, CP_CPC_IC_BASE_CNTL, VMID, 0);
	tmp = REG_SET_FIELD(tmp, CP_CPC_IC_BASE_CNTL, EXE_DISABLE, 0);
	tmp = REG_SET_FIELD(tmp, CP_CPC_IC_BASE_CNTL, CACHE_POLICY, 0);
	WREG32_SOC15(GC, 0, regCP_CPC_IC_BASE_CNTL, tmp);

	tmp = RREG32_SOC15(GC, 0, regCP_MEC_DC_BASE_CNTL);
	tmp = REG_SET_FIELD(tmp, CP_MEC_DC_BASE_CNTL, VMID, 0);
	tmp = REG_SET_FIELD(tmp, CP_MEC_DC_BASE_CNTL, CACHE_POLICY, 0);
	WREG32_SOC15(GC, 0, regCP_MEC_DC_BASE_CNTL, tmp);

	mutex_lock(&adev->srbm_mutex);
	for (i = 0; i < adev->gfx.mec.num_pipe_per_mec; i++) {
		soc21_grbm_select(adev, 1, i, 0, 0);

		WREG32_SOC15(GC, 0, regCP_MEC_MDBASE_LO, adev->gfx.mec.mec_fw_data_gpu_addr);
		WREG32_SOC15(GC, 0, regCP_MEC_MDBASE_HI,
		     upper_32_bits(adev->gfx.mec.mec_fw_data_gpu_addr));

		WREG32_SOC15(GC, 0, regCP_MEC_RS64_PRGRM_CNTR_START,
					mec_hdr->ucode_start_addr_lo >> 2 |
					mec_hdr->ucode_start_addr_hi << 30);
		WREG32_SOC15(GC, 0, regCP_MEC_RS64_PRGRM_CNTR_START_HI,
					mec_hdr->ucode_start_addr_hi >> 2);

		WREG32_SOC15(GC, 0, regCP_CPC_IC_BASE_LO, adev->gfx.mec.mec_fw_gpu_addr);
		WREG32_SOC15(GC, 0, regCP_CPC_IC_BASE_HI,
		     upper_32_bits(adev->gfx.mec.mec_fw_gpu_addr));
	}
	mutex_unlock(&adev->srbm_mutex);
	soc21_grbm_select(adev, 0, 0, 0, 0);

	/* Trigger an invalidation of the L1 instruction caches */
	tmp = RREG32_SOC15(GC, 0, regCP_MEC_DC_OP_CNTL);
	tmp = REG_SET_FIELD(tmp, CP_MEC_DC_OP_CNTL, INVALIDATE_DCACHE, 1);
	WREG32_SOC15(GC, 0, regCP_MEC_DC_OP_CNTL, tmp);

	/* Wait for invalidation complete */
	for (i = 0; i < usec_timeout; i++) {
		tmp = RREG32_SOC15(GC, 0, regCP_MEC_DC_OP_CNTL);
		if (1 == REG_GET_FIELD(tmp, CP_MEC_DC_OP_CNTL,
				       INVALIDATE_DCACHE_COMPLETE))
			break;
		udelay(1);
	}

	if (i >= usec_timeout) {
		dev_err(adev->dev, "failed to invalidate instruction cache\n");
		return -EINVAL;
	}

	/* Trigger an invalidation of the L1 instruction caches */
	tmp = RREG32_SOC15(GC, 0, regCP_CPC_IC_OP_CNTL);
	tmp = REG_SET_FIELD(tmp, CP_CPC_IC_OP_CNTL, INVALIDATE_CACHE, 1);
	WREG32_SOC15(GC, 0, regCP_CPC_IC_OP_CNTL, tmp);

	/* Wait for invalidation complete */
	for (i = 0; i < usec_timeout; i++) {
		tmp = RREG32_SOC15(GC, 0, regCP_CPC_IC_OP_CNTL);
		if (1 == REG_GET_FIELD(tmp, CP_CPC_IC_OP_CNTL,
				       INVALIDATE_CACHE_COMPLETE))
			break;
		udelay(1);
	}

	if (i >= usec_timeout) {
		dev_err(adev->dev, "failed to invalidate instruction cache\n");
		return -EINVAL;
	}

	return 0;
}

static void gfx_v11_0_kiq_setting(struct amdgpu_ring *ring)
{
	uint32_t tmp;
	struct amdgpu_device *adev = ring->adev;

	/* tell RLC which is KIQ queue */
	tmp = RREG32_SOC15(GC, 0, regRLC_CP_SCHEDULERS);
	tmp &= 0xffffff00;
	tmp |= (ring->me << 5) | (ring->pipe << 3) | (ring->queue);
	WREG32_SOC15(GC, 0, regRLC_CP_SCHEDULERS, tmp);
	tmp |= 0x80;
	WREG32_SOC15(GC, 0, regRLC_CP_SCHEDULERS, tmp);
}

static void gfx_v11_0_cp_set_doorbell_range(struct amdgpu_device *adev)
{
	/* set graphics engine doorbell range */
	WREG32_SOC15(GC, 0, regCP_RB_DOORBELL_RANGE_LOWER,
		     (adev->doorbell_index.gfx_ring0 * 2) << 2);
	WREG32_SOC15(GC, 0, regCP_RB_DOORBELL_RANGE_UPPER,
		     (adev->doorbell_index.gfx_userqueue_end * 2) << 2);

	/* set compute engine doorbell range */
	WREG32_SOC15(GC, 0, regCP_MEC_DOORBELL_RANGE_LOWER,
		     (adev->doorbell_index.kiq * 2) << 2);
	WREG32_SOC15(GC, 0, regCP_MEC_DOORBELL_RANGE_UPPER,
		     (adev->doorbell_index.userqueue_end * 2) << 2);
}

static int gfx_v11_0_gfx_mqd_init(struct amdgpu_device *adev, void *m,
				  struct amdgpu_mqd_prop *prop)
{
	struct v11_gfx_mqd *mqd = m;
	uint64_t hqd_gpu_addr, wb_gpu_addr;
	uint32_t tmp;
	uint32_t rb_bufsz;

	/* set up gfx hqd wptr */
	mqd->cp_gfx_hqd_wptr = 0;
	mqd->cp_gfx_hqd_wptr_hi = 0;

	/* set the pointer to the MQD */
	mqd->cp_mqd_base_addr = prop->mqd_gpu_addr & 0xfffffffc;
	mqd->cp_mqd_base_addr_hi = upper_32_bits(prop->mqd_gpu_addr);

	/* set up mqd control */
	tmp = RREG32_SOC15(GC, 0, regCP_GFX_MQD_CONTROL);
	tmp = REG_SET_FIELD(tmp, CP_GFX_MQD_CONTROL, VMID, 0);
	tmp = REG_SET_FIELD(tmp, CP_GFX_MQD_CONTROL, PRIV_STATE, 1);
	tmp = REG_SET_FIELD(tmp, CP_GFX_MQD_CONTROL, CACHE_POLICY, 0);
	mqd->cp_gfx_mqd_control = tmp;

	/* set up gfx_hqd_vimd with 0x0 to indicate the ring buffer's vmid */
	tmp = RREG32_SOC15(GC, 0, regCP_GFX_HQD_VMID);
	tmp = REG_SET_FIELD(tmp, CP_GFX_HQD_VMID, VMID, 0);
	mqd->cp_gfx_hqd_vmid = 0;

	/* set up default queue priority level
	 * 0x0 = low priority, 0x1 = high priority */
	tmp = RREG32_SOC15(GC, 0, regCP_GFX_HQD_QUEUE_PRIORITY);
	tmp = REG_SET_FIELD(tmp, CP_GFX_HQD_QUEUE_PRIORITY, PRIORITY_LEVEL, 0);
	mqd->cp_gfx_hqd_queue_priority = tmp;

	/* set up time quantum */
	tmp = RREG32_SOC15(GC, 0, regCP_GFX_HQD_QUANTUM);
	tmp = REG_SET_FIELD(tmp, CP_GFX_HQD_QUANTUM, QUANTUM_EN, 1);
	mqd->cp_gfx_hqd_quantum = tmp;

	/* set up gfx hqd base. this is similar as CP_RB_BASE */
	hqd_gpu_addr = prop->hqd_base_gpu_addr >> 8;
	mqd->cp_gfx_hqd_base = hqd_gpu_addr;
	mqd->cp_gfx_hqd_base_hi = upper_32_bits(hqd_gpu_addr);

	/* set up hqd_rptr_addr/_hi, similar as CP_RB_RPTR */
	wb_gpu_addr = prop->rptr_gpu_addr;
	mqd->cp_gfx_hqd_rptr_addr = wb_gpu_addr & 0xfffffffc;
	mqd->cp_gfx_hqd_rptr_addr_hi =
		upper_32_bits(wb_gpu_addr) & 0xffff;

	/* set up rb_wptr_poll addr */
	wb_gpu_addr = prop->wptr_gpu_addr;
	mqd->cp_rb_wptr_poll_addr_lo = wb_gpu_addr & 0xfffffffc;
	mqd->cp_rb_wptr_poll_addr_hi = upper_32_bits(wb_gpu_addr) & 0xffff;

	/* set up the gfx_hqd_control, similar as CP_RB0_CNTL */
	rb_bufsz = order_base_2(prop->queue_size / 4) - 1;
	tmp = RREG32_SOC15(GC, 0, regCP_GFX_HQD_CNTL);
	tmp = REG_SET_FIELD(tmp, CP_GFX_HQD_CNTL, RB_BUFSZ, rb_bufsz);
	tmp = REG_SET_FIELD(tmp, CP_GFX_HQD_CNTL, RB_BLKSZ, rb_bufsz - 2);
#ifdef __BIG_ENDIAN
	tmp = REG_SET_FIELD(tmp, CP_GFX_HQD_CNTL, BUF_SWAP, 1);
#endif
	mqd->cp_gfx_hqd_cntl = tmp;

	/* set up cp_doorbell_control */
	tmp = RREG32_SOC15(GC, 0, regCP_RB_DOORBELL_CONTROL);
	if (prop->use_doorbell) {
		tmp = REG_SET_FIELD(tmp, CP_RB_DOORBELL_CONTROL,
				    DOORBELL_OFFSET, prop->doorbell_index);
		tmp = REG_SET_FIELD(tmp, CP_RB_DOORBELL_CONTROL,
				    DOORBELL_EN, 1);
	} else
		tmp = REG_SET_FIELD(tmp, CP_RB_DOORBELL_CONTROL,
				    DOORBELL_EN, 0);
	mqd->cp_rb_doorbell_control = tmp;

	/* reset read and write pointers, similar to CP_RB0_WPTR/_RPTR */
	mqd->cp_gfx_hqd_rptr = RREG32_SOC15(GC, 0, regCP_GFX_HQD_RPTR);

	/* active the queue */
	mqd->cp_gfx_hqd_active = 1;

	return 0;
}

#ifdef BRING_UP_DEBUG
static int gfx_v11_0_gfx_queue_init_register(struct amdgpu_ring *ring)
{
	struct amdgpu_device *adev = ring->adev;
	struct v11_gfx_mqd *mqd = ring->mqd_ptr;

	/* set mmCP_GFX_HQD_WPTR/_HI to 0 */
	WREG32_SOC15(GC, 0, regCP_GFX_HQD_WPTR, mqd->cp_gfx_hqd_wptr);
	WREG32_SOC15(GC, 0, regCP_GFX_HQD_WPTR_HI, mqd->cp_gfx_hqd_wptr_hi);

	/* set GFX_MQD_BASE */
	WREG32_SOC15(GC, 0, regCP_MQD_BASE_ADDR, mqd->cp_mqd_base_addr);
	WREG32_SOC15(GC, 0, regCP_MQD_BASE_ADDR_HI, mqd->cp_mqd_base_addr_hi);

	/* set GFX_MQD_CONTROL */
	WREG32_SOC15(GC, 0, regCP_GFX_MQD_CONTROL, mqd->cp_gfx_mqd_control);

	/* set GFX_HQD_VMID to 0 */
	WREG32_SOC15(GC, 0, regCP_GFX_HQD_VMID, mqd->cp_gfx_hqd_vmid);

	WREG32_SOC15(GC, 0, regCP_GFX_HQD_QUEUE_PRIORITY,
			mqd->cp_gfx_hqd_queue_priority);
	WREG32_SOC15(GC, 0, regCP_GFX_HQD_QUANTUM, mqd->cp_gfx_hqd_quantum);

	/* set GFX_HQD_BASE, similar as CP_RB_BASE */
	WREG32_SOC15(GC, 0, regCP_GFX_HQD_BASE, mqd->cp_gfx_hqd_base);
	WREG32_SOC15(GC, 0, regCP_GFX_HQD_BASE_HI, mqd->cp_gfx_hqd_base_hi);

	/* set GFX_HQD_RPTR_ADDR, similar as CP_RB_RPTR */
	WREG32_SOC15(GC, 0, regCP_GFX_HQD_RPTR_ADDR, mqd->cp_gfx_hqd_rptr_addr);
	WREG32_SOC15(GC, 0, regCP_GFX_HQD_RPTR_ADDR_HI, mqd->cp_gfx_hqd_rptr_addr_hi);

	/* set GFX_HQD_CNTL, similar as CP_RB_CNTL */
	WREG32_SOC15(GC, 0, regCP_GFX_HQD_CNTL, mqd->cp_gfx_hqd_cntl);

	/* set RB_WPTR_POLL_ADDR */
	WREG32_SOC15(GC, 0, regCP_RB_WPTR_POLL_ADDR_LO, mqd->cp_rb_wptr_poll_addr_lo);
	WREG32_SOC15(GC, 0, regCP_RB_WPTR_POLL_ADDR_HI, mqd->cp_rb_wptr_poll_addr_hi);

	/* set RB_DOORBELL_CONTROL */
	WREG32_SOC15(GC, 0, regCP_RB_DOORBELL_CONTROL, mqd->cp_rb_doorbell_control);

	/* active the queue */
	WREG32_SOC15(GC, 0, regCP_GFX_HQD_ACTIVE, mqd->cp_gfx_hqd_active);

	return 0;
}
#endif

static int gfx_v11_0_gfx_init_queue(struct amdgpu_ring *ring)
{
	struct amdgpu_device *adev = ring->adev;
	struct v11_gfx_mqd *mqd = ring->mqd_ptr;
	int mqd_idx = ring - &adev->gfx.gfx_ring[0];

	if (!amdgpu_in_reset(adev) && !adev->in_suspend) {
		memset((void *)mqd, 0, sizeof(*mqd));
		mutex_lock(&adev->srbm_mutex);
		soc21_grbm_select(adev, ring->me, ring->pipe, ring->queue, 0);
		amdgpu_ring_init_mqd(ring);
#ifdef BRING_UP_DEBUG
		gfx_v11_0_gfx_queue_init_register(ring);
#endif
		soc21_grbm_select(adev, 0, 0, 0, 0);
		mutex_unlock(&adev->srbm_mutex);
		if (adev->gfx.me.mqd_backup[mqd_idx])
			memcpy(adev->gfx.me.mqd_backup[mqd_idx], mqd, sizeof(*mqd));
	} else if (amdgpu_in_reset(adev)) {
		/* reset mqd with the backup copy */
		if (adev->gfx.me.mqd_backup[mqd_idx])
			memcpy(mqd, adev->gfx.me.mqd_backup[mqd_idx], sizeof(*mqd));
		/* reset the ring */
		ring->wptr = 0;
		*ring->wptr_cpu_addr = 0;
		amdgpu_ring_clear_ring(ring);
#ifdef BRING_UP_DEBUG
		mutex_lock(&adev->srbm_mutex);
		soc21_grbm_select(adev, ring->me, ring->pipe, ring->queue, 0);
		gfx_v11_0_gfx_queue_init_register(ring);
		soc21_grbm_select(adev, 0, 0, 0, 0);
		mutex_unlock(&adev->srbm_mutex);
#endif
	} else {
		amdgpu_ring_clear_ring(ring);
	}

	return 0;
}

#ifndef BRING_UP_DEBUG
static int gfx_v11_0_kiq_enable_kgq(struct amdgpu_device *adev)
{
	struct amdgpu_kiq *kiq = &adev->gfx.kiq;
	struct amdgpu_ring *kiq_ring = &adev->gfx.kiq.ring;
	int r, i;

	if (!kiq->pmf || !kiq->pmf->kiq_map_queues)
		return -EINVAL;

	r = amdgpu_ring_alloc(kiq_ring, kiq->pmf->map_queues_size *
					adev->gfx.num_gfx_rings);
	if (r) {
		DRM_ERROR("Failed to lock KIQ (%d).\n", r);
		return r;
	}

	for (i = 0; i < adev->gfx.num_gfx_rings; i++)
		kiq->pmf->kiq_map_queues(kiq_ring, &adev->gfx.gfx_ring[i]);

	return amdgpu_ring_test_helper(kiq_ring);
}
#endif

static int gfx_v11_0_cp_async_gfx_ring_resume(struct amdgpu_device *adev)
{
	int r, i;
	struct amdgpu_ring *ring;

	for (i = 0; i < adev->gfx.num_gfx_rings; i++) {
		ring = &adev->gfx.gfx_ring[i];

		r = amdgpu_bo_reserve(ring->mqd_obj, false);
		if (unlikely(r != 0))
			goto done;

		r = amdgpu_bo_kmap(ring->mqd_obj, (void **)&ring->mqd_ptr);
		if (!r) {
			r = gfx_v11_0_gfx_init_queue(ring);
			amdgpu_bo_kunmap(ring->mqd_obj);
			ring->mqd_ptr = NULL;
		}
		amdgpu_bo_unreserve(ring->mqd_obj);
		if (r)
			goto done;
	}
#ifndef BRING_UP_DEBUG
	r = gfx_v11_0_kiq_enable_kgq(adev);
	if (r)
		goto done;
#endif
	r = gfx_v11_0_cp_gfx_start(adev);
	if (r)
		goto done;

	for (i = 0; i < adev->gfx.num_gfx_rings; i++) {
		ring = &adev->gfx.gfx_ring[i];
		ring->sched.ready = true;
	}
done:
	return r;
}

static int gfx_v11_0_compute_mqd_init(struct amdgpu_device *adev, void *m,
				      struct amdgpu_mqd_prop *prop)
{
	struct v11_compute_mqd *mqd = m;
	uint64_t hqd_gpu_addr, wb_gpu_addr, eop_base_addr;
	uint32_t tmp;

	mqd->header = 0xC0310800;
	mqd->compute_pipelinestat_enable = 0x00000001;
	mqd->compute_static_thread_mgmt_se0 = 0xffffffff;
	mqd->compute_static_thread_mgmt_se1 = 0xffffffff;
	mqd->compute_static_thread_mgmt_se2 = 0xffffffff;
	mqd->compute_static_thread_mgmt_se3 = 0xffffffff;
	mqd->compute_misc_reserved = 0x00000007;

	eop_base_addr = prop->eop_gpu_addr >> 8;
	mqd->cp_hqd_eop_base_addr_lo = eop_base_addr;
	mqd->cp_hqd_eop_base_addr_hi = upper_32_bits(eop_base_addr);

	/* set the EOP size, register value is 2^(EOP_SIZE+1) dwords */
	tmp = RREG32_SOC15(GC, 0, regCP_HQD_EOP_CONTROL);
	tmp = REG_SET_FIELD(tmp, CP_HQD_EOP_CONTROL, EOP_SIZE,
			(order_base_2(GFX11_MEC_HPD_SIZE / 4) - 1));

	mqd->cp_hqd_eop_control = tmp;

	/* enable doorbell? */
	tmp = RREG32_SOC15(GC, 0, regCP_HQD_PQ_DOORBELL_CONTROL);

	if (prop->use_doorbell) {
		tmp = REG_SET_FIELD(tmp, CP_HQD_PQ_DOORBELL_CONTROL,
				    DOORBELL_OFFSET, prop->doorbell_index);
		tmp = REG_SET_FIELD(tmp, CP_HQD_PQ_DOORBELL_CONTROL,
				    DOORBELL_EN, 1);
		tmp = REG_SET_FIELD(tmp, CP_HQD_PQ_DOORBELL_CONTROL,
				    DOORBELL_SOURCE, 0);
		tmp = REG_SET_FIELD(tmp, CP_HQD_PQ_DOORBELL_CONTROL,
				    DOORBELL_HIT, 0);
	} else {
		tmp = REG_SET_FIELD(tmp, CP_HQD_PQ_DOORBELL_CONTROL,
				    DOORBELL_EN, 0);
	}

	mqd->cp_hqd_pq_doorbell_control = tmp;

	/* disable the queue if it's active */
	mqd->cp_hqd_dequeue_request = 0;
	mqd->cp_hqd_pq_rptr = 0;
	mqd->cp_hqd_pq_wptr_lo = 0;
	mqd->cp_hqd_pq_wptr_hi = 0;

	/* set the pointer to the MQD */
	mqd->cp_mqd_base_addr_lo = prop->mqd_gpu_addr & 0xfffffffc;
	mqd->cp_mqd_base_addr_hi = upper_32_bits(prop->mqd_gpu_addr);

	/* set MQD vmid to 0 */
	tmp = RREG32_SOC15(GC, 0, regCP_MQD_CONTROL);
	tmp = REG_SET_FIELD(tmp, CP_MQD_CONTROL, VMID, 0);
	mqd->cp_mqd_control = tmp;

	/* set the pointer to the HQD, this is similar CP_RB0_BASE/_HI */
	hqd_gpu_addr = prop->hqd_base_gpu_addr >> 8;
	mqd->cp_hqd_pq_base_lo = hqd_gpu_addr;
	mqd->cp_hqd_pq_base_hi = upper_32_bits(hqd_gpu_addr);

	/* set up the HQD, this is similar to CP_RB0_CNTL */
	tmp = RREG32_SOC15(GC, 0, regCP_HQD_PQ_CONTROL);
	tmp = REG_SET_FIELD(tmp, CP_HQD_PQ_CONTROL, QUEUE_SIZE,
			    (order_base_2(prop->queue_size / 4) - 1));
	tmp = REG_SET_FIELD(tmp, CP_HQD_PQ_CONTROL, RPTR_BLOCK_SIZE,
			    (order_base_2(AMDGPU_GPU_PAGE_SIZE / 4) - 1));
	tmp = REG_SET_FIELD(tmp, CP_HQD_PQ_CONTROL, UNORD_DISPATCH, 0);
	tmp = REG_SET_FIELD(tmp, CP_HQD_PQ_CONTROL, TUNNEL_DISPATCH, 0);
	tmp = REG_SET_FIELD(tmp, CP_HQD_PQ_CONTROL, PRIV_STATE, 1);
	tmp = REG_SET_FIELD(tmp, CP_HQD_PQ_CONTROL, KMD_QUEUE, 1);
	mqd->cp_hqd_pq_control = tmp;

	/* set the wb address whether it's enabled or not */
	wb_gpu_addr = prop->rptr_gpu_addr;
	mqd->cp_hqd_pq_rptr_report_addr_lo = wb_gpu_addr & 0xfffffffc;
	mqd->cp_hqd_pq_rptr_report_addr_hi =
		upper_32_bits(wb_gpu_addr) & 0xffff;

	/* only used if CP_PQ_WPTR_POLL_CNTL.CP_PQ_WPTR_POLL_CNTL__EN_MASK=1 */
	wb_gpu_addr = prop->wptr_gpu_addr;
	mqd->cp_hqd_pq_wptr_poll_addr_lo = wb_gpu_addr & 0xfffffffc;
	mqd->cp_hqd_pq_wptr_poll_addr_hi = upper_32_bits(wb_gpu_addr) & 0xffff;

	tmp = 0;
	/* enable the doorbell if requested */
	if (prop->use_doorbell) {
		tmp = RREG32_SOC15(GC, 0, regCP_HQD_PQ_DOORBELL_CONTROL);
		tmp = REG_SET_FIELD(tmp, CP_HQD_PQ_DOORBELL_CONTROL,
				DOORBELL_OFFSET, prop->doorbell_index);

		tmp = REG_SET_FIELD(tmp, CP_HQD_PQ_DOORBELL_CONTROL,
				    DOORBELL_EN, 1);
		tmp = REG_SET_FIELD(tmp, CP_HQD_PQ_DOORBELL_CONTROL,
				    DOORBELL_SOURCE, 0);
		tmp = REG_SET_FIELD(tmp, CP_HQD_PQ_DOORBELL_CONTROL,
				    DOORBELL_HIT, 0);
	}

	mqd->cp_hqd_pq_doorbell_control = tmp;

	/* reset read and write pointers, similar to CP_RB0_WPTR/_RPTR */
	mqd->cp_hqd_pq_rptr = RREG32_SOC15(GC, 0, regCP_HQD_PQ_RPTR);

	/* set the vmid for the queue */
	mqd->cp_hqd_vmid = 0;

	tmp = RREG32_SOC15(GC, 0, regCP_HQD_PERSISTENT_STATE);
	tmp = REG_SET_FIELD(tmp, CP_HQD_PERSISTENT_STATE, PRELOAD_SIZE, 0x55);
	mqd->cp_hqd_persistent_state = tmp;

	/* set MIN_IB_AVAIL_SIZE */
	tmp = RREG32_SOC15(GC, 0, regCP_HQD_IB_CONTROL);
	tmp = REG_SET_FIELD(tmp, CP_HQD_IB_CONTROL, MIN_IB_AVAIL_SIZE, 3);
	mqd->cp_hqd_ib_control = tmp;

	/* set static priority for a compute queue/ring */
	mqd->cp_hqd_pipe_priority = prop->hqd_pipe_priority;
	mqd->cp_hqd_queue_priority = prop->hqd_queue_priority;

	mqd->cp_hqd_active = prop->hqd_active;

	return 0;
}

static int gfx_v11_0_kiq_init_register(struct amdgpu_ring *ring)
{
	struct amdgpu_device *adev = ring->adev;
	struct v11_compute_mqd *mqd = ring->mqd_ptr;
	int j;

	/* inactivate the queue */
	if (amdgpu_sriov_vf(adev))
		WREG32_SOC15(GC, 0, regCP_HQD_ACTIVE, 0);

	/* disable wptr polling */
	WREG32_FIELD15_PREREG(GC, 0, CP_PQ_WPTR_POLL_CNTL, EN, 0);

	/* write the EOP addr */
	WREG32_SOC15(GC, 0, regCP_HQD_EOP_BASE_ADDR,
	       mqd->cp_hqd_eop_base_addr_lo);
	WREG32_SOC15(GC, 0, regCP_HQD_EOP_BASE_ADDR_HI,
	       mqd->cp_hqd_eop_base_addr_hi);

	/* set the EOP size, register value is 2^(EOP_SIZE+1) dwords */
	WREG32_SOC15(GC, 0, regCP_HQD_EOP_CONTROL,
	       mqd->cp_hqd_eop_control);

	/* enable doorbell? */
	WREG32_SOC15(GC, 0, regCP_HQD_PQ_DOORBELL_CONTROL,
	       mqd->cp_hqd_pq_doorbell_control);

	/* disable the queue if it's active */
	if (RREG32_SOC15(GC, 0, regCP_HQD_ACTIVE) & 1) {
		WREG32_SOC15(GC, 0, regCP_HQD_DEQUEUE_REQUEST, 1);
		for (j = 0; j < adev->usec_timeout; j++) {
			if (!(RREG32_SOC15(GC, 0, regCP_HQD_ACTIVE) & 1))
				break;
			udelay(1);
		}
		WREG32_SOC15(GC, 0, regCP_HQD_DEQUEUE_REQUEST,
		       mqd->cp_hqd_dequeue_request);
		WREG32_SOC15(GC, 0, regCP_HQD_PQ_RPTR,
		       mqd->cp_hqd_pq_rptr);
		WREG32_SOC15(GC, 0, regCP_HQD_PQ_WPTR_LO,
		       mqd->cp_hqd_pq_wptr_lo);
		WREG32_SOC15(GC, 0, regCP_HQD_PQ_WPTR_HI,
		       mqd->cp_hqd_pq_wptr_hi);
	}

	/* set the pointer to the MQD */
	WREG32_SOC15(GC, 0, regCP_MQD_BASE_ADDR,
	       mqd->cp_mqd_base_addr_lo);
	WREG32_SOC15(GC, 0, regCP_MQD_BASE_ADDR_HI,
	       mqd->cp_mqd_base_addr_hi);

	/* set MQD vmid to 0 */
	WREG32_SOC15(GC, 0, regCP_MQD_CONTROL,
	       mqd->cp_mqd_control);

	/* set the pointer to the HQD, this is similar CP_RB0_BASE/_HI */
	WREG32_SOC15(GC, 0, regCP_HQD_PQ_BASE,
	       mqd->cp_hqd_pq_base_lo);
	WREG32_SOC15(GC, 0, regCP_HQD_PQ_BASE_HI,
	       mqd->cp_hqd_pq_base_hi);

	/* set up the HQD, this is similar to CP_RB0_CNTL */
	WREG32_SOC15(GC, 0, regCP_HQD_PQ_CONTROL,
	       mqd->cp_hqd_pq_control);

	/* set the wb address whether it's enabled or not */
	WREG32_SOC15(GC, 0, regCP_HQD_PQ_RPTR_REPORT_ADDR,
		mqd->cp_hqd_pq_rptr_report_addr_lo);
	WREG32_SOC15(GC, 0, regCP_HQD_PQ_RPTR_REPORT_ADDR_HI,
		mqd->cp_hqd_pq_rptr_report_addr_hi);

	/* only used if CP_PQ_WPTR_POLL_CNTL.CP_PQ_WPTR_POLL_CNTL__EN_MASK=1 */
	WREG32_SOC15(GC, 0, regCP_HQD_PQ_WPTR_POLL_ADDR,
	       mqd->cp_hqd_pq_wptr_poll_addr_lo);
	WREG32_SOC15(GC, 0, regCP_HQD_PQ_WPTR_POLL_ADDR_HI,
	       mqd->cp_hqd_pq_wptr_poll_addr_hi);

	/* enable the doorbell if requested */
	if (ring->use_doorbell) {
		WREG32_SOC15(GC, 0, regCP_MEC_DOORBELL_RANGE_LOWER,
			(adev->doorbell_index.kiq * 2) << 2);
		WREG32_SOC15(GC, 0, regCP_MEC_DOORBELL_RANGE_UPPER,
			(adev->doorbell_index.userqueue_end * 2) << 2);
	}

	WREG32_SOC15(GC, 0, regCP_HQD_PQ_DOORBELL_CONTROL,
	       mqd->cp_hqd_pq_doorbell_control);

	/* reset read and write pointers, similar to CP_RB0_WPTR/_RPTR */
	WREG32_SOC15(GC, 0, regCP_HQD_PQ_WPTR_LO,
	       mqd->cp_hqd_pq_wptr_lo);
	WREG32_SOC15(GC, 0, regCP_HQD_PQ_WPTR_HI,
	       mqd->cp_hqd_pq_wptr_hi);

	/* set the vmid for the queue */
	WREG32_SOC15(GC, 0, regCP_HQD_VMID, mqd->cp_hqd_vmid);

	WREG32_SOC15(GC, 0, regCP_HQD_PERSISTENT_STATE,
	       mqd->cp_hqd_persistent_state);

	/* activate the queue */
	WREG32_SOC15(GC, 0, regCP_HQD_ACTIVE,
	       mqd->cp_hqd_active);

	if (ring->use_doorbell)
		WREG32_FIELD15_PREREG(GC, 0, CP_PQ_STATUS, DOORBELL_ENABLE, 1);

	return 0;
}

static int gfx_v11_0_kiq_init_queue(struct amdgpu_ring *ring)
{
	struct amdgpu_device *adev = ring->adev;
	struct v11_compute_mqd *mqd = ring->mqd_ptr;
	int mqd_idx = AMDGPU_MAX_COMPUTE_RINGS;

	gfx_v11_0_kiq_setting(ring);

	if (amdgpu_in_reset(adev)) { /* for GPU_RESET case */
		/* reset MQD to a clean status */
		if (adev->gfx.mec.mqd_backup[mqd_idx])
			memcpy(mqd, adev->gfx.mec.mqd_backup[mqd_idx], sizeof(*mqd));

		/* reset ring buffer */
		ring->wptr = 0;
		amdgpu_ring_clear_ring(ring);

		mutex_lock(&adev->srbm_mutex);
		soc21_grbm_select(adev, ring->me, ring->pipe, ring->queue, 0);
		gfx_v11_0_kiq_init_register(ring);
		soc21_grbm_select(adev, 0, 0, 0, 0);
		mutex_unlock(&adev->srbm_mutex);
	} else {
		memset((void *)mqd, 0, sizeof(*mqd));
		if (amdgpu_sriov_vf(adev) && adev->in_suspend)
			amdgpu_ring_clear_ring(ring);
		mutex_lock(&adev->srbm_mutex);
		soc21_grbm_select(adev, ring->me, ring->pipe, ring->queue, 0);
		amdgpu_ring_init_mqd(ring);
		gfx_v11_0_kiq_init_register(ring);
		soc21_grbm_select(adev, 0, 0, 0, 0);
		mutex_unlock(&adev->srbm_mutex);

		if (adev->gfx.mec.mqd_backup[mqd_idx])
			memcpy(adev->gfx.mec.mqd_backup[mqd_idx], mqd, sizeof(*mqd));
	}

	return 0;
}

static int gfx_v11_0_kcq_init_queue(struct amdgpu_ring *ring)
{
	struct amdgpu_device *adev = ring->adev;
	struct v11_compute_mqd *mqd = ring->mqd_ptr;
	int mqd_idx = ring - &adev->gfx.compute_ring[0];

	if (!amdgpu_in_reset(adev) && !adev->in_suspend) {
		memset((void *)mqd, 0, sizeof(*mqd));
		mutex_lock(&adev->srbm_mutex);
		soc21_grbm_select(adev, ring->me, ring->pipe, ring->queue, 0);
		amdgpu_ring_init_mqd(ring);
		soc21_grbm_select(adev, 0, 0, 0, 0);
		mutex_unlock(&adev->srbm_mutex);

		if (adev->gfx.mec.mqd_backup[mqd_idx])
			memcpy(adev->gfx.mec.mqd_backup[mqd_idx], mqd, sizeof(*mqd));
	} else if (amdgpu_in_reset(adev)) { /* for GPU_RESET case */
		/* reset MQD to a clean status */
		if (adev->gfx.mec.mqd_backup[mqd_idx])
			memcpy(mqd, adev->gfx.mec.mqd_backup[mqd_idx], sizeof(*mqd));

		/* reset ring buffer */
		ring->wptr = 0;
		atomic64_set((atomic64_t *)ring->wptr_cpu_addr, 0);
		amdgpu_ring_clear_ring(ring);
	} else {
		amdgpu_ring_clear_ring(ring);
	}

	return 0;
}

static int gfx_v11_0_kiq_resume(struct amdgpu_device *adev)
{
	struct amdgpu_ring *ring;
	int r;

	ring = &adev->gfx.kiq.ring;

	r = amdgpu_bo_reserve(ring->mqd_obj, false);
	if (unlikely(r != 0))
		return r;

	r = amdgpu_bo_kmap(ring->mqd_obj, (void **)&ring->mqd_ptr);
	if (unlikely(r != 0)) {
		amdgpu_bo_unreserve(ring->mqd_obj);
		return r;
	}

	gfx_v11_0_kiq_init_queue(ring);
	amdgpu_bo_kunmap(ring->mqd_obj);
	ring->mqd_ptr = NULL;
	amdgpu_bo_unreserve(ring->mqd_obj);
	ring->sched.ready = true;
	return 0;
}

static int gfx_v11_0_kcq_resume(struct amdgpu_device *adev)
{
	struct amdgpu_ring *ring = NULL;
	int r = 0, i;

	if (!amdgpu_async_gfx_ring)
		gfx_v11_0_cp_compute_enable(adev, true);

	for (i = 0; i < adev->gfx.num_compute_rings; i++) {
		ring = &adev->gfx.compute_ring[i];

		r = amdgpu_bo_reserve(ring->mqd_obj, false);
		if (unlikely(r != 0))
			goto done;
		r = amdgpu_bo_kmap(ring->mqd_obj, (void **)&ring->mqd_ptr);
		if (!r) {
			r = gfx_v11_0_kcq_init_queue(ring);
			amdgpu_bo_kunmap(ring->mqd_obj);
			ring->mqd_ptr = NULL;
		}
		amdgpu_bo_unreserve(ring->mqd_obj);
		if (r)
			goto done;
	}

	r = amdgpu_gfx_enable_kcq(adev);
done:
	return r;
}

static int gfx_v11_0_cp_resume(struct amdgpu_device *adev)
{
	int r, i;
	struct amdgpu_ring *ring;

	if (!(adev->flags & AMD_IS_APU))
		gfx_v11_0_enable_gui_idle_interrupt(adev, false);

	if (adev->firmware.load_type == AMDGPU_FW_LOAD_DIRECT) {
		/* legacy firmware loading */
		r = gfx_v11_0_cp_gfx_load_microcode(adev);
		if (r)
			return r;

		if (adev->gfx.rs64_enable)
			r = gfx_v11_0_cp_compute_load_microcode_rs64(adev);
		else
			r = gfx_v11_0_cp_compute_load_microcode(adev);
		if (r)
			return r;
	}

	gfx_v11_0_cp_set_doorbell_range(adev);

	if (amdgpu_async_gfx_ring) {
		gfx_v11_0_cp_compute_enable(adev, true);
		gfx_v11_0_cp_gfx_enable(adev, true);
	}

	if (adev->enable_mes_kiq && adev->mes.kiq_hw_init)
		r = amdgpu_mes_kiq_hw_init(adev);
	else
		r = gfx_v11_0_kiq_resume(adev);
	if (r)
		return r;

	r = gfx_v11_0_kcq_resume(adev);
	if (r)
		return r;

	if (!amdgpu_async_gfx_ring) {
		r = gfx_v11_0_cp_gfx_resume(adev);
		if (r)
			return r;
	} else {
		r = gfx_v11_0_cp_async_gfx_ring_resume(adev);
		if (r)
			return r;
	}

	for (i = 0; i < adev->gfx.num_gfx_rings; i++) {
		ring = &adev->gfx.gfx_ring[i];
		r = amdgpu_ring_test_helper(ring);
		if (r)
			return r;
	}

	for (i = 0; i < adev->gfx.num_compute_rings; i++) {
		ring = &adev->gfx.compute_ring[i];
		r = amdgpu_ring_test_helper(ring);
		if (r)
			return r;
	}

	return 0;
}

static void gfx_v11_0_cp_enable(struct amdgpu_device *adev, bool enable)
{
	gfx_v11_0_cp_gfx_enable(adev, enable);
	gfx_v11_0_cp_compute_enable(adev, enable);
}

static int gfx_v11_0_gfxhub_enable(struct amdgpu_device *adev)
{
	int r;
	bool value;

	r = adev->gfxhub.funcs->gart_enable(adev);
	if (r)
		return r;

	adev->hdp.funcs->flush_hdp(adev, NULL);

	value = (amdgpu_vm_fault_stop == AMDGPU_VM_FAULT_STOP_ALWAYS) ?
		false : true;

	adev->gfxhub.funcs->set_fault_enable_default(adev, value);
	amdgpu_gmc_flush_gpu_tlb(adev, 0, AMDGPU_GFXHUB_0, 0);

	return 0;
}

static void gfx_v11_0_select_cp_fw_arch(struct amdgpu_device *adev)
{
	u32 tmp;

	/* select RS64 */
	if (adev->gfx.rs64_enable) {
		tmp = RREG32_SOC15(GC, 0, regCP_GFX_CNTL);
		tmp = REG_SET_FIELD(tmp, CP_GFX_CNTL, ENGINE_SEL, 1);
		WREG32_SOC15(GC, 0, regCP_GFX_CNTL, tmp);

		tmp = RREG32_SOC15(GC, 0, regCP_MEC_ISA_CNTL);
		tmp = REG_SET_FIELD(tmp, CP_MEC_ISA_CNTL, ISA_MODE, 1);
		WREG32_SOC15(GC, 0, regCP_MEC_ISA_CNTL, tmp);
	}

	if (amdgpu_emu_mode == 1)
		msleep(100);
}

static int get_gb_addr_config(struct amdgpu_device * adev)
{
	u32 gb_addr_config;

	gb_addr_config = RREG32_SOC15(GC, 0, regGB_ADDR_CONFIG);
	if (gb_addr_config == 0)
		return -EINVAL;

	adev->gfx.config.gb_addr_config_fields.num_pkrs =
		1 << REG_GET_FIELD(gb_addr_config, GB_ADDR_CONFIG, NUM_PKRS);

	adev->gfx.config.gb_addr_config = gb_addr_config;

	adev->gfx.config.gb_addr_config_fields.num_pipes = 1 <<
			REG_GET_FIELD(adev->gfx.config.gb_addr_config,
				      GB_ADDR_CONFIG, NUM_PIPES);

	adev->gfx.config.max_tile_pipes =
		adev->gfx.config.gb_addr_config_fields.num_pipes;

	adev->gfx.config.gb_addr_config_fields.max_compress_frags = 1 <<
			REG_GET_FIELD(adev->gfx.config.gb_addr_config,
				      GB_ADDR_CONFIG, MAX_COMPRESSED_FRAGS);
	adev->gfx.config.gb_addr_config_fields.num_rb_per_se = 1 <<
			REG_GET_FIELD(adev->gfx.config.gb_addr_config,
				      GB_ADDR_CONFIG, NUM_RB_PER_SE);
	adev->gfx.config.gb_addr_config_fields.num_se = 1 <<
			REG_GET_FIELD(adev->gfx.config.gb_addr_config,
				      GB_ADDR_CONFIG, NUM_SHADER_ENGINES);
	adev->gfx.config.gb_addr_config_fields.pipe_interleave_size = 1 << (8 +
			REG_GET_FIELD(adev->gfx.config.gb_addr_config,
				      GB_ADDR_CONFIG, PIPE_INTERLEAVE_SIZE));

	return 0;
}

static void gfx_v11_0_disable_gpa_mode(struct amdgpu_device *adev)
{
	uint32_t data;

	data = RREG32_SOC15(GC, 0, regCPC_PSP_DEBUG);
	data |= CPC_PSP_DEBUG__GPA_OVERRIDE_MASK;
	WREG32_SOC15(GC, 0, regCPC_PSP_DEBUG, data);

	data = RREG32_SOC15(GC, 0, regCPG_PSP_DEBUG);
	data |= CPG_PSP_DEBUG__GPA_OVERRIDE_MASK;
	WREG32_SOC15(GC, 0, regCPG_PSP_DEBUG, data);
}

static int gfx_v11_0_hw_init(void *handle)
{
	int r;
	struct amdgpu_device *adev = (struct amdgpu_device *)handle;

	if (adev->firmware.load_type == AMDGPU_FW_LOAD_RLC_BACKDOOR_AUTO) {
		if (adev->gfx.imu.funcs) {
			/* RLC autoload sequence 1: Program rlc ram */
			if (adev->gfx.imu.funcs->program_rlc_ram)
				adev->gfx.imu.funcs->program_rlc_ram(adev);
		}
		/* rlc autoload firmware */
		r = gfx_v11_0_rlc_backdoor_autoload_enable(adev);
		if (r)
			return r;
	} else {
		if (adev->firmware.load_type == AMDGPU_FW_LOAD_DIRECT) {
			if (adev->gfx.imu.funcs && (amdgpu_dpm > 0)) {
				if (adev->gfx.imu.funcs->load_microcode)
					adev->gfx.imu.funcs->load_microcode(adev);
				if (adev->gfx.imu.funcs->setup_imu)
					adev->gfx.imu.funcs->setup_imu(adev);
				if (adev->gfx.imu.funcs->start_imu)
					adev->gfx.imu.funcs->start_imu(adev);
			}

			/* disable gpa mode in backdoor loading */
			gfx_v11_0_disable_gpa_mode(adev);
		}
	}

	if ((adev->firmware.load_type == AMDGPU_FW_LOAD_RLC_BACKDOOR_AUTO) ||
	    (adev->firmware.load_type == AMDGPU_FW_LOAD_PSP)) {
		r = gfx_v11_0_wait_for_rlc_autoload_complete(adev);
		if (r) {
			dev_err(adev->dev, "(%d) failed to wait rlc autoload complete\n", r);
			return r;
		}
	}

	adev->gfx.is_poweron = true;

	if(get_gb_addr_config(adev))
		DRM_WARN("Invalid gb_addr_config !\n");

	if (adev->firmware.load_type == AMDGPU_FW_LOAD_PSP &&
	    adev->gfx.rs64_enable)
		gfx_v11_0_config_gfx_rs64(adev);

	r = gfx_v11_0_gfxhub_enable(adev);
	if (r)
		return r;

	if (!amdgpu_emu_mode)
		gfx_v11_0_init_golden_registers(adev);

	if ((adev->firmware.load_type == AMDGPU_FW_LOAD_DIRECT) ||
	    (adev->firmware.load_type == AMDGPU_FW_LOAD_RLC_BACKDOOR_AUTO && amdgpu_dpm == 1)) {
		/**
		 * For gfx 11, rlc firmware loading relies on smu firmware is
		 * loaded firstly, so in direct type, it has to load smc ucode
		 * here before rlc.
		 */
		if (!(adev->flags & AMD_IS_APU)) {
			r = amdgpu_pm_load_smu_firmware(adev, NULL);
			if (r)
				return r;
		}
	}

	gfx_v11_0_constants_init(adev);

	if (adev->firmware.load_type != AMDGPU_FW_LOAD_PSP)
		gfx_v11_0_select_cp_fw_arch(adev);

	if (adev->nbio.funcs->gc_doorbell_init)
		adev->nbio.funcs->gc_doorbell_init(adev);

	r = gfx_v11_0_rlc_resume(adev);
	if (r)
		return r;

	/*
	 * init golden registers and rlc resume may override some registers,
	 * reconfig them here
	 */
	gfx_v11_0_tcp_harvest(adev);

	r = gfx_v11_0_cp_resume(adev);
	if (r)
		return r;

	return r;
}

#ifndef BRING_UP_DEBUG
static int gfx_v11_0_kiq_disable_kgq(struct amdgpu_device *adev)
{
	struct amdgpu_kiq *kiq = &adev->gfx.kiq;
	struct amdgpu_ring *kiq_ring = &kiq->ring;
	int i, r = 0;

	if (!kiq->pmf || !kiq->pmf->kiq_unmap_queues)
		return -EINVAL;

	if (amdgpu_ring_alloc(kiq_ring, kiq->pmf->unmap_queues_size *
					adev->gfx.num_gfx_rings))
		return -ENOMEM;

	for (i = 0; i < adev->gfx.num_gfx_rings; i++)
		kiq->pmf->kiq_unmap_queues(kiq_ring, &adev->gfx.gfx_ring[i],
					   PREEMPT_QUEUES, 0, 0);

	if (adev->gfx.kiq.ring.sched.ready)
		r = amdgpu_ring_test_helper(kiq_ring);

	return r;
}
#endif

static int gfx_v11_0_hw_fini(void *handle)
{
	struct amdgpu_device *adev = (struct amdgpu_device *)handle;
	int r;

	amdgpu_irq_put(adev, &adev->gfx.priv_reg_irq, 0);
	amdgpu_irq_put(adev, &adev->gfx.priv_inst_irq, 0);

	if (!adev->no_hw_access) {
#ifndef BRING_UP_DEBUG
		if (amdgpu_async_gfx_ring) {
			r = gfx_v11_0_kiq_disable_kgq(adev);
			if (r)
				DRM_ERROR("KGQ disable failed\n");
		}
#endif
		if (amdgpu_gfx_disable_kcq(adev))
			DRM_ERROR("KCQ disable failed\n");

		amdgpu_mes_kiq_hw_fini(adev);
	}

	if (amdgpu_sriov_vf(adev))
		/* Remove the steps disabling CPG and clearing KIQ position,
		 * so that CP could perform IDLE-SAVE during switch. Those
		 * steps are necessary to avoid a DMAR error in gfx9 but it is
		 * not reproduced on gfx11.
		 */
		return 0;

	gfx_v11_0_cp_enable(adev, false);
	gfx_v11_0_enable_gui_idle_interrupt(adev, false);

	adev->gfxhub.funcs->gart_disable(adev);

	adev->gfx.is_poweron = false;

	return 0;
}

static int gfx_v11_0_suspend(void *handle)
{
	return gfx_v11_0_hw_fini(handle);
}

static int gfx_v11_0_resume(void *handle)
{
	return gfx_v11_0_hw_init(handle);
}

static bool gfx_v11_0_is_idle(void *handle)
{
	struct amdgpu_device *adev = (struct amdgpu_device *)handle;

	if (REG_GET_FIELD(RREG32_SOC15(GC, 0, regGRBM_STATUS),
				GRBM_STATUS, GUI_ACTIVE))
		return false;
	else
		return true;
}

static int gfx_v11_0_wait_for_idle(void *handle)
{
	unsigned i;
	u32 tmp;
	struct amdgpu_device *adev = (struct amdgpu_device *)handle;

	for (i = 0; i < adev->usec_timeout; i++) {
		/* read MC_STATUS */
		tmp = RREG32_SOC15(GC, 0, regGRBM_STATUS) &
			GRBM_STATUS__GUI_ACTIVE_MASK;

		if (!REG_GET_FIELD(tmp, GRBM_STATUS, GUI_ACTIVE))
			return 0;
		udelay(1);
	}
	return -ETIMEDOUT;
}

static int gfx_v11_0_soft_reset(void *handle)
{
	u32 grbm_soft_reset = 0;
	u32 tmp;
	int i, j, k;
	struct amdgpu_device *adev = (struct amdgpu_device *)handle;

	tmp = RREG32_SOC15(GC, 0, regCP_INT_CNTL);
	tmp = REG_SET_FIELD(tmp, CP_INT_CNTL, CMP_BUSY_INT_ENABLE, 0);
	tmp = REG_SET_FIELD(tmp, CP_INT_CNTL, CNTX_BUSY_INT_ENABLE, 0);
	tmp = REG_SET_FIELD(tmp, CP_INT_CNTL, CNTX_EMPTY_INT_ENABLE, 0);
	tmp = REG_SET_FIELD(tmp, CP_INT_CNTL, GFX_IDLE_INT_ENABLE, 0);
	WREG32_SOC15(GC, 0, regCP_INT_CNTL, tmp);

	gfx_v11_0_set_safe_mode(adev);

	for (i = 0; i < adev->gfx.mec.num_mec; ++i) {
		for (j = 0; j < adev->gfx.mec.num_queue_per_pipe; j++) {
			for (k = 0; k < adev->gfx.mec.num_pipe_per_mec; k++) {
				tmp = RREG32_SOC15(GC, 0, regGRBM_GFX_CNTL);
				tmp = REG_SET_FIELD(tmp, GRBM_GFX_CNTL, MEID, i);
				tmp = REG_SET_FIELD(tmp, GRBM_GFX_CNTL, QUEUEID, j);
				tmp = REG_SET_FIELD(tmp, GRBM_GFX_CNTL, PIPEID, k);
				WREG32_SOC15(GC, 0, regGRBM_GFX_CNTL, tmp);

				WREG32_SOC15(GC, 0, regCP_HQD_DEQUEUE_REQUEST, 0x2);
				WREG32_SOC15(GC, 0, regSPI_COMPUTE_QUEUE_RESET, 0x1);
			}
		}
	}
	for (i = 0; i < adev->gfx.me.num_me; ++i) {
		for (j = 0; j < adev->gfx.me.num_queue_per_pipe; j++) {
			for (k = 0; k < adev->gfx.me.num_pipe_per_me; k++) {
				tmp = RREG32_SOC15(GC, 0, regGRBM_GFX_CNTL);
				tmp = REG_SET_FIELD(tmp, GRBM_GFX_CNTL, MEID, i);
				tmp = REG_SET_FIELD(tmp, GRBM_GFX_CNTL, QUEUEID, j);
				tmp = REG_SET_FIELD(tmp, GRBM_GFX_CNTL, PIPEID, k);
				WREG32_SOC15(GC, 0, regGRBM_GFX_CNTL, tmp);

				WREG32_SOC15(GC, 0, regCP_GFX_HQD_DEQUEUE_REQUEST, 0x1);
			}
		}
	}

	WREG32_SOC15(GC, 0, regCP_VMID_RESET, 0xfffffffe);

	// Read CP_VMID_RESET register three times.
	// to get sufficient time for GFX_HQD_ACTIVE reach 0
	RREG32_SOC15(GC, 0, regCP_VMID_RESET);
	RREG32_SOC15(GC, 0, regCP_VMID_RESET);
	RREG32_SOC15(GC, 0, regCP_VMID_RESET);

	for (i = 0; i < adev->usec_timeout; i++) {
		if (!RREG32_SOC15(GC, 0, regCP_HQD_ACTIVE) &&
		    !RREG32_SOC15(GC, 0, regCP_GFX_HQD_ACTIVE))
			break;
		udelay(1);
	}
	if (i >= adev->usec_timeout) {
		printk("Failed to wait all pipes clean\n");
		return -EINVAL;
	}

	/**********  trigger soft reset  ***********/
	grbm_soft_reset = RREG32_SOC15(GC, 0, regGRBM_SOFT_RESET);
	grbm_soft_reset = REG_SET_FIELD(grbm_soft_reset, GRBM_SOFT_RESET,
					SOFT_RESET_CP, 1);
	grbm_soft_reset = REG_SET_FIELD(grbm_soft_reset, GRBM_SOFT_RESET,
					SOFT_RESET_GFX, 1);
	grbm_soft_reset = REG_SET_FIELD(grbm_soft_reset, GRBM_SOFT_RESET,
					SOFT_RESET_CPF, 1);
	grbm_soft_reset = REG_SET_FIELD(grbm_soft_reset, GRBM_SOFT_RESET,
					SOFT_RESET_CPC, 1);
	grbm_soft_reset = REG_SET_FIELD(grbm_soft_reset, GRBM_SOFT_RESET,
					SOFT_RESET_CPG, 1);
	WREG32_SOC15(GC, 0, regGRBM_SOFT_RESET, grbm_soft_reset);
	/**********  exit soft reset  ***********/
	grbm_soft_reset = RREG32_SOC15(GC, 0, regGRBM_SOFT_RESET);
	grbm_soft_reset = REG_SET_FIELD(grbm_soft_reset, GRBM_SOFT_RESET,
					SOFT_RESET_CP, 0);
	grbm_soft_reset = REG_SET_FIELD(grbm_soft_reset, GRBM_SOFT_RESET,
					SOFT_RESET_GFX, 0);
	grbm_soft_reset = REG_SET_FIELD(grbm_soft_reset, GRBM_SOFT_RESET,
					SOFT_RESET_CPF, 0);
	grbm_soft_reset = REG_SET_FIELD(grbm_soft_reset, GRBM_SOFT_RESET,
					SOFT_RESET_CPC, 0);
	grbm_soft_reset = REG_SET_FIELD(grbm_soft_reset, GRBM_SOFT_RESET,
					SOFT_RESET_CPG, 0);
	WREG32_SOC15(GC, 0, regGRBM_SOFT_RESET, grbm_soft_reset);

	tmp = RREG32_SOC15(GC, 0, regCP_SOFT_RESET_CNTL);
	tmp = REG_SET_FIELD(tmp, CP_SOFT_RESET_CNTL, CMP_HQD_REG_RESET, 0x1);
	WREG32_SOC15(GC, 0, regCP_SOFT_RESET_CNTL, tmp);

	WREG32_SOC15(GC, 0, regCP_ME_CNTL, 0x0);
	WREG32_SOC15(GC, 0, regCP_MEC_RS64_CNTL, 0x0);

	for (i = 0; i < adev->usec_timeout; i++) {
		if (!RREG32_SOC15(GC, 0, regCP_VMID_RESET))
			break;
		udelay(1);
	}
	if (i >= adev->usec_timeout) {
		printk("Failed to wait CP_VMID_RESET to 0\n");
		return -EINVAL;
	}

	tmp = RREG32_SOC15(GC, 0, regCP_INT_CNTL);
	tmp = REG_SET_FIELD(tmp, CP_INT_CNTL, CMP_BUSY_INT_ENABLE, 1);
	tmp = REG_SET_FIELD(tmp, CP_INT_CNTL, CNTX_BUSY_INT_ENABLE, 1);
	tmp = REG_SET_FIELD(tmp, CP_INT_CNTL, CNTX_EMPTY_INT_ENABLE, 1);
	tmp = REG_SET_FIELD(tmp, CP_INT_CNTL, GFX_IDLE_INT_ENABLE, 1);
	WREG32_SOC15(GC, 0, regCP_INT_CNTL, tmp);

	gfx_v11_0_unset_safe_mode(adev);

	return gfx_v11_0_cp_resume(adev);
}

static bool gfx_v11_0_check_soft_reset(void *handle)
{
	int i, r;
	struct amdgpu_device *adev = (struct amdgpu_device *)handle;
	struct amdgpu_ring *ring;
	long tmo = msecs_to_jiffies(1000);

	for (i = 0; i < adev->gfx.num_gfx_rings; i++) {
		ring = &adev->gfx.gfx_ring[i];
		r = amdgpu_ring_test_ib(ring, tmo);
		if (r)
			return true;
	}

	for (i = 0; i < adev->gfx.num_compute_rings; i++) {
		ring = &adev->gfx.compute_ring[i];
		r = amdgpu_ring_test_ib(ring, tmo);
		if (r)
			return true;
	}

	return false;
}

static uint64_t gfx_v11_0_get_gpu_clock_counter(struct amdgpu_device *adev)
{
	uint64_t clock;

	amdgpu_gfx_off_ctrl(adev, false);
	mutex_lock(&adev->gfx.gpu_clock_mutex);
	clock = (uint64_t)RREG32_SOC15(SMUIO, 0, regGOLDEN_TSC_COUNT_LOWER) |
		((uint64_t)RREG32_SOC15(SMUIO, 0, regGOLDEN_TSC_COUNT_UPPER) << 32ULL);
	mutex_unlock(&adev->gfx.gpu_clock_mutex);
	amdgpu_gfx_off_ctrl(adev, true);
	return clock;
}

static void gfx_v11_0_ring_emit_gds_switch(struct amdgpu_ring *ring,
					   uint32_t vmid,
					   uint32_t gds_base, uint32_t gds_size,
					   uint32_t gws_base, uint32_t gws_size,
					   uint32_t oa_base, uint32_t oa_size)
{
	struct amdgpu_device *adev = ring->adev;

	/* GDS Base */
	gfx_v11_0_write_data_to_reg(ring, 0, false,
				    SOC15_REG_OFFSET(GC, 0, regGDS_VMID0_BASE) + 2 * vmid,
				    gds_base);

	/* GDS Size */
	gfx_v11_0_write_data_to_reg(ring, 0, false,
				    SOC15_REG_OFFSET(GC, 0, regGDS_VMID0_SIZE) + 2 * vmid,
				    gds_size);

	/* GWS */
	gfx_v11_0_write_data_to_reg(ring, 0, false,
				    SOC15_REG_OFFSET(GC, 0, regGDS_GWS_VMID0) + vmid,
				    gws_size << GDS_GWS_VMID0__SIZE__SHIFT | gws_base);

	/* OA */
	gfx_v11_0_write_data_to_reg(ring, 0, false,
				    SOC15_REG_OFFSET(GC, 0, regGDS_OA_VMID0) + vmid,
				    (1 << (oa_size + oa_base)) - (1 << oa_base));
}

static int gfx_v11_0_early_init(void *handle)
{
	struct amdgpu_device *adev = (struct amdgpu_device *)handle;

	adev->gfx.funcs = &gfx_v11_0_gfx_funcs;

	adev->gfx.num_gfx_rings = GFX11_NUM_GFX_RINGS;
	adev->gfx.num_compute_rings = min(amdgpu_gfx_get_num_kcq(adev),
					  AMDGPU_MAX_COMPUTE_RINGS);

	gfx_v11_0_set_kiq_pm4_funcs(adev);
	gfx_v11_0_set_ring_funcs(adev);
	gfx_v11_0_set_irq_funcs(adev);
	gfx_v11_0_set_gds_init(adev);
	gfx_v11_0_set_rlc_funcs(adev);
	gfx_v11_0_set_mqd_funcs(adev);
	gfx_v11_0_set_imu_funcs(adev);

	gfx_v11_0_init_rlcg_reg_access_ctrl(adev);

	return 0;
}

static int gfx_v11_0_ras_late_init(void *handle)
{
	struct amdgpu_device *adev = (struct amdgpu_device *)handle;
	struct ras_common_if *gfx_common_if;
	int ret;

	gfx_common_if = kzalloc(sizeof(struct ras_common_if), GFP_KERNEL);
	if (!gfx_common_if)
		return -ENOMEM;

	gfx_common_if->block = AMDGPU_RAS_BLOCK__GFX;

	ret = amdgpu_ras_feature_enable(adev, gfx_common_if, true);
	if (ret)
		dev_warn(adev->dev, "Failed to enable gfx11 ras feature\n");

	kfree(gfx_common_if);
	return 0;
}

static int gfx_v11_0_late_init(void *handle)
{
	struct amdgpu_device *adev = (struct amdgpu_device *)handle;
	int r;

	r = amdgpu_irq_get(adev, &adev->gfx.priv_reg_irq, 0);
	if (r)
		return r;

	r = amdgpu_irq_get(adev, &adev->gfx.priv_inst_irq, 0);
	if (r)
		return r;

	if (adev->ip_versions[GC_HWIP][0] == IP_VERSION(11, 0, 3)) {
		r = gfx_v11_0_ras_late_init(handle);
		if (r)
			return r;
	}

	return 0;
}

static bool gfx_v11_0_is_rlc_enabled(struct amdgpu_device *adev)
{
	uint32_t rlc_cntl;

	/* if RLC is not enabled, do nothing */
	rlc_cntl = RREG32_SOC15(GC, 0, regRLC_CNTL);
	return (REG_GET_FIELD(rlc_cntl, RLC_CNTL, RLC_ENABLE_F32)) ? true : false;
}

static void gfx_v11_0_set_safe_mode(struct amdgpu_device *adev)
{
	uint32_t data;
	unsigned i;

	data = RLC_SAFE_MODE__CMD_MASK;
	data |= (1 << RLC_SAFE_MODE__MESSAGE__SHIFT);

	WREG32_SOC15(GC, 0, regRLC_SAFE_MODE, data);

	/* wait for RLC_SAFE_MODE */
	for (i = 0; i < adev->usec_timeout; i++) {
		if (!REG_GET_FIELD(RREG32_SOC15(GC, 0, regRLC_SAFE_MODE),
				   RLC_SAFE_MODE, CMD))
			break;
		udelay(1);
	}
}

static void gfx_v11_0_unset_safe_mode(struct amdgpu_device *adev)
{
	WREG32_SOC15(GC, 0, regRLC_SAFE_MODE, RLC_SAFE_MODE__CMD_MASK);
}

static void gfx_v11_0_update_perf_clk(struct amdgpu_device *adev,
				      bool enable)
{
	uint32_t def, data;

	if (!(adev->cg_flags & AMD_CG_SUPPORT_GFX_PERF_CLK))
		return;

	def = data = RREG32_SOC15(GC, 0, regRLC_CGTT_MGCG_OVERRIDE);

	if (enable)
		data &= ~RLC_CGTT_MGCG_OVERRIDE__PERFMON_CLOCK_STATE_MASK;
	else
		data |= RLC_CGTT_MGCG_OVERRIDE__PERFMON_CLOCK_STATE_MASK;

	if (def != data)
		WREG32_SOC15(GC, 0, regRLC_CGTT_MGCG_OVERRIDE, data);
}

static void gfx_v11_0_update_sram_fgcg(struct amdgpu_device *adev,
				       bool enable)
{
	uint32_t def, data;

	if (!(adev->cg_flags & AMD_CG_SUPPORT_GFX_FGCG))
		return;

	def = data = RREG32_SOC15(GC, 0, regRLC_CGTT_MGCG_OVERRIDE);

	if (enable)
		data &= ~RLC_CGTT_MGCG_OVERRIDE__GFXIP_FGCG_OVERRIDE_MASK;
	else
		data |= RLC_CGTT_MGCG_OVERRIDE__GFXIP_FGCG_OVERRIDE_MASK;

	if (def != data)
		WREG32_SOC15(GC, 0, regRLC_CGTT_MGCG_OVERRIDE, data);
}

static void gfx_v11_0_update_repeater_fgcg(struct amdgpu_device *adev,
					   bool enable)
{
	uint32_t def, data;

	if (!(adev->cg_flags & AMD_CG_SUPPORT_REPEATER_FGCG))
		return;

	def = data = RREG32_SOC15(GC, 0, regRLC_CGTT_MGCG_OVERRIDE);

	if (enable)
		data &= ~RLC_CGTT_MGCG_OVERRIDE__GFXIP_REPEATER_FGCG_OVERRIDE_MASK;
	else
		data |= RLC_CGTT_MGCG_OVERRIDE__GFXIP_REPEATER_FGCG_OVERRIDE_MASK;

	if (def != data)
		WREG32_SOC15(GC, 0, regRLC_CGTT_MGCG_OVERRIDE, data);
}

static void gfx_v11_0_update_medium_grain_clock_gating(struct amdgpu_device *adev,
						       bool enable)
{
	uint32_t data, def;

	if (!(adev->cg_flags & (AMD_CG_SUPPORT_GFX_MGCG | AMD_CG_SUPPORT_GFX_MGLS)))
		return;

	/* It is disabled by HW by default */
	if (enable) {
		if (adev->cg_flags & AMD_CG_SUPPORT_GFX_MGCG) {
			/* 1 - RLC_CGTT_MGCG_OVERRIDE */
			def = data = RREG32_SOC15(GC, 0, regRLC_CGTT_MGCG_OVERRIDE);

			data &= ~(RLC_CGTT_MGCG_OVERRIDE__GRBM_CGTT_SCLK_OVERRIDE_MASK |
				  RLC_CGTT_MGCG_OVERRIDE__RLC_CGTT_SCLK_OVERRIDE_MASK |
				  RLC_CGTT_MGCG_OVERRIDE__GFXIP_MGCG_OVERRIDE_MASK);

			if (def != data)
				WREG32_SOC15(GC, 0, regRLC_CGTT_MGCG_OVERRIDE, data);
		}
	} else {
		if (adev->cg_flags & AMD_CG_SUPPORT_GFX_MGCG) {
			def = data = RREG32_SOC15(GC, 0, regRLC_CGTT_MGCG_OVERRIDE);

			data |= (RLC_CGTT_MGCG_OVERRIDE__RLC_CGTT_SCLK_OVERRIDE_MASK |
				 RLC_CGTT_MGCG_OVERRIDE__GRBM_CGTT_SCLK_OVERRIDE_MASK |
				 RLC_CGTT_MGCG_OVERRIDE__GFXIP_MGCG_OVERRIDE_MASK);

			if (def != data)
				WREG32_SOC15(GC, 0, regRLC_CGTT_MGCG_OVERRIDE, data);
		}
	}
}

static void gfx_v11_0_update_coarse_grain_clock_gating(struct amdgpu_device *adev,
						       bool enable)
{
	uint32_t def, data;

	if (!(adev->cg_flags &
	      (AMD_CG_SUPPORT_GFX_CGCG |
	      AMD_CG_SUPPORT_GFX_CGLS |
	      AMD_CG_SUPPORT_GFX_3D_CGCG |
	      AMD_CG_SUPPORT_GFX_3D_CGLS)))
		return;

	if (enable) {
		def = data = RREG32_SOC15(GC, 0, regRLC_CGTT_MGCG_OVERRIDE);

		/* unset CGCG override */
		if (adev->cg_flags & AMD_CG_SUPPORT_GFX_CGCG)
			data &= ~RLC_CGTT_MGCG_OVERRIDE__GFXIP_CGCG_OVERRIDE_MASK;
		if (adev->cg_flags & AMD_CG_SUPPORT_GFX_CGLS)
			data &= ~RLC_CGTT_MGCG_OVERRIDE__GFXIP_CGLS_OVERRIDE_MASK;
		if (adev->cg_flags & AMD_CG_SUPPORT_GFX_3D_CGCG ||
		    adev->cg_flags & AMD_CG_SUPPORT_GFX_3D_CGLS)
			data &= ~RLC_CGTT_MGCG_OVERRIDE__GFXIP_GFX3D_CG_OVERRIDE_MASK;

		/* update CGCG override bits */
		if (def != data)
			WREG32_SOC15(GC, 0, regRLC_CGTT_MGCG_OVERRIDE, data);

		/* enable cgcg FSM(0x0000363F) */
		def = data = RREG32_SOC15(GC, 0, regRLC_CGCG_CGLS_CTRL);

		if (adev->cg_flags & AMD_CG_SUPPORT_GFX_CGCG) {
			data &= ~RLC_CGCG_CGLS_CTRL__CGCG_GFX_IDLE_THRESHOLD_MASK;
			data |= (0x36 << RLC_CGCG_CGLS_CTRL__CGCG_GFX_IDLE_THRESHOLD__SHIFT) |
				 RLC_CGCG_CGLS_CTRL__CGCG_EN_MASK;
		}

		if (adev->cg_flags & AMD_CG_SUPPORT_GFX_CGLS) {
			data &= ~RLC_CGCG_CGLS_CTRL__CGLS_REP_COMPANSAT_DELAY_MASK;
			data |= (0x000F << RLC_CGCG_CGLS_CTRL__CGLS_REP_COMPANSAT_DELAY__SHIFT) |
				 RLC_CGCG_CGLS_CTRL__CGLS_EN_MASK;
		}

		if (def != data)
			WREG32_SOC15(GC, 0, regRLC_CGCG_CGLS_CTRL, data);

		/* Program RLC_CGCG_CGLS_CTRL_3D */
		def = data = RREG32_SOC15(GC, 0, regRLC_CGCG_CGLS_CTRL_3D);

		if (adev->cg_flags & AMD_CG_SUPPORT_GFX_3D_CGCG) {
			data &= ~RLC_CGCG_CGLS_CTRL_3D__CGCG_GFX_IDLE_THRESHOLD_MASK;
			data |= (0x36 << RLC_CGCG_CGLS_CTRL_3D__CGCG_GFX_IDLE_THRESHOLD__SHIFT) |
				 RLC_CGCG_CGLS_CTRL_3D__CGCG_EN_MASK;
		}

		if (adev->cg_flags & AMD_CG_SUPPORT_GFX_3D_CGLS) {
			data &= ~RLC_CGCG_CGLS_CTRL_3D__CGLS_REP_COMPANSAT_DELAY_MASK;
			data |= (0xf << RLC_CGCG_CGLS_CTRL_3D__CGLS_REP_COMPANSAT_DELAY__SHIFT) |
				 RLC_CGCG_CGLS_CTRL_3D__CGLS_EN_MASK;
		}

		if (def != data)
			WREG32_SOC15(GC, 0, regRLC_CGCG_CGLS_CTRL_3D, data);

		/* set IDLE_POLL_COUNT(0x00900100) */
		def = data = RREG32_SOC15(GC, 0, regCP_RB_WPTR_POLL_CNTL);

		data &= ~(CP_RB_WPTR_POLL_CNTL__POLL_FREQUENCY_MASK | CP_RB_WPTR_POLL_CNTL__IDLE_POLL_COUNT_MASK);
		data |= (0x0100 << CP_RB_WPTR_POLL_CNTL__POLL_FREQUENCY__SHIFT) |
			(0x0090 << CP_RB_WPTR_POLL_CNTL__IDLE_POLL_COUNT__SHIFT);

		if (def != data)
			WREG32_SOC15(GC, 0, regCP_RB_WPTR_POLL_CNTL, data);

		data = RREG32_SOC15(GC, 0, regCP_INT_CNTL);
		data = REG_SET_FIELD(data, CP_INT_CNTL, CNTX_BUSY_INT_ENABLE, 1);
		data = REG_SET_FIELD(data, CP_INT_CNTL, CNTX_EMPTY_INT_ENABLE, 1);
		data = REG_SET_FIELD(data, CP_INT_CNTL, CMP_BUSY_INT_ENABLE, 1);
		data = REG_SET_FIELD(data, CP_INT_CNTL, GFX_IDLE_INT_ENABLE, 1);
		WREG32_SOC15(GC, 0, regCP_INT_CNTL, data);

		data = RREG32_SOC15(GC, 0, regSDMA0_RLC_CGCG_CTRL);
		data = REG_SET_FIELD(data, SDMA0_RLC_CGCG_CTRL, CGCG_INT_ENABLE, 1);
		WREG32_SOC15(GC, 0, regSDMA0_RLC_CGCG_CTRL, data);

		/* Some ASICs only have one SDMA instance, not need to configure SDMA1 */
		if (adev->sdma.num_instances > 1) {
			data = RREG32_SOC15(GC, 0, regSDMA1_RLC_CGCG_CTRL);
			data = REG_SET_FIELD(data, SDMA1_RLC_CGCG_CTRL, CGCG_INT_ENABLE, 1);
			WREG32_SOC15(GC, 0, regSDMA1_RLC_CGCG_CTRL, data);
		}
	} else {
		/* Program RLC_CGCG_CGLS_CTRL */
		def = data = RREG32_SOC15(GC, 0, regRLC_CGCG_CGLS_CTRL);

		if (adev->cg_flags & AMD_CG_SUPPORT_GFX_CGCG)
			data &= ~RLC_CGCG_CGLS_CTRL__CGCG_EN_MASK;

		if (adev->cg_flags & AMD_CG_SUPPORT_GFX_CGLS)
			data &= ~RLC_CGCG_CGLS_CTRL__CGLS_EN_MASK;

		if (def != data)
			WREG32_SOC15(GC, 0, regRLC_CGCG_CGLS_CTRL, data);

		/* Program RLC_CGCG_CGLS_CTRL_3D */
		def = data = RREG32_SOC15(GC, 0, regRLC_CGCG_CGLS_CTRL_3D);

		if (adev->cg_flags & AMD_CG_SUPPORT_GFX_3D_CGCG)
			data &= ~RLC_CGCG_CGLS_CTRL_3D__CGCG_EN_MASK;
		if (adev->cg_flags & AMD_CG_SUPPORT_GFX_3D_CGLS)
			data &= ~RLC_CGCG_CGLS_CTRL_3D__CGLS_EN_MASK;

		if (def != data)
			WREG32_SOC15(GC, 0, regRLC_CGCG_CGLS_CTRL_3D, data);

		data = RREG32_SOC15(GC, 0, regSDMA0_RLC_CGCG_CTRL);
		data &= ~SDMA0_RLC_CGCG_CTRL__CGCG_INT_ENABLE_MASK;
		WREG32_SOC15(GC, 0, regSDMA0_RLC_CGCG_CTRL, data);

		/* Some ASICs only have one SDMA instance, not need to configure SDMA1 */
		if (adev->sdma.num_instances > 1) {
			data = RREG32_SOC15(GC, 0, regSDMA1_RLC_CGCG_CTRL);
			data &= ~SDMA1_RLC_CGCG_CTRL__CGCG_INT_ENABLE_MASK;
			WREG32_SOC15(GC, 0, regSDMA1_RLC_CGCG_CTRL, data);
		}
	}
}

static int gfx_v11_0_update_gfx_clock_gating(struct amdgpu_device *adev,
					    bool enable)
{
	amdgpu_gfx_rlc_enter_safe_mode(adev);

	gfx_v11_0_update_coarse_grain_clock_gating(adev, enable);

	gfx_v11_0_update_medium_grain_clock_gating(adev, enable);

	gfx_v11_0_update_repeater_fgcg(adev, enable);

	gfx_v11_0_update_sram_fgcg(adev, enable);

	gfx_v11_0_update_perf_clk(adev, enable);

	if (adev->cg_flags &
	    (AMD_CG_SUPPORT_GFX_MGCG |
	     AMD_CG_SUPPORT_GFX_CGLS |
	     AMD_CG_SUPPORT_GFX_CGCG |
	     AMD_CG_SUPPORT_GFX_3D_CGCG |
	     AMD_CG_SUPPORT_GFX_3D_CGLS))
	        gfx_v11_0_enable_gui_idle_interrupt(adev, enable);

	amdgpu_gfx_rlc_exit_safe_mode(adev);

	return 0;
}

static void gfx_v11_0_update_spm_vmid(struct amdgpu_device *adev, unsigned vmid)
{
	u32 reg, data;

	amdgpu_gfx_off_ctrl(adev, false);

	reg = SOC15_REG_OFFSET(GC, 0, regRLC_SPM_MC_CNTL);
	if (amdgpu_sriov_is_pp_one_vf(adev))
		data = RREG32_NO_KIQ(reg);
	else
		data = RREG32(reg);

	data &= ~RLC_SPM_MC_CNTL__RLC_SPM_VMID_MASK;
	data |= (vmid & RLC_SPM_MC_CNTL__RLC_SPM_VMID_MASK) << RLC_SPM_MC_CNTL__RLC_SPM_VMID__SHIFT;

	if (amdgpu_sriov_is_pp_one_vf(adev))
		WREG32_SOC15_NO_KIQ(GC, 0, regRLC_SPM_MC_CNTL, data);
	else
		WREG32_SOC15(GC, 0, regRLC_SPM_MC_CNTL, data);

	amdgpu_gfx_off_ctrl(adev, true);
}

static const struct amdgpu_rlc_funcs gfx_v11_0_rlc_funcs = {
	.is_rlc_enabled = gfx_v11_0_is_rlc_enabled,
	.set_safe_mode = gfx_v11_0_set_safe_mode,
	.unset_safe_mode = gfx_v11_0_unset_safe_mode,
	.init = gfx_v11_0_rlc_init,
	.get_csb_size = gfx_v11_0_get_csb_size,
	.get_csb_buffer = gfx_v11_0_get_csb_buffer,
	.resume = gfx_v11_0_rlc_resume,
	.stop = gfx_v11_0_rlc_stop,
	.reset = gfx_v11_0_rlc_reset,
	.start = gfx_v11_0_rlc_start,
	.update_spm_vmid = gfx_v11_0_update_spm_vmid,
};

static void gfx_v11_cntl_power_gating(struct amdgpu_device *adev, bool enable)
{
	u32 data = RREG32_SOC15(GC, 0, regRLC_PG_CNTL);

	if (enable && (adev->pg_flags & AMD_PG_SUPPORT_GFX_PG))
		data |= RLC_PG_CNTL__GFX_POWER_GATING_ENABLE_MASK;
	else
		data &= ~RLC_PG_CNTL__GFX_POWER_GATING_ENABLE_MASK;

	WREG32_SOC15(GC, 0, regRLC_PG_CNTL, data);

	// Program RLC_PG_DELAY3 for CGPG hysteresis
	if (enable && (adev->pg_flags & AMD_PG_SUPPORT_GFX_PG)) {
		switch (adev->ip_versions[GC_HWIP][0]) {
		case IP_VERSION(11, 0, 1):
		case IP_VERSION(11, 0, 4):
			WREG32_SOC15(GC, 0, regRLC_PG_DELAY_3, RLC_PG_DELAY_3_DEFAULT_GC_11_0_1);
			break;
		default:
			break;
		}
	}
}

static void gfx_v11_cntl_pg(struct amdgpu_device *adev, bool enable)
{
	amdgpu_gfx_rlc_enter_safe_mode(adev);

	gfx_v11_cntl_power_gating(adev, enable);

	amdgpu_gfx_rlc_exit_safe_mode(adev);
}

static int gfx_v11_0_set_powergating_state(void *handle,
					   enum amd_powergating_state state)
{
	struct amdgpu_device *adev = (struct amdgpu_device *)handle;
	bool enable = (state == AMD_PG_STATE_GATE);

	if (amdgpu_sriov_vf(adev))
		return 0;

	switch (adev->ip_versions[GC_HWIP][0]) {
	case IP_VERSION(11, 0, 0):
	case IP_VERSION(11, 0, 2):
	case IP_VERSION(11, 0, 3):
		amdgpu_gfx_off_ctrl(adev, enable);
		break;
	case IP_VERSION(11, 0, 1):
	case IP_VERSION(11, 0, 4):
		gfx_v11_cntl_pg(adev, enable);
		amdgpu_gfx_off_ctrl(adev, enable);
		break;
	default:
		break;
	}

	return 0;
}

static int gfx_v11_0_set_clockgating_state(void *handle,
					  enum amd_clockgating_state state)
{
	struct amdgpu_device *adev = (struct amdgpu_device *)handle;

	if (amdgpu_sriov_vf(adev))
	        return 0;

	switch (adev->ip_versions[GC_HWIP][0]) {
	case IP_VERSION(11, 0, 0):
	case IP_VERSION(11, 0, 1):
	case IP_VERSION(11, 0, 2):
	case IP_VERSION(11, 0, 3):
<<<<<<< HEAD
=======
	case IP_VERSION(11, 0, 4):
>>>>>>> 48acfe8d
	        gfx_v11_0_update_gfx_clock_gating(adev,
	                        state ==  AMD_CG_STATE_GATE);
	        break;
	default:
	        break;
	}

	return 0;
}

static void gfx_v11_0_get_clockgating_state(void *handle, u64 *flags)
{
	struct amdgpu_device *adev = (struct amdgpu_device *)handle;
	int data;

	/* AMD_CG_SUPPORT_GFX_MGCG */
	data = RREG32_SOC15(GC, 0, regRLC_CGTT_MGCG_OVERRIDE);
	if (!(data & RLC_CGTT_MGCG_OVERRIDE__GFXIP_MGCG_OVERRIDE_MASK))
		*flags |= AMD_CG_SUPPORT_GFX_MGCG;

	/* AMD_CG_SUPPORT_REPEATER_FGCG */
	if (!(data & RLC_CGTT_MGCG_OVERRIDE__GFXIP_REPEATER_FGCG_OVERRIDE_MASK))
		*flags |= AMD_CG_SUPPORT_REPEATER_FGCG;

	/* AMD_CG_SUPPORT_GFX_FGCG */
	if (!(data & RLC_CGTT_MGCG_OVERRIDE__GFXIP_FGCG_OVERRIDE_MASK))
		*flags |= AMD_CG_SUPPORT_GFX_FGCG;

	/* AMD_CG_SUPPORT_GFX_PERF_CLK */
	if (!(data & RLC_CGTT_MGCG_OVERRIDE__PERFMON_CLOCK_STATE_MASK))
		*flags |= AMD_CG_SUPPORT_GFX_PERF_CLK;

	/* AMD_CG_SUPPORT_GFX_CGCG */
	data = RREG32_SOC15(GC, 0, regRLC_CGCG_CGLS_CTRL);
	if (data & RLC_CGCG_CGLS_CTRL__CGCG_EN_MASK)
		*flags |= AMD_CG_SUPPORT_GFX_CGCG;

	/* AMD_CG_SUPPORT_GFX_CGLS */
	if (data & RLC_CGCG_CGLS_CTRL__CGLS_EN_MASK)
		*flags |= AMD_CG_SUPPORT_GFX_CGLS;

	/* AMD_CG_SUPPORT_GFX_3D_CGCG */
	data = RREG32_SOC15(GC, 0, regRLC_CGCG_CGLS_CTRL_3D);
	if (data & RLC_CGCG_CGLS_CTRL_3D__CGCG_EN_MASK)
		*flags |= AMD_CG_SUPPORT_GFX_3D_CGCG;

	/* AMD_CG_SUPPORT_GFX_3D_CGLS */
	if (data & RLC_CGCG_CGLS_CTRL_3D__CGLS_EN_MASK)
		*flags |= AMD_CG_SUPPORT_GFX_3D_CGLS;
}

static u64 gfx_v11_0_ring_get_rptr_gfx(struct amdgpu_ring *ring)
{
	/* gfx11 is 32bit rptr*/
	return *(uint32_t *)ring->rptr_cpu_addr;
}

static u64 gfx_v11_0_ring_get_wptr_gfx(struct amdgpu_ring *ring)
{
	struct amdgpu_device *adev = ring->adev;
	u64 wptr;

	/* XXX check if swapping is necessary on BE */
	if (ring->use_doorbell) {
		wptr = atomic64_read((atomic64_t *)ring->wptr_cpu_addr);
	} else {
		wptr = RREG32_SOC15(GC, 0, regCP_RB0_WPTR);
		wptr += (u64)RREG32_SOC15(GC, 0, regCP_RB0_WPTR_HI) << 32;
	}

	return wptr;
}

static void gfx_v11_0_ring_set_wptr_gfx(struct amdgpu_ring *ring)
{
	struct amdgpu_device *adev = ring->adev;
	uint32_t *wptr_saved;
	uint32_t *is_queue_unmap;
	uint64_t aggregated_db_index;
	uint32_t mqd_size = adev->mqds[AMDGPU_HW_IP_GFX].mqd_size;
	uint64_t wptr_tmp;

	if (ring->is_mes_queue) {
		wptr_saved = (uint32_t *)(ring->mqd_ptr + mqd_size);
		is_queue_unmap = (uint32_t *)(ring->mqd_ptr + mqd_size +
					      sizeof(uint32_t));
		aggregated_db_index =
			amdgpu_mes_get_aggregated_doorbell_index(adev,
								 ring->hw_prio);

		wptr_tmp = ring->wptr & ring->buf_mask;
		atomic64_set((atomic64_t *)ring->wptr_cpu_addr, wptr_tmp);
		*wptr_saved = wptr_tmp;
		/* assume doorbell always being used by mes mapped queue */
		if (*is_queue_unmap) {
			WDOORBELL64(aggregated_db_index, wptr_tmp);
			WDOORBELL64(ring->doorbell_index, wptr_tmp);
		} else {
			WDOORBELL64(ring->doorbell_index, wptr_tmp);

			if (*is_queue_unmap)
				WDOORBELL64(aggregated_db_index, wptr_tmp);
		}
	} else {
		if (ring->use_doorbell) {
			/* XXX check if swapping is necessary on BE */
			atomic64_set((atomic64_t *)ring->wptr_cpu_addr,
				     ring->wptr);
			WDOORBELL64(ring->doorbell_index, ring->wptr);
		} else {
			WREG32_SOC15(GC, 0, regCP_RB0_WPTR,
				     lower_32_bits(ring->wptr));
			WREG32_SOC15(GC, 0, regCP_RB0_WPTR_HI,
				     upper_32_bits(ring->wptr));
		}
	}
}

static u64 gfx_v11_0_ring_get_rptr_compute(struct amdgpu_ring *ring)
{
	/* gfx11 hardware is 32bit rptr */
	return *(uint32_t *)ring->rptr_cpu_addr;
}

static u64 gfx_v11_0_ring_get_wptr_compute(struct amdgpu_ring *ring)
{
	u64 wptr;

	/* XXX check if swapping is necessary on BE */
	if (ring->use_doorbell)
		wptr = atomic64_read((atomic64_t *)ring->wptr_cpu_addr);
	else
		BUG();
	return wptr;
}

static void gfx_v11_0_ring_set_wptr_compute(struct amdgpu_ring *ring)
{
	struct amdgpu_device *adev = ring->adev;
	uint32_t *wptr_saved;
	uint32_t *is_queue_unmap;
	uint64_t aggregated_db_index;
	uint32_t mqd_size = adev->mqds[AMDGPU_HW_IP_COMPUTE].mqd_size;
	uint64_t wptr_tmp;

	if (ring->is_mes_queue) {
		wptr_saved = (uint32_t *)(ring->mqd_ptr + mqd_size);
		is_queue_unmap = (uint32_t *)(ring->mqd_ptr + mqd_size +
					      sizeof(uint32_t));
		aggregated_db_index =
			amdgpu_mes_get_aggregated_doorbell_index(adev,
								 ring->hw_prio);

		wptr_tmp = ring->wptr & ring->buf_mask;
		atomic64_set((atomic64_t *)ring->wptr_cpu_addr, wptr_tmp);
		*wptr_saved = wptr_tmp;
		/* assume doorbell always used by mes mapped queue */
		if (*is_queue_unmap) {
			WDOORBELL64(aggregated_db_index, wptr_tmp);
			WDOORBELL64(ring->doorbell_index, wptr_tmp);
		} else {
			WDOORBELL64(ring->doorbell_index, wptr_tmp);

			if (*is_queue_unmap)
				WDOORBELL64(aggregated_db_index, wptr_tmp);
		}
	} else {
		/* XXX check if swapping is necessary on BE */
		if (ring->use_doorbell) {
			atomic64_set((atomic64_t *)ring->wptr_cpu_addr,
				     ring->wptr);
			WDOORBELL64(ring->doorbell_index, ring->wptr);
		} else {
			BUG(); /* only DOORBELL method supported on gfx11 now */
		}
	}
}

static void gfx_v11_0_ring_emit_hdp_flush(struct amdgpu_ring *ring)
{
	struct amdgpu_device *adev = ring->adev;
	u32 ref_and_mask, reg_mem_engine;
	const struct nbio_hdp_flush_reg *nbio_hf_reg = adev->nbio.hdp_flush_reg;

	if (ring->funcs->type == AMDGPU_RING_TYPE_COMPUTE) {
		switch (ring->me) {
		case 1:
			ref_and_mask = nbio_hf_reg->ref_and_mask_cp2 << ring->pipe;
			break;
		case 2:
			ref_and_mask = nbio_hf_reg->ref_and_mask_cp6 << ring->pipe;
			break;
		default:
			return;
		}
		reg_mem_engine = 0;
	} else {
		ref_and_mask = nbio_hf_reg->ref_and_mask_cp0;
		reg_mem_engine = 1; /* pfp */
	}

	gfx_v11_0_wait_reg_mem(ring, reg_mem_engine, 0, 1,
			       adev->nbio.funcs->get_hdp_flush_req_offset(adev),
			       adev->nbio.funcs->get_hdp_flush_done_offset(adev),
			       ref_and_mask, ref_and_mask, 0x20);
}

static void gfx_v11_0_ring_emit_ib_gfx(struct amdgpu_ring *ring,
				       struct amdgpu_job *job,
				       struct amdgpu_ib *ib,
				       uint32_t flags)
{
	unsigned vmid = AMDGPU_JOB_GET_VMID(job);
	u32 header, control = 0;

	BUG_ON(ib->flags & AMDGPU_IB_FLAG_CE);

	header = PACKET3(PACKET3_INDIRECT_BUFFER, 2);

	control |= ib->length_dw | (vmid << 24);

	if (amdgpu_mcbp && (ib->flags & AMDGPU_IB_FLAG_PREEMPT)) {
		control |= INDIRECT_BUFFER_PRE_ENB(1);

		if (flags & AMDGPU_IB_PREEMPTED)
			control |= INDIRECT_BUFFER_PRE_RESUME(1);

		if (vmid)
			gfx_v11_0_ring_emit_de_meta(ring,
				    (!amdgpu_sriov_vf(ring->adev) && flags & AMDGPU_IB_PREEMPTED) ? true : false);
	}

	if (ring->is_mes_queue)
		/* inherit vmid from mqd */
		control |= 0x400000;

	amdgpu_ring_write(ring, header);
	BUG_ON(ib->gpu_addr & 0x3); /* Dword align */
	amdgpu_ring_write(ring,
#ifdef __BIG_ENDIAN
		(2 << 0) |
#endif
		lower_32_bits(ib->gpu_addr));
	amdgpu_ring_write(ring, upper_32_bits(ib->gpu_addr));
	amdgpu_ring_write(ring, control);
}

static void gfx_v11_0_ring_emit_ib_compute(struct amdgpu_ring *ring,
					   struct amdgpu_job *job,
					   struct amdgpu_ib *ib,
					   uint32_t flags)
{
	unsigned vmid = AMDGPU_JOB_GET_VMID(job);
	u32 control = INDIRECT_BUFFER_VALID | ib->length_dw | (vmid << 24);

	if (ring->is_mes_queue)
		/* inherit vmid from mqd */
		control |= 0x40000000;

	/* Currently, there is a high possibility to get wave ID mismatch
	 * between ME and GDS, leading to a hw deadlock, because ME generates
	 * different wave IDs than the GDS expects. This situation happens
	 * randomly when at least 5 compute pipes use GDS ordered append.
	 * The wave IDs generated by ME are also wrong after suspend/resume.
	 * Those are probably bugs somewhere else in the kernel driver.
	 *
	 * Writing GDS_COMPUTE_MAX_WAVE_ID resets wave ID counters in ME and
	 * GDS to 0 for this ring (me/pipe).
	 */
	if (ib->flags & AMDGPU_IB_FLAG_RESET_GDS_MAX_WAVE_ID) {
		amdgpu_ring_write(ring, PACKET3(PACKET3_SET_CONFIG_REG, 1));
		amdgpu_ring_write(ring, regGDS_COMPUTE_MAX_WAVE_ID);
		amdgpu_ring_write(ring, ring->adev->gds.gds_compute_max_wave_id);
	}

	amdgpu_ring_write(ring, PACKET3(PACKET3_INDIRECT_BUFFER, 2));
	BUG_ON(ib->gpu_addr & 0x3); /* Dword align */
	amdgpu_ring_write(ring,
#ifdef __BIG_ENDIAN
				(2 << 0) |
#endif
				lower_32_bits(ib->gpu_addr));
	amdgpu_ring_write(ring, upper_32_bits(ib->gpu_addr));
	amdgpu_ring_write(ring, control);
}

static void gfx_v11_0_ring_emit_fence(struct amdgpu_ring *ring, u64 addr,
				     u64 seq, unsigned flags)
{
	bool write64bit = flags & AMDGPU_FENCE_FLAG_64BIT;
	bool int_sel = flags & AMDGPU_FENCE_FLAG_INT;

	/* RELEASE_MEM - flush caches, send int */
	amdgpu_ring_write(ring, PACKET3(PACKET3_RELEASE_MEM, 6));
	amdgpu_ring_write(ring, (PACKET3_RELEASE_MEM_GCR_SEQ |
				 PACKET3_RELEASE_MEM_GCR_GL2_WB |
				 PACKET3_RELEASE_MEM_GCR_GL2_INV |
				 PACKET3_RELEASE_MEM_GCR_GL2_US |
				 PACKET3_RELEASE_MEM_GCR_GL1_INV |
				 PACKET3_RELEASE_MEM_GCR_GLV_INV |
				 PACKET3_RELEASE_MEM_GCR_GLM_INV |
				 PACKET3_RELEASE_MEM_GCR_GLM_WB |
				 PACKET3_RELEASE_MEM_CACHE_POLICY(3) |
				 PACKET3_RELEASE_MEM_EVENT_TYPE(CACHE_FLUSH_AND_INV_TS_EVENT) |
				 PACKET3_RELEASE_MEM_EVENT_INDEX(5)));
	amdgpu_ring_write(ring, (PACKET3_RELEASE_MEM_DATA_SEL(write64bit ? 2 : 1) |
				 PACKET3_RELEASE_MEM_INT_SEL(int_sel ? 2 : 0)));

	/*
	 * the address should be Qword aligned if 64bit write, Dword
	 * aligned if only send 32bit data low (discard data high)
	 */
	if (write64bit)
		BUG_ON(addr & 0x7);
	else
		BUG_ON(addr & 0x3);
	amdgpu_ring_write(ring, lower_32_bits(addr));
	amdgpu_ring_write(ring, upper_32_bits(addr));
	amdgpu_ring_write(ring, lower_32_bits(seq));
	amdgpu_ring_write(ring, upper_32_bits(seq));
	amdgpu_ring_write(ring, ring->is_mes_queue ?
			 (ring->hw_queue_id | AMDGPU_FENCE_MES_QUEUE_FLAG) : 0);
}

static void gfx_v11_0_ring_emit_pipeline_sync(struct amdgpu_ring *ring)
{
	int usepfp = (ring->funcs->type == AMDGPU_RING_TYPE_GFX);
	uint32_t seq = ring->fence_drv.sync_seq;
	uint64_t addr = ring->fence_drv.gpu_addr;

	gfx_v11_0_wait_reg_mem(ring, usepfp, 1, 0, lower_32_bits(addr),
			       upper_32_bits(addr), seq, 0xffffffff, 4);
}

static void gfx_v11_0_ring_invalidate_tlbs(struct amdgpu_ring *ring,
				   uint16_t pasid, uint32_t flush_type,
				   bool all_hub, uint8_t dst_sel)
{
	amdgpu_ring_write(ring, PACKET3(PACKET3_INVALIDATE_TLBS, 0));
	amdgpu_ring_write(ring,
			  PACKET3_INVALIDATE_TLBS_DST_SEL(dst_sel) |
			  PACKET3_INVALIDATE_TLBS_ALL_HUB(all_hub) |
			  PACKET3_INVALIDATE_TLBS_PASID(pasid) |
			  PACKET3_INVALIDATE_TLBS_FLUSH_TYPE(flush_type));
}

static void gfx_v11_0_ring_emit_vm_flush(struct amdgpu_ring *ring,
					 unsigned vmid, uint64_t pd_addr)
{
	if (ring->is_mes_queue)
		gfx_v11_0_ring_invalidate_tlbs(ring, 0, 0, false, 0);
	else
		amdgpu_gmc_emit_flush_gpu_tlb(ring, vmid, pd_addr);

	/* compute doesn't have PFP */
	if (ring->funcs->type == AMDGPU_RING_TYPE_GFX) {
		/* sync PFP to ME, otherwise we might get invalid PFP reads */
		amdgpu_ring_write(ring, PACKET3(PACKET3_PFP_SYNC_ME, 0));
		amdgpu_ring_write(ring, 0x0);
	}
}

static void gfx_v11_0_ring_emit_fence_kiq(struct amdgpu_ring *ring, u64 addr,
					  u64 seq, unsigned int flags)
{
	struct amdgpu_device *adev = ring->adev;

	/* we only allocate 32bit for each seq wb address */
	BUG_ON(flags & AMDGPU_FENCE_FLAG_64BIT);

	/* write fence seq to the "addr" */
	amdgpu_ring_write(ring, PACKET3(PACKET3_WRITE_DATA, 3));
	amdgpu_ring_write(ring, (WRITE_DATA_ENGINE_SEL(0) |
				 WRITE_DATA_DST_SEL(5) | WR_CONFIRM));
	amdgpu_ring_write(ring, lower_32_bits(addr));
	amdgpu_ring_write(ring, upper_32_bits(addr));
	amdgpu_ring_write(ring, lower_32_bits(seq));

	if (flags & AMDGPU_FENCE_FLAG_INT) {
		/* set register to trigger INT */
		amdgpu_ring_write(ring, PACKET3(PACKET3_WRITE_DATA, 3));
		amdgpu_ring_write(ring, (WRITE_DATA_ENGINE_SEL(0) |
					 WRITE_DATA_DST_SEL(0) | WR_CONFIRM));
		amdgpu_ring_write(ring, SOC15_REG_OFFSET(GC, 0, regCPC_INT_STATUS));
		amdgpu_ring_write(ring, 0);
		amdgpu_ring_write(ring, 0x20000000); /* src_id is 178 */
	}
}

static void gfx_v11_0_ring_emit_cntxcntl(struct amdgpu_ring *ring,
					 uint32_t flags)
{
	uint32_t dw2 = 0;

	dw2 |= 0x80000000; /* set load_enable otherwise this package is just NOPs */
	if (flags & AMDGPU_HAVE_CTX_SWITCH) {
		/* set load_global_config & load_global_uconfig */
		dw2 |= 0x8001;
		/* set load_cs_sh_regs */
		dw2 |= 0x01000000;
		/* set load_per_context_state & load_gfx_sh_regs for GFX */
		dw2 |= 0x10002;
	}

	amdgpu_ring_write(ring, PACKET3(PACKET3_CONTEXT_CONTROL, 1));
	amdgpu_ring_write(ring, dw2);
	amdgpu_ring_write(ring, 0);
}

static unsigned gfx_v11_0_ring_emit_init_cond_exec(struct amdgpu_ring *ring)
{
	unsigned ret;

	amdgpu_ring_write(ring, PACKET3(PACKET3_COND_EXEC, 3));
	amdgpu_ring_write(ring, lower_32_bits(ring->cond_exe_gpu_addr));
	amdgpu_ring_write(ring, upper_32_bits(ring->cond_exe_gpu_addr));
	amdgpu_ring_write(ring, 0); /* discard following DWs if *cond_exec_gpu_addr==0 */
	ret = ring->wptr & ring->buf_mask;
	amdgpu_ring_write(ring, 0x55aa55aa); /* patch dummy value later */

	return ret;
}

static void gfx_v11_0_ring_emit_patch_cond_exec(struct amdgpu_ring *ring, unsigned offset)
{
	unsigned cur;
	BUG_ON(offset > ring->buf_mask);
	BUG_ON(ring->ring[offset] != 0x55aa55aa);

	cur = (ring->wptr - 1) & ring->buf_mask;
	if (likely(cur > offset))
		ring->ring[offset] = cur - offset;
	else
		ring->ring[offset] = (ring->buf_mask + 1) - offset + cur;
}

static int gfx_v11_0_ring_preempt_ib(struct amdgpu_ring *ring)
{
	int i, r = 0;
	struct amdgpu_device *adev = ring->adev;
	struct amdgpu_kiq *kiq = &adev->gfx.kiq;
	struct amdgpu_ring *kiq_ring = &kiq->ring;
	unsigned long flags;

	if (!kiq->pmf || !kiq->pmf->kiq_unmap_queues)
		return -EINVAL;

	spin_lock_irqsave(&kiq->ring_lock, flags);

	if (amdgpu_ring_alloc(kiq_ring, kiq->pmf->unmap_queues_size)) {
		spin_unlock_irqrestore(&kiq->ring_lock, flags);
		return -ENOMEM;
	}

	/* assert preemption condition */
	amdgpu_ring_set_preempt_cond_exec(ring, false);

	/* assert IB preemption, emit the trailing fence */
	kiq->pmf->kiq_unmap_queues(kiq_ring, ring, PREEMPT_QUEUES_NO_UNMAP,
				   ring->trail_fence_gpu_addr,
				   ++ring->trail_seq);
	amdgpu_ring_commit(kiq_ring);

	spin_unlock_irqrestore(&kiq->ring_lock, flags);

	/* poll the trailing fence */
	for (i = 0; i < adev->usec_timeout; i++) {
		if (ring->trail_seq ==
		    le32_to_cpu(*(ring->trail_fence_cpu_addr)))
			break;
		udelay(1);
	}

	if (i >= adev->usec_timeout) {
		r = -EINVAL;
		DRM_ERROR("ring %d failed to preempt ib\n", ring->idx);
	}

	/* deassert preemption condition */
	amdgpu_ring_set_preempt_cond_exec(ring, true);
	return r;
}

static void gfx_v11_0_ring_emit_de_meta(struct amdgpu_ring *ring, bool resume)
{
	struct amdgpu_device *adev = ring->adev;
	struct v10_de_ib_state de_payload = {0};
	uint64_t offset, gds_addr, de_payload_gpu_addr;
	void *de_payload_cpu_addr;
	int cnt;

	if (ring->is_mes_queue) {
		offset = offsetof(struct amdgpu_mes_ctx_meta_data,
				  gfx[0].gfx_meta_data) +
			offsetof(struct v10_gfx_meta_data, de_payload);
		de_payload_gpu_addr =
			amdgpu_mes_ctx_get_offs_gpu_addr(ring, offset);
		de_payload_cpu_addr =
			amdgpu_mes_ctx_get_offs_cpu_addr(ring, offset);

		offset = offsetof(struct amdgpu_mes_ctx_meta_data,
				  gfx[0].gds_backup) +
			offsetof(struct v10_gfx_meta_data, de_payload);
		gds_addr = amdgpu_mes_ctx_get_offs_gpu_addr(ring, offset);
	} else {
		offset = offsetof(struct v10_gfx_meta_data, de_payload);
		de_payload_gpu_addr = amdgpu_csa_vaddr(ring->adev) + offset;
		de_payload_cpu_addr = adev->virt.csa_cpu_addr + offset;

		gds_addr = ALIGN(amdgpu_csa_vaddr(ring->adev) +
				 AMDGPU_CSA_SIZE - adev->gds.gds_size,
				 PAGE_SIZE);
	}

	de_payload.gds_backup_addrlo = lower_32_bits(gds_addr);
	de_payload.gds_backup_addrhi = upper_32_bits(gds_addr);

	cnt = (sizeof(de_payload) >> 2) + 4 - 2;
	amdgpu_ring_write(ring, PACKET3(PACKET3_WRITE_DATA, cnt));
	amdgpu_ring_write(ring, (WRITE_DATA_ENGINE_SEL(1) |
				 WRITE_DATA_DST_SEL(8) |
				 WR_CONFIRM) |
				 WRITE_DATA_CACHE_POLICY(0));
	amdgpu_ring_write(ring, lower_32_bits(de_payload_gpu_addr));
	amdgpu_ring_write(ring, upper_32_bits(de_payload_gpu_addr));

	if (resume)
		amdgpu_ring_write_multiple(ring, de_payload_cpu_addr,
					   sizeof(de_payload) >> 2);
	else
		amdgpu_ring_write_multiple(ring, (void *)&de_payload,
					   sizeof(de_payload) >> 2);
}

static void gfx_v11_0_ring_emit_frame_cntl(struct amdgpu_ring *ring, bool start,
				    bool secure)
{
	uint32_t v = secure ? FRAME_TMZ : 0;

	amdgpu_ring_write(ring, PACKET3(PACKET3_FRAME_CONTROL, 0));
	amdgpu_ring_write(ring, v | FRAME_CMD(start ? 0 : 1));
}

static void gfx_v11_0_ring_emit_rreg(struct amdgpu_ring *ring, uint32_t reg,
				     uint32_t reg_val_offs)
{
	struct amdgpu_device *adev = ring->adev;

	amdgpu_ring_write(ring, PACKET3(PACKET3_COPY_DATA, 4));
	amdgpu_ring_write(ring, 0 |	/* src: register*/
				(5 << 8) |	/* dst: memory */
				(1 << 20));	/* write confirm */
	amdgpu_ring_write(ring, reg);
	amdgpu_ring_write(ring, 0);
	amdgpu_ring_write(ring, lower_32_bits(adev->wb.gpu_addr +
				reg_val_offs * 4));
	amdgpu_ring_write(ring, upper_32_bits(adev->wb.gpu_addr +
				reg_val_offs * 4));
}

static void gfx_v11_0_ring_emit_wreg(struct amdgpu_ring *ring, uint32_t reg,
				   uint32_t val)
{
	uint32_t cmd = 0;

	switch (ring->funcs->type) {
	case AMDGPU_RING_TYPE_GFX:
		cmd = WRITE_DATA_ENGINE_SEL(1) | WR_CONFIRM;
		break;
	case AMDGPU_RING_TYPE_KIQ:
		cmd = (1 << 16); /* no inc addr */
		break;
	default:
		cmd = WR_CONFIRM;
		break;
	}
	amdgpu_ring_write(ring, PACKET3(PACKET3_WRITE_DATA, 3));
	amdgpu_ring_write(ring, cmd);
	amdgpu_ring_write(ring, reg);
	amdgpu_ring_write(ring, 0);
	amdgpu_ring_write(ring, val);
}

static void gfx_v11_0_ring_emit_reg_wait(struct amdgpu_ring *ring, uint32_t reg,
					uint32_t val, uint32_t mask)
{
	gfx_v11_0_wait_reg_mem(ring, 0, 0, 0, reg, 0, val, mask, 0x20);
}

static void gfx_v11_0_ring_emit_reg_write_reg_wait(struct amdgpu_ring *ring,
						   uint32_t reg0, uint32_t reg1,
						   uint32_t ref, uint32_t mask)
{
	int usepfp = (ring->funcs->type == AMDGPU_RING_TYPE_GFX);

	gfx_v11_0_wait_reg_mem(ring, usepfp, 0, 1, reg0, reg1,
			       ref, mask, 0x20);
}

static void gfx_v11_0_ring_soft_recovery(struct amdgpu_ring *ring,
					 unsigned vmid)
{
	struct amdgpu_device *adev = ring->adev;
	uint32_t value = 0;

	value = REG_SET_FIELD(value, SQ_CMD, CMD, 0x03);
	value = REG_SET_FIELD(value, SQ_CMD, MODE, 0x01);
	value = REG_SET_FIELD(value, SQ_CMD, CHECK_VMID, 1);
	value = REG_SET_FIELD(value, SQ_CMD, VM_ID, vmid);
	WREG32_SOC15(GC, 0, regSQ_CMD, value);
}

static void
gfx_v11_0_set_gfx_eop_interrupt_state(struct amdgpu_device *adev,
				      uint32_t me, uint32_t pipe,
				      enum amdgpu_interrupt_state state)
{
	uint32_t cp_int_cntl, cp_int_cntl_reg;

	if (!me) {
		switch (pipe) {
		case 0:
			cp_int_cntl_reg = SOC15_REG_OFFSET(GC, 0, regCP_INT_CNTL_RING0);
			break;
		case 1:
			cp_int_cntl_reg = SOC15_REG_OFFSET(GC, 0, regCP_INT_CNTL_RING1);
			break;
		default:
			DRM_DEBUG("invalid pipe %d\n", pipe);
			return;
		}
	} else {
		DRM_DEBUG("invalid me %d\n", me);
		return;
	}

	switch (state) {
	case AMDGPU_IRQ_STATE_DISABLE:
		cp_int_cntl = RREG32_SOC15_IP(GC, cp_int_cntl_reg);
		cp_int_cntl = REG_SET_FIELD(cp_int_cntl, CP_INT_CNTL_RING0,
					    TIME_STAMP_INT_ENABLE, 0);
		cp_int_cntl = REG_SET_FIELD(cp_int_cntl, CP_INT_CNTL_RING0,
					    GENERIC0_INT_ENABLE, 0);
		WREG32_SOC15_IP(GC, cp_int_cntl_reg, cp_int_cntl);
		break;
	case AMDGPU_IRQ_STATE_ENABLE:
		cp_int_cntl = RREG32_SOC15_IP(GC, cp_int_cntl_reg);
		cp_int_cntl = REG_SET_FIELD(cp_int_cntl, CP_INT_CNTL_RING0,
					    TIME_STAMP_INT_ENABLE, 1);
		cp_int_cntl = REG_SET_FIELD(cp_int_cntl, CP_INT_CNTL_RING0,
					    GENERIC0_INT_ENABLE, 1);
		WREG32_SOC15_IP(GC, cp_int_cntl_reg, cp_int_cntl);
		break;
	default:
		break;
	}
}

static void gfx_v11_0_set_compute_eop_interrupt_state(struct amdgpu_device *adev,
						     int me, int pipe,
						     enum amdgpu_interrupt_state state)
{
	u32 mec_int_cntl, mec_int_cntl_reg;

	/*
	 * amdgpu controls only the first MEC. That's why this function only
	 * handles the setting of interrupts for this specific MEC. All other
	 * pipes' interrupts are set by amdkfd.
	 */

	if (me == 1) {
		switch (pipe) {
		case 0:
			mec_int_cntl_reg = SOC15_REG_OFFSET(GC, 0, regCP_ME1_PIPE0_INT_CNTL);
			break;
		case 1:
			mec_int_cntl_reg = SOC15_REG_OFFSET(GC, 0, regCP_ME1_PIPE1_INT_CNTL);
			break;
		case 2:
			mec_int_cntl_reg = SOC15_REG_OFFSET(GC, 0, regCP_ME1_PIPE2_INT_CNTL);
			break;
		case 3:
			mec_int_cntl_reg = SOC15_REG_OFFSET(GC, 0, regCP_ME1_PIPE3_INT_CNTL);
			break;
		default:
			DRM_DEBUG("invalid pipe %d\n", pipe);
			return;
		}
	} else {
		DRM_DEBUG("invalid me %d\n", me);
		return;
	}

	switch (state) {
	case AMDGPU_IRQ_STATE_DISABLE:
		mec_int_cntl = RREG32_SOC15_IP(GC, mec_int_cntl_reg);
		mec_int_cntl = REG_SET_FIELD(mec_int_cntl, CP_ME1_PIPE0_INT_CNTL,
					     TIME_STAMP_INT_ENABLE, 0);
		mec_int_cntl = REG_SET_FIELD(mec_int_cntl, CP_ME1_PIPE0_INT_CNTL,
					     GENERIC0_INT_ENABLE, 0);
		WREG32_SOC15_IP(GC, mec_int_cntl_reg, mec_int_cntl);
		break;
	case AMDGPU_IRQ_STATE_ENABLE:
		mec_int_cntl = RREG32_SOC15_IP(GC, mec_int_cntl_reg);
		mec_int_cntl = REG_SET_FIELD(mec_int_cntl, CP_ME1_PIPE0_INT_CNTL,
					     TIME_STAMP_INT_ENABLE, 1);
		mec_int_cntl = REG_SET_FIELD(mec_int_cntl, CP_ME1_PIPE0_INT_CNTL,
					     GENERIC0_INT_ENABLE, 1);
		WREG32_SOC15_IP(GC, mec_int_cntl_reg, mec_int_cntl);
		break;
	default:
		break;
	}
}

static int gfx_v11_0_set_eop_interrupt_state(struct amdgpu_device *adev,
					    struct amdgpu_irq_src *src,
					    unsigned type,
					    enum amdgpu_interrupt_state state)
{
	switch (type) {
	case AMDGPU_CP_IRQ_GFX_ME0_PIPE0_EOP:
		gfx_v11_0_set_gfx_eop_interrupt_state(adev, 0, 0, state);
		break;
	case AMDGPU_CP_IRQ_GFX_ME0_PIPE1_EOP:
		gfx_v11_0_set_gfx_eop_interrupt_state(adev, 0, 1, state);
		break;
	case AMDGPU_CP_IRQ_COMPUTE_MEC1_PIPE0_EOP:
		gfx_v11_0_set_compute_eop_interrupt_state(adev, 1, 0, state);
		break;
	case AMDGPU_CP_IRQ_COMPUTE_MEC1_PIPE1_EOP:
		gfx_v11_0_set_compute_eop_interrupt_state(adev, 1, 1, state);
		break;
	case AMDGPU_CP_IRQ_COMPUTE_MEC1_PIPE2_EOP:
		gfx_v11_0_set_compute_eop_interrupt_state(adev, 1, 2, state);
		break;
	case AMDGPU_CP_IRQ_COMPUTE_MEC1_PIPE3_EOP:
		gfx_v11_0_set_compute_eop_interrupt_state(adev, 1, 3, state);
		break;
	default:
		break;
	}
	return 0;
}

static int gfx_v11_0_eop_irq(struct amdgpu_device *adev,
			     struct amdgpu_irq_src *source,
			     struct amdgpu_iv_entry *entry)
{
	int i;
	u8 me_id, pipe_id, queue_id;
	struct amdgpu_ring *ring;
	uint32_t mes_queue_id = entry->src_data[0];

	DRM_DEBUG("IH: CP EOP\n");

	if (adev->enable_mes && (mes_queue_id & AMDGPU_FENCE_MES_QUEUE_FLAG)) {
		struct amdgpu_mes_queue *queue;

		mes_queue_id &= AMDGPU_FENCE_MES_QUEUE_ID_MASK;

		spin_lock(&adev->mes.queue_id_lock);
		queue = idr_find(&adev->mes.queue_id_idr, mes_queue_id);
		if (queue) {
			DRM_DEBUG("process mes queue id = %d\n", mes_queue_id);
			amdgpu_fence_process(queue->ring);
		}
		spin_unlock(&adev->mes.queue_id_lock);
	} else {
		me_id = (entry->ring_id & 0x0c) >> 2;
		pipe_id = (entry->ring_id & 0x03) >> 0;
		queue_id = (entry->ring_id & 0x70) >> 4;

		switch (me_id) {
		case 0:
			if (pipe_id == 0)
				amdgpu_fence_process(&adev->gfx.gfx_ring[0]);
			else
				amdgpu_fence_process(&adev->gfx.gfx_ring[1]);
			break;
		case 1:
		case 2:
			for (i = 0; i < adev->gfx.num_compute_rings; i++) {
				ring = &adev->gfx.compute_ring[i];
				/* Per-queue interrupt is supported for MEC starting from VI.
				 * The interrupt can only be enabled/disabled per pipe instead
				 * of per queue.
				 */
				if ((ring->me == me_id) &&
				    (ring->pipe == pipe_id) &&
				    (ring->queue == queue_id))
					amdgpu_fence_process(ring);
			}
			break;
		}
	}

	return 0;
}

static int gfx_v11_0_set_priv_reg_fault_state(struct amdgpu_device *adev,
					      struct amdgpu_irq_src *source,
					      unsigned type,
					      enum amdgpu_interrupt_state state)
{
	switch (state) {
	case AMDGPU_IRQ_STATE_DISABLE:
	case AMDGPU_IRQ_STATE_ENABLE:
		WREG32_FIELD15_PREREG(GC, 0, CP_INT_CNTL_RING0,
			       PRIV_REG_INT_ENABLE,
			       state == AMDGPU_IRQ_STATE_ENABLE ? 1 : 0);
		break;
	default:
		break;
	}

	return 0;
}

static int gfx_v11_0_set_priv_inst_fault_state(struct amdgpu_device *adev,
					       struct amdgpu_irq_src *source,
					       unsigned type,
					       enum amdgpu_interrupt_state state)
{
	switch (state) {
	case AMDGPU_IRQ_STATE_DISABLE:
	case AMDGPU_IRQ_STATE_ENABLE:
		WREG32_FIELD15_PREREG(GC, 0, CP_INT_CNTL_RING0,
			       PRIV_INSTR_INT_ENABLE,
			       state == AMDGPU_IRQ_STATE_ENABLE ? 1 : 0);
		break;
	default:
		break;
	}

	return 0;
}

static void gfx_v11_0_handle_priv_fault(struct amdgpu_device *adev,
					struct amdgpu_iv_entry *entry)
{
	u8 me_id, pipe_id, queue_id;
	struct amdgpu_ring *ring;
	int i;

	me_id = (entry->ring_id & 0x0c) >> 2;
	pipe_id = (entry->ring_id & 0x03) >> 0;
	queue_id = (entry->ring_id & 0x70) >> 4;

	switch (me_id) {
	case 0:
		for (i = 0; i < adev->gfx.num_gfx_rings; i++) {
			ring = &adev->gfx.gfx_ring[i];
			/* we only enabled 1 gfx queue per pipe for now */
			if (ring->me == me_id && ring->pipe == pipe_id)
				drm_sched_fault(&ring->sched);
		}
		break;
	case 1:
	case 2:
		for (i = 0; i < adev->gfx.num_compute_rings; i++) {
			ring = &adev->gfx.compute_ring[i];
			if (ring->me == me_id && ring->pipe == pipe_id &&
			    ring->queue == queue_id)
				drm_sched_fault(&ring->sched);
		}
		break;
	default:
		BUG();
		break;
	}
}

static int gfx_v11_0_priv_reg_irq(struct amdgpu_device *adev,
				  struct amdgpu_irq_src *source,
				  struct amdgpu_iv_entry *entry)
{
	DRM_ERROR("Illegal register access in command stream\n");
	gfx_v11_0_handle_priv_fault(adev, entry);
	return 0;
}

static int gfx_v11_0_priv_inst_irq(struct amdgpu_device *adev,
				   struct amdgpu_irq_src *source,
				   struct amdgpu_iv_entry *entry)
{
	DRM_ERROR("Illegal instruction in command stream\n");
	gfx_v11_0_handle_priv_fault(adev, entry);
	return 0;
}

#if 0
static int gfx_v11_0_kiq_set_interrupt_state(struct amdgpu_device *adev,
					     struct amdgpu_irq_src *src,
					     unsigned int type,
					     enum amdgpu_interrupt_state state)
{
	uint32_t tmp, target;
	struct amdgpu_ring *ring = &(adev->gfx.kiq.ring);

	target = SOC15_REG_OFFSET(GC, 0, regCP_ME1_PIPE0_INT_CNTL);
	target += ring->pipe;

	switch (type) {
	case AMDGPU_CP_KIQ_IRQ_DRIVER0:
		if (state == AMDGPU_IRQ_STATE_DISABLE) {
			tmp = RREG32_SOC15(GC, 0, regCPC_INT_CNTL);
			tmp = REG_SET_FIELD(tmp, CPC_INT_CNTL,
					    GENERIC2_INT_ENABLE, 0);
			WREG32_SOC15(GC, 0, regCPC_INT_CNTL, tmp);

			tmp = RREG32_SOC15_IP(GC, target);
			tmp = REG_SET_FIELD(tmp, CP_ME1_PIPE0_INT_CNTL,
					    GENERIC2_INT_ENABLE, 0);
			WREG32_SOC15_IP(GC, target, tmp);
		} else {
			tmp = RREG32_SOC15(GC, 0, regCPC_INT_CNTL);
			tmp = REG_SET_FIELD(tmp, CPC_INT_CNTL,
					    GENERIC2_INT_ENABLE, 1);
			WREG32_SOC15(GC, 0, regCPC_INT_CNTL, tmp);

			tmp = RREG32_SOC15_IP(GC, target);
			tmp = REG_SET_FIELD(tmp, CP_ME1_PIPE0_INT_CNTL,
					    GENERIC2_INT_ENABLE, 1);
			WREG32_SOC15_IP(GC, target, tmp);
		}
		break;
	default:
		BUG(); /* kiq only support GENERIC2_INT now */
		break;
	}
	return 0;
}
#endif

static void gfx_v11_0_emit_mem_sync(struct amdgpu_ring *ring)
{
	const unsigned int gcr_cntl =
			PACKET3_ACQUIRE_MEM_GCR_CNTL_GL2_INV(1) |
			PACKET3_ACQUIRE_MEM_GCR_CNTL_GL2_WB(1) |
			PACKET3_ACQUIRE_MEM_GCR_CNTL_GLM_INV(1) |
			PACKET3_ACQUIRE_MEM_GCR_CNTL_GLM_WB(1) |
			PACKET3_ACQUIRE_MEM_GCR_CNTL_GL1_INV(1) |
			PACKET3_ACQUIRE_MEM_GCR_CNTL_GLV_INV(1) |
			PACKET3_ACQUIRE_MEM_GCR_CNTL_GLK_INV(1) |
			PACKET3_ACQUIRE_MEM_GCR_CNTL_GLI_INV(1);

	/* ACQUIRE_MEM - make one or more surfaces valid for use by the subsequent operations */
	amdgpu_ring_write(ring, PACKET3(PACKET3_ACQUIRE_MEM, 6));
	amdgpu_ring_write(ring, 0); /* CP_COHER_CNTL */
	amdgpu_ring_write(ring, 0xffffffff);  /* CP_COHER_SIZE */
	amdgpu_ring_write(ring, 0xffffff);  /* CP_COHER_SIZE_HI */
	amdgpu_ring_write(ring, 0); /* CP_COHER_BASE */
	amdgpu_ring_write(ring, 0);  /* CP_COHER_BASE_HI */
	amdgpu_ring_write(ring, 0x0000000A); /* POLL_INTERVAL */
	amdgpu_ring_write(ring, gcr_cntl); /* GCR_CNTL */
}

static const struct amd_ip_funcs gfx_v11_0_ip_funcs = {
	.name = "gfx_v11_0",
	.early_init = gfx_v11_0_early_init,
	.late_init = gfx_v11_0_late_init,
	.sw_init = gfx_v11_0_sw_init,
	.sw_fini = gfx_v11_0_sw_fini,
	.hw_init = gfx_v11_0_hw_init,
	.hw_fini = gfx_v11_0_hw_fini,
	.suspend = gfx_v11_0_suspend,
	.resume = gfx_v11_0_resume,
	.is_idle = gfx_v11_0_is_idle,
	.wait_for_idle = gfx_v11_0_wait_for_idle,
	.soft_reset = gfx_v11_0_soft_reset,
	.check_soft_reset = gfx_v11_0_check_soft_reset,
	.set_clockgating_state = gfx_v11_0_set_clockgating_state,
	.set_powergating_state = gfx_v11_0_set_powergating_state,
	.get_clockgating_state = gfx_v11_0_get_clockgating_state,
};

static const struct amdgpu_ring_funcs gfx_v11_0_ring_funcs_gfx = {
	.type = AMDGPU_RING_TYPE_GFX,
	.align_mask = 0xff,
	.nop = PACKET3(PACKET3_NOP, 0x3FFF),
	.support_64bit_ptrs = true,
	.secure_submission_supported = true,
	.vmhub = AMDGPU_GFXHUB_0,
	.get_rptr = gfx_v11_0_ring_get_rptr_gfx,
	.get_wptr = gfx_v11_0_ring_get_wptr_gfx,
	.set_wptr = gfx_v11_0_ring_set_wptr_gfx,
	.emit_frame_size = /* totally 242 maximum if 16 IBs */
		5 + /* COND_EXEC */
		7 + /* PIPELINE_SYNC */
		SOC15_FLUSH_GPU_TLB_NUM_WREG * 5 +
		SOC15_FLUSH_GPU_TLB_NUM_REG_WAIT * 7 +
		2 + /* VM_FLUSH */
		8 + /* FENCE for VM_FLUSH */
		20 + /* GDS switch */
		5 + /* COND_EXEC */
		7 + /* HDP_flush */
		4 + /* VGT_flush */
		31 + /*	DE_META */
		3 + /* CNTX_CTRL */
		5 + /* HDP_INVL */
		8 + 8 + /* FENCE x2 */
		8, /* gfx_v11_0_emit_mem_sync */
	.emit_ib_size =	4, /* gfx_v11_0_ring_emit_ib_gfx */
	.emit_ib = gfx_v11_0_ring_emit_ib_gfx,
	.emit_fence = gfx_v11_0_ring_emit_fence,
	.emit_pipeline_sync = gfx_v11_0_ring_emit_pipeline_sync,
	.emit_vm_flush = gfx_v11_0_ring_emit_vm_flush,
	.emit_gds_switch = gfx_v11_0_ring_emit_gds_switch,
	.emit_hdp_flush = gfx_v11_0_ring_emit_hdp_flush,
	.test_ring = gfx_v11_0_ring_test_ring,
	.test_ib = gfx_v11_0_ring_test_ib,
	.insert_nop = amdgpu_ring_insert_nop,
	.pad_ib = amdgpu_ring_generic_pad_ib,
	.emit_cntxcntl = gfx_v11_0_ring_emit_cntxcntl,
	.init_cond_exec = gfx_v11_0_ring_emit_init_cond_exec,
	.patch_cond_exec = gfx_v11_0_ring_emit_patch_cond_exec,
	.preempt_ib = gfx_v11_0_ring_preempt_ib,
	.emit_frame_cntl = gfx_v11_0_ring_emit_frame_cntl,
	.emit_wreg = gfx_v11_0_ring_emit_wreg,
	.emit_reg_wait = gfx_v11_0_ring_emit_reg_wait,
	.emit_reg_write_reg_wait = gfx_v11_0_ring_emit_reg_write_reg_wait,
	.soft_recovery = gfx_v11_0_ring_soft_recovery,
	.emit_mem_sync = gfx_v11_0_emit_mem_sync,
};

static const struct amdgpu_ring_funcs gfx_v11_0_ring_funcs_compute = {
	.type = AMDGPU_RING_TYPE_COMPUTE,
	.align_mask = 0xff,
	.nop = PACKET3(PACKET3_NOP, 0x3FFF),
	.support_64bit_ptrs = true,
	.vmhub = AMDGPU_GFXHUB_0,
	.get_rptr = gfx_v11_0_ring_get_rptr_compute,
	.get_wptr = gfx_v11_0_ring_get_wptr_compute,
	.set_wptr = gfx_v11_0_ring_set_wptr_compute,
	.emit_frame_size =
		20 + /* gfx_v11_0_ring_emit_gds_switch */
		7 + /* gfx_v11_0_ring_emit_hdp_flush */
		5 + /* hdp invalidate */
		7 + /* gfx_v11_0_ring_emit_pipeline_sync */
		SOC15_FLUSH_GPU_TLB_NUM_WREG * 5 +
		SOC15_FLUSH_GPU_TLB_NUM_REG_WAIT * 7 +
		2 + /* gfx_v11_0_ring_emit_vm_flush */
		8 + 8 + 8 + /* gfx_v11_0_ring_emit_fence x3 for user fence, vm fence */
		8, /* gfx_v11_0_emit_mem_sync */
	.emit_ib_size =	7, /* gfx_v11_0_ring_emit_ib_compute */
	.emit_ib = gfx_v11_0_ring_emit_ib_compute,
	.emit_fence = gfx_v11_0_ring_emit_fence,
	.emit_pipeline_sync = gfx_v11_0_ring_emit_pipeline_sync,
	.emit_vm_flush = gfx_v11_0_ring_emit_vm_flush,
	.emit_gds_switch = gfx_v11_0_ring_emit_gds_switch,
	.emit_hdp_flush = gfx_v11_0_ring_emit_hdp_flush,
	.test_ring = gfx_v11_0_ring_test_ring,
	.test_ib = gfx_v11_0_ring_test_ib,
	.insert_nop = amdgpu_ring_insert_nop,
	.pad_ib = amdgpu_ring_generic_pad_ib,
	.emit_wreg = gfx_v11_0_ring_emit_wreg,
	.emit_reg_wait = gfx_v11_0_ring_emit_reg_wait,
	.emit_reg_write_reg_wait = gfx_v11_0_ring_emit_reg_write_reg_wait,
	.emit_mem_sync = gfx_v11_0_emit_mem_sync,
};

static const struct amdgpu_ring_funcs gfx_v11_0_ring_funcs_kiq = {
	.type = AMDGPU_RING_TYPE_KIQ,
	.align_mask = 0xff,
	.nop = PACKET3(PACKET3_NOP, 0x3FFF),
	.support_64bit_ptrs = true,
	.vmhub = AMDGPU_GFXHUB_0,
	.get_rptr = gfx_v11_0_ring_get_rptr_compute,
	.get_wptr = gfx_v11_0_ring_get_wptr_compute,
	.set_wptr = gfx_v11_0_ring_set_wptr_compute,
	.emit_frame_size =
		20 + /* gfx_v11_0_ring_emit_gds_switch */
		7 + /* gfx_v11_0_ring_emit_hdp_flush */
		5 + /*hdp invalidate */
		7 + /* gfx_v11_0_ring_emit_pipeline_sync */
		SOC15_FLUSH_GPU_TLB_NUM_WREG * 5 +
		SOC15_FLUSH_GPU_TLB_NUM_REG_WAIT * 7 +
		2 + /* gfx_v11_0_ring_emit_vm_flush */
		8 + 8 + 8, /* gfx_v11_0_ring_emit_fence_kiq x3 for user fence, vm fence */
	.emit_ib_size =	7, /* gfx_v11_0_ring_emit_ib_compute */
	.emit_ib = gfx_v11_0_ring_emit_ib_compute,
	.emit_fence = gfx_v11_0_ring_emit_fence_kiq,
	.test_ring = gfx_v11_0_ring_test_ring,
	.test_ib = gfx_v11_0_ring_test_ib,
	.insert_nop = amdgpu_ring_insert_nop,
	.pad_ib = amdgpu_ring_generic_pad_ib,
	.emit_rreg = gfx_v11_0_ring_emit_rreg,
	.emit_wreg = gfx_v11_0_ring_emit_wreg,
	.emit_reg_wait = gfx_v11_0_ring_emit_reg_wait,
	.emit_reg_write_reg_wait = gfx_v11_0_ring_emit_reg_write_reg_wait,
};

static void gfx_v11_0_set_ring_funcs(struct amdgpu_device *adev)
{
	int i;

	adev->gfx.kiq.ring.funcs = &gfx_v11_0_ring_funcs_kiq;

	for (i = 0; i < adev->gfx.num_gfx_rings; i++)
		adev->gfx.gfx_ring[i].funcs = &gfx_v11_0_ring_funcs_gfx;

	for (i = 0; i < adev->gfx.num_compute_rings; i++)
		adev->gfx.compute_ring[i].funcs = &gfx_v11_0_ring_funcs_compute;
}

static const struct amdgpu_irq_src_funcs gfx_v11_0_eop_irq_funcs = {
	.set = gfx_v11_0_set_eop_interrupt_state,
	.process = gfx_v11_0_eop_irq,
};

static const struct amdgpu_irq_src_funcs gfx_v11_0_priv_reg_irq_funcs = {
	.set = gfx_v11_0_set_priv_reg_fault_state,
	.process = gfx_v11_0_priv_reg_irq,
};

static const struct amdgpu_irq_src_funcs gfx_v11_0_priv_inst_irq_funcs = {
	.set = gfx_v11_0_set_priv_inst_fault_state,
	.process = gfx_v11_0_priv_inst_irq,
};

static void gfx_v11_0_set_irq_funcs(struct amdgpu_device *adev)
{
	adev->gfx.eop_irq.num_types = AMDGPU_CP_IRQ_LAST;
	adev->gfx.eop_irq.funcs = &gfx_v11_0_eop_irq_funcs;

	adev->gfx.priv_reg_irq.num_types = 1;
	adev->gfx.priv_reg_irq.funcs = &gfx_v11_0_priv_reg_irq_funcs;

	adev->gfx.priv_inst_irq.num_types = 1;
	adev->gfx.priv_inst_irq.funcs = &gfx_v11_0_priv_inst_irq_funcs;
}

static void gfx_v11_0_set_imu_funcs(struct amdgpu_device *adev)
{
	if (adev->flags & AMD_IS_APU)
		adev->gfx.imu.mode = MISSION_MODE;
	else
		adev->gfx.imu.mode = DEBUG_MODE;

	adev->gfx.imu.funcs = &gfx_v11_0_imu_funcs;
}

static void gfx_v11_0_set_rlc_funcs(struct amdgpu_device *adev)
{
	adev->gfx.rlc.funcs = &gfx_v11_0_rlc_funcs;
}

static void gfx_v11_0_set_gds_init(struct amdgpu_device *adev)
{
	unsigned total_cu = adev->gfx.config.max_cu_per_sh *
			    adev->gfx.config.max_sh_per_se *
			    adev->gfx.config.max_shader_engines;

	adev->gds.gds_size = 0x1000;
	adev->gds.gds_compute_max_wave_id = total_cu * 32 - 1;
	adev->gds.gws_size = 64;
	adev->gds.oa_size = 16;
}

static void gfx_v11_0_set_mqd_funcs(struct amdgpu_device *adev)
{
	/* set gfx eng mqd */
	adev->mqds[AMDGPU_HW_IP_GFX].mqd_size =
		sizeof(struct v11_gfx_mqd);
	adev->mqds[AMDGPU_HW_IP_GFX].init_mqd =
		gfx_v11_0_gfx_mqd_init;
	/* set compute eng mqd */
	adev->mqds[AMDGPU_HW_IP_COMPUTE].mqd_size =
		sizeof(struct v11_compute_mqd);
	adev->mqds[AMDGPU_HW_IP_COMPUTE].init_mqd =
		gfx_v11_0_compute_mqd_init;
}

static void gfx_v11_0_set_user_wgp_inactive_bitmap_per_sh(struct amdgpu_device *adev,
							  u32 bitmap)
{
	u32 data;

	if (!bitmap)
		return;

	data = bitmap << GC_USER_SHADER_ARRAY_CONFIG__INACTIVE_WGPS__SHIFT;
	data &= GC_USER_SHADER_ARRAY_CONFIG__INACTIVE_WGPS_MASK;

	WREG32_SOC15(GC, 0, regGC_USER_SHADER_ARRAY_CONFIG, data);
}

static u32 gfx_v11_0_get_wgp_active_bitmap_per_sh(struct amdgpu_device *adev)
{
	u32 data, wgp_bitmask;
	data = RREG32_SOC15(GC, 0, regCC_GC_SHADER_ARRAY_CONFIG);
	data |= RREG32_SOC15(GC, 0, regGC_USER_SHADER_ARRAY_CONFIG);

	data &= CC_GC_SHADER_ARRAY_CONFIG__INACTIVE_WGPS_MASK;
	data >>= CC_GC_SHADER_ARRAY_CONFIG__INACTIVE_WGPS__SHIFT;

	wgp_bitmask =
		amdgpu_gfx_create_bitmask(adev->gfx.config.max_cu_per_sh >> 1);

	return (~data) & wgp_bitmask;
}

static u32 gfx_v11_0_get_cu_active_bitmap_per_sh(struct amdgpu_device *adev)
{
	u32 wgp_idx, wgp_active_bitmap;
	u32 cu_bitmap_per_wgp, cu_active_bitmap;

	wgp_active_bitmap = gfx_v11_0_get_wgp_active_bitmap_per_sh(adev);
	cu_active_bitmap = 0;

	for (wgp_idx = 0; wgp_idx < 16; wgp_idx++) {
		/* if there is one WGP enabled, it means 2 CUs will be enabled */
		cu_bitmap_per_wgp = 3 << (2 * wgp_idx);
		if (wgp_active_bitmap & (1 << wgp_idx))
			cu_active_bitmap |= cu_bitmap_per_wgp;
	}

	return cu_active_bitmap;
}

static int gfx_v11_0_get_cu_info(struct amdgpu_device *adev,
				 struct amdgpu_cu_info *cu_info)
{
	int i, j, k, counter, active_cu_number = 0;
	u32 mask, bitmap;
	unsigned disable_masks[8 * 2];

	if (!adev || !cu_info)
		return -EINVAL;

	amdgpu_gfx_parse_disable_cu(disable_masks, 8, 2);

	mutex_lock(&adev->grbm_idx_mutex);
	for (i = 0; i < adev->gfx.config.max_shader_engines; i++) {
		for (j = 0; j < adev->gfx.config.max_sh_per_se; j++) {
			mask = 1;
			counter = 0;
			gfx_v11_0_select_se_sh(adev, i, j, 0xffffffff);
			if (i < 8 && j < 2)
				gfx_v11_0_set_user_wgp_inactive_bitmap_per_sh(
					adev, disable_masks[i * 2 + j]);
			bitmap = gfx_v11_0_get_cu_active_bitmap_per_sh(adev);

			/**
			 * GFX11 could support more than 4 SEs, while the bitmap
			 * in cu_info struct is 4x4 and ioctl interface struct
			 * drm_amdgpu_info_device should keep stable.
			 * So we use last two columns of bitmap to store cu mask for
			 * SEs 4 to 7, the layout of the bitmap is as below:
			 *    SE0: {SH0,SH1} --> {bitmap[0][0], bitmap[0][1]}
			 *    SE1: {SH0,SH1} --> {bitmap[1][0], bitmap[1][1]}
			 *    SE2: {SH0,SH1} --> {bitmap[2][0], bitmap[2][1]}
			 *    SE3: {SH0,SH1} --> {bitmap[3][0], bitmap[3][1]}
			 *    SE4: {SH0,SH1} --> {bitmap[0][2], bitmap[0][3]}
			 *    SE5: {SH0,SH1} --> {bitmap[1][2], bitmap[1][3]}
			 *    SE6: {SH0,SH1} --> {bitmap[2][2], bitmap[2][3]}
			 *    SE7: {SH0,SH1} --> {bitmap[3][2], bitmap[3][3]}
			 */
			cu_info->bitmap[i % 4][j + (i / 4) * 2] = bitmap;

			for (k = 0; k < adev->gfx.config.max_cu_per_sh; k++) {
				if (bitmap & mask)
					counter++;

				mask <<= 1;
			}
			active_cu_number += counter;
		}
	}
	gfx_v11_0_select_se_sh(adev, 0xffffffff, 0xffffffff, 0xffffffff);
	mutex_unlock(&adev->grbm_idx_mutex);

	cu_info->number = active_cu_number;
	cu_info->simd_per_cu = NUM_SIMD_PER_CU;

	return 0;
}

const struct amdgpu_ip_block_version gfx_v11_0_ip_block =
{
	.type = AMD_IP_BLOCK_TYPE_GFX,
	.major = 11,
	.minor = 0,
	.rev = 0,
	.funcs = &gfx_v11_0_ip_funcs,
};<|MERGE_RESOLUTION|>--- conflicted
+++ resolved
@@ -77,13 +77,10 @@
 MODULE_FIRMWARE("amdgpu/gc_11_0_3_me.bin");
 MODULE_FIRMWARE("amdgpu/gc_11_0_3_mec.bin");
 MODULE_FIRMWARE("amdgpu/gc_11_0_3_rlc.bin");
-<<<<<<< HEAD
-=======
 MODULE_FIRMWARE("amdgpu/gc_11_0_4_pfp.bin");
 MODULE_FIRMWARE("amdgpu/gc_11_0_4_me.bin");
 MODULE_FIRMWARE("amdgpu/gc_11_0_4_mec.bin");
 MODULE_FIRMWARE("amdgpu/gc_11_0_4_rlc.bin");
->>>>>>> 48acfe8d
 
 static const struct soc15_reg_golden golden_settings_gc_11_0_1[] =
 {
@@ -269,10 +266,7 @@
 {
 	switch (adev->ip_versions[GC_HWIP][0]) {
 	case IP_VERSION(11, 0, 1):
-<<<<<<< HEAD
-=======
 	case IP_VERSION(11, 0, 4):
->>>>>>> 48acfe8d
 		soc15_program_register_sequence(adev,
 						golden_settings_gc_11_0_1,
 						(const u32)ARRAY_SIZE(golden_settings_gc_11_0_1));
@@ -1296,10 +1290,7 @@
 	case IP_VERSION(11, 0, 1):
 	case IP_VERSION(11, 0, 2):
 	case IP_VERSION(11, 0, 3):
-<<<<<<< HEAD
-=======
 	case IP_VERSION(11, 0, 4):
->>>>>>> 48acfe8d
 		adev->gfx.me.num_me = 1;
 		adev->gfx.me.num_pipe_per_me = 1;
 		adev->gfx.me.num_queue_per_pipe = 1;
@@ -5125,10 +5116,7 @@
 	case IP_VERSION(11, 0, 1):
 	case IP_VERSION(11, 0, 2):
 	case IP_VERSION(11, 0, 3):
-<<<<<<< HEAD
-=======
 	case IP_VERSION(11, 0, 4):
->>>>>>> 48acfe8d
 	        gfx_v11_0_update_gfx_clock_gating(adev,
 	                        state ==  AMD_CG_STATE_GATE);
 	        break;
