--- conflicted
+++ resolved
@@ -100,8 +100,6 @@
 {
 	.codec_count = ARRAY_SIZE(vcn_4_0_0_video_codecs_decode_array_vcn1),
 	.codec_array = vcn_4_0_0_video_codecs_decode_array_vcn1,
-<<<<<<< HEAD
-=======
 };
 
 /* SRIOV SOC21, not const since data is controlled by host */
@@ -155,7 +153,6 @@
 static struct amdgpu_video_codecs sriov_vcn_4_0_0_video_codecs_decode_vcn1 = {
 	.codec_count = ARRAY_SIZE(sriov_vcn_4_0_0_video_codecs_decode_array_vcn1),
 	.codec_array = sriov_vcn_4_0_0_video_codecs_decode_array_vcn1,
->>>>>>> 8455cbb2
 };
 
 static int soc21_query_video_codecs(struct amdgpu_device *adev, bool encode,
@@ -167,18 +164,6 @@
 	switch (adev->ip_versions[UVD_HWIP][0]) {
 	case IP_VERSION(4, 0, 0):
 	case IP_VERSION(4, 0, 2):
-<<<<<<< HEAD
-		if (adev->vcn.harvest_config & AMDGPU_VCN_HARVEST_VCN0) {
-			if (encode)
-				*codecs = &vcn_4_0_0_video_codecs_encode_vcn1;
-			else
-				*codecs = &vcn_4_0_0_video_codecs_decode_vcn1;
-		} else {
-			if (encode)
-				*codecs = &vcn_4_0_0_video_codecs_encode_vcn0;
-			else
-				*codecs = &vcn_4_0_0_video_codecs_decode_vcn0;
-=======
 	case IP_VERSION(4, 0, 4):
 		if (amdgpu_sriov_vf(adev)) {
 			if ((adev->vcn.harvest_config & AMDGPU_VCN_HARVEST_VCN0) ||
@@ -205,7 +190,6 @@
 				else
 					*codecs = &vcn_4_0_0_video_codecs_decode_vcn0;
 			}
->>>>>>> 8455cbb2
 		}
 		return 0;
 	default:
