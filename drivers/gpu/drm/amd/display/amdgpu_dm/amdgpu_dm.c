/*
 * Copyright 2015 Advanced Micro Devices, Inc.
 *
 * Permission is hereby granted, free of charge, to any person obtaining a
 * copy of this software and associated documentation files (the "Software"),
 * to deal in the Software without restriction, including without limitation
 * the rights to use, copy, modify, merge, publish, distribute, sublicense,
 * and/or sell copies of the Software, and to permit persons to whom the
 * Software is furnished to do so, subject to the following conditions:
 *
 * The above copyright notice and this permission notice shall be included in
 * all copies or substantial portions of the Software.
 *
 * THE SOFTWARE IS PROVIDED "AS IS", WITHOUT WARRANTY OF ANY KIND, EXPRESS OR
 * IMPLIED, INCLUDING BUT NOT LIMITED TO THE WARRANTIES OF MERCHANTABILITY,
 * FITNESS FOR A PARTICULAR PURPOSE AND NONINFRINGEMENT.  IN NO EVENT SHALL
 * THE COPYRIGHT HOLDER(S) OR AUTHOR(S) BE LIABLE FOR ANY CLAIM, DAMAGES OR
 * OTHER LIABILITY, WHETHER IN AN ACTION OF CONTRACT, TORT OR OTHERWISE,
 * ARISING FROM, OUT OF OR IN CONNECTION WITH THE SOFTWARE OR THE USE OR
 * OTHER DEALINGS IN THE SOFTWARE.
 *
 * Authors: AMD
 *
 */

/* The caprices of the preprocessor require that this be declared right here */
#define CREATE_TRACE_POINTS

#include "dm_services_types.h"
#include "dc.h"
#include "link_enc_cfg.h"
#include "dc/inc/core_types.h"
#include "dal_asic_id.h"
#include "dmub/dmub_srv.h"
#include "dc/inc/hw/dmcu.h"
#include "dc/inc/hw/abm.h"
#include "dc/dc_dmub_srv.h"
#include "dc/dc_edid_parser.h"
#include "dc/dc_stat.h"
#include "amdgpu_dm_trace.h"
#include "dpcd_defs.h"
#include "link/protocols/link_dpcd.h"
#include "link_service_types.h"

#include "vid.h"
#include "amdgpu.h"
#include "amdgpu_display.h"
#include "amdgpu_ucode.h"
#include "atom.h"
#include "amdgpu_dm.h"
#include "amdgpu_dm_plane.h"
#include "amdgpu_dm_crtc.h"
#ifdef CONFIG_DRM_AMD_DC_HDCP
#include "amdgpu_dm_hdcp.h"
#include <drm/display/drm_hdcp_helper.h>
#endif
#include "amdgpu_pm.h"
#include "amdgpu_atombios.h"

#include "amd_shared.h"
#include "amdgpu_dm_irq.h"
#include "dm_helpers.h"
#include "amdgpu_dm_mst_types.h"
#if defined(CONFIG_DEBUG_FS)
#include "amdgpu_dm_debugfs.h"
#endif
#include "amdgpu_dm_psr.h"

#include "ivsrcid/ivsrcid_vislands30.h"

#include <linux/module.h>
#include <linux/moduleparam.h>
#include <linux/types.h>
#include <linux/pm_runtime.h>
#include <linux/pci.h>
#include <linux/firmware.h>
#include <linux/component.h>
#include <linux/dmi.h>

#include <drm/display/drm_dp_mst_helper.h>
#include <drm/display/drm_hdmi_helper.h>
#include <drm/drm_atomic.h>
#include <drm/drm_atomic_uapi.h>
#include <drm/drm_atomic_helper.h>
#include <drm/drm_blend.h>
#include <drm/drm_fourcc.h>
#include <drm/drm_edid.h>
#include <drm/drm_vblank.h>
#include <drm/drm_audio_component.h>
#include <drm/drm_gem_atomic_helper.h>
#include <drm/drm_plane_helper.h>

#include <acpi/video.h>

#include "ivsrcid/dcn/irqsrcs_dcn_1_0.h"

#include "dcn/dcn_1_0_offset.h"
#include "dcn/dcn_1_0_sh_mask.h"
#include "soc15_hw_ip.h"
#include "soc15_common.h"
#include "vega10_ip_offset.h"

#include "gc/gc_11_0_0_offset.h"
#include "gc/gc_11_0_0_sh_mask.h"

#include "modules/inc/mod_freesync.h"
#include "modules/power/power_helpers.h"

#define FIRMWARE_RENOIR_DMUB "amdgpu/renoir_dmcub.bin"
MODULE_FIRMWARE(FIRMWARE_RENOIR_DMUB);
#define FIRMWARE_SIENNA_CICHLID_DMUB "amdgpu/sienna_cichlid_dmcub.bin"
MODULE_FIRMWARE(FIRMWARE_SIENNA_CICHLID_DMUB);
#define FIRMWARE_NAVY_FLOUNDER_DMUB "amdgpu/navy_flounder_dmcub.bin"
MODULE_FIRMWARE(FIRMWARE_NAVY_FLOUNDER_DMUB);
#define FIRMWARE_GREEN_SARDINE_DMUB "amdgpu/green_sardine_dmcub.bin"
MODULE_FIRMWARE(FIRMWARE_GREEN_SARDINE_DMUB);
#define FIRMWARE_VANGOGH_DMUB "amdgpu/vangogh_dmcub.bin"
MODULE_FIRMWARE(FIRMWARE_VANGOGH_DMUB);
#define FIRMWARE_DIMGREY_CAVEFISH_DMUB "amdgpu/dimgrey_cavefish_dmcub.bin"
MODULE_FIRMWARE(FIRMWARE_DIMGREY_CAVEFISH_DMUB);
#define FIRMWARE_BEIGE_GOBY_DMUB "amdgpu/beige_goby_dmcub.bin"
MODULE_FIRMWARE(FIRMWARE_BEIGE_GOBY_DMUB);
#define FIRMWARE_YELLOW_CARP_DMUB "amdgpu/yellow_carp_dmcub.bin"
MODULE_FIRMWARE(FIRMWARE_YELLOW_CARP_DMUB);
#define FIRMWARE_DCN_314_DMUB "amdgpu/dcn_3_1_4_dmcub.bin"
MODULE_FIRMWARE(FIRMWARE_DCN_314_DMUB);
#define FIRMWARE_DCN_315_DMUB "amdgpu/dcn_3_1_5_dmcub.bin"
MODULE_FIRMWARE(FIRMWARE_DCN_315_DMUB);
#define FIRMWARE_DCN316_DMUB "amdgpu/dcn_3_1_6_dmcub.bin"
MODULE_FIRMWARE(FIRMWARE_DCN316_DMUB);

#define FIRMWARE_DCN_V3_2_0_DMCUB "amdgpu/dcn_3_2_0_dmcub.bin"
MODULE_FIRMWARE(FIRMWARE_DCN_V3_2_0_DMCUB);
#define FIRMWARE_DCN_V3_2_1_DMCUB "amdgpu/dcn_3_2_1_dmcub.bin"
MODULE_FIRMWARE(FIRMWARE_DCN_V3_2_1_DMCUB);

#define FIRMWARE_RAVEN_DMCU		"amdgpu/raven_dmcu.bin"
MODULE_FIRMWARE(FIRMWARE_RAVEN_DMCU);

#define FIRMWARE_NAVI12_DMCU            "amdgpu/navi12_dmcu.bin"
MODULE_FIRMWARE(FIRMWARE_NAVI12_DMCU);

/* Number of bytes in PSP header for firmware. */
#define PSP_HEADER_BYTES 0x100

/* Number of bytes in PSP footer for firmware. */
#define PSP_FOOTER_BYTES 0x100

/**
 * DOC: overview
 *
 * The AMDgpu display manager, **amdgpu_dm** (or even simpler,
 * **dm**) sits between DRM and DC. It acts as a liaison, converting DRM
 * requests into DC requests, and DC responses into DRM responses.
 *
 * The root control structure is &struct amdgpu_display_manager.
 */

/* basic init/fini API */
static int amdgpu_dm_init(struct amdgpu_device *adev);
static void amdgpu_dm_fini(struct amdgpu_device *adev);
static bool is_freesync_video_mode(const struct drm_display_mode *mode, struct amdgpu_dm_connector *aconnector);

static enum drm_mode_subconnector get_subconnector_type(struct dc_link *link)
{
	switch (link->dpcd_caps.dongle_type) {
	case DISPLAY_DONGLE_NONE:
		return DRM_MODE_SUBCONNECTOR_Native;
	case DISPLAY_DONGLE_DP_VGA_CONVERTER:
		return DRM_MODE_SUBCONNECTOR_VGA;
	case DISPLAY_DONGLE_DP_DVI_CONVERTER:
	case DISPLAY_DONGLE_DP_DVI_DONGLE:
		return DRM_MODE_SUBCONNECTOR_DVID;
	case DISPLAY_DONGLE_DP_HDMI_CONVERTER:
	case DISPLAY_DONGLE_DP_HDMI_DONGLE:
		return DRM_MODE_SUBCONNECTOR_HDMIA;
	case DISPLAY_DONGLE_DP_HDMI_MISMATCHED_DONGLE:
	default:
		return DRM_MODE_SUBCONNECTOR_Unknown;
	}
}

static void update_subconnector_property(struct amdgpu_dm_connector *aconnector)
{
	struct dc_link *link = aconnector->dc_link;
	struct drm_connector *connector = &aconnector->base;
	enum drm_mode_subconnector subconnector = DRM_MODE_SUBCONNECTOR_Unknown;

	if (connector->connector_type != DRM_MODE_CONNECTOR_DisplayPort)
		return;

	if (aconnector->dc_sink)
		subconnector = get_subconnector_type(link);

	drm_object_property_set_value(&connector->base,
			connector->dev->mode_config.dp_subconnector_property,
			subconnector);
}

/*
 * initializes drm_device display related structures, based on the information
 * provided by DAL. The drm strcutures are: drm_crtc, drm_connector,
 * drm_encoder, drm_mode_config
 *
 * Returns 0 on success
 */
static int amdgpu_dm_initialize_drm_device(struct amdgpu_device *adev);
/* removes and deallocates the drm structures, created by the above function */
static void amdgpu_dm_destroy_drm_device(struct amdgpu_display_manager *dm);

static int amdgpu_dm_connector_init(struct amdgpu_display_manager *dm,
				    struct amdgpu_dm_connector *amdgpu_dm_connector,
				    u32 link_index,
				    struct amdgpu_encoder *amdgpu_encoder);
static int amdgpu_dm_encoder_init(struct drm_device *dev,
				  struct amdgpu_encoder *aencoder,
				  uint32_t link_index);

static int amdgpu_dm_connector_get_modes(struct drm_connector *connector);

static void amdgpu_dm_atomic_commit_tail(struct drm_atomic_state *state);

static int amdgpu_dm_atomic_check(struct drm_device *dev,
				  struct drm_atomic_state *state);

static void handle_hpd_irq_helper(struct amdgpu_dm_connector *aconnector);
static void handle_hpd_rx_irq(void *param);

static bool
is_timing_unchanged_for_freesync(struct drm_crtc_state *old_crtc_state,
				 struct drm_crtc_state *new_crtc_state);
/*
 * dm_vblank_get_counter
 *
 * @brief
 * Get counter for number of vertical blanks
 *
 * @param
 * struct amdgpu_device *adev - [in] desired amdgpu device
 * int disp_idx - [in] which CRTC to get the counter from
 *
 * @return
 * Counter for vertical blanks
 */
static u32 dm_vblank_get_counter(struct amdgpu_device *adev, int crtc)
{
	if (crtc >= adev->mode_info.num_crtc)
		return 0;
	else {
		struct amdgpu_crtc *acrtc = adev->mode_info.crtcs[crtc];

		if (acrtc->dm_irq_params.stream == NULL) {
			DRM_ERROR("dc_stream_state is NULL for crtc '%d'!\n",
				  crtc);
			return 0;
		}

		return dc_stream_get_vblank_counter(acrtc->dm_irq_params.stream);
	}
}

static int dm_crtc_get_scanoutpos(struct amdgpu_device *adev, int crtc,
				  u32 *vbl, u32 *position)
{
	u32 v_blank_start, v_blank_end, h_position, v_position;

	if ((crtc < 0) || (crtc >= adev->mode_info.num_crtc))
		return -EINVAL;
	else {
		struct amdgpu_crtc *acrtc = adev->mode_info.crtcs[crtc];

		if (acrtc->dm_irq_params.stream ==  NULL) {
			DRM_ERROR("dc_stream_state is NULL for crtc '%d'!\n",
				  crtc);
			return 0;
		}

		/*
		 * TODO rework base driver to use values directly.
		 * for now parse it back into reg-format
		 */
		dc_stream_get_scanoutpos(acrtc->dm_irq_params.stream,
					 &v_blank_start,
					 &v_blank_end,
					 &h_position,
					 &v_position);

		*position = v_position | (h_position << 16);
		*vbl = v_blank_start | (v_blank_end << 16);
	}

	return 0;
}

static bool dm_is_idle(void *handle)
{
	/* XXX todo */
	return true;
}

static int dm_wait_for_idle(void *handle)
{
	/* XXX todo */
	return 0;
}

static bool dm_check_soft_reset(void *handle)
{
	return false;
}

static int dm_soft_reset(void *handle)
{
	/* XXX todo */
	return 0;
}

static struct amdgpu_crtc *
get_crtc_by_otg_inst(struct amdgpu_device *adev,
		     int otg_inst)
{
	struct drm_device *dev = adev_to_drm(adev);
	struct drm_crtc *crtc;
	struct amdgpu_crtc *amdgpu_crtc;

	if (WARN_ON(otg_inst == -1))
		return adev->mode_info.crtcs[0];

	list_for_each_entry(crtc, &dev->mode_config.crtc_list, head) {
		amdgpu_crtc = to_amdgpu_crtc(crtc);

		if (amdgpu_crtc->otg_inst == otg_inst)
			return amdgpu_crtc;
	}

	return NULL;
}

static inline bool is_dc_timing_adjust_needed(struct dm_crtc_state *old_state,
					      struct dm_crtc_state *new_state)
{
	if (new_state->freesync_config.state ==  VRR_STATE_ACTIVE_FIXED)
		return true;
	else if (amdgpu_dm_vrr_active(old_state) != amdgpu_dm_vrr_active(new_state))
		return true;
	else
		return false;
}

/**
 * dm_pflip_high_irq() - Handle pageflip interrupt
 * @interrupt_params: ignored
 *
 * Handles the pageflip interrupt by notifying all interested parties
 * that the pageflip has been completed.
 */
static void dm_pflip_high_irq(void *interrupt_params)
{
	struct amdgpu_crtc *amdgpu_crtc;
	struct common_irq_params *irq_params = interrupt_params;
	struct amdgpu_device *adev = irq_params->adev;
	unsigned long flags;
	struct drm_pending_vblank_event *e;
	u32 vpos, hpos, v_blank_start, v_blank_end;
	bool vrr_active;

	amdgpu_crtc = get_crtc_by_otg_inst(adev, irq_params->irq_src - IRQ_TYPE_PFLIP);

	/* IRQ could occur when in initial stage */
	/* TODO work and BO cleanup */
	if (amdgpu_crtc == NULL) {
		DC_LOG_PFLIP("CRTC is null, returning.\n");
		return;
	}

	spin_lock_irqsave(&adev_to_drm(adev)->event_lock, flags);

	if (amdgpu_crtc->pflip_status != AMDGPU_FLIP_SUBMITTED){
		DC_LOG_PFLIP("amdgpu_crtc->pflip_status = %d !=AMDGPU_FLIP_SUBMITTED(%d) on crtc:%d[%p] \n",
						 amdgpu_crtc->pflip_status,
						 AMDGPU_FLIP_SUBMITTED,
						 amdgpu_crtc->crtc_id,
						 amdgpu_crtc);
		spin_unlock_irqrestore(&adev_to_drm(adev)->event_lock, flags);
		return;
	}

	/* page flip completed. */
	e = amdgpu_crtc->event;
	amdgpu_crtc->event = NULL;

	WARN_ON(!e);

	vrr_active = amdgpu_dm_vrr_active_irq(amdgpu_crtc);

	/* Fixed refresh rate, or VRR scanout position outside front-porch? */
	if (!vrr_active ||
	    !dc_stream_get_scanoutpos(amdgpu_crtc->dm_irq_params.stream, &v_blank_start,
				      &v_blank_end, &hpos, &vpos) ||
	    (vpos < v_blank_start)) {
		/* Update to correct count and vblank timestamp if racing with
		 * vblank irq. This also updates to the correct vblank timestamp
		 * even in VRR mode, as scanout is past the front-porch atm.
		 */
		drm_crtc_accurate_vblank_count(&amdgpu_crtc->base);

		/* Wake up userspace by sending the pageflip event with proper
		 * count and timestamp of vblank of flip completion.
		 */
		if (e) {
			drm_crtc_send_vblank_event(&amdgpu_crtc->base, e);

			/* Event sent, so done with vblank for this flip */
			drm_crtc_vblank_put(&amdgpu_crtc->base);
		}
	} else if (e) {
		/* VRR active and inside front-porch: vblank count and
		 * timestamp for pageflip event will only be up to date after
		 * drm_crtc_handle_vblank() has been executed from late vblank
		 * irq handler after start of back-porch (vline 0). We queue the
		 * pageflip event for send-out by drm_crtc_handle_vblank() with
		 * updated timestamp and count, once it runs after us.
		 *
		 * We need to open-code this instead of using the helper
		 * drm_crtc_arm_vblank_event(), as that helper would
		 * call drm_crtc_accurate_vblank_count(), which we must
		 * not call in VRR mode while we are in front-porch!
		 */

		/* sequence will be replaced by real count during send-out. */
		e->sequence = drm_crtc_vblank_count(&amdgpu_crtc->base);
		e->pipe = amdgpu_crtc->crtc_id;

		list_add_tail(&e->base.link, &adev_to_drm(adev)->vblank_event_list);
		e = NULL;
	}

	/* Keep track of vblank of this flip for flip throttling. We use the
	 * cooked hw counter, as that one incremented at start of this vblank
	 * of pageflip completion, so last_flip_vblank is the forbidden count
	 * for queueing new pageflips if vsync + VRR is enabled.
	 */
	amdgpu_crtc->dm_irq_params.last_flip_vblank =
		amdgpu_get_vblank_counter_kms(&amdgpu_crtc->base);

	amdgpu_crtc->pflip_status = AMDGPU_FLIP_NONE;
	spin_unlock_irqrestore(&adev_to_drm(adev)->event_lock, flags);

	DC_LOG_PFLIP("crtc:%d[%p], pflip_stat:AMDGPU_FLIP_NONE, vrr[%d]-fp %d\n",
		     amdgpu_crtc->crtc_id, amdgpu_crtc,
		     vrr_active, (int) !e);
}

static void dm_vupdate_high_irq(void *interrupt_params)
{
	struct common_irq_params *irq_params = interrupt_params;
	struct amdgpu_device *adev = irq_params->adev;
	struct amdgpu_crtc *acrtc;
	struct drm_device *drm_dev;
	struct drm_vblank_crtc *vblank;
	ktime_t frame_duration_ns, previous_timestamp;
	unsigned long flags;
	int vrr_active;

	acrtc = get_crtc_by_otg_inst(adev, irq_params->irq_src - IRQ_TYPE_VUPDATE);

	if (acrtc) {
		vrr_active = amdgpu_dm_vrr_active_irq(acrtc);
		drm_dev = acrtc->base.dev;
		vblank = &drm_dev->vblank[acrtc->base.index];
		previous_timestamp = atomic64_read(&irq_params->previous_timestamp);
		frame_duration_ns = vblank->time - previous_timestamp;

		if (frame_duration_ns > 0) {
			trace_amdgpu_refresh_rate_track(acrtc->base.index,
						frame_duration_ns,
						ktime_divns(NSEC_PER_SEC, frame_duration_ns));
			atomic64_set(&irq_params->previous_timestamp, vblank->time);
		}

		DC_LOG_VBLANK("crtc:%d, vupdate-vrr:%d\n",
			      acrtc->crtc_id,
			      vrr_active);

		/* Core vblank handling is done here after end of front-porch in
		 * vrr mode, as vblank timestamping will give valid results
		 * while now done after front-porch. This will also deliver
		 * page-flip completion events that have been queued to us
		 * if a pageflip happened inside front-porch.
		 */
		if (vrr_active) {
			dm_crtc_handle_vblank(acrtc);

			/* BTR processing for pre-DCE12 ASICs */
			if (acrtc->dm_irq_params.stream &&
			    adev->family < AMDGPU_FAMILY_AI) {
				spin_lock_irqsave(&adev_to_drm(adev)->event_lock, flags);
				mod_freesync_handle_v_update(
				    adev->dm.freesync_module,
				    acrtc->dm_irq_params.stream,
				    &acrtc->dm_irq_params.vrr_params);

				dc_stream_adjust_vmin_vmax(
				    adev->dm.dc,
				    acrtc->dm_irq_params.stream,
				    &acrtc->dm_irq_params.vrr_params.adjust);
				spin_unlock_irqrestore(&adev_to_drm(adev)->event_lock, flags);
			}
		}
	}
}

/**
 * dm_crtc_high_irq() - Handles CRTC interrupt
 * @interrupt_params: used for determining the CRTC instance
 *
 * Handles the CRTC/VSYNC interrupt by notfying DRM's VBLANK
 * event handler.
 */
static void dm_crtc_high_irq(void *interrupt_params)
{
	struct common_irq_params *irq_params = interrupt_params;
	struct amdgpu_device *adev = irq_params->adev;
	struct amdgpu_crtc *acrtc;
	unsigned long flags;
	int vrr_active;

	acrtc = get_crtc_by_otg_inst(adev, irq_params->irq_src - IRQ_TYPE_VBLANK);
	if (!acrtc)
		return;

	vrr_active = amdgpu_dm_vrr_active_irq(acrtc);

	DC_LOG_VBLANK("crtc:%d, vupdate-vrr:%d, planes:%d\n", acrtc->crtc_id,
		      vrr_active, acrtc->dm_irq_params.active_planes);

	/**
	 * Core vblank handling at start of front-porch is only possible
	 * in non-vrr mode, as only there vblank timestamping will give
	 * valid results while done in front-porch. Otherwise defer it
	 * to dm_vupdate_high_irq after end of front-porch.
	 */
	if (!vrr_active)
		dm_crtc_handle_vblank(acrtc);

	/**
	 * Following stuff must happen at start of vblank, for crc
	 * computation and below-the-range btr support in vrr mode.
	 */
	amdgpu_dm_crtc_handle_crc_irq(&acrtc->base);

	/* BTR updates need to happen before VUPDATE on Vega and above. */
	if (adev->family < AMDGPU_FAMILY_AI)
		return;

	spin_lock_irqsave(&adev_to_drm(adev)->event_lock, flags);

	if (acrtc->dm_irq_params.stream &&
	    acrtc->dm_irq_params.vrr_params.supported &&
	    acrtc->dm_irq_params.freesync_config.state ==
		    VRR_STATE_ACTIVE_VARIABLE) {
		mod_freesync_handle_v_update(adev->dm.freesync_module,
					     acrtc->dm_irq_params.stream,
					     &acrtc->dm_irq_params.vrr_params);

		dc_stream_adjust_vmin_vmax(adev->dm.dc, acrtc->dm_irq_params.stream,
					   &acrtc->dm_irq_params.vrr_params.adjust);
	}

	/*
	 * If there aren't any active_planes then DCH HUBP may be clock-gated.
	 * In that case, pageflip completion interrupts won't fire and pageflip
	 * completion events won't get delivered. Prevent this by sending
	 * pending pageflip events from here if a flip is still pending.
	 *
	 * If any planes are enabled, use dm_pflip_high_irq() instead, to
	 * avoid race conditions between flip programming and completion,
	 * which could cause too early flip completion events.
	 */
	if (adev->family >= AMDGPU_FAMILY_RV &&
	    acrtc->pflip_status == AMDGPU_FLIP_SUBMITTED &&
	    acrtc->dm_irq_params.active_planes == 0) {
		if (acrtc->event) {
			drm_crtc_send_vblank_event(&acrtc->base, acrtc->event);
			acrtc->event = NULL;
			drm_crtc_vblank_put(&acrtc->base);
		}
		acrtc->pflip_status = AMDGPU_FLIP_NONE;
	}

	spin_unlock_irqrestore(&adev_to_drm(adev)->event_lock, flags);
}

#if defined(CONFIG_DRM_AMD_SECURE_DISPLAY)
/**
 * dm_dcn_vertical_interrupt0_high_irq() - Handles OTG Vertical interrupt0 for
 * DCN generation ASICs
 * @interrupt_params: interrupt parameters
 *
 * Used to set crc window/read out crc value at vertical line 0 position
 */
static void dm_dcn_vertical_interrupt0_high_irq(void *interrupt_params)
{
	struct common_irq_params *irq_params = interrupt_params;
	struct amdgpu_device *adev = irq_params->adev;
	struct amdgpu_crtc *acrtc;

	acrtc = get_crtc_by_otg_inst(adev, irq_params->irq_src - IRQ_TYPE_VLINE0);

	if (!acrtc)
		return;

	amdgpu_dm_crtc_handle_crc_window_irq(&acrtc->base);
}
#endif /* CONFIG_DRM_AMD_SECURE_DISPLAY */

/**
 * dmub_aux_setconfig_callback - Callback for AUX or SET_CONFIG command.
 * @adev: amdgpu_device pointer
 * @notify: dmub notification structure
 *
 * Dmub AUX or SET_CONFIG command completion processing callback
 * Copies dmub notification to DM which is to be read by AUX command.
 * issuing thread and also signals the event to wake up the thread.
 */
static void dmub_aux_setconfig_callback(struct amdgpu_device *adev,
					struct dmub_notification *notify)
{
	if (adev->dm.dmub_notify)
		memcpy(adev->dm.dmub_notify, notify, sizeof(struct dmub_notification));
	if (notify->type == DMUB_NOTIFICATION_AUX_REPLY)
		complete(&adev->dm.dmub_aux_transfer_done);
}

/**
 * dmub_hpd_callback - DMUB HPD interrupt processing callback.
 * @adev: amdgpu_device pointer
 * @notify: dmub notification structure
 *
 * Dmub Hpd interrupt processing callback. Gets displayindex through the
 * ink index and calls helper to do the processing.
 */
static void dmub_hpd_callback(struct amdgpu_device *adev,
			      struct dmub_notification *notify)
{
	struct amdgpu_dm_connector *aconnector;
	struct amdgpu_dm_connector *hpd_aconnector = NULL;
	struct drm_connector *connector;
	struct drm_connector_list_iter iter;
	struct dc_link *link;
	u8 link_index = 0;
	struct drm_device *dev;

	if (adev == NULL)
		return;

	if (notify == NULL) {
		DRM_ERROR("DMUB HPD callback notification was NULL");
		return;
	}

	if (notify->link_index > adev->dm.dc->link_count) {
		DRM_ERROR("DMUB HPD index (%u)is abnormal", notify->link_index);
		return;
	}

	link_index = notify->link_index;
	link = adev->dm.dc->links[link_index];
	dev = adev->dm.ddev;

	drm_connector_list_iter_begin(dev, &iter);
	drm_for_each_connector_iter(connector, &iter) {
		aconnector = to_amdgpu_dm_connector(connector);
		if (link && aconnector->dc_link == link) {
			DRM_INFO("DMUB HPD callback: link_index=%u\n", link_index);
			hpd_aconnector = aconnector;
			break;
		}
	}
	drm_connector_list_iter_end(&iter);

	if (hpd_aconnector) {
		if (notify->type == DMUB_NOTIFICATION_HPD)
			handle_hpd_irq_helper(hpd_aconnector);
		else if (notify->type == DMUB_NOTIFICATION_HPD_IRQ)
			handle_hpd_rx_irq(hpd_aconnector);
	}
}

/**
 * register_dmub_notify_callback - Sets callback for DMUB notify
 * @adev: amdgpu_device pointer
 * @type: Type of dmub notification
 * @callback: Dmub interrupt callback function
 * @dmub_int_thread_offload: offload indicator
 *
 * API to register a dmub callback handler for a dmub notification
 * Also sets indicator whether callback processing to be offloaded.
 * to dmub interrupt handling thread
 * Return: true if successfully registered, false if there is existing registration
 */
static bool register_dmub_notify_callback(struct amdgpu_device *adev,
					  enum dmub_notification_type type,
					  dmub_notify_interrupt_callback_t callback,
					  bool dmub_int_thread_offload)
{
	if (callback != NULL && type < ARRAY_SIZE(adev->dm.dmub_thread_offload)) {
		adev->dm.dmub_callback[type] = callback;
		adev->dm.dmub_thread_offload[type] = dmub_int_thread_offload;
	} else
		return false;

	return true;
}

static void dm_handle_hpd_work(struct work_struct *work)
{
	struct dmub_hpd_work *dmub_hpd_wrk;

	dmub_hpd_wrk = container_of(work, struct dmub_hpd_work, handle_hpd_work);

	if (!dmub_hpd_wrk->dmub_notify) {
		DRM_ERROR("dmub_hpd_wrk dmub_notify is NULL");
		return;
	}

	if (dmub_hpd_wrk->dmub_notify->type < ARRAY_SIZE(dmub_hpd_wrk->adev->dm.dmub_callback)) {
		dmub_hpd_wrk->adev->dm.dmub_callback[dmub_hpd_wrk->dmub_notify->type](dmub_hpd_wrk->adev,
		dmub_hpd_wrk->dmub_notify);
	}

	kfree(dmub_hpd_wrk->dmub_notify);
	kfree(dmub_hpd_wrk);

}

#define DMUB_TRACE_MAX_READ 64
/**
 * dm_dmub_outbox1_low_irq() - Handles Outbox interrupt
 * @interrupt_params: used for determining the Outbox instance
 *
 * Handles the Outbox Interrupt
 * event handler.
 */
static void dm_dmub_outbox1_low_irq(void *interrupt_params)
{
	struct dmub_notification notify;
	struct common_irq_params *irq_params = interrupt_params;
	struct amdgpu_device *adev = irq_params->adev;
	struct amdgpu_display_manager *dm = &adev->dm;
	struct dmcub_trace_buf_entry entry = { 0 };
	u32 count = 0;
	struct dmub_hpd_work *dmub_hpd_wrk;
	struct dc_link *plink = NULL;

	if (dc_enable_dmub_notifications(adev->dm.dc) &&
		irq_params->irq_src == DC_IRQ_SOURCE_DMCUB_OUTBOX) {

		do {
			dc_stat_get_dmub_notification(adev->dm.dc, &notify);
			if (notify.type >= ARRAY_SIZE(dm->dmub_thread_offload)) {
				DRM_ERROR("DM: notify type %d invalid!", notify.type);
				continue;
			}
			if (!dm->dmub_callback[notify.type]) {
				DRM_DEBUG_DRIVER("DMUB notification skipped, no handler: type=%d\n", notify.type);
				continue;
			}
			if (dm->dmub_thread_offload[notify.type] == true) {
				dmub_hpd_wrk = kzalloc(sizeof(*dmub_hpd_wrk), GFP_ATOMIC);
				if (!dmub_hpd_wrk) {
					DRM_ERROR("Failed to allocate dmub_hpd_wrk");
					return;
				}
				dmub_hpd_wrk->dmub_notify = kzalloc(sizeof(struct dmub_notification), GFP_ATOMIC);
				if (!dmub_hpd_wrk->dmub_notify) {
					kfree(dmub_hpd_wrk);
					DRM_ERROR("Failed to allocate dmub_hpd_wrk->dmub_notify");
					return;
				}
				INIT_WORK(&dmub_hpd_wrk->handle_hpd_work, dm_handle_hpd_work);
				if (dmub_hpd_wrk->dmub_notify)
					memcpy(dmub_hpd_wrk->dmub_notify, &notify, sizeof(struct dmub_notification));
				dmub_hpd_wrk->adev = adev;
				if (notify.type == DMUB_NOTIFICATION_HPD) {
					plink = adev->dm.dc->links[notify.link_index];
					if (plink) {
						plink->hpd_status =
							notify.hpd_status == DP_HPD_PLUG;
					}
				}
				queue_work(adev->dm.delayed_hpd_wq, &dmub_hpd_wrk->handle_hpd_work);
			} else {
				dm->dmub_callback[notify.type](adev, &notify);
			}
		} while (notify.pending_notification);
	}


	do {
		if (dc_dmub_srv_get_dmub_outbox0_msg(dm->dc, &entry)) {
			trace_amdgpu_dmub_trace_high_irq(entry.trace_code, entry.tick_count,
							entry.param0, entry.param1);

			DRM_DEBUG_DRIVER("trace_code:%u, tick_count:%u, param0:%u, param1:%u\n",
				 entry.trace_code, entry.tick_count, entry.param0, entry.param1);
		} else
			break;

		count++;

	} while (count <= DMUB_TRACE_MAX_READ);

	if (count > DMUB_TRACE_MAX_READ)
		DRM_DEBUG_DRIVER("Warning : count > DMUB_TRACE_MAX_READ");
}

static int dm_set_clockgating_state(void *handle,
		  enum amd_clockgating_state state)
{
	return 0;
}

static int dm_set_powergating_state(void *handle,
		  enum amd_powergating_state state)
{
	return 0;
}

/* Prototypes of private functions */
static int dm_early_init(void* handle);

/* Allocate memory for FBC compressed data  */
static void amdgpu_dm_fbc_init(struct drm_connector *connector)
{
	struct drm_device *dev = connector->dev;
	struct amdgpu_device *adev = drm_to_adev(dev);
	struct dm_compressor_info *compressor = &adev->dm.compressor;
	struct amdgpu_dm_connector *aconn = to_amdgpu_dm_connector(connector);
	struct drm_display_mode *mode;
	unsigned long max_size = 0;

	if (adev->dm.dc->fbc_compressor == NULL)
		return;

	if (aconn->dc_link->connector_signal != SIGNAL_TYPE_EDP)
		return;

	if (compressor->bo_ptr)
		return;


	list_for_each_entry(mode, &connector->modes, head) {
		if (max_size < mode->htotal * mode->vtotal)
			max_size = mode->htotal * mode->vtotal;
	}

	if (max_size) {
		int r = amdgpu_bo_create_kernel(adev, max_size * 4, PAGE_SIZE,
			    AMDGPU_GEM_DOMAIN_GTT, &compressor->bo_ptr,
			    &compressor->gpu_addr, &compressor->cpu_addr);

		if (r)
			DRM_ERROR("DM: Failed to initialize FBC\n");
		else {
			adev->dm.dc->ctx->fbc_gpu_addr = compressor->gpu_addr;
			DRM_INFO("DM: FBC alloc %lu\n", max_size*4);
		}

	}

}

static int amdgpu_dm_audio_component_get_eld(struct device *kdev, int port,
					  int pipe, bool *enabled,
					  unsigned char *buf, int max_bytes)
{
	struct drm_device *dev = dev_get_drvdata(kdev);
	struct amdgpu_device *adev = drm_to_adev(dev);
	struct drm_connector *connector;
	struct drm_connector_list_iter conn_iter;
	struct amdgpu_dm_connector *aconnector;
	int ret = 0;

	*enabled = false;

	mutex_lock(&adev->dm.audio_lock);

	drm_connector_list_iter_begin(dev, &conn_iter);
	drm_for_each_connector_iter(connector, &conn_iter) {
		aconnector = to_amdgpu_dm_connector(connector);
		if (aconnector->audio_inst != port)
			continue;

		*enabled = true;
		ret = drm_eld_size(connector->eld);
		memcpy(buf, connector->eld, min(max_bytes, ret));

		break;
	}
	drm_connector_list_iter_end(&conn_iter);

	mutex_unlock(&adev->dm.audio_lock);

	DRM_DEBUG_KMS("Get ELD : idx=%d ret=%d en=%d\n", port, ret, *enabled);

	return ret;
}

static const struct drm_audio_component_ops amdgpu_dm_audio_component_ops = {
	.get_eld = amdgpu_dm_audio_component_get_eld,
};

static int amdgpu_dm_audio_component_bind(struct device *kdev,
				       struct device *hda_kdev, void *data)
{
	struct drm_device *dev = dev_get_drvdata(kdev);
	struct amdgpu_device *adev = drm_to_adev(dev);
	struct drm_audio_component *acomp = data;

	acomp->ops = &amdgpu_dm_audio_component_ops;
	acomp->dev = kdev;
	adev->dm.audio_component = acomp;

	return 0;
}

static void amdgpu_dm_audio_component_unbind(struct device *kdev,
					  struct device *hda_kdev, void *data)
{
	struct drm_device *dev = dev_get_drvdata(kdev);
	struct amdgpu_device *adev = drm_to_adev(dev);
	struct drm_audio_component *acomp = data;

	acomp->ops = NULL;
	acomp->dev = NULL;
	adev->dm.audio_component = NULL;
}

static const struct component_ops amdgpu_dm_audio_component_bind_ops = {
	.bind	= amdgpu_dm_audio_component_bind,
	.unbind	= amdgpu_dm_audio_component_unbind,
};

static int amdgpu_dm_audio_init(struct amdgpu_device *adev)
{
	int i, ret;

	if (!amdgpu_audio)
		return 0;

	adev->mode_info.audio.enabled = true;

	adev->mode_info.audio.num_pins = adev->dm.dc->res_pool->audio_count;

	for (i = 0; i < adev->mode_info.audio.num_pins; i++) {
		adev->mode_info.audio.pin[i].channels = -1;
		adev->mode_info.audio.pin[i].rate = -1;
		adev->mode_info.audio.pin[i].bits_per_sample = -1;
		adev->mode_info.audio.pin[i].status_bits = 0;
		adev->mode_info.audio.pin[i].category_code = 0;
		adev->mode_info.audio.pin[i].connected = false;
		adev->mode_info.audio.pin[i].id =
			adev->dm.dc->res_pool->audios[i]->inst;
		adev->mode_info.audio.pin[i].offset = 0;
	}

	ret = component_add(adev->dev, &amdgpu_dm_audio_component_bind_ops);
	if (ret < 0)
		return ret;

	adev->dm.audio_registered = true;

	return 0;
}

static void amdgpu_dm_audio_fini(struct amdgpu_device *adev)
{
	if (!amdgpu_audio)
		return;

	if (!adev->mode_info.audio.enabled)
		return;

	if (adev->dm.audio_registered) {
		component_del(adev->dev, &amdgpu_dm_audio_component_bind_ops);
		adev->dm.audio_registered = false;
	}

	/* TODO: Disable audio? */

	adev->mode_info.audio.enabled = false;
}

static  void amdgpu_dm_audio_eld_notify(struct amdgpu_device *adev, int pin)
{
	struct drm_audio_component *acomp = adev->dm.audio_component;

	if (acomp && acomp->audio_ops && acomp->audio_ops->pin_eld_notify) {
		DRM_DEBUG_KMS("Notify ELD: %d\n", pin);

		acomp->audio_ops->pin_eld_notify(acomp->audio_ops->audio_ptr,
						 pin, -1);
	}
}

static int dm_dmub_hw_init(struct amdgpu_device *adev)
{
	const struct dmcub_firmware_header_v1_0 *hdr;
	struct dmub_srv *dmub_srv = adev->dm.dmub_srv;
	struct dmub_srv_fb_info *fb_info = adev->dm.dmub_fb_info;
	const struct firmware *dmub_fw = adev->dm.dmub_fw;
	struct dmcu *dmcu = adev->dm.dc->res_pool->dmcu;
	struct abm *abm = adev->dm.dc->res_pool->abm;
	struct dmub_srv_hw_params hw_params;
	enum dmub_status status;
	const unsigned char *fw_inst_const, *fw_bss_data;
	u32 i, fw_inst_const_size, fw_bss_data_size;
	bool has_hw_support;

	if (!dmub_srv)
		/* DMUB isn't supported on the ASIC. */
		return 0;

	if (!fb_info) {
		DRM_ERROR("No framebuffer info for DMUB service.\n");
		return -EINVAL;
	}

	if (!dmub_fw) {
		/* Firmware required for DMUB support. */
		DRM_ERROR("No firmware provided for DMUB.\n");
		return -EINVAL;
	}

	status = dmub_srv_has_hw_support(dmub_srv, &has_hw_support);
	if (status != DMUB_STATUS_OK) {
		DRM_ERROR("Error checking HW support for DMUB: %d\n", status);
		return -EINVAL;
	}

	if (!has_hw_support) {
		DRM_INFO("DMUB unsupported on ASIC\n");
		return 0;
	}

	/* Reset DMCUB if it was previously running - before we overwrite its memory. */
	status = dmub_srv_hw_reset(dmub_srv);
	if (status != DMUB_STATUS_OK)
		DRM_WARN("Error resetting DMUB HW: %d\n", status);

	hdr = (const struct dmcub_firmware_header_v1_0 *)dmub_fw->data;

	fw_inst_const = dmub_fw->data +
			le32_to_cpu(hdr->header.ucode_array_offset_bytes) +
			PSP_HEADER_BYTES;

	fw_bss_data = dmub_fw->data +
		      le32_to_cpu(hdr->header.ucode_array_offset_bytes) +
		      le32_to_cpu(hdr->inst_const_bytes);

	/* Copy firmware and bios info into FB memory. */
	fw_inst_const_size = le32_to_cpu(hdr->inst_const_bytes) -
			     PSP_HEADER_BYTES - PSP_FOOTER_BYTES;

	fw_bss_data_size = le32_to_cpu(hdr->bss_data_bytes);

	/* if adev->firmware.load_type == AMDGPU_FW_LOAD_PSP,
	 * amdgpu_ucode_init_single_fw will load dmub firmware
	 * fw_inst_const part to cw0; otherwise, the firmware back door load
	 * will be done by dm_dmub_hw_init
	 */
	if (adev->firmware.load_type != AMDGPU_FW_LOAD_PSP) {
		memcpy(fb_info->fb[DMUB_WINDOW_0_INST_CONST].cpu_addr, fw_inst_const,
				fw_inst_const_size);
	}

	if (fw_bss_data_size)
		memcpy(fb_info->fb[DMUB_WINDOW_2_BSS_DATA].cpu_addr,
		       fw_bss_data, fw_bss_data_size);

	/* Copy firmware bios info into FB memory. */
	memcpy(fb_info->fb[DMUB_WINDOW_3_VBIOS].cpu_addr, adev->bios,
	       adev->bios_size);

	/* Reset regions that need to be reset. */
	memset(fb_info->fb[DMUB_WINDOW_4_MAILBOX].cpu_addr, 0,
	fb_info->fb[DMUB_WINDOW_4_MAILBOX].size);

	memset(fb_info->fb[DMUB_WINDOW_5_TRACEBUFF].cpu_addr, 0,
	       fb_info->fb[DMUB_WINDOW_5_TRACEBUFF].size);

	memset(fb_info->fb[DMUB_WINDOW_6_FW_STATE].cpu_addr, 0,
	       fb_info->fb[DMUB_WINDOW_6_FW_STATE].size);

	/* Initialize hardware. */
	memset(&hw_params, 0, sizeof(hw_params));
	hw_params.fb_base = adev->gmc.fb_start;
	hw_params.fb_offset = adev->vm_manager.vram_base_offset;

	/* backdoor load firmware and trigger dmub running */
	if (adev->firmware.load_type != AMDGPU_FW_LOAD_PSP)
		hw_params.load_inst_const = true;

	if (dmcu)
		hw_params.psp_version = dmcu->psp_version;

	for (i = 0; i < fb_info->num_fb; ++i)
		hw_params.fb[i] = &fb_info->fb[i];

	switch (adev->ip_versions[DCE_HWIP][0]) {
	case IP_VERSION(3, 1, 3):
	case IP_VERSION(3, 1, 4):
		hw_params.dpia_supported = true;
		hw_params.disable_dpia = adev->dm.dc->debug.dpia_debug.bits.disable_dpia;
		break;
	default:
		break;
	}

	status = dmub_srv_hw_init(dmub_srv, &hw_params);
	if (status != DMUB_STATUS_OK) {
		DRM_ERROR("Error initializing DMUB HW: %d\n", status);
		return -EINVAL;
	}

	/* Wait for firmware load to finish. */
	status = dmub_srv_wait_for_auto_load(dmub_srv, 100000);
	if (status != DMUB_STATUS_OK)
		DRM_WARN("Wait for DMUB auto-load failed: %d\n", status);

	/* Init DMCU and ABM if available. */
	if (dmcu && abm) {
		dmcu->funcs->dmcu_init(dmcu);
		abm->dmcu_is_running = dmcu->funcs->is_dmcu_initialized(dmcu);
	}

	if (!adev->dm.dc->ctx->dmub_srv)
		adev->dm.dc->ctx->dmub_srv = dc_dmub_srv_create(adev->dm.dc, dmub_srv);
	if (!adev->dm.dc->ctx->dmub_srv) {
		DRM_ERROR("Couldn't allocate DC DMUB server!\n");
		return -ENOMEM;
	}

	DRM_INFO("DMUB hardware initialized: version=0x%08X\n",
		 adev->dm.dmcub_fw_version);

	return 0;
}

static void dm_dmub_hw_resume(struct amdgpu_device *adev)
{
	struct dmub_srv *dmub_srv = adev->dm.dmub_srv;
	enum dmub_status status;
	bool init;

	if (!dmub_srv) {
		/* DMUB isn't supported on the ASIC. */
		return;
	}

	status = dmub_srv_is_hw_init(dmub_srv, &init);
	if (status != DMUB_STATUS_OK)
		DRM_WARN("DMUB hardware init check failed: %d\n", status);

	if (status == DMUB_STATUS_OK && init) {
		/* Wait for firmware load to finish. */
		status = dmub_srv_wait_for_auto_load(dmub_srv, 100000);
		if (status != DMUB_STATUS_OK)
			DRM_WARN("Wait for DMUB auto-load failed: %d\n", status);
	} else {
		/* Perform the full hardware initialization. */
		dm_dmub_hw_init(adev);
	}
}

static void mmhub_read_system_context(struct amdgpu_device *adev, struct dc_phy_addr_space_config *pa_config)
{
	u64 pt_base;
	u32 logical_addr_low;
	u32 logical_addr_high;
	u32 agp_base, agp_bot, agp_top;
	PHYSICAL_ADDRESS_LOC page_table_start, page_table_end, page_table_base;

	memset(pa_config, 0, sizeof(*pa_config));

	logical_addr_low  = min(adev->gmc.fb_start, adev->gmc.agp_start) >> 18;
	pt_base = amdgpu_gmc_pd_addr(adev->gart.bo);

	if (adev->apu_flags & AMD_APU_IS_RAVEN2)
		/*
		 * Raven2 has a HW issue that it is unable to use the vram which
		 * is out of MC_VM_SYSTEM_APERTURE_HIGH_ADDR. So here is the
		 * workaround that increase system aperture high address (add 1)
		 * to get rid of the VM fault and hardware hang.
		 */
		logical_addr_high = max((adev->gmc.fb_end >> 18) + 0x1, adev->gmc.agp_end >> 18);
	else
		logical_addr_high = max(adev->gmc.fb_end, adev->gmc.agp_end) >> 18;

	agp_base = 0;
	agp_bot = adev->gmc.agp_start >> 24;
	agp_top = adev->gmc.agp_end >> 24;


	page_table_start.high_part = (u32)(adev->gmc.gart_start >> 44) & 0xF;
	page_table_start.low_part = (u32)(adev->gmc.gart_start >> 12);
	page_table_end.high_part = (u32)(adev->gmc.gart_end >> 44) & 0xF;
	page_table_end.low_part = (u32)(adev->gmc.gart_end >> 12);
	page_table_base.high_part = upper_32_bits(pt_base) & 0xF;
	page_table_base.low_part = lower_32_bits(pt_base);

	pa_config->system_aperture.start_addr = (uint64_t)logical_addr_low << 18;
	pa_config->system_aperture.end_addr = (uint64_t)logical_addr_high << 18;

	pa_config->system_aperture.agp_base = (uint64_t)agp_base << 24 ;
	pa_config->system_aperture.agp_bot = (uint64_t)agp_bot << 24;
	pa_config->system_aperture.agp_top = (uint64_t)agp_top << 24;

	pa_config->system_aperture.fb_base = adev->gmc.fb_start;
	pa_config->system_aperture.fb_offset = adev->vm_manager.vram_base_offset;
	pa_config->system_aperture.fb_top = adev->gmc.fb_end;

	pa_config->gart_config.page_table_start_addr = page_table_start.quad_part << 12;
	pa_config->gart_config.page_table_end_addr = page_table_end.quad_part << 12;
	pa_config->gart_config.page_table_base_addr = page_table_base.quad_part;

	pa_config->is_hvm_enabled = adev->mode_info.gpu_vm_support;

}

static void force_connector_state(
	struct amdgpu_dm_connector *aconnector,
	enum drm_connector_force force_state)
{
	struct drm_connector *connector = &aconnector->base;

	mutex_lock(&connector->dev->mode_config.mutex);
	aconnector->base.force = force_state;
	mutex_unlock(&connector->dev->mode_config.mutex);

	mutex_lock(&aconnector->hpd_lock);
	drm_kms_helper_connector_hotplug_event(connector);
	mutex_unlock(&aconnector->hpd_lock);
}

static void dm_handle_hpd_rx_offload_work(struct work_struct *work)
{
	struct hpd_rx_irq_offload_work *offload_work;
	struct amdgpu_dm_connector *aconnector;
	struct dc_link *dc_link;
	struct amdgpu_device *adev;
	enum dc_connection_type new_connection_type = dc_connection_none;
	unsigned long flags;
	union test_response test_response;

	memset(&test_response, 0, sizeof(test_response));

	offload_work = container_of(work, struct hpd_rx_irq_offload_work, work);
	aconnector = offload_work->offload_wq->aconnector;

	if (!aconnector) {
		DRM_ERROR("Can't retrieve aconnector in hpd_rx_irq_offload_work");
		goto skip;
	}

	adev = drm_to_adev(aconnector->base.dev);
	dc_link = aconnector->dc_link;

	mutex_lock(&aconnector->hpd_lock);
	if (!dc_link_detect_sink(dc_link, &new_connection_type))
		DRM_ERROR("KMS: Failed to detect connector\n");
	mutex_unlock(&aconnector->hpd_lock);

	if (new_connection_type == dc_connection_none)
		goto skip;

	if (amdgpu_in_reset(adev))
		goto skip;

	mutex_lock(&adev->dm.dc_lock);
	if (offload_work->data.bytes.device_service_irq.bits.AUTOMATED_TEST) {
		dc_link_dp_handle_automated_test(dc_link);

		if (aconnector->timing_changed) {
			/* force connector disconnect and reconnect */
			force_connector_state(aconnector, DRM_FORCE_OFF);
			msleep(100);
			force_connector_state(aconnector, DRM_FORCE_UNSPECIFIED);
		}

		test_response.bits.ACK = 1;

		core_link_write_dpcd(
		dc_link,
		DP_TEST_RESPONSE,
		&test_response.raw,
		sizeof(test_response));
	}
	else if ((dc_link->connector_signal != SIGNAL_TYPE_EDP) &&
			dc_link_check_link_loss_status(dc_link, &offload_work->data) &&
			dc_link_dp_allow_hpd_rx_irq(dc_link)) {
		/* offload_work->data is from handle_hpd_rx_irq->
		 * schedule_hpd_rx_offload_work.this is defer handle
		 * for hpd short pulse. upon here, link status may be
		 * changed, need get latest link status from dpcd
		 * registers. if link status is good, skip run link
		 * training again.
		 */
		union hpd_irq_data irq_data;

		memset(&irq_data, 0, sizeof(irq_data));

		/* before dc_link_dp_handle_link_loss, allow new link lost handle
		 * request be added to work queue if link lost at end of dc_link_
		 * dp_handle_link_loss
		 */
		spin_lock_irqsave(&offload_work->offload_wq->offload_lock, flags);
		offload_work->offload_wq->is_handling_link_loss = false;
		spin_unlock_irqrestore(&offload_work->offload_wq->offload_lock, flags);

		if ((dp_read_hpd_rx_irq_data(dc_link, &irq_data) == DC_OK) &&
			dc_link_check_link_loss_status(dc_link, &irq_data))
			dc_link_dp_handle_link_loss(dc_link);
	}
	mutex_unlock(&adev->dm.dc_lock);

skip:
	kfree(offload_work);

}

static struct hpd_rx_irq_offload_work_queue *hpd_rx_irq_create_workqueue(struct dc *dc)
{
	int max_caps = dc->caps.max_links;
	int i = 0;
	struct hpd_rx_irq_offload_work_queue *hpd_rx_offload_wq = NULL;

	hpd_rx_offload_wq = kcalloc(max_caps, sizeof(*hpd_rx_offload_wq), GFP_KERNEL);

	if (!hpd_rx_offload_wq)
		return NULL;


	for (i = 0; i < max_caps; i++) {
		hpd_rx_offload_wq[i].wq =
				    create_singlethread_workqueue("amdgpu_dm_hpd_rx_offload_wq");

		if (hpd_rx_offload_wq[i].wq == NULL) {
			DRM_ERROR("create amdgpu_dm_hpd_rx_offload_wq fail!");
			goto out_err;
		}

		spin_lock_init(&hpd_rx_offload_wq[i].offload_lock);
	}

	return hpd_rx_offload_wq;

out_err:
	for (i = 0; i < max_caps; i++) {
		if (hpd_rx_offload_wq[i].wq)
			destroy_workqueue(hpd_rx_offload_wq[i].wq);
	}
	kfree(hpd_rx_offload_wq);
	return NULL;
}

struct amdgpu_stutter_quirk {
	u16 chip_vendor;
	u16 chip_device;
	u16 subsys_vendor;
	u16 subsys_device;
	u8 revision;
};

static const struct amdgpu_stutter_quirk amdgpu_stutter_quirk_list[] = {
	/* https://bugzilla.kernel.org/show_bug.cgi?id=214417 */
	{ 0x1002, 0x15dd, 0x1002, 0x15dd, 0xc8 },
	{ 0, 0, 0, 0, 0 },
};

static bool dm_should_disable_stutter(struct pci_dev *pdev)
{
	const struct amdgpu_stutter_quirk *p = amdgpu_stutter_quirk_list;

	while (p && p->chip_device != 0) {
		if (pdev->vendor == p->chip_vendor &&
		    pdev->device == p->chip_device &&
		    pdev->subsystem_vendor == p->subsys_vendor &&
		    pdev->subsystem_device == p->subsys_device &&
		    pdev->revision == p->revision) {
			return true;
		}
		++p;
	}
	return false;
}

static const struct dmi_system_id hpd_disconnect_quirk_table[] = {
	{
		.matches = {
			DMI_MATCH(DMI_SYS_VENDOR, "Dell Inc."),
			DMI_MATCH(DMI_PRODUCT_NAME, "Precision 3660"),
		},
	},
	{
		.matches = {
			DMI_MATCH(DMI_SYS_VENDOR, "Dell Inc."),
			DMI_MATCH(DMI_PRODUCT_NAME, "Precision 3260"),
		},
	},
	{
		.matches = {
			DMI_MATCH(DMI_SYS_VENDOR, "Dell Inc."),
			DMI_MATCH(DMI_PRODUCT_NAME, "Precision 3460"),
		},
	},
	{
		.matches = {
			DMI_MATCH(DMI_SYS_VENDOR, "Dell Inc."),
			DMI_MATCH(DMI_PRODUCT_NAME, "OptiPlex Tower Plus 7010"),
		},
	},
	{
		.matches = {
			DMI_MATCH(DMI_SYS_VENDOR, "Dell Inc."),
			DMI_MATCH(DMI_PRODUCT_NAME, "OptiPlex Tower 7010"),
		},
	},
	{
		.matches = {
			DMI_MATCH(DMI_SYS_VENDOR, "Dell Inc."),
			DMI_MATCH(DMI_PRODUCT_NAME, "OptiPlex SFF Plus 7010"),
		},
	},
	{
		.matches = {
			DMI_MATCH(DMI_SYS_VENDOR, "Dell Inc."),
			DMI_MATCH(DMI_PRODUCT_NAME, "OptiPlex SFF 7010"),
		},
	},
	{
		.matches = {
			DMI_MATCH(DMI_SYS_VENDOR, "Dell Inc."),
			DMI_MATCH(DMI_PRODUCT_NAME, "OptiPlex Micro Plus 7010"),
		},
	},
	{
		.matches = {
			DMI_MATCH(DMI_SYS_VENDOR, "Dell Inc."),
			DMI_MATCH(DMI_PRODUCT_NAME, "OptiPlex Micro 7010"),
		},
	},
	{}
	/* TODO: refactor this from a fixed table to a dynamic option */
};

static void retrieve_dmi_info(struct amdgpu_display_manager *dm)
{
	const struct dmi_system_id *dmi_id;

	dm->aux_hpd_discon_quirk = false;

	dmi_id = dmi_first_match(hpd_disconnect_quirk_table);
	if (dmi_id) {
		dm->aux_hpd_discon_quirk = true;
		DRM_INFO("aux_hpd_discon_quirk attached\n");
	}
}

static int amdgpu_dm_init(struct amdgpu_device *adev)
{
	struct dc_init_data init_data;
#ifdef CONFIG_DRM_AMD_DC_HDCP
	struct dc_callback_init init_params;
#endif
	int r;

	adev->dm.ddev = adev_to_drm(adev);
	adev->dm.adev = adev;

	/* Zero all the fields */
	memset(&init_data, 0, sizeof(init_data));
#ifdef CONFIG_DRM_AMD_DC_HDCP
	memset(&init_params, 0, sizeof(init_params));
#endif

	mutex_init(&adev->dm.dpia_aux_lock);
	mutex_init(&adev->dm.dc_lock);
	mutex_init(&adev->dm.audio_lock);

	if(amdgpu_dm_irq_init(adev)) {
		DRM_ERROR("amdgpu: failed to initialize DM IRQ support.\n");
		goto error;
	}

	init_data.asic_id.chip_family = adev->family;

	init_data.asic_id.pci_revision_id = adev->pdev->revision;
	init_data.asic_id.hw_internal_rev = adev->external_rev_id;
	init_data.asic_id.chip_id = adev->pdev->device;

	init_data.asic_id.vram_width = adev->gmc.vram_width;
	/* TODO: initialize init_data.asic_id.vram_type here!!!! */
	init_data.asic_id.atombios_base_address =
		adev->mode_info.atom_context->bios;

	init_data.driver = adev;

	adev->dm.cgs_device = amdgpu_cgs_create_device(adev);

	if (!adev->dm.cgs_device) {
		DRM_ERROR("amdgpu: failed to create cgs device.\n");
		goto error;
	}

	init_data.cgs_device = adev->dm.cgs_device;

	init_data.dce_environment = DCE_ENV_PRODUCTION_DRV;

	switch (adev->ip_versions[DCE_HWIP][0]) {
	case IP_VERSION(2, 1, 0):
		switch (adev->dm.dmcub_fw_version) {
		case 0: /* development */
		case 0x1: /* linux-firmware.git hash 6d9f399 */
		case 0x01000000: /* linux-firmware.git hash 9a0b0f4 */
			init_data.flags.disable_dmcu = false;
			break;
		default:
			init_data.flags.disable_dmcu = true;
		}
		break;
	case IP_VERSION(2, 0, 3):
		init_data.flags.disable_dmcu = true;
		break;
	default:
		break;
	}

	switch (adev->asic_type) {
	case CHIP_CARRIZO:
	case CHIP_STONEY:
		init_data.flags.gpu_vm_support = true;
		break;
	default:
		switch (adev->ip_versions[DCE_HWIP][0]) {
		case IP_VERSION(1, 0, 0):
		case IP_VERSION(1, 0, 1):
			/* enable S/G on PCO and RV2 */
			if ((adev->apu_flags & AMD_APU_IS_RAVEN2) ||
			    (adev->apu_flags & AMD_APU_IS_PICASSO))
				init_data.flags.gpu_vm_support = true;
			break;
		case IP_VERSION(2, 1, 0):
		case IP_VERSION(3, 0, 1):
		case IP_VERSION(3, 1, 2):
		case IP_VERSION(3, 1, 3):
		case IP_VERSION(3, 1, 6):
			init_data.flags.gpu_vm_support = true;
			break;
		default:
			break;
		}
		break;
	}

	if (init_data.flags.gpu_vm_support)
		adev->mode_info.gpu_vm_support = true;

	if (amdgpu_dc_feature_mask & DC_FBC_MASK)
		init_data.flags.fbc_support = true;

	if (amdgpu_dc_feature_mask & DC_MULTI_MON_PP_MCLK_SWITCH_MASK)
		init_data.flags.multi_mon_pp_mclk_switch = true;

	if (amdgpu_dc_feature_mask & DC_DISABLE_FRACTIONAL_PWM_MASK)
		init_data.flags.disable_fractional_pwm = true;

	if (amdgpu_dc_feature_mask & DC_EDP_NO_POWER_SEQUENCING)
		init_data.flags.edp_no_power_sequencing = true;

	if (amdgpu_dc_feature_mask & DC_DISABLE_LTTPR_DP1_4A)
		init_data.flags.allow_lttpr_non_transparent_mode.bits.DP1_4A = true;
	if (amdgpu_dc_feature_mask & DC_DISABLE_LTTPR_DP2_0)
		init_data.flags.allow_lttpr_non_transparent_mode.bits.DP2_0 = true;

	init_data.flags.seamless_boot_edp_requested = false;

	if (check_seamless_boot_capability(adev)) {
		init_data.flags.seamless_boot_edp_requested = true;
		init_data.flags.allow_seamless_boot_optimization = true;
		DRM_INFO("Seamless boot condition check passed\n");
	}

	init_data.flags.enable_mipi_converter_optimization = true;

	init_data.dcn_reg_offsets = adev->reg_offset[DCE_HWIP][0];
	init_data.nbio_reg_offsets = adev->reg_offset[NBIO_HWIP][0];

	INIT_LIST_HEAD(&adev->dm.da_list);

	retrieve_dmi_info(&adev->dm);

	/* Display Core create. */
	adev->dm.dc = dc_create(&init_data);

	if (adev->dm.dc) {
		DRM_INFO("Display Core initialized with v%s!\n", DC_VER);
	} else {
		DRM_INFO("Display Core failed to initialize with v%s!\n", DC_VER);
		goto error;
	}

	if (amdgpu_dc_debug_mask & DC_DISABLE_PIPE_SPLIT) {
		adev->dm.dc->debug.force_single_disp_pipe_split = false;
		adev->dm.dc->debug.pipe_split_policy = MPC_SPLIT_AVOID;
	}

	if (adev->asic_type != CHIP_CARRIZO && adev->asic_type != CHIP_STONEY)
		adev->dm.dc->debug.disable_stutter = amdgpu_pp_feature_mask & PP_STUTTER_MODE ? false : true;
	if (dm_should_disable_stutter(adev->pdev))
		adev->dm.dc->debug.disable_stutter = true;

	if (amdgpu_dc_debug_mask & DC_DISABLE_STUTTER)
		adev->dm.dc->debug.disable_stutter = true;

	if (amdgpu_dc_debug_mask & DC_DISABLE_DSC) {
		adev->dm.dc->debug.disable_dsc = true;
	}

	if (amdgpu_dc_debug_mask & DC_DISABLE_CLOCK_GATING)
		adev->dm.dc->debug.disable_clock_gate = true;

	if (amdgpu_dc_debug_mask & DC_FORCE_SUBVP_MCLK_SWITCH)
		adev->dm.dc->debug.force_subvp_mclk_switch = true;

	adev->dm.dc->debug.visual_confirm = amdgpu_dc_visual_confirm;

	/* TODO: Remove after DP2 receiver gets proper support of Cable ID feature */
	adev->dm.dc->debug.ignore_cable_id = true;

	if (adev->dm.dc->caps.dp_hdmi21_pcon_support)
		DRM_INFO("DP-HDMI FRL PCON supported\n");

	r = dm_dmub_hw_init(adev);
	if (r) {
		DRM_ERROR("DMUB interface failed to initialize: status=%d\n", r);
		goto error;
	}

	dc_hardware_init(adev->dm.dc);

	adev->dm.hpd_rx_offload_wq = hpd_rx_irq_create_workqueue(adev->dm.dc);
	if (!adev->dm.hpd_rx_offload_wq) {
		DRM_ERROR("amdgpu: failed to create hpd rx offload workqueue.\n");
		goto error;
	}

	if ((adev->flags & AMD_IS_APU) && (adev->asic_type >= CHIP_CARRIZO)) {
		struct dc_phy_addr_space_config pa_config;

		mmhub_read_system_context(adev, &pa_config);

		// Call the DC init_memory func
		dc_setup_system_context(adev->dm.dc, &pa_config);
	}

	adev->dm.freesync_module = mod_freesync_create(adev->dm.dc);
	if (!adev->dm.freesync_module) {
		DRM_ERROR(
		"amdgpu: failed to initialize freesync_module.\n");
	} else
		DRM_DEBUG_DRIVER("amdgpu: freesync_module init done %p.\n",
				adev->dm.freesync_module);

	amdgpu_dm_init_color_mod();

	if (adev->dm.dc->caps.max_links > 0) {
		adev->dm.vblank_control_workqueue =
			create_singlethread_workqueue("dm_vblank_control_workqueue");
		if (!adev->dm.vblank_control_workqueue)
			DRM_ERROR("amdgpu: failed to initialize vblank_workqueue.\n");
	}

#ifdef CONFIG_DRM_AMD_DC_HDCP
	if (adev->dm.dc->caps.max_links > 0 && adev->family >= AMDGPU_FAMILY_RV) {
		adev->dm.hdcp_workqueue = hdcp_create_workqueue(adev, &init_params.cp_psp, adev->dm.dc);

		if (!adev->dm.hdcp_workqueue)
			DRM_ERROR("amdgpu: failed to initialize hdcp_workqueue.\n");
		else
			DRM_DEBUG_DRIVER("amdgpu: hdcp_workqueue init done %p.\n", adev->dm.hdcp_workqueue);

		dc_init_callbacks(adev->dm.dc, &init_params);
	}
#endif
#if defined(CONFIG_DRM_AMD_SECURE_DISPLAY)
	adev->dm.secure_display_ctxs = amdgpu_dm_crtc_secure_display_create_contexts(adev);
	if (!adev->dm.secure_display_ctxs) {
		DRM_ERROR("amdgpu: failed to initialize secure_display_ctxs.\n");
	}
#endif
	if (dc_is_dmub_outbox_supported(adev->dm.dc)) {
		init_completion(&adev->dm.dmub_aux_transfer_done);
		adev->dm.dmub_notify = kzalloc(sizeof(struct dmub_notification), GFP_KERNEL);
		if (!adev->dm.dmub_notify) {
			DRM_INFO("amdgpu: fail to allocate adev->dm.dmub_notify");
			goto error;
		}

		adev->dm.delayed_hpd_wq = create_singlethread_workqueue("amdgpu_dm_hpd_wq");
		if (!adev->dm.delayed_hpd_wq) {
			DRM_ERROR("amdgpu: failed to create hpd offload workqueue.\n");
			goto error;
		}

		amdgpu_dm_outbox_init(adev);
		if (!register_dmub_notify_callback(adev, DMUB_NOTIFICATION_AUX_REPLY,
			dmub_aux_setconfig_callback, false)) {
			DRM_ERROR("amdgpu: fail to register dmub aux callback");
			goto error;
		}
		if (!register_dmub_notify_callback(adev, DMUB_NOTIFICATION_HPD, dmub_hpd_callback, true)) {
			DRM_ERROR("amdgpu: fail to register dmub hpd callback");
			goto error;
		}
		if (!register_dmub_notify_callback(adev, DMUB_NOTIFICATION_HPD_IRQ, dmub_hpd_callback, true)) {
			DRM_ERROR("amdgpu: fail to register dmub hpd callback");
			goto error;
		}
	}

	/* Enable outbox notification only after IRQ handlers are registered and DMUB is alive.
	 * It is expected that DMUB will resend any pending notifications at this point, for
	 * example HPD from DPIA.
	 */
	if (dc_is_dmub_outbox_supported(adev->dm.dc))
		dc_enable_dmub_outbox(adev->dm.dc);

	if (amdgpu_dm_initialize_drm_device(adev)) {
		DRM_ERROR(
		"amdgpu: failed to initialize sw for display support.\n");
		goto error;
	}

	/* create fake encoders for MST */
	dm_dp_create_fake_mst_encoders(adev);

	/* TODO: Add_display_info? */

	/* TODO use dynamic cursor width */
	adev_to_drm(adev)->mode_config.cursor_width = adev->dm.dc->caps.max_cursor_size;
	adev_to_drm(adev)->mode_config.cursor_height = adev->dm.dc->caps.max_cursor_size;

	if (drm_vblank_init(adev_to_drm(adev), adev->dm.display_indexes_num)) {
		DRM_ERROR(
		"amdgpu: failed to initialize sw for display support.\n");
		goto error;
	}


	DRM_DEBUG_DRIVER("KMS initialized.\n");

	return 0;
error:
	amdgpu_dm_fini(adev);

	return -EINVAL;
}

static int amdgpu_dm_early_fini(void *handle)
{
	struct amdgpu_device *adev = (struct amdgpu_device *)handle;

	amdgpu_dm_audio_fini(adev);

	return 0;
}

static void amdgpu_dm_fini(struct amdgpu_device *adev)
{
	int i;

	if (adev->dm.vblank_control_workqueue) {
		destroy_workqueue(adev->dm.vblank_control_workqueue);
		adev->dm.vblank_control_workqueue = NULL;
	}

	amdgpu_dm_destroy_drm_device(&adev->dm);

#if defined(CONFIG_DRM_AMD_SECURE_DISPLAY)
	if (adev->dm.secure_display_ctxs) {
		for (i = 0; i < adev->mode_info.num_crtc; i++) {
			if (adev->dm.secure_display_ctxs[i].crtc) {
				flush_work(&adev->dm.secure_display_ctxs[i].notify_ta_work);
				flush_work(&adev->dm.secure_display_ctxs[i].forward_roi_work);
			}
		}
		kfree(adev->dm.secure_display_ctxs);
		adev->dm.secure_display_ctxs = NULL;
	}
#endif
#ifdef CONFIG_DRM_AMD_DC_HDCP
	if (adev->dm.hdcp_workqueue) {
		hdcp_destroy(&adev->dev->kobj, adev->dm.hdcp_workqueue);
		adev->dm.hdcp_workqueue = NULL;
	}

	if (adev->dm.dc)
		dc_deinit_callbacks(adev->dm.dc);
#endif

	dc_dmub_srv_destroy(&adev->dm.dc->ctx->dmub_srv);

	if (dc_enable_dmub_notifications(adev->dm.dc)) {
		kfree(adev->dm.dmub_notify);
		adev->dm.dmub_notify = NULL;
		destroy_workqueue(adev->dm.delayed_hpd_wq);
		adev->dm.delayed_hpd_wq = NULL;
	}

	if (adev->dm.dmub_bo)
		amdgpu_bo_free_kernel(&adev->dm.dmub_bo,
				      &adev->dm.dmub_bo_gpu_addr,
				      &adev->dm.dmub_bo_cpu_addr);

	if (adev->dm.hpd_rx_offload_wq) {
		for (i = 0; i < adev->dm.dc->caps.max_links; i++) {
			if (adev->dm.hpd_rx_offload_wq[i].wq) {
				destroy_workqueue(adev->dm.hpd_rx_offload_wq[i].wq);
				adev->dm.hpd_rx_offload_wq[i].wq = NULL;
			}
		}

		kfree(adev->dm.hpd_rx_offload_wq);
		adev->dm.hpd_rx_offload_wq = NULL;
	}

	/* DC Destroy TODO: Replace destroy DAL */
	if (adev->dm.dc)
		dc_destroy(&adev->dm.dc);
	/*
	 * TODO: pageflip, vlank interrupt
	 *
	 * amdgpu_dm_irq_fini(adev);
	 */

	if (adev->dm.cgs_device) {
		amdgpu_cgs_destroy_device(adev->dm.cgs_device);
		adev->dm.cgs_device = NULL;
	}
	if (adev->dm.freesync_module) {
		mod_freesync_destroy(adev->dm.freesync_module);
		adev->dm.freesync_module = NULL;
	}

	mutex_destroy(&adev->dm.audio_lock);
	mutex_destroy(&adev->dm.dc_lock);
	mutex_destroy(&adev->dm.dpia_aux_lock);

	return;
}

static int load_dmcu_fw(struct amdgpu_device *adev)
{
	const char *fw_name_dmcu = NULL;
	int r;
	const struct dmcu_firmware_header_v1_0 *hdr;

	switch(adev->asic_type) {
#if defined(CONFIG_DRM_AMD_DC_SI)
	case CHIP_TAHITI:
	case CHIP_PITCAIRN:
	case CHIP_VERDE:
	case CHIP_OLAND:
#endif
	case CHIP_BONAIRE:
	case CHIP_HAWAII:
	case CHIP_KAVERI:
	case CHIP_KABINI:
	case CHIP_MULLINS:
	case CHIP_TONGA:
	case CHIP_FIJI:
	case CHIP_CARRIZO:
	case CHIP_STONEY:
	case CHIP_POLARIS11:
	case CHIP_POLARIS10:
	case CHIP_POLARIS12:
	case CHIP_VEGAM:
	case CHIP_VEGA10:
	case CHIP_VEGA12:
	case CHIP_VEGA20:
		return 0;
	case CHIP_NAVI12:
		fw_name_dmcu = FIRMWARE_NAVI12_DMCU;
		break;
	case CHIP_RAVEN:
		if (ASICREV_IS_PICASSO(adev->external_rev_id))
			fw_name_dmcu = FIRMWARE_RAVEN_DMCU;
		else if (ASICREV_IS_RAVEN2(adev->external_rev_id))
			fw_name_dmcu = FIRMWARE_RAVEN_DMCU;
		else
			return 0;
		break;
	default:
		switch (adev->ip_versions[DCE_HWIP][0]) {
		case IP_VERSION(2, 0, 2):
		case IP_VERSION(2, 0, 3):
		case IP_VERSION(2, 0, 0):
		case IP_VERSION(2, 1, 0):
		case IP_VERSION(3, 0, 0):
		case IP_VERSION(3, 0, 2):
		case IP_VERSION(3, 0, 3):
		case IP_VERSION(3, 0, 1):
		case IP_VERSION(3, 1, 2):
		case IP_VERSION(3, 1, 3):
		case IP_VERSION(3, 1, 4):
		case IP_VERSION(3, 1, 5):
		case IP_VERSION(3, 1, 6):
		case IP_VERSION(3, 2, 0):
		case IP_VERSION(3, 2, 1):
			return 0;
		default:
			break;
		}
		DRM_ERROR("Unsupported ASIC type: 0x%X\n", adev->asic_type);
		return -EINVAL;
	}

	if (adev->firmware.load_type != AMDGPU_FW_LOAD_PSP) {
		DRM_DEBUG_KMS("dm: DMCU firmware not supported on direct or SMU loading\n");
		return 0;
	}

	r = amdgpu_ucode_request(adev, &adev->dm.fw_dmcu, fw_name_dmcu);
	if (r == -ENODEV) {
		/* DMCU firmware is not necessary, so don't raise a fuss if it's missing */
		DRM_DEBUG_KMS("dm: DMCU firmware not found\n");
		adev->dm.fw_dmcu = NULL;
		return 0;
	}
	if (r) {
		dev_err(adev->dev, "amdgpu_dm: Can't validate firmware \"%s\"\n",
			fw_name_dmcu);
		amdgpu_ucode_release(&adev->dm.fw_dmcu);
		return r;
	}

	hdr = (const struct dmcu_firmware_header_v1_0 *)adev->dm.fw_dmcu->data;
	adev->firmware.ucode[AMDGPU_UCODE_ID_DMCU_ERAM].ucode_id = AMDGPU_UCODE_ID_DMCU_ERAM;
	adev->firmware.ucode[AMDGPU_UCODE_ID_DMCU_ERAM].fw = adev->dm.fw_dmcu;
	adev->firmware.fw_size +=
		ALIGN(le32_to_cpu(hdr->header.ucode_size_bytes) - le32_to_cpu(hdr->intv_size_bytes), PAGE_SIZE);

	adev->firmware.ucode[AMDGPU_UCODE_ID_DMCU_INTV].ucode_id = AMDGPU_UCODE_ID_DMCU_INTV;
	adev->firmware.ucode[AMDGPU_UCODE_ID_DMCU_INTV].fw = adev->dm.fw_dmcu;
	adev->firmware.fw_size +=
		ALIGN(le32_to_cpu(hdr->intv_size_bytes), PAGE_SIZE);

	adev->dm.dmcu_fw_version = le32_to_cpu(hdr->header.ucode_version);

	DRM_DEBUG_KMS("PSP loading DMCU firmware\n");

	return 0;
}

static uint32_t amdgpu_dm_dmub_reg_read(void *ctx, uint32_t address)
{
	struct amdgpu_device *adev = ctx;

	return dm_read_reg(adev->dm.dc->ctx, address);
}

static void amdgpu_dm_dmub_reg_write(void *ctx, uint32_t address,
				     uint32_t value)
{
	struct amdgpu_device *adev = ctx;

	return dm_write_reg(adev->dm.dc->ctx, address, value);
}

static int dm_dmub_sw_init(struct amdgpu_device *adev)
{
	struct dmub_srv_create_params create_params;
	struct dmub_srv_region_params region_params;
	struct dmub_srv_region_info region_info;
	struct dmub_srv_fb_params fb_params;
	struct dmub_srv_fb_info *fb_info;
	struct dmub_srv *dmub_srv;
	const struct dmcub_firmware_header_v1_0 *hdr;
	enum dmub_asic dmub_asic;
	enum dmub_status status;
	int r;

	switch (adev->ip_versions[DCE_HWIP][0]) {
	case IP_VERSION(2, 1, 0):
		dmub_asic = DMUB_ASIC_DCN21;
		break;
	case IP_VERSION(3, 0, 0):
		dmub_asic = DMUB_ASIC_DCN30;
		break;
	case IP_VERSION(3, 0, 1):
		dmub_asic = DMUB_ASIC_DCN301;
		break;
	case IP_VERSION(3, 0, 2):
		dmub_asic = DMUB_ASIC_DCN302;
		break;
	case IP_VERSION(3, 0, 3):
		dmub_asic = DMUB_ASIC_DCN303;
		break;
	case IP_VERSION(3, 1, 2):
	case IP_VERSION(3, 1, 3):
		dmub_asic = (adev->external_rev_id == YELLOW_CARP_B0) ? DMUB_ASIC_DCN31B : DMUB_ASIC_DCN31;
		break;
	case IP_VERSION(3, 1, 4):
		dmub_asic = DMUB_ASIC_DCN314;
		break;
	case IP_VERSION(3, 1, 5):
		dmub_asic = DMUB_ASIC_DCN315;
		break;
	case IP_VERSION(3, 1, 6):
		dmub_asic = DMUB_ASIC_DCN316;
		break;
	case IP_VERSION(3, 2, 0):
		dmub_asic = DMUB_ASIC_DCN32;
		break;
	case IP_VERSION(3, 2, 1):
		dmub_asic = DMUB_ASIC_DCN321;
		break;
	default:
		/* ASIC doesn't support DMUB. */
		return 0;
	}

	hdr = (const struct dmcub_firmware_header_v1_0 *)adev->dm.dmub_fw->data;
	adev->dm.dmcub_fw_version = le32_to_cpu(hdr->header.ucode_version);

	if (adev->firmware.load_type == AMDGPU_FW_LOAD_PSP) {
		adev->firmware.ucode[AMDGPU_UCODE_ID_DMCUB].ucode_id =
			AMDGPU_UCODE_ID_DMCUB;
		adev->firmware.ucode[AMDGPU_UCODE_ID_DMCUB].fw =
			adev->dm.dmub_fw;
		adev->firmware.fw_size +=
			ALIGN(le32_to_cpu(hdr->inst_const_bytes), PAGE_SIZE);

		DRM_INFO("Loading DMUB firmware via PSP: version=0x%08X\n",
			 adev->dm.dmcub_fw_version);
	}


	adev->dm.dmub_srv = kzalloc(sizeof(*adev->dm.dmub_srv), GFP_KERNEL);
	dmub_srv = adev->dm.dmub_srv;

	if (!dmub_srv) {
		DRM_ERROR("Failed to allocate DMUB service!\n");
		return -ENOMEM;
	}

	memset(&create_params, 0, sizeof(create_params));
	create_params.user_ctx = adev;
	create_params.funcs.reg_read = amdgpu_dm_dmub_reg_read;
	create_params.funcs.reg_write = amdgpu_dm_dmub_reg_write;
	create_params.asic = dmub_asic;

	/* Create the DMUB service. */
	status = dmub_srv_create(dmub_srv, &create_params);
	if (status != DMUB_STATUS_OK) {
		DRM_ERROR("Error creating DMUB service: %d\n", status);
		return -EINVAL;
	}

	/* Calculate the size of all the regions for the DMUB service. */
	memset(&region_params, 0, sizeof(region_params));

	region_params.inst_const_size = le32_to_cpu(hdr->inst_const_bytes) -
					PSP_HEADER_BYTES - PSP_FOOTER_BYTES;
	region_params.bss_data_size = le32_to_cpu(hdr->bss_data_bytes);
	region_params.vbios_size = adev->bios_size;
	region_params.fw_bss_data = region_params.bss_data_size ?
		adev->dm.dmub_fw->data +
		le32_to_cpu(hdr->header.ucode_array_offset_bytes) +
		le32_to_cpu(hdr->inst_const_bytes) : NULL;
	region_params.fw_inst_const =
		adev->dm.dmub_fw->data +
		le32_to_cpu(hdr->header.ucode_array_offset_bytes) +
		PSP_HEADER_BYTES;

	status = dmub_srv_calc_region_info(dmub_srv, &region_params,
					   &region_info);

	if (status != DMUB_STATUS_OK) {
		DRM_ERROR("Error calculating DMUB region info: %d\n", status);
		return -EINVAL;
	}

	/*
	 * Allocate a framebuffer based on the total size of all the regions.
	 * TODO: Move this into GART.
	 */
	r = amdgpu_bo_create_kernel(adev, region_info.fb_size, PAGE_SIZE,
				    AMDGPU_GEM_DOMAIN_VRAM |
				    AMDGPU_GEM_DOMAIN_GTT,
				    &adev->dm.dmub_bo,
				    &adev->dm.dmub_bo_gpu_addr,
				    &adev->dm.dmub_bo_cpu_addr);
	if (r)
		return r;

	/* Rebase the regions on the framebuffer address. */
	memset(&fb_params, 0, sizeof(fb_params));
	fb_params.cpu_addr = adev->dm.dmub_bo_cpu_addr;
	fb_params.gpu_addr = adev->dm.dmub_bo_gpu_addr;
	fb_params.region_info = &region_info;

	adev->dm.dmub_fb_info =
		kzalloc(sizeof(*adev->dm.dmub_fb_info), GFP_KERNEL);
	fb_info = adev->dm.dmub_fb_info;

	if (!fb_info) {
		DRM_ERROR(
			"Failed to allocate framebuffer info for DMUB service!\n");
		return -ENOMEM;
	}

	status = dmub_srv_calc_fb_info(dmub_srv, &fb_params, fb_info);
	if (status != DMUB_STATUS_OK) {
		DRM_ERROR("Error calculating DMUB FB info: %d\n", status);
		return -EINVAL;
	}

	return 0;
}

static int dm_sw_init(void *handle)
{
	struct amdgpu_device *adev = (struct amdgpu_device *)handle;
	int r;

	r = dm_dmub_sw_init(adev);
	if (r)
		return r;

	return load_dmcu_fw(adev);
}

static int dm_sw_fini(void *handle)
{
	struct amdgpu_device *adev = (struct amdgpu_device *)handle;

	kfree(adev->dm.dmub_fb_info);
	adev->dm.dmub_fb_info = NULL;

	if (adev->dm.dmub_srv) {
		dmub_srv_destroy(adev->dm.dmub_srv);
		adev->dm.dmub_srv = NULL;
	}

	amdgpu_ucode_release(&adev->dm.dmub_fw);
	amdgpu_ucode_release(&adev->dm.fw_dmcu);

	return 0;
}

static int detect_mst_link_for_all_connectors(struct drm_device *dev)
{
	struct amdgpu_dm_connector *aconnector;
	struct drm_connector *connector;
	struct drm_connector_list_iter iter;
	int ret = 0;

	drm_connector_list_iter_begin(dev, &iter);
	drm_for_each_connector_iter(connector, &iter) {
		aconnector = to_amdgpu_dm_connector(connector);
		if (aconnector->dc_link->type == dc_connection_mst_branch &&
		    aconnector->mst_mgr.aux) {
			DRM_DEBUG_DRIVER("DM_MST: starting TM on aconnector: %p [id: %d]\n",
					 aconnector,
					 aconnector->base.base.id);

			ret = drm_dp_mst_topology_mgr_set_mst(&aconnector->mst_mgr, true);
			if (ret < 0) {
				DRM_ERROR("DM_MST: Failed to start MST\n");
				aconnector->dc_link->type =
					dc_connection_single;
				ret = dm_helpers_dp_mst_stop_top_mgr(aconnector->dc_link->ctx,
								     aconnector->dc_link);
				break;
			}
		}
	}
	drm_connector_list_iter_end(&iter);

	return ret;
}

static int dm_late_init(void *handle)
{
	struct amdgpu_device *adev = (struct amdgpu_device *)handle;

	struct dmcu_iram_parameters params;
	unsigned int linear_lut[16];
	int i;
	struct dmcu *dmcu = NULL;

	dmcu = adev->dm.dc->res_pool->dmcu;

	for (i = 0; i < 16; i++)
		linear_lut[i] = 0xFFFF * i / 15;

	params.set = 0;
	params.backlight_ramping_override = false;
	params.backlight_ramping_start = 0xCCCC;
	params.backlight_ramping_reduction = 0xCCCCCCCC;
	params.backlight_lut_array_size = 16;
	params.backlight_lut_array = linear_lut;

	/* Min backlight level after ABM reduction,  Don't allow below 1%
	 * 0xFFFF x 0.01 = 0x28F
	 */
	params.min_abm_backlight = 0x28F;
	/* In the case where abm is implemented on dmcub,
	* dmcu object will be null.
	* ABM 2.4 and up are implemented on dmcub.
	*/
	if (dmcu) {
		if (!dmcu_load_iram(dmcu, params))
			return -EINVAL;
	} else if (adev->dm.dc->ctx->dmub_srv) {
		struct dc_link *edp_links[MAX_NUM_EDP];
		int edp_num;

		get_edp_links(adev->dm.dc, edp_links, &edp_num);
		for (i = 0; i < edp_num; i++) {
			if (!dmub_init_abm_config(adev->dm.dc->res_pool, params, i))
				return -EINVAL;
		}
	}

	return detect_mst_link_for_all_connectors(adev_to_drm(adev));
}

static void s3_handle_mst(struct drm_device *dev, bool suspend)
{
	struct amdgpu_dm_connector *aconnector;
	struct drm_connector *connector;
	struct drm_connector_list_iter iter;
	struct drm_dp_mst_topology_mgr *mgr;
	int ret;
	bool need_hotplug = false;

	drm_connector_list_iter_begin(dev, &iter);
	drm_for_each_connector_iter(connector, &iter) {
		aconnector = to_amdgpu_dm_connector(connector);
		if (aconnector->dc_link->type != dc_connection_mst_branch ||
		    aconnector->mst_root)
			continue;

		mgr = &aconnector->mst_mgr;

		if (suspend) {
			drm_dp_mst_topology_mgr_suspend(mgr);
		} else {
			ret = drm_dp_mst_topology_mgr_resume(mgr, true);
			if (ret < 0) {
				dm_helpers_dp_mst_stop_top_mgr(aconnector->dc_link->ctx,
					aconnector->dc_link);
				need_hotplug = true;
			}
		}
	}
	drm_connector_list_iter_end(&iter);

	if (need_hotplug)
		drm_kms_helper_hotplug_event(dev);
}

static int amdgpu_dm_smu_write_watermarks_table(struct amdgpu_device *adev)
{
	int ret = 0;

	/* This interface is for dGPU Navi1x.Linux dc-pplib interface depends
	 * on window driver dc implementation.
	 * For Navi1x, clock settings of dcn watermarks are fixed. the settings
	 * should be passed to smu during boot up and resume from s3.
	 * boot up: dc calculate dcn watermark clock settings within dc_create,
	 * dcn20_resource_construct
	 * then call pplib functions below to pass the settings to smu:
	 * smu_set_watermarks_for_clock_ranges
	 * smu_set_watermarks_table
	 * navi10_set_watermarks_table
	 * smu_write_watermarks_table
	 *
	 * For Renoir, clock settings of dcn watermark are also fixed values.
	 * dc has implemented different flow for window driver:
	 * dc_hardware_init / dc_set_power_state
	 * dcn10_init_hw
	 * notify_wm_ranges
	 * set_wm_ranges
	 * -- Linux
	 * smu_set_watermarks_for_clock_ranges
	 * renoir_set_watermarks_table
	 * smu_write_watermarks_table
	 *
	 * For Linux,
	 * dc_hardware_init -> amdgpu_dm_init
	 * dc_set_power_state --> dm_resume
	 *
	 * therefore, this function apply to navi10/12/14 but not Renoir
	 * *
	 */
	switch (adev->ip_versions[DCE_HWIP][0]) {
	case IP_VERSION(2, 0, 2):
	case IP_VERSION(2, 0, 0):
		break;
	default:
		return 0;
	}

	ret = amdgpu_dpm_write_watermarks_table(adev);
	if (ret) {
		DRM_ERROR("Failed to update WMTABLE!\n");
		return ret;
	}

	return 0;
}

/**
 * dm_hw_init() - Initialize DC device
 * @handle: The base driver device containing the amdgpu_dm device.
 *
 * Initialize the &struct amdgpu_display_manager device. This involves calling
 * the initializers of each DM component, then populating the struct with them.
 *
 * Although the function implies hardware initialization, both hardware and
 * software are initialized here. Splitting them out to their relevant init
 * hooks is a future TODO item.
 *
 * Some notable things that are initialized here:
 *
 * - Display Core, both software and hardware
 * - DC modules that we need (freesync and color management)
 * - DRM software states
 * - Interrupt sources and handlers
 * - Vblank support
 * - Debug FS entries, if enabled
 */
static int dm_hw_init(void *handle)
{
	struct amdgpu_device *adev = (struct amdgpu_device *)handle;
	/* Create DAL display manager */
	amdgpu_dm_init(adev);
	amdgpu_dm_hpd_init(adev);

	return 0;
}

/**
 * dm_hw_fini() - Teardown DC device
 * @handle: The base driver device containing the amdgpu_dm device.
 *
 * Teardown components within &struct amdgpu_display_manager that require
 * cleanup. This involves cleaning up the DRM device, DC, and any modules that
 * were loaded. Also flush IRQ workqueues and disable them.
 */
static int dm_hw_fini(void *handle)
{
	struct amdgpu_device *adev = (struct amdgpu_device *)handle;

	amdgpu_dm_hpd_fini(adev);

	amdgpu_dm_irq_fini(adev);
	amdgpu_dm_fini(adev);
	return 0;
}


static void dm_gpureset_toggle_interrupts(struct amdgpu_device *adev,
				 struct dc_state *state, bool enable)
{
	enum dc_irq_source irq_source;
	struct amdgpu_crtc *acrtc;
	int rc = -EBUSY;
	int i = 0;

	for (i = 0; i < state->stream_count; i++) {
		acrtc = get_crtc_by_otg_inst(
				adev, state->stream_status[i].primary_otg_inst);

		if (acrtc && state->stream_status[i].plane_count != 0) {
			irq_source = IRQ_TYPE_PFLIP + acrtc->otg_inst;
			rc = dc_interrupt_set(adev->dm.dc, irq_source, enable) ? 0 : -EBUSY;
			DRM_DEBUG_VBL("crtc %d - vupdate irq %sabling: r=%d\n",
				      acrtc->crtc_id, enable ? "en" : "dis", rc);
			if (rc)
				DRM_WARN("Failed to %s pflip interrupts\n",
					 enable ? "enable" : "disable");

			if (enable) {
				rc = dm_enable_vblank(&acrtc->base);
				if (rc)
					DRM_WARN("Failed to enable vblank interrupts\n");
			} else {
				dm_disable_vblank(&acrtc->base);
			}

		}
	}

}

static enum dc_status amdgpu_dm_commit_zero_streams(struct dc *dc)
{
	struct dc_state *context = NULL;
	enum dc_status res = DC_ERROR_UNEXPECTED;
	int i;
	struct dc_stream_state *del_streams[MAX_PIPES];
	int del_streams_count = 0;

	memset(del_streams, 0, sizeof(del_streams));

	context = dc_create_state(dc);
	if (context == NULL)
		goto context_alloc_fail;

	dc_resource_state_copy_construct_current(dc, context);

	/* First remove from context all streams */
	for (i = 0; i < context->stream_count; i++) {
		struct dc_stream_state *stream = context->streams[i];

		del_streams[del_streams_count++] = stream;
	}

	/* Remove all planes for removed streams and then remove the streams */
	for (i = 0; i < del_streams_count; i++) {
		if (!dc_rem_all_planes_for_stream(dc, del_streams[i], context)) {
			res = DC_FAIL_DETACH_SURFACES;
			goto fail;
		}

		res = dc_remove_stream_from_ctx(dc, context, del_streams[i]);
		if (res != DC_OK)
			goto fail;
	}

	res = dc_commit_state(dc, context);

fail:
	dc_release_state(context);

context_alloc_fail:
	return res;
}

static void hpd_rx_irq_work_suspend(struct amdgpu_display_manager *dm)
{
	int i;

	if (dm->hpd_rx_offload_wq) {
		for (i = 0; i < dm->dc->caps.max_links; i++)
			flush_workqueue(dm->hpd_rx_offload_wq[i].wq);
	}
}

static int dm_suspend(void *handle)
{
	struct amdgpu_device *adev = handle;
	struct amdgpu_display_manager *dm = &adev->dm;
	int ret = 0;

	if (amdgpu_in_reset(adev)) {
		mutex_lock(&dm->dc_lock);

		dc_allow_idle_optimizations(adev->dm.dc, false);

		dm->cached_dc_state = dc_copy_state(dm->dc->current_state);

		dm_gpureset_toggle_interrupts(adev, dm->cached_dc_state, false);

		amdgpu_dm_commit_zero_streams(dm->dc);

		amdgpu_dm_irq_suspend(adev);

		hpd_rx_irq_work_suspend(dm);

		return ret;
	}

	WARN_ON(adev->dm.cached_state);
	adev->dm.cached_state = drm_atomic_helper_suspend(adev_to_drm(adev));

	s3_handle_mst(adev_to_drm(adev), true);

	amdgpu_dm_irq_suspend(adev);

	hpd_rx_irq_work_suspend(dm);

	dc_set_power_state(dm->dc, DC_ACPI_CM_POWER_STATE_D3);

	return 0;
}

struct amdgpu_dm_connector *
amdgpu_dm_find_first_crtc_matching_connector(struct drm_atomic_state *state,
					     struct drm_crtc *crtc)
{
	u32 i;
	struct drm_connector_state *new_con_state;
	struct drm_connector *connector;
	struct drm_crtc *crtc_from_state;

	for_each_new_connector_in_state(state, connector, new_con_state, i) {
		crtc_from_state = new_con_state->crtc;

		if (crtc_from_state == crtc)
			return to_amdgpu_dm_connector(connector);
	}

	return NULL;
}

static void emulated_link_detect(struct dc_link *link)
{
	struct dc_sink_init_data sink_init_data = { 0 };
	struct display_sink_capability sink_caps = { 0 };
	enum dc_edid_status edid_status;
	struct dc_context *dc_ctx = link->ctx;
	struct dc_sink *sink = NULL;
	struct dc_sink *prev_sink = NULL;

	link->type = dc_connection_none;
	prev_sink = link->local_sink;

	if (prev_sink)
		dc_sink_release(prev_sink);

	switch (link->connector_signal) {
	case SIGNAL_TYPE_HDMI_TYPE_A: {
		sink_caps.transaction_type = DDC_TRANSACTION_TYPE_I2C;
		sink_caps.signal = SIGNAL_TYPE_HDMI_TYPE_A;
		break;
	}

	case SIGNAL_TYPE_DVI_SINGLE_LINK: {
		sink_caps.transaction_type = DDC_TRANSACTION_TYPE_I2C;
		sink_caps.signal = SIGNAL_TYPE_DVI_SINGLE_LINK;
		break;
	}

	case SIGNAL_TYPE_DVI_DUAL_LINK: {
		sink_caps.transaction_type = DDC_TRANSACTION_TYPE_I2C;
		sink_caps.signal = SIGNAL_TYPE_DVI_DUAL_LINK;
		break;
	}

	case SIGNAL_TYPE_LVDS: {
		sink_caps.transaction_type = DDC_TRANSACTION_TYPE_I2C;
		sink_caps.signal = SIGNAL_TYPE_LVDS;
		break;
	}

	case SIGNAL_TYPE_EDP: {
		sink_caps.transaction_type =
			DDC_TRANSACTION_TYPE_I2C_OVER_AUX;
		sink_caps.signal = SIGNAL_TYPE_EDP;
		break;
	}

	case SIGNAL_TYPE_DISPLAY_PORT: {
		sink_caps.transaction_type =
			DDC_TRANSACTION_TYPE_I2C_OVER_AUX;
		sink_caps.signal = SIGNAL_TYPE_VIRTUAL;
		break;
	}

	default:
		DC_ERROR("Invalid connector type! signal:%d\n",
			link->connector_signal);
		return;
	}

	sink_init_data.link = link;
	sink_init_data.sink_signal = sink_caps.signal;

	sink = dc_sink_create(&sink_init_data);
	if (!sink) {
		DC_ERROR("Failed to create sink!\n");
		return;
	}

	/* dc_sink_create returns a new reference */
	link->local_sink = sink;

	edid_status = dm_helpers_read_local_edid(
			link->ctx,
			link,
			sink);

	if (edid_status != EDID_OK)
		DC_ERROR("Failed to read EDID");

}

static void dm_gpureset_commit_state(struct dc_state *dc_state,
				     struct amdgpu_display_manager *dm)
{
	struct {
		struct dc_surface_update surface_updates[MAX_SURFACES];
		struct dc_plane_info plane_infos[MAX_SURFACES];
		struct dc_scaling_info scaling_infos[MAX_SURFACES];
		struct dc_flip_addrs flip_addrs[MAX_SURFACES];
		struct dc_stream_update stream_update;
	} * bundle;
	int k, m;

	bundle = kzalloc(sizeof(*bundle), GFP_KERNEL);

	if (!bundle) {
		dm_error("Failed to allocate update bundle\n");
		goto cleanup;
	}

	for (k = 0; k < dc_state->stream_count; k++) {
		bundle->stream_update.stream = dc_state->streams[k];

		for (m = 0; m < dc_state->stream_status->plane_count; m++) {
			bundle->surface_updates[m].surface =
				dc_state->stream_status->plane_states[m];
			bundle->surface_updates[m].surface->force_full_update =
				true;
		}
		dc_commit_updates_for_stream(
			dm->dc, bundle->surface_updates,
			dc_state->stream_status->plane_count,
			dc_state->streams[k], &bundle->stream_update, dc_state);
	}

cleanup:
	kfree(bundle);

	return;
}

static int dm_resume(void *handle)
{
	struct amdgpu_device *adev = handle;
	struct drm_device *ddev = adev_to_drm(adev);
	struct amdgpu_display_manager *dm = &adev->dm;
	struct amdgpu_dm_connector *aconnector;
	struct drm_connector *connector;
	struct drm_connector_list_iter iter;
	struct drm_crtc *crtc;
	struct drm_crtc_state *new_crtc_state;
	struct dm_crtc_state *dm_new_crtc_state;
	struct drm_plane *plane;
	struct drm_plane_state *new_plane_state;
	struct dm_plane_state *dm_new_plane_state;
	struct dm_atomic_state *dm_state = to_dm_atomic_state(dm->atomic_obj.state);
	enum dc_connection_type new_connection_type = dc_connection_none;
	struct dc_state *dc_state;
	int i, r, j;

	if (amdgpu_in_reset(adev)) {
		dc_state = dm->cached_dc_state;

		/*
		 * The dc->current_state is backed up into dm->cached_dc_state
		 * before we commit 0 streams.
		 *
		 * DC will clear link encoder assignments on the real state
		 * but the changes won't propagate over to the copy we made
		 * before the 0 streams commit.
		 *
		 * DC expects that link encoder assignments are *not* valid
		 * when committing a state, so as a workaround we can copy
		 * off of the current state.
		 *
		 * We lose the previous assignments, but we had already
		 * commit 0 streams anyway.
		 */
		link_enc_cfg_copy(adev->dm.dc->current_state, dc_state);

		r = dm_dmub_hw_init(adev);
		if (r)
			DRM_ERROR("DMUB interface failed to initialize: status=%d\n", r);

		dc_set_power_state(dm->dc, DC_ACPI_CM_POWER_STATE_D0);
		dc_resume(dm->dc);

		amdgpu_dm_irq_resume_early(adev);

		for (i = 0; i < dc_state->stream_count; i++) {
			dc_state->streams[i]->mode_changed = true;
			for (j = 0; j < dc_state->stream_status[i].plane_count; j++) {
				dc_state->stream_status[i].plane_states[j]->update_flags.raw
					= 0xffffffff;
			}
		}

		if (dc_is_dmub_outbox_supported(adev->dm.dc)) {
			amdgpu_dm_outbox_init(adev);
			dc_enable_dmub_outbox(adev->dm.dc);
		}

		WARN_ON(!dc_commit_state(dm->dc, dc_state));

		dm_gpureset_commit_state(dm->cached_dc_state, dm);

		dm_gpureset_toggle_interrupts(adev, dm->cached_dc_state, true);

		dc_release_state(dm->cached_dc_state);
		dm->cached_dc_state = NULL;

		amdgpu_dm_irq_resume_late(adev);

		mutex_unlock(&dm->dc_lock);

		return 0;
	}
	/* Recreate dc_state - DC invalidates it when setting power state to S3. */
	dc_release_state(dm_state->context);
	dm_state->context = dc_create_state(dm->dc);
	/* TODO: Remove dc_state->dccg, use dc->dccg directly. */
	dc_resource_state_construct(dm->dc, dm_state->context);

	/* Before powering on DC we need to re-initialize DMUB. */
	dm_dmub_hw_resume(adev);

	/* Re-enable outbox interrupts for DPIA. */
	if (dc_is_dmub_outbox_supported(adev->dm.dc)) {
		amdgpu_dm_outbox_init(adev);
		dc_enable_dmub_outbox(adev->dm.dc);
	}

	/* power on hardware */
	dc_set_power_state(dm->dc, DC_ACPI_CM_POWER_STATE_D0);

	/* program HPD filter */
	dc_resume(dm->dc);

	/*
	 * early enable HPD Rx IRQ, should be done before set mode as short
	 * pulse interrupts are used for MST
	 */
	amdgpu_dm_irq_resume_early(adev);

	/* On resume we need to rewrite the MSTM control bits to enable MST*/
	s3_handle_mst(ddev, false);

	/* Do detection*/
	drm_connector_list_iter_begin(ddev, &iter);
	drm_for_each_connector_iter(connector, &iter) {
		aconnector = to_amdgpu_dm_connector(connector);

		if (!aconnector->dc_link)
			continue;

		/*
		 * this is the case when traversing through already created
		 * MST connectors, should be skipped
		 */
		if (aconnector->dc_link->type == dc_connection_mst_branch)
			continue;

		mutex_lock(&aconnector->hpd_lock);
		if (!dc_link_detect_sink(aconnector->dc_link, &new_connection_type))
			DRM_ERROR("KMS: Failed to detect connector\n");

		if (aconnector->base.force && new_connection_type == dc_connection_none) {
			emulated_link_detect(aconnector->dc_link);
		} else {
			mutex_lock(&dm->dc_lock);
			dc_link_detect(aconnector->dc_link, DETECT_REASON_HPD);
			mutex_unlock(&dm->dc_lock);
		}

		if (aconnector->fake_enable && aconnector->dc_link->local_sink)
			aconnector->fake_enable = false;

		if (aconnector->dc_sink)
			dc_sink_release(aconnector->dc_sink);
		aconnector->dc_sink = NULL;
		amdgpu_dm_update_connector_after_detect(aconnector);
		mutex_unlock(&aconnector->hpd_lock);
	}
	drm_connector_list_iter_end(&iter);

	/* Force mode set in atomic commit */
	for_each_new_crtc_in_state(dm->cached_state, crtc, new_crtc_state, i)
		new_crtc_state->active_changed = true;

	/*
	 * atomic_check is expected to create the dc states. We need to release
	 * them here, since they were duplicated as part of the suspend
	 * procedure.
	 */
	for_each_new_crtc_in_state(dm->cached_state, crtc, new_crtc_state, i) {
		dm_new_crtc_state = to_dm_crtc_state(new_crtc_state);
		if (dm_new_crtc_state->stream) {
			WARN_ON(kref_read(&dm_new_crtc_state->stream->refcount) > 1);
			dc_stream_release(dm_new_crtc_state->stream);
			dm_new_crtc_state->stream = NULL;
		}
	}

	for_each_new_plane_in_state(dm->cached_state, plane, new_plane_state, i) {
		dm_new_plane_state = to_dm_plane_state(new_plane_state);
		if (dm_new_plane_state->dc_state) {
			WARN_ON(kref_read(&dm_new_plane_state->dc_state->refcount) > 1);
			dc_plane_state_release(dm_new_plane_state->dc_state);
			dm_new_plane_state->dc_state = NULL;
		}
	}

	drm_atomic_helper_resume(ddev, dm->cached_state);

	dm->cached_state = NULL;

	amdgpu_dm_irq_resume_late(adev);

	amdgpu_dm_smu_write_watermarks_table(adev);

	return 0;
}

/**
 * DOC: DM Lifecycle
 *
 * DM (and consequently DC) is registered in the amdgpu base driver as a IP
 * block. When CONFIG_DRM_AMD_DC is enabled, the DM device IP block is added to
 * the base driver's device list to be initialized and torn down accordingly.
 *
 * The functions to do so are provided as hooks in &struct amd_ip_funcs.
 */

static const struct amd_ip_funcs amdgpu_dm_funcs = {
	.name = "dm",
	.early_init = dm_early_init,
	.late_init = dm_late_init,
	.sw_init = dm_sw_init,
	.sw_fini = dm_sw_fini,
	.early_fini = amdgpu_dm_early_fini,
	.hw_init = dm_hw_init,
	.hw_fini = dm_hw_fini,
	.suspend = dm_suspend,
	.resume = dm_resume,
	.is_idle = dm_is_idle,
	.wait_for_idle = dm_wait_for_idle,
	.check_soft_reset = dm_check_soft_reset,
	.soft_reset = dm_soft_reset,
	.set_clockgating_state = dm_set_clockgating_state,
	.set_powergating_state = dm_set_powergating_state,
};

const struct amdgpu_ip_block_version dm_ip_block =
{
	.type = AMD_IP_BLOCK_TYPE_DCE,
	.major = 1,
	.minor = 0,
	.rev = 0,
	.funcs = &amdgpu_dm_funcs,
};


/**
 * DOC: atomic
 *
 * *WIP*
 */

static const struct drm_mode_config_funcs amdgpu_dm_mode_funcs = {
	.fb_create = amdgpu_display_user_framebuffer_create,
	.get_format_info = amd_get_format_info,
	.atomic_check = amdgpu_dm_atomic_check,
	.atomic_commit = drm_atomic_helper_commit,
};

static struct drm_mode_config_helper_funcs amdgpu_dm_mode_config_helperfuncs = {
	.atomic_commit_tail = amdgpu_dm_atomic_commit_tail,
	.atomic_commit_setup = drm_dp_mst_atomic_setup_commit,
};

static void update_connector_ext_caps(struct amdgpu_dm_connector *aconnector)
{
	struct amdgpu_dm_backlight_caps *caps;
	struct amdgpu_display_manager *dm;
	struct drm_connector *conn_base;
	struct amdgpu_device *adev;
	struct dc_link *link = NULL;
	struct drm_luminance_range_info *luminance_range;
	int i;

	if (!aconnector || !aconnector->dc_link)
		return;

	link = aconnector->dc_link;
	if (link->connector_signal != SIGNAL_TYPE_EDP)
		return;

	conn_base = &aconnector->base;
	adev = drm_to_adev(conn_base->dev);
	dm = &adev->dm;
	for (i = 0; i < dm->num_of_edps; i++) {
		if (link == dm->backlight_link[i])
			break;
	}
	if (i >= dm->num_of_edps)
		return;
	caps = &dm->backlight_caps[i];
	caps->ext_caps = &aconnector->dc_link->dpcd_sink_ext_caps;
	caps->aux_support = false;

	if (caps->ext_caps->bits.oled == 1 /*||
	    caps->ext_caps->bits.sdr_aux_backlight_control == 1 ||
	    caps->ext_caps->bits.hdr_aux_backlight_control == 1*/)
		caps->aux_support = true;

	if (amdgpu_backlight == 0)
		caps->aux_support = false;
	else if (amdgpu_backlight == 1)
		caps->aux_support = true;

	luminance_range = &conn_base->display_info.luminance_range;
	caps->aux_min_input_signal = luminance_range->min_luminance;
	caps->aux_max_input_signal = luminance_range->max_luminance;
}

void amdgpu_dm_update_connector_after_detect(
		struct amdgpu_dm_connector *aconnector)
{
	struct drm_connector *connector = &aconnector->base;
	struct drm_device *dev = connector->dev;
	struct dc_sink *sink;

	/* MST handled by drm_mst framework */
	if (aconnector->mst_mgr.mst_state == true)
		return;

	sink = aconnector->dc_link->local_sink;
	if (sink)
		dc_sink_retain(sink);

	/*
	 * Edid mgmt connector gets first update only in mode_valid hook and then
	 * the connector sink is set to either fake or physical sink depends on link status.
	 * Skip if already done during boot.
	 */
	if (aconnector->base.force != DRM_FORCE_UNSPECIFIED
			&& aconnector->dc_em_sink) {

		/*
		 * For S3 resume with headless use eml_sink to fake stream
		 * because on resume connector->sink is set to NULL
		 */
		mutex_lock(&dev->mode_config.mutex);

		if (sink) {
			if (aconnector->dc_sink) {
				amdgpu_dm_update_freesync_caps(connector, NULL);
				/*
				 * retain and release below are used to
				 * bump up refcount for sink because the link doesn't point
				 * to it anymore after disconnect, so on next crtc to connector
				 * reshuffle by UMD we will get into unwanted dc_sink release
				 */
				dc_sink_release(aconnector->dc_sink);
			}
			aconnector->dc_sink = sink;
			dc_sink_retain(aconnector->dc_sink);
			amdgpu_dm_update_freesync_caps(connector,
					aconnector->edid);
		} else {
			amdgpu_dm_update_freesync_caps(connector, NULL);
			if (!aconnector->dc_sink) {
				aconnector->dc_sink = aconnector->dc_em_sink;
				dc_sink_retain(aconnector->dc_sink);
			}
		}

		mutex_unlock(&dev->mode_config.mutex);

		if (sink)
			dc_sink_release(sink);
		return;
	}

	/*
	 * TODO: temporary guard to look for proper fix
	 * if this sink is MST sink, we should not do anything
	 */
	if (sink && sink->sink_signal == SIGNAL_TYPE_DISPLAY_PORT_MST) {
		dc_sink_release(sink);
		return;
	}

	if (aconnector->dc_sink == sink) {
		/*
		 * We got a DP short pulse (Link Loss, DP CTS, etc...).
		 * Do nothing!!
		 */
		DRM_DEBUG_DRIVER("DCHPD: connector_id=%d: dc_sink didn't change.\n",
				aconnector->connector_id);
		if (sink)
			dc_sink_release(sink);
		return;
	}

	DRM_DEBUG_DRIVER("DCHPD: connector_id=%d: Old sink=%p New sink=%p\n",
		aconnector->connector_id, aconnector->dc_sink, sink);

	mutex_lock(&dev->mode_config.mutex);

	/*
	 * 1. Update status of the drm connector
	 * 2. Send an event and let userspace tell us what to do
	 */
	if (sink) {
		/*
		 * TODO: check if we still need the S3 mode update workaround.
		 * If yes, put it here.
		 */
		if (aconnector->dc_sink) {
			amdgpu_dm_update_freesync_caps(connector, NULL);
			dc_sink_release(aconnector->dc_sink);
		}

		aconnector->dc_sink = sink;
		dc_sink_retain(aconnector->dc_sink);
		if (sink->dc_edid.length == 0) {
			aconnector->edid = NULL;
			if (aconnector->dc_link->aux_mode) {
				drm_dp_cec_unset_edid(
					&aconnector->dm_dp_aux.aux);
			}
		} else {
			aconnector->edid =
				(struct edid *)sink->dc_edid.raw_edid;

			if (aconnector->dc_link->aux_mode)
				drm_dp_cec_set_edid(&aconnector->dm_dp_aux.aux,
						    aconnector->edid);
		}

		aconnector->timing_requested = kzalloc(sizeof(struct dc_crtc_timing), GFP_KERNEL);
		if (!aconnector->timing_requested)
			dm_error("%s: failed to create aconnector->requested_timing\n", __func__);

		drm_connector_update_edid_property(connector, aconnector->edid);
		amdgpu_dm_update_freesync_caps(connector, aconnector->edid);
		update_connector_ext_caps(aconnector);
	} else {
		drm_dp_cec_unset_edid(&aconnector->dm_dp_aux.aux);
		amdgpu_dm_update_freesync_caps(connector, NULL);
		drm_connector_update_edid_property(connector, NULL);
		aconnector->num_modes = 0;
		dc_sink_release(aconnector->dc_sink);
		aconnector->dc_sink = NULL;
		aconnector->edid = NULL;
		kfree(aconnector->timing_requested);
		aconnector->timing_requested = NULL;
#ifdef CONFIG_DRM_AMD_DC_HDCP
		/* Set CP to DESIRED if it was ENABLED, so we can re-enable it again on hotplug */
		if (connector->state->content_protection == DRM_MODE_CONTENT_PROTECTION_ENABLED)
			connector->state->content_protection = DRM_MODE_CONTENT_PROTECTION_DESIRED;
#endif
	}

	mutex_unlock(&dev->mode_config.mutex);

	update_subconnector_property(aconnector);

	if (sink)
		dc_sink_release(sink);
}

static void handle_hpd_irq_helper(struct amdgpu_dm_connector *aconnector)
{
	struct drm_connector *connector = &aconnector->base;
	struct drm_device *dev = connector->dev;
	enum dc_connection_type new_connection_type = dc_connection_none;
	struct amdgpu_device *adev = drm_to_adev(dev);
#ifdef CONFIG_DRM_AMD_DC_HDCP
	struct dm_connector_state *dm_con_state = to_dm_connector_state(connector->state);
#endif
	bool ret = false;

	if (adev->dm.disable_hpd_irq)
		return;

	/*
	 * In case of failure or MST no need to update connector status or notify the OS
	 * since (for MST case) MST does this in its own context.
	 */
	mutex_lock(&aconnector->hpd_lock);

#ifdef CONFIG_DRM_AMD_DC_HDCP
	if (adev->dm.hdcp_workqueue) {
		hdcp_reset_display(adev->dm.hdcp_workqueue, aconnector->dc_link->link_index);
		dm_con_state->update_hdcp = true;
	}
#endif
	if (aconnector->fake_enable)
		aconnector->fake_enable = false;

	aconnector->timing_changed = false;

	if (!dc_link_detect_sink(aconnector->dc_link, &new_connection_type))
		DRM_ERROR("KMS: Failed to detect connector\n");

	if (aconnector->base.force && new_connection_type == dc_connection_none) {
		emulated_link_detect(aconnector->dc_link);

		drm_modeset_lock_all(dev);
		dm_restore_drm_connector_state(dev, connector);
		drm_modeset_unlock_all(dev);

		if (aconnector->base.force == DRM_FORCE_UNSPECIFIED)
			drm_kms_helper_connector_hotplug_event(connector);
	} else {
		mutex_lock(&adev->dm.dc_lock);
		ret = dc_link_detect(aconnector->dc_link, DETECT_REASON_HPD);
		mutex_unlock(&adev->dm.dc_lock);
		if (ret) {
			amdgpu_dm_update_connector_after_detect(aconnector);

			drm_modeset_lock_all(dev);
			dm_restore_drm_connector_state(dev, connector);
			drm_modeset_unlock_all(dev);

			if (aconnector->base.force == DRM_FORCE_UNSPECIFIED)
				drm_kms_helper_connector_hotplug_event(connector);
		}
	}
	mutex_unlock(&aconnector->hpd_lock);

}

static void handle_hpd_irq(void *param)
{
	struct amdgpu_dm_connector *aconnector = (struct amdgpu_dm_connector *)param;

	handle_hpd_irq_helper(aconnector);

}

static void dm_handle_mst_sideband_msg(struct amdgpu_dm_connector *aconnector)
{
	u8 esi[DP_PSR_ERROR_STATUS - DP_SINK_COUNT_ESI] = { 0 };
	u8 dret;
	bool new_irq_handled = false;
	int dpcd_addr;
	int dpcd_bytes_to_read;

	const int max_process_count = 30;
	int process_count = 0;

	const struct dc_link_status *link_status = dc_link_get_status(aconnector->dc_link);

	if (link_status->dpcd_caps->dpcd_rev.raw < 0x12) {
		dpcd_bytes_to_read = DP_LANE0_1_STATUS - DP_SINK_COUNT;
		/* DPCD 0x200 - 0x201 for downstream IRQ */
		dpcd_addr = DP_SINK_COUNT;
	} else {
		dpcd_bytes_to_read = DP_PSR_ERROR_STATUS - DP_SINK_COUNT_ESI;
		/* DPCD 0x2002 - 0x2005 for downstream IRQ */
		dpcd_addr = DP_SINK_COUNT_ESI;
	}

	dret = drm_dp_dpcd_read(
		&aconnector->dm_dp_aux.aux,
		dpcd_addr,
		esi,
		dpcd_bytes_to_read);

	while (dret == dpcd_bytes_to_read &&
		process_count < max_process_count) {
		u8 retry;
		dret = 0;

		process_count++;

		DRM_DEBUG_DRIVER("ESI %02x %02x %02x\n", esi[0], esi[1], esi[2]);
		/* handle HPD short pulse irq */
		if (aconnector->mst_mgr.mst_state)
			drm_dp_mst_hpd_irq(
				&aconnector->mst_mgr,
				esi,
				&new_irq_handled);

		if (new_irq_handled) {
			/* ACK at DPCD to notify down stream */
			const int ack_dpcd_bytes_to_write =
				dpcd_bytes_to_read - 1;

			for (retry = 0; retry < 3; retry++) {
				u8 wret;

				wret = drm_dp_dpcd_write(
					&aconnector->dm_dp_aux.aux,
					dpcd_addr + 1,
					&esi[1],
					ack_dpcd_bytes_to_write);
				if (wret == ack_dpcd_bytes_to_write)
					break;
			}

			/* check if there is new irq to be handled */
			dret = drm_dp_dpcd_read(
				&aconnector->dm_dp_aux.aux,
				dpcd_addr,
				esi,
				dpcd_bytes_to_read);

			new_irq_handled = false;
		} else {
			break;
		}
	}

	if (process_count == max_process_count)
		DRM_DEBUG_DRIVER("Loop exceeded max iterations\n");
}

static void schedule_hpd_rx_offload_work(struct hpd_rx_irq_offload_work_queue *offload_wq,
							union hpd_irq_data hpd_irq_data)
{
	struct hpd_rx_irq_offload_work *offload_work =
				kzalloc(sizeof(*offload_work), GFP_KERNEL);

	if (!offload_work) {
		DRM_ERROR("Failed to allocate hpd_rx_irq_offload_work.\n");
		return;
	}

	INIT_WORK(&offload_work->work, dm_handle_hpd_rx_offload_work);
	offload_work->data = hpd_irq_data;
	offload_work->offload_wq = offload_wq;

	queue_work(offload_wq->wq, &offload_work->work);
	DRM_DEBUG_KMS("queue work to handle hpd_rx offload work");
}

static void handle_hpd_rx_irq(void *param)
{
	struct amdgpu_dm_connector *aconnector = (struct amdgpu_dm_connector *)param;
	struct drm_connector *connector = &aconnector->base;
	struct drm_device *dev = connector->dev;
	struct dc_link *dc_link = aconnector->dc_link;
	bool is_mst_root_connector = aconnector->mst_mgr.mst_state;
	bool result = false;
	enum dc_connection_type new_connection_type = dc_connection_none;
	struct amdgpu_device *adev = drm_to_adev(dev);
	union hpd_irq_data hpd_irq_data;
	bool link_loss = false;
	bool has_left_work = false;
	int idx = dc_link->link_index;
	struct hpd_rx_irq_offload_work_queue *offload_wq = &adev->dm.hpd_rx_offload_wq[idx];

	memset(&hpd_irq_data, 0, sizeof(hpd_irq_data));

	if (adev->dm.disable_hpd_irq)
		return;

	/*
	 * TODO:Temporary add mutex to protect hpd interrupt not have a gpio
	 * conflict, after implement i2c helper, this mutex should be
	 * retired.
	 */
	mutex_lock(&aconnector->hpd_lock);

	result = dc_link_handle_hpd_rx_irq(dc_link, &hpd_irq_data,
						&link_loss, true, &has_left_work);

	if (!has_left_work)
		goto out;

	if (hpd_irq_data.bytes.device_service_irq.bits.AUTOMATED_TEST) {
		schedule_hpd_rx_offload_work(offload_wq, hpd_irq_data);
		goto out;
	}

	if (dc_link_dp_allow_hpd_rx_irq(dc_link)) {
		if (hpd_irq_data.bytes.device_service_irq.bits.UP_REQ_MSG_RDY ||
			hpd_irq_data.bytes.device_service_irq.bits.DOWN_REP_MSG_RDY) {
			dm_handle_mst_sideband_msg(aconnector);
			goto out;
		}

		if (link_loss) {
			bool skip = false;

			spin_lock(&offload_wq->offload_lock);
			skip = offload_wq->is_handling_link_loss;

			if (!skip)
				offload_wq->is_handling_link_loss = true;

			spin_unlock(&offload_wq->offload_lock);

			if (!skip)
				schedule_hpd_rx_offload_work(offload_wq, hpd_irq_data);

			goto out;
		}
	}

out:
	if (result && !is_mst_root_connector) {
		/* Downstream Port status changed. */
		if (!dc_link_detect_sink(dc_link, &new_connection_type))
			DRM_ERROR("KMS: Failed to detect connector\n");

		if (aconnector->base.force && new_connection_type == dc_connection_none) {
			emulated_link_detect(dc_link);

			if (aconnector->fake_enable)
				aconnector->fake_enable = false;

			amdgpu_dm_update_connector_after_detect(aconnector);


			drm_modeset_lock_all(dev);
			dm_restore_drm_connector_state(dev, connector);
			drm_modeset_unlock_all(dev);

			drm_kms_helper_connector_hotplug_event(connector);
		} else {
			bool ret = false;

			mutex_lock(&adev->dm.dc_lock);
			ret = dc_link_detect(dc_link, DETECT_REASON_HPDRX);
			mutex_unlock(&adev->dm.dc_lock);

			if (ret) {
				if (aconnector->fake_enable)
					aconnector->fake_enable = false;

				amdgpu_dm_update_connector_after_detect(aconnector);

				drm_modeset_lock_all(dev);
				dm_restore_drm_connector_state(dev, connector);
				drm_modeset_unlock_all(dev);

				drm_kms_helper_connector_hotplug_event(connector);
			}
		}
	}
#ifdef CONFIG_DRM_AMD_DC_HDCP
	if (hpd_irq_data.bytes.device_service_irq.bits.CP_IRQ) {
		if (adev->dm.hdcp_workqueue)
			hdcp_handle_cpirq(adev->dm.hdcp_workqueue,  aconnector->base.index);
	}
#endif

	if (dc_link->type != dc_connection_mst_branch)
		drm_dp_cec_irq(&aconnector->dm_dp_aux.aux);

	mutex_unlock(&aconnector->hpd_lock);
}

static void register_hpd_handlers(struct amdgpu_device *adev)
{
	struct drm_device *dev = adev_to_drm(adev);
	struct drm_connector *connector;
	struct amdgpu_dm_connector *aconnector;
	const struct dc_link *dc_link;
	struct dc_interrupt_params int_params = {0};

	int_params.requested_polarity = INTERRUPT_POLARITY_DEFAULT;
	int_params.current_polarity = INTERRUPT_POLARITY_DEFAULT;

	list_for_each_entry(connector,
			&dev->mode_config.connector_list, head)	{

		aconnector = to_amdgpu_dm_connector(connector);
		dc_link = aconnector->dc_link;

		if (DC_IRQ_SOURCE_INVALID != dc_link->irq_source_hpd) {
			int_params.int_context = INTERRUPT_LOW_IRQ_CONTEXT;
			int_params.irq_source = dc_link->irq_source_hpd;

			amdgpu_dm_irq_register_interrupt(adev, &int_params,
					handle_hpd_irq,
					(void *) aconnector);
		}

		if (DC_IRQ_SOURCE_INVALID != dc_link->irq_source_hpd_rx) {

			/* Also register for DP short pulse (hpd_rx). */
			int_params.int_context = INTERRUPT_LOW_IRQ_CONTEXT;
			int_params.irq_source =	dc_link->irq_source_hpd_rx;

			amdgpu_dm_irq_register_interrupt(adev, &int_params,
					handle_hpd_rx_irq,
					(void *) aconnector);

			if (adev->dm.hpd_rx_offload_wq)
				adev->dm.hpd_rx_offload_wq[dc_link->link_index].aconnector =
					aconnector;
		}
	}
}

#if defined(CONFIG_DRM_AMD_DC_SI)
/* Register IRQ sources and initialize IRQ callbacks */
static int dce60_register_irq_handlers(struct amdgpu_device *adev)
{
	struct dc *dc = adev->dm.dc;
	struct common_irq_params *c_irq_params;
	struct dc_interrupt_params int_params = {0};
	int r;
	int i;
	unsigned client_id = AMDGPU_IRQ_CLIENTID_LEGACY;

	int_params.requested_polarity = INTERRUPT_POLARITY_DEFAULT;
	int_params.current_polarity = INTERRUPT_POLARITY_DEFAULT;

	/*
	 * Actions of amdgpu_irq_add_id():
	 * 1. Register a set() function with base driver.
	 *    Base driver will call set() function to enable/disable an
	 *    interrupt in DC hardware.
	 * 2. Register amdgpu_dm_irq_handler().
	 *    Base driver will call amdgpu_dm_irq_handler() for ALL interrupts
	 *    coming from DC hardware.
	 *    amdgpu_dm_irq_handler() will re-direct the interrupt to DC
	 *    for acknowledging and handling. */

	/* Use VBLANK interrupt */
	for (i = 0; i < adev->mode_info.num_crtc; i++) {
		r = amdgpu_irq_add_id(adev, client_id, i+1 , &adev->crtc_irq);
		if (r) {
			DRM_ERROR("Failed to add crtc irq id!\n");
			return r;
		}

		int_params.int_context = INTERRUPT_HIGH_IRQ_CONTEXT;
		int_params.irq_source =
			dc_interrupt_to_irq_source(dc, i+1 , 0);

		c_irq_params = &adev->dm.vblank_params[int_params.irq_source - DC_IRQ_SOURCE_VBLANK1];

		c_irq_params->adev = adev;
		c_irq_params->irq_src = int_params.irq_source;

		amdgpu_dm_irq_register_interrupt(adev, &int_params,
				dm_crtc_high_irq, c_irq_params);
	}

	/* Use GRPH_PFLIP interrupt */
	for (i = VISLANDS30_IV_SRCID_D1_GRPH_PFLIP;
			i <= VISLANDS30_IV_SRCID_D6_GRPH_PFLIP; i += 2) {
		r = amdgpu_irq_add_id(adev, client_id, i, &adev->pageflip_irq);
		if (r) {
			DRM_ERROR("Failed to add page flip irq id!\n");
			return r;
		}

		int_params.int_context = INTERRUPT_HIGH_IRQ_CONTEXT;
		int_params.irq_source =
			dc_interrupt_to_irq_source(dc, i, 0);

		c_irq_params = &adev->dm.pflip_params[int_params.irq_source - DC_IRQ_SOURCE_PFLIP_FIRST];

		c_irq_params->adev = adev;
		c_irq_params->irq_src = int_params.irq_source;

		amdgpu_dm_irq_register_interrupt(adev, &int_params,
				dm_pflip_high_irq, c_irq_params);

	}

	/* HPD */
	r = amdgpu_irq_add_id(adev, client_id,
			VISLANDS30_IV_SRCID_HOTPLUG_DETECT_A, &adev->hpd_irq);
	if (r) {
		DRM_ERROR("Failed to add hpd irq id!\n");
		return r;
	}

	register_hpd_handlers(adev);

	return 0;
}
#endif

/* Register IRQ sources and initialize IRQ callbacks */
static int dce110_register_irq_handlers(struct amdgpu_device *adev)
{
	struct dc *dc = adev->dm.dc;
	struct common_irq_params *c_irq_params;
	struct dc_interrupt_params int_params = {0};
	int r;
	int i;
	unsigned client_id = AMDGPU_IRQ_CLIENTID_LEGACY;

	if (adev->family >= AMDGPU_FAMILY_AI)
		client_id = SOC15_IH_CLIENTID_DCE;

	int_params.requested_polarity = INTERRUPT_POLARITY_DEFAULT;
	int_params.current_polarity = INTERRUPT_POLARITY_DEFAULT;

	/*
	 * Actions of amdgpu_irq_add_id():
	 * 1. Register a set() function with base driver.
	 *    Base driver will call set() function to enable/disable an
	 *    interrupt in DC hardware.
	 * 2. Register amdgpu_dm_irq_handler().
	 *    Base driver will call amdgpu_dm_irq_handler() for ALL interrupts
	 *    coming from DC hardware.
	 *    amdgpu_dm_irq_handler() will re-direct the interrupt to DC
	 *    for acknowledging and handling. */

	/* Use VBLANK interrupt */
	for (i = VISLANDS30_IV_SRCID_D1_VERTICAL_INTERRUPT0; i <= VISLANDS30_IV_SRCID_D6_VERTICAL_INTERRUPT0; i++) {
		r = amdgpu_irq_add_id(adev, client_id, i, &adev->crtc_irq);
		if (r) {
			DRM_ERROR("Failed to add crtc irq id!\n");
			return r;
		}

		int_params.int_context = INTERRUPT_HIGH_IRQ_CONTEXT;
		int_params.irq_source =
			dc_interrupt_to_irq_source(dc, i, 0);

		c_irq_params = &adev->dm.vblank_params[int_params.irq_source - DC_IRQ_SOURCE_VBLANK1];

		c_irq_params->adev = adev;
		c_irq_params->irq_src = int_params.irq_source;

		amdgpu_dm_irq_register_interrupt(adev, &int_params,
				dm_crtc_high_irq, c_irq_params);
	}

	/* Use VUPDATE interrupt */
	for (i = VISLANDS30_IV_SRCID_D1_V_UPDATE_INT; i <= VISLANDS30_IV_SRCID_D6_V_UPDATE_INT; i += 2) {
		r = amdgpu_irq_add_id(adev, client_id, i, &adev->vupdate_irq);
		if (r) {
			DRM_ERROR("Failed to add vupdate irq id!\n");
			return r;
		}

		int_params.int_context = INTERRUPT_HIGH_IRQ_CONTEXT;
		int_params.irq_source =
			dc_interrupt_to_irq_source(dc, i, 0);

		c_irq_params = &adev->dm.vupdate_params[int_params.irq_source - DC_IRQ_SOURCE_VUPDATE1];

		c_irq_params->adev = adev;
		c_irq_params->irq_src = int_params.irq_source;

		amdgpu_dm_irq_register_interrupt(adev, &int_params,
				dm_vupdate_high_irq, c_irq_params);
	}

	/* Use GRPH_PFLIP interrupt */
	for (i = VISLANDS30_IV_SRCID_D1_GRPH_PFLIP;
			i <= VISLANDS30_IV_SRCID_D6_GRPH_PFLIP; i += 2) {
		r = amdgpu_irq_add_id(adev, client_id, i, &adev->pageflip_irq);
		if (r) {
			DRM_ERROR("Failed to add page flip irq id!\n");
			return r;
		}

		int_params.int_context = INTERRUPT_HIGH_IRQ_CONTEXT;
		int_params.irq_source =
			dc_interrupt_to_irq_source(dc, i, 0);

		c_irq_params = &adev->dm.pflip_params[int_params.irq_source - DC_IRQ_SOURCE_PFLIP_FIRST];

		c_irq_params->adev = adev;
		c_irq_params->irq_src = int_params.irq_source;

		amdgpu_dm_irq_register_interrupt(adev, &int_params,
				dm_pflip_high_irq, c_irq_params);

	}

	/* HPD */
	r = amdgpu_irq_add_id(adev, client_id,
			VISLANDS30_IV_SRCID_HOTPLUG_DETECT_A, &adev->hpd_irq);
	if (r) {
		DRM_ERROR("Failed to add hpd irq id!\n");
		return r;
	}

	register_hpd_handlers(adev);

	return 0;
}

/* Register IRQ sources and initialize IRQ callbacks */
static int dcn10_register_irq_handlers(struct amdgpu_device *adev)
{
	struct dc *dc = adev->dm.dc;
	struct common_irq_params *c_irq_params;
	struct dc_interrupt_params int_params = {0};
	int r;
	int i;
#if defined(CONFIG_DRM_AMD_SECURE_DISPLAY)
	static const unsigned int vrtl_int_srcid[] = {
		DCN_1_0__SRCID__OTG1_VERTICAL_INTERRUPT0_CONTROL,
		DCN_1_0__SRCID__OTG2_VERTICAL_INTERRUPT0_CONTROL,
		DCN_1_0__SRCID__OTG3_VERTICAL_INTERRUPT0_CONTROL,
		DCN_1_0__SRCID__OTG4_VERTICAL_INTERRUPT0_CONTROL,
		DCN_1_0__SRCID__OTG5_VERTICAL_INTERRUPT0_CONTROL,
		DCN_1_0__SRCID__OTG6_VERTICAL_INTERRUPT0_CONTROL
	};
#endif

	int_params.requested_polarity = INTERRUPT_POLARITY_DEFAULT;
	int_params.current_polarity = INTERRUPT_POLARITY_DEFAULT;

	/*
	 * Actions of amdgpu_irq_add_id():
	 * 1. Register a set() function with base driver.
	 *    Base driver will call set() function to enable/disable an
	 *    interrupt in DC hardware.
	 * 2. Register amdgpu_dm_irq_handler().
	 *    Base driver will call amdgpu_dm_irq_handler() for ALL interrupts
	 *    coming from DC hardware.
	 *    amdgpu_dm_irq_handler() will re-direct the interrupt to DC
	 *    for acknowledging and handling.
	 */

	/* Use VSTARTUP interrupt */
	for (i = DCN_1_0__SRCID__DC_D1_OTG_VSTARTUP;
			i <= DCN_1_0__SRCID__DC_D1_OTG_VSTARTUP + adev->mode_info.num_crtc - 1;
			i++) {
		r = amdgpu_irq_add_id(adev, SOC15_IH_CLIENTID_DCE, i, &adev->crtc_irq);

		if (r) {
			DRM_ERROR("Failed to add crtc irq id!\n");
			return r;
		}

		int_params.int_context = INTERRUPT_HIGH_IRQ_CONTEXT;
		int_params.irq_source =
			dc_interrupt_to_irq_source(dc, i, 0);

		c_irq_params = &adev->dm.vblank_params[int_params.irq_source - DC_IRQ_SOURCE_VBLANK1];

		c_irq_params->adev = adev;
		c_irq_params->irq_src = int_params.irq_source;

		amdgpu_dm_irq_register_interrupt(
			adev, &int_params, dm_crtc_high_irq, c_irq_params);
	}

	/* Use otg vertical line interrupt */
#if defined(CONFIG_DRM_AMD_SECURE_DISPLAY)
	for (i = 0; i <= adev->mode_info.num_crtc - 1; i++) {
		r = amdgpu_irq_add_id(adev, SOC15_IH_CLIENTID_DCE,
				vrtl_int_srcid[i], &adev->vline0_irq);

		if (r) {
			DRM_ERROR("Failed to add vline0 irq id!\n");
			return r;
		}

		int_params.int_context = INTERRUPT_HIGH_IRQ_CONTEXT;
		int_params.irq_source =
			dc_interrupt_to_irq_source(dc, vrtl_int_srcid[i], 0);

		if (int_params.irq_source == DC_IRQ_SOURCE_INVALID) {
			DRM_ERROR("Failed to register vline0 irq %d!\n", vrtl_int_srcid[i]);
			break;
		}

		c_irq_params = &adev->dm.vline0_params[int_params.irq_source
					- DC_IRQ_SOURCE_DC1_VLINE0];

		c_irq_params->adev = adev;
		c_irq_params->irq_src = int_params.irq_source;

		amdgpu_dm_irq_register_interrupt(adev, &int_params,
				dm_dcn_vertical_interrupt0_high_irq, c_irq_params);
	}
#endif

	/* Use VUPDATE_NO_LOCK interrupt on DCN, which seems to correspond to
	 * the regular VUPDATE interrupt on DCE. We want DC_IRQ_SOURCE_VUPDATEx
	 * to trigger at end of each vblank, regardless of state of the lock,
	 * matching DCE behaviour.
	 */
	for (i = DCN_1_0__SRCID__OTG0_IHC_V_UPDATE_NO_LOCK_INTERRUPT;
	     i <= DCN_1_0__SRCID__OTG0_IHC_V_UPDATE_NO_LOCK_INTERRUPT + adev->mode_info.num_crtc - 1;
	     i++) {
		r = amdgpu_irq_add_id(adev, SOC15_IH_CLIENTID_DCE, i, &adev->vupdate_irq);

		if (r) {
			DRM_ERROR("Failed to add vupdate irq id!\n");
			return r;
		}

		int_params.int_context = INTERRUPT_HIGH_IRQ_CONTEXT;
		int_params.irq_source =
			dc_interrupt_to_irq_source(dc, i, 0);

		c_irq_params = &adev->dm.vupdate_params[int_params.irq_source - DC_IRQ_SOURCE_VUPDATE1];

		c_irq_params->adev = adev;
		c_irq_params->irq_src = int_params.irq_source;

		amdgpu_dm_irq_register_interrupt(adev, &int_params,
				dm_vupdate_high_irq, c_irq_params);
	}

	/* Use GRPH_PFLIP interrupt */
	for (i = DCN_1_0__SRCID__HUBP0_FLIP_INTERRUPT;
			i <= DCN_1_0__SRCID__HUBP0_FLIP_INTERRUPT + dc->caps.max_otg_num - 1;
			i++) {
		r = amdgpu_irq_add_id(adev, SOC15_IH_CLIENTID_DCE, i, &adev->pageflip_irq);
		if (r) {
			DRM_ERROR("Failed to add page flip irq id!\n");
			return r;
		}

		int_params.int_context = INTERRUPT_HIGH_IRQ_CONTEXT;
		int_params.irq_source =
			dc_interrupt_to_irq_source(dc, i, 0);

		c_irq_params = &adev->dm.pflip_params[int_params.irq_source - DC_IRQ_SOURCE_PFLIP_FIRST];

		c_irq_params->adev = adev;
		c_irq_params->irq_src = int_params.irq_source;

		amdgpu_dm_irq_register_interrupt(adev, &int_params,
				dm_pflip_high_irq, c_irq_params);

	}

	/* HPD */
	r = amdgpu_irq_add_id(adev, SOC15_IH_CLIENTID_DCE, DCN_1_0__SRCID__DC_HPD1_INT,
			&adev->hpd_irq);
	if (r) {
		DRM_ERROR("Failed to add hpd irq id!\n");
		return r;
	}

	register_hpd_handlers(adev);

	return 0;
}
/* Register Outbox IRQ sources and initialize IRQ callbacks */
static int register_outbox_irq_handlers(struct amdgpu_device *adev)
{
	struct dc *dc = adev->dm.dc;
	struct common_irq_params *c_irq_params;
	struct dc_interrupt_params int_params = {0};
	int r, i;

	int_params.requested_polarity = INTERRUPT_POLARITY_DEFAULT;
	int_params.current_polarity = INTERRUPT_POLARITY_DEFAULT;

	r = amdgpu_irq_add_id(adev, SOC15_IH_CLIENTID_DCE, DCN_1_0__SRCID__DMCUB_OUTBOX_LOW_PRIORITY_READY_INT,
			&adev->dmub_outbox_irq);
	if (r) {
		DRM_ERROR("Failed to add outbox irq id!\n");
		return r;
	}

	if (dc->ctx->dmub_srv) {
		i = DCN_1_0__SRCID__DMCUB_OUTBOX_LOW_PRIORITY_READY_INT;
		int_params.int_context = INTERRUPT_LOW_IRQ_CONTEXT;
		int_params.irq_source =
		dc_interrupt_to_irq_source(dc, i, 0);

		c_irq_params = &adev->dm.dmub_outbox_params[0];

		c_irq_params->adev = adev;
		c_irq_params->irq_src = int_params.irq_source;

		amdgpu_dm_irq_register_interrupt(adev, &int_params,
				dm_dmub_outbox1_low_irq, c_irq_params);
	}

	return 0;
}

/*
 * Acquires the lock for the atomic state object and returns
 * the new atomic state.
 *
 * This should only be called during atomic check.
 */
int dm_atomic_get_state(struct drm_atomic_state *state,
			struct dm_atomic_state **dm_state)
{
	struct drm_device *dev = state->dev;
	struct amdgpu_device *adev = drm_to_adev(dev);
	struct amdgpu_display_manager *dm = &adev->dm;
	struct drm_private_state *priv_state;

	if (*dm_state)
		return 0;

	priv_state = drm_atomic_get_private_obj_state(state, &dm->atomic_obj);
	if (IS_ERR(priv_state))
		return PTR_ERR(priv_state);

	*dm_state = to_dm_atomic_state(priv_state);

	return 0;
}

static struct dm_atomic_state *
dm_atomic_get_new_state(struct drm_atomic_state *state)
{
	struct drm_device *dev = state->dev;
	struct amdgpu_device *adev = drm_to_adev(dev);
	struct amdgpu_display_manager *dm = &adev->dm;
	struct drm_private_obj *obj;
	struct drm_private_state *new_obj_state;
	int i;

	for_each_new_private_obj_in_state(state, obj, new_obj_state, i) {
		if (obj->funcs == dm->atomic_obj.funcs)
			return to_dm_atomic_state(new_obj_state);
	}

	return NULL;
}

static struct drm_private_state *
dm_atomic_duplicate_state(struct drm_private_obj *obj)
{
	struct dm_atomic_state *old_state, *new_state;

	new_state = kzalloc(sizeof(*new_state), GFP_KERNEL);
	if (!new_state)
		return NULL;

	__drm_atomic_helper_private_obj_duplicate_state(obj, &new_state->base);

	old_state = to_dm_atomic_state(obj->state);

	if (old_state && old_state->context)
		new_state->context = dc_copy_state(old_state->context);

	if (!new_state->context) {
		kfree(new_state);
		return NULL;
	}

	return &new_state->base;
}

static void dm_atomic_destroy_state(struct drm_private_obj *obj,
				    struct drm_private_state *state)
{
	struct dm_atomic_state *dm_state = to_dm_atomic_state(state);

	if (dm_state && dm_state->context)
		dc_release_state(dm_state->context);

	kfree(dm_state);
}

static struct drm_private_state_funcs dm_atomic_state_funcs = {
	.atomic_duplicate_state = dm_atomic_duplicate_state,
	.atomic_destroy_state = dm_atomic_destroy_state,
};

static int amdgpu_dm_mode_config_init(struct amdgpu_device *adev)
{
	struct dm_atomic_state *state;
	int r;

	adev->mode_info.mode_config_initialized = true;

	adev_to_drm(adev)->mode_config.funcs = (void *)&amdgpu_dm_mode_funcs;
	adev_to_drm(adev)->mode_config.helper_private = &amdgpu_dm_mode_config_helperfuncs;

	adev_to_drm(adev)->mode_config.max_width = 16384;
	adev_to_drm(adev)->mode_config.max_height = 16384;

	adev_to_drm(adev)->mode_config.preferred_depth = 24;
	if (adev->asic_type == CHIP_HAWAII)
		/* disable prefer shadow for now due to hibernation issues */
		adev_to_drm(adev)->mode_config.prefer_shadow = 0;
	else
		adev_to_drm(adev)->mode_config.prefer_shadow = 1;
	/* indicates support for immediate flip */
	adev_to_drm(adev)->mode_config.async_page_flip = true;

	state = kzalloc(sizeof(*state), GFP_KERNEL);
	if (!state)
		return -ENOMEM;

	state->context = dc_create_state(adev->dm.dc);
	if (!state->context) {
		kfree(state);
		return -ENOMEM;
	}

	dc_resource_state_copy_construct_current(adev->dm.dc, state->context);

	drm_atomic_private_obj_init(adev_to_drm(adev),
				    &adev->dm.atomic_obj,
				    &state->base,
				    &dm_atomic_state_funcs);

	r = amdgpu_display_modeset_create_props(adev);
	if (r) {
		dc_release_state(state->context);
		kfree(state);
		return r;
	}

	r = amdgpu_dm_audio_init(adev);
	if (r) {
		dc_release_state(state->context);
		kfree(state);
		return r;
	}

	return 0;
}

#define AMDGPU_DM_DEFAULT_MIN_BACKLIGHT 12
#define AMDGPU_DM_DEFAULT_MAX_BACKLIGHT 255
#define AUX_BL_DEFAULT_TRANSITION_TIME_MS 50

static void amdgpu_dm_update_backlight_caps(struct amdgpu_display_manager *dm,
					    int bl_idx)
{
#if defined(CONFIG_ACPI)
	struct amdgpu_dm_backlight_caps caps;

	memset(&caps, 0, sizeof(caps));

	if (dm->backlight_caps[bl_idx].caps_valid)
		return;

	amdgpu_acpi_get_backlight_caps(&caps);
	if (caps.caps_valid) {
		dm->backlight_caps[bl_idx].caps_valid = true;
		if (caps.aux_support)
			return;
		dm->backlight_caps[bl_idx].min_input_signal = caps.min_input_signal;
		dm->backlight_caps[bl_idx].max_input_signal = caps.max_input_signal;
	} else {
		dm->backlight_caps[bl_idx].min_input_signal =
				AMDGPU_DM_DEFAULT_MIN_BACKLIGHT;
		dm->backlight_caps[bl_idx].max_input_signal =
				AMDGPU_DM_DEFAULT_MAX_BACKLIGHT;
	}
#else
	if (dm->backlight_caps[bl_idx].aux_support)
		return;

	dm->backlight_caps[bl_idx].min_input_signal = AMDGPU_DM_DEFAULT_MIN_BACKLIGHT;
	dm->backlight_caps[bl_idx].max_input_signal = AMDGPU_DM_DEFAULT_MAX_BACKLIGHT;
#endif
}

static int get_brightness_range(const struct amdgpu_dm_backlight_caps *caps,
				unsigned *min, unsigned *max)
{
	if (!caps)
		return 0;

	if (caps->aux_support) {
		// Firmware limits are in nits, DC API wants millinits.
		*max = 1000 * caps->aux_max_input_signal;
		*min = 1000 * caps->aux_min_input_signal;
	} else {
		// Firmware limits are 8-bit, PWM control is 16-bit.
		*max = 0x101 * caps->max_input_signal;
		*min = 0x101 * caps->min_input_signal;
	}
	return 1;
}

static u32 convert_brightness_from_user(const struct amdgpu_dm_backlight_caps *caps,
					uint32_t brightness)
{
	unsigned min, max;

	if (!get_brightness_range(caps, &min, &max))
		return brightness;

	// Rescale 0..255 to min..max
	return min + DIV_ROUND_CLOSEST((max - min) * brightness,
				       AMDGPU_MAX_BL_LEVEL);
}

static u32 convert_brightness_to_user(const struct amdgpu_dm_backlight_caps *caps,
				      uint32_t brightness)
{
	unsigned min, max;

	if (!get_brightness_range(caps, &min, &max))
		return brightness;

	if (brightness < min)
		return 0;
	// Rescale min..max to 0..255
	return DIV_ROUND_CLOSEST(AMDGPU_MAX_BL_LEVEL * (brightness - min),
				 max - min);
}

static void amdgpu_dm_backlight_set_level(struct amdgpu_display_manager *dm,
					 int bl_idx,
					 u32 user_brightness)
{
	struct amdgpu_dm_backlight_caps caps;
	struct dc_link *link;
	u32 brightness;
	bool rc;

	amdgpu_dm_update_backlight_caps(dm, bl_idx);
	caps = dm->backlight_caps[bl_idx];

	dm->brightness[bl_idx] = user_brightness;
	/* update scratch register */
	if (bl_idx == 0)
		amdgpu_atombios_scratch_regs_set_backlight_level(dm->adev, dm->brightness[bl_idx]);
	brightness = convert_brightness_from_user(&caps, dm->brightness[bl_idx]);
	link = (struct dc_link *)dm->backlight_link[bl_idx];

	/* Change brightness based on AUX property */
	if (caps.aux_support) {
		rc = dc_link_set_backlight_level_nits(link, true, brightness,
						      AUX_BL_DEFAULT_TRANSITION_TIME_MS);
		if (!rc)
			DRM_DEBUG("DM: Failed to update backlight via AUX on eDP[%d]\n", bl_idx);
	} else {
		rc = dc_link_set_backlight_level(link, brightness, 0);
		if (!rc)
			DRM_DEBUG("DM: Failed to update backlight on eDP[%d]\n", bl_idx);
	}

	if (rc)
		dm->actual_brightness[bl_idx] = user_brightness;
}

static int amdgpu_dm_backlight_update_status(struct backlight_device *bd)
{
	struct amdgpu_display_manager *dm = bl_get_data(bd);
	int i;

	for (i = 0; i < dm->num_of_edps; i++) {
		if (bd == dm->backlight_dev[i])
			break;
	}
	if (i >= AMDGPU_DM_MAX_NUM_EDP)
		i = 0;
	amdgpu_dm_backlight_set_level(dm, i, bd->props.brightness);

	return 0;
}

static u32 amdgpu_dm_backlight_get_level(struct amdgpu_display_manager *dm,
					 int bl_idx)
{
	struct amdgpu_dm_backlight_caps caps;
	struct dc_link *link = (struct dc_link *)dm->backlight_link[bl_idx];

	amdgpu_dm_update_backlight_caps(dm, bl_idx);
	caps = dm->backlight_caps[bl_idx];

	if (caps.aux_support) {
		u32 avg, peak;
		bool rc;

		rc = dc_link_get_backlight_level_nits(link, &avg, &peak);
		if (!rc)
			return dm->brightness[bl_idx];
		return convert_brightness_to_user(&caps, avg);
	} else {
		int ret = dc_link_get_backlight_level(link);

		if (ret == DC_ERROR_UNEXPECTED)
			return dm->brightness[bl_idx];
		return convert_brightness_to_user(&caps, ret);
	}
}

static int amdgpu_dm_backlight_get_brightness(struct backlight_device *bd)
{
	struct amdgpu_display_manager *dm = bl_get_data(bd);
	int i;

	for (i = 0; i < dm->num_of_edps; i++) {
		if (bd == dm->backlight_dev[i])
			break;
	}
	if (i >= AMDGPU_DM_MAX_NUM_EDP)
		i = 0;
	return amdgpu_dm_backlight_get_level(dm, i);
}

static const struct backlight_ops amdgpu_dm_backlight_ops = {
	.options = BL_CORE_SUSPENDRESUME,
	.get_brightness = amdgpu_dm_backlight_get_brightness,
	.update_status	= amdgpu_dm_backlight_update_status,
};

static void
amdgpu_dm_register_backlight_device(struct amdgpu_display_manager *dm)
{
	char bl_name[16];
	struct backlight_properties props = { 0 };

	amdgpu_dm_update_backlight_caps(dm, dm->num_of_edps);
	dm->brightness[dm->num_of_edps] = AMDGPU_MAX_BL_LEVEL;

	if (!acpi_video_backlight_use_native()) {
		drm_info(adev_to_drm(dm->adev), "Skipping amdgpu DM backlight registration\n");
		/* Try registering an ACPI video backlight device instead. */
		acpi_video_register_backlight();
		return;
	}

	props.max_brightness = AMDGPU_MAX_BL_LEVEL;
	props.brightness = AMDGPU_MAX_BL_LEVEL;
	props.type = BACKLIGHT_RAW;

	snprintf(bl_name, sizeof(bl_name), "amdgpu_bl%d",
		 adev_to_drm(dm->adev)->primary->index + dm->num_of_edps);

	dm->backlight_dev[dm->num_of_edps] = backlight_device_register(bl_name,
								       adev_to_drm(dm->adev)->dev,
								       dm,
								       &amdgpu_dm_backlight_ops,
								       &props);

	if (IS_ERR(dm->backlight_dev[dm->num_of_edps]))
		DRM_ERROR("DM: Backlight registration failed!\n");
	else
		DRM_DEBUG_DRIVER("DM: Registered Backlight device: %s\n", bl_name);
}

static int initialize_plane(struct amdgpu_display_manager *dm,
			    struct amdgpu_mode_info *mode_info, int plane_id,
			    enum drm_plane_type plane_type,
			    const struct dc_plane_cap *plane_cap)
{
	struct drm_plane *plane;
	unsigned long possible_crtcs;
	int ret = 0;

	plane = kzalloc(sizeof(struct drm_plane), GFP_KERNEL);
	if (!plane) {
		DRM_ERROR("KMS: Failed to allocate plane\n");
		return -ENOMEM;
	}
	plane->type = plane_type;

	/*
	 * HACK: IGT tests expect that the primary plane for a CRTC
	 * can only have one possible CRTC. Only expose support for
	 * any CRTC if they're not going to be used as a primary plane
	 * for a CRTC - like overlay or underlay planes.
	 */
	possible_crtcs = 1 << plane_id;
	if (plane_id >= dm->dc->caps.max_streams)
		possible_crtcs = 0xff;

	ret = amdgpu_dm_plane_init(dm, plane, possible_crtcs, plane_cap);

	if (ret) {
		DRM_ERROR("KMS: Failed to initialize plane\n");
		kfree(plane);
		return ret;
	}

	if (mode_info)
		mode_info->planes[plane_id] = plane;

	return ret;
}


static void register_backlight_device(struct amdgpu_display_manager *dm,
				      struct dc_link *link)
{
	if ((link->connector_signal & (SIGNAL_TYPE_EDP | SIGNAL_TYPE_LVDS)) &&
	    link->type != dc_connection_none) {
		/*
		 * Event if registration failed, we should continue with
		 * DM initialization because not having a backlight control
		 * is better then a black screen.
		 */
		if (!dm->backlight_dev[dm->num_of_edps])
			amdgpu_dm_register_backlight_device(dm);

		if (dm->backlight_dev[dm->num_of_edps]) {
			dm->backlight_link[dm->num_of_edps] = link;
			dm->num_of_edps++;
		}
	}
}

static void amdgpu_set_panel_orientation(struct drm_connector *connector);

/*
 * In this architecture, the association
 * connector -> encoder -> crtc
 * id not really requried. The crtc and connector will hold the
 * display_index as an abstraction to use with DAL component
 *
 * Returns 0 on success
 */
static int amdgpu_dm_initialize_drm_device(struct amdgpu_device *adev)
{
	struct amdgpu_display_manager *dm = &adev->dm;
	s32 i;
	struct amdgpu_dm_connector *aconnector = NULL;
	struct amdgpu_encoder *aencoder = NULL;
	struct amdgpu_mode_info *mode_info = &adev->mode_info;
	u32 link_cnt;
	s32 primary_planes;
	enum dc_connection_type new_connection_type = dc_connection_none;
	const struct dc_plane_cap *plane;
	bool psr_feature_enabled = false;

	dm->display_indexes_num = dm->dc->caps.max_streams;
	/* Update the actual used number of crtc */
	adev->mode_info.num_crtc = adev->dm.display_indexes_num;

	link_cnt = dm->dc->caps.max_links;
	if (amdgpu_dm_mode_config_init(dm->adev)) {
		DRM_ERROR("DM: Failed to initialize mode config\n");
		return -EINVAL;
	}

	/* There is one primary plane per CRTC */
	primary_planes = dm->dc->caps.max_streams;
	ASSERT(primary_planes <= AMDGPU_MAX_PLANES);

	/*
	 * Initialize primary planes, implicit planes for legacy IOCTLS.
	 * Order is reversed to match iteration order in atomic check.
	 */
	for (i = (primary_planes - 1); i >= 0; i--) {
		plane = &dm->dc->caps.planes[i];

		if (initialize_plane(dm, mode_info, i,
				     DRM_PLANE_TYPE_PRIMARY, plane)) {
			DRM_ERROR("KMS: Failed to initialize primary plane\n");
			goto fail;
		}
	}

	/*
	 * Initialize overlay planes, index starting after primary planes.
	 * These planes have a higher DRM index than the primary planes since
	 * they should be considered as having a higher z-order.
	 * Order is reversed to match iteration order in atomic check.
	 *
	 * Only support DCN for now, and only expose one so we don't encourage
	 * userspace to use up all the pipes.
	 */
	for (i = 0; i < dm->dc->caps.max_planes; ++i) {
		struct dc_plane_cap *plane = &dm->dc->caps.planes[i];

		/* Do not create overlay if MPO disabled */
		if (amdgpu_dc_debug_mask & DC_DISABLE_MPO)
			break;

		if (plane->type != DC_PLANE_TYPE_DCN_UNIVERSAL)
			continue;

		if (!plane->blends_with_above || !plane->blends_with_below)
			continue;

		if (!plane->pixel_format_support.argb8888)
			continue;

		if (initialize_plane(dm, NULL, primary_planes + i,
				     DRM_PLANE_TYPE_OVERLAY, plane)) {
			DRM_ERROR("KMS: Failed to initialize overlay plane\n");
			goto fail;
		}

		/* Only create one overlay plane. */
		break;
	}

	for (i = 0; i < dm->dc->caps.max_streams; i++)
		if (amdgpu_dm_crtc_init(dm, mode_info->planes[i], i)) {
			DRM_ERROR("KMS: Failed to initialize crtc\n");
			goto fail;
		}

	/* Use Outbox interrupt */
	switch (adev->ip_versions[DCE_HWIP][0]) {
	case IP_VERSION(3, 0, 0):
	case IP_VERSION(3, 1, 2):
	case IP_VERSION(3, 1, 3):
	case IP_VERSION(3, 1, 4):
	case IP_VERSION(3, 1, 5):
	case IP_VERSION(3, 1, 6):
	case IP_VERSION(3, 2, 0):
	case IP_VERSION(3, 2, 1):
	case IP_VERSION(2, 1, 0):
		if (register_outbox_irq_handlers(dm->adev)) {
			DRM_ERROR("DM: Failed to initialize IRQ\n");
			goto fail;
		}
		break;
	default:
		DRM_DEBUG_KMS("Unsupported DCN IP version for outbox: 0x%X\n",
			      adev->ip_versions[DCE_HWIP][0]);
	}

	/* Determine whether to enable PSR support by default. */
	if (!(amdgpu_dc_debug_mask & DC_DISABLE_PSR)) {
		switch (adev->ip_versions[DCE_HWIP][0]) {
		case IP_VERSION(3, 1, 2):
		case IP_VERSION(3, 1, 3):
		case IP_VERSION(3, 1, 4):
		case IP_VERSION(3, 1, 5):
		case IP_VERSION(3, 1, 6):
		case IP_VERSION(3, 2, 0):
		case IP_VERSION(3, 2, 1):
			psr_feature_enabled = true;
			break;
		default:
			psr_feature_enabled = amdgpu_dc_feature_mask & DC_PSR_MASK;
			break;
		}
	}

	/* loops over all connectors on the board */
	for (i = 0; i < link_cnt; i++) {
		struct dc_link *link = NULL;

		if (i > AMDGPU_DM_MAX_DISPLAY_INDEX) {
			DRM_ERROR(
				"KMS: Cannot support more than %d display indexes\n",
					AMDGPU_DM_MAX_DISPLAY_INDEX);
			continue;
		}

		aconnector = kzalloc(sizeof(*aconnector), GFP_KERNEL);
		if (!aconnector)
			goto fail;

		aencoder = kzalloc(sizeof(*aencoder), GFP_KERNEL);
		if (!aencoder)
			goto fail;

		if (amdgpu_dm_encoder_init(dm->ddev, aencoder, i)) {
			DRM_ERROR("KMS: Failed to initialize encoder\n");
			goto fail;
		}

		if (amdgpu_dm_connector_init(dm, aconnector, i, aencoder)) {
			DRM_ERROR("KMS: Failed to initialize connector\n");
			goto fail;
		}

		link = dc_get_link_at_index(dm->dc, i);

		if (!dc_link_detect_sink(link, &new_connection_type))
			DRM_ERROR("KMS: Failed to detect connector\n");

		if (aconnector->base.force && new_connection_type == dc_connection_none) {
			emulated_link_detect(link);
			amdgpu_dm_update_connector_after_detect(aconnector);
		} else {
			bool ret = false;

			mutex_lock(&dm->dc_lock);
			ret = dc_link_detect(link, DETECT_REASON_BOOT);
			mutex_unlock(&dm->dc_lock);

			if (ret) {
				amdgpu_dm_update_connector_after_detect(aconnector);
				register_backlight_device(dm, link);

				if (dm->num_of_edps)
					update_connector_ext_caps(aconnector);

				if (psr_feature_enabled)
					amdgpu_dm_set_psr_caps(link);

				/* TODO: Fix vblank control helpers to delay PSR entry to allow this when
				 * PSR is also supported.
				 */
				if (link->psr_settings.psr_feature_enabled)
					adev_to_drm(adev)->vblank_disable_immediate = false;
			}
		}
		amdgpu_set_panel_orientation(&aconnector->base);
	}

	/* If we didn't find a panel, notify the acpi video detection */
	if (dm->adev->flags & AMD_IS_APU && dm->num_of_edps == 0)
		acpi_video_report_nolcd();

	/* Software is initialized. Now we can register interrupt handlers. */
	switch (adev->asic_type) {
#if defined(CONFIG_DRM_AMD_DC_SI)
	case CHIP_TAHITI:
	case CHIP_PITCAIRN:
	case CHIP_VERDE:
	case CHIP_OLAND:
		if (dce60_register_irq_handlers(dm->adev)) {
			DRM_ERROR("DM: Failed to initialize IRQ\n");
			goto fail;
		}
		break;
#endif
	case CHIP_BONAIRE:
	case CHIP_HAWAII:
	case CHIP_KAVERI:
	case CHIP_KABINI:
	case CHIP_MULLINS:
	case CHIP_TONGA:
	case CHIP_FIJI:
	case CHIP_CARRIZO:
	case CHIP_STONEY:
	case CHIP_POLARIS11:
	case CHIP_POLARIS10:
	case CHIP_POLARIS12:
	case CHIP_VEGAM:
	case CHIP_VEGA10:
	case CHIP_VEGA12:
	case CHIP_VEGA20:
		if (dce110_register_irq_handlers(dm->adev)) {
			DRM_ERROR("DM: Failed to initialize IRQ\n");
			goto fail;
		}
		break;
	default:
		switch (adev->ip_versions[DCE_HWIP][0]) {
		case IP_VERSION(1, 0, 0):
		case IP_VERSION(1, 0, 1):
		case IP_VERSION(2, 0, 2):
		case IP_VERSION(2, 0, 3):
		case IP_VERSION(2, 0, 0):
		case IP_VERSION(2, 1, 0):
		case IP_VERSION(3, 0, 0):
		case IP_VERSION(3, 0, 2):
		case IP_VERSION(3, 0, 3):
		case IP_VERSION(3, 0, 1):
		case IP_VERSION(3, 1, 2):
		case IP_VERSION(3, 1, 3):
		case IP_VERSION(3, 1, 4):
		case IP_VERSION(3, 1, 5):
		case IP_VERSION(3, 1, 6):
		case IP_VERSION(3, 2, 0):
		case IP_VERSION(3, 2, 1):
			if (dcn10_register_irq_handlers(dm->adev)) {
				DRM_ERROR("DM: Failed to initialize IRQ\n");
				goto fail;
			}
			break;
		default:
			DRM_ERROR("Unsupported DCE IP versions: 0x%X\n",
					adev->ip_versions[DCE_HWIP][0]);
			goto fail;
		}
		break;
	}

	return 0;
fail:
	kfree(aencoder);
	kfree(aconnector);

	return -EINVAL;
}

static void amdgpu_dm_destroy_drm_device(struct amdgpu_display_manager *dm)
{
	drm_atomic_private_obj_fini(&dm->atomic_obj);
	return;
}

/******************************************************************************
 * amdgpu_display_funcs functions
 *****************************************************************************/

/*
 * dm_bandwidth_update - program display watermarks
 *
 * @adev: amdgpu_device pointer
 *
 * Calculate and program the display watermarks and line buffer allocation.
 */
static void dm_bandwidth_update(struct amdgpu_device *adev)
{
	/* TODO: implement later */
}

static const struct amdgpu_display_funcs dm_display_funcs = {
	.bandwidth_update = dm_bandwidth_update, /* called unconditionally */
	.vblank_get_counter = dm_vblank_get_counter,/* called unconditionally */
	.backlight_set_level = NULL, /* never called for DC */
	.backlight_get_level = NULL, /* never called for DC */
	.hpd_sense = NULL,/* called unconditionally */
	.hpd_set_polarity = NULL, /* called unconditionally */
	.hpd_get_gpio_reg = NULL, /* VBIOS parsing. DAL does it. */
	.page_flip_get_scanoutpos =
		dm_crtc_get_scanoutpos,/* called unconditionally */
	.add_encoder = NULL, /* VBIOS parsing. DAL does it. */
	.add_connector = NULL, /* VBIOS parsing. DAL does it. */
};

#if defined(CONFIG_DEBUG_KERNEL_DC)

static ssize_t s3_debug_store(struct device *device,
			      struct device_attribute *attr,
			      const char *buf,
			      size_t count)
{
	int ret;
	int s3_state;
	struct drm_device *drm_dev = dev_get_drvdata(device);
	struct amdgpu_device *adev = drm_to_adev(drm_dev);

	ret = kstrtoint(buf, 0, &s3_state);

	if (ret == 0) {
		if (s3_state) {
			dm_resume(adev);
			drm_kms_helper_hotplug_event(adev_to_drm(adev));
		} else
			dm_suspend(adev);
	}

	return ret == 0 ? count : 0;
}

DEVICE_ATTR_WO(s3_debug);

#endif

static int dm_init_microcode(struct amdgpu_device *adev)
{
	char *fw_name_dmub;
	int r;

	switch (adev->ip_versions[DCE_HWIP][0]) {
	case IP_VERSION(2, 1, 0):
		fw_name_dmub = FIRMWARE_RENOIR_DMUB;
		if (ASICREV_IS_GREEN_SARDINE(adev->external_rev_id))
			fw_name_dmub = FIRMWARE_GREEN_SARDINE_DMUB;
		break;
	case IP_VERSION(3, 0, 0):
		if (adev->ip_versions[GC_HWIP][0] == IP_VERSION(10, 3, 0))
			fw_name_dmub = FIRMWARE_SIENNA_CICHLID_DMUB;
		else
			fw_name_dmub = FIRMWARE_NAVY_FLOUNDER_DMUB;
		break;
	case IP_VERSION(3, 0, 1):
		fw_name_dmub = FIRMWARE_VANGOGH_DMUB;
		break;
	case IP_VERSION(3, 0, 2):
		fw_name_dmub = FIRMWARE_DIMGREY_CAVEFISH_DMUB;
		break;
	case IP_VERSION(3, 0, 3):
		fw_name_dmub = FIRMWARE_BEIGE_GOBY_DMUB;
		break;
	case IP_VERSION(3, 1, 2):
	case IP_VERSION(3, 1, 3):
		fw_name_dmub = FIRMWARE_YELLOW_CARP_DMUB;
		break;
	case IP_VERSION(3, 1, 4):
		fw_name_dmub = FIRMWARE_DCN_314_DMUB;
		break;
	case IP_VERSION(3, 1, 5):
		fw_name_dmub = FIRMWARE_DCN_315_DMUB;
		break;
	case IP_VERSION(3, 1, 6):
		fw_name_dmub = FIRMWARE_DCN316_DMUB;
		break;
	case IP_VERSION(3, 2, 0):
		fw_name_dmub = FIRMWARE_DCN_V3_2_0_DMCUB;
		break;
	case IP_VERSION(3, 2, 1):
		fw_name_dmub = FIRMWARE_DCN_V3_2_1_DMCUB;
		break;
	default:
		/* ASIC doesn't support DMUB. */
		return 0;
	}
	r = amdgpu_ucode_request(adev, &adev->dm.dmub_fw, fw_name_dmub);
	if (r)
		DRM_ERROR("DMUB firmware loading failed: %d\n", r);
	return r;
}

static int dm_early_init(void *handle)
{
	struct amdgpu_device *adev = (struct amdgpu_device *)handle;
	struct amdgpu_mode_info *mode_info = &adev->mode_info;
	struct atom_context *ctx = mode_info->atom_context;
	int index = GetIndexIntoMasterTable(DATA, Object_Header);
	u16 data_offset;

	/* if there is no object header, skip DM */
	if (!amdgpu_atom_parse_data_header(ctx, index, NULL, NULL, NULL, &data_offset)) {
		adev->harvest_ip_mask |= AMD_HARVEST_IP_DMU_MASK;
		dev_info(adev->dev, "No object header, skipping DM\n");
		return -ENOENT;
	}

	switch (adev->asic_type) {
#if defined(CONFIG_DRM_AMD_DC_SI)
	case CHIP_TAHITI:
	case CHIP_PITCAIRN:
	case CHIP_VERDE:
		adev->mode_info.num_crtc = 6;
		adev->mode_info.num_hpd = 6;
		adev->mode_info.num_dig = 6;
		break;
	case CHIP_OLAND:
		adev->mode_info.num_crtc = 2;
		adev->mode_info.num_hpd = 2;
		adev->mode_info.num_dig = 2;
		break;
#endif
	case CHIP_BONAIRE:
	case CHIP_HAWAII:
		adev->mode_info.num_crtc = 6;
		adev->mode_info.num_hpd = 6;
		adev->mode_info.num_dig = 6;
		break;
	case CHIP_KAVERI:
		adev->mode_info.num_crtc = 4;
		adev->mode_info.num_hpd = 6;
		adev->mode_info.num_dig = 7;
		break;
	case CHIP_KABINI:
	case CHIP_MULLINS:
		adev->mode_info.num_crtc = 2;
		adev->mode_info.num_hpd = 6;
		adev->mode_info.num_dig = 6;
		break;
	case CHIP_FIJI:
	case CHIP_TONGA:
		adev->mode_info.num_crtc = 6;
		adev->mode_info.num_hpd = 6;
		adev->mode_info.num_dig = 7;
		break;
	case CHIP_CARRIZO:
		adev->mode_info.num_crtc = 3;
		adev->mode_info.num_hpd = 6;
		adev->mode_info.num_dig = 9;
		break;
	case CHIP_STONEY:
		adev->mode_info.num_crtc = 2;
		adev->mode_info.num_hpd = 6;
		adev->mode_info.num_dig = 9;
		break;
	case CHIP_POLARIS11:
	case CHIP_POLARIS12:
		adev->mode_info.num_crtc = 5;
		adev->mode_info.num_hpd = 5;
		adev->mode_info.num_dig = 5;
		break;
	case CHIP_POLARIS10:
	case CHIP_VEGAM:
		adev->mode_info.num_crtc = 6;
		adev->mode_info.num_hpd = 6;
		adev->mode_info.num_dig = 6;
		break;
	case CHIP_VEGA10:
	case CHIP_VEGA12:
	case CHIP_VEGA20:
		adev->mode_info.num_crtc = 6;
		adev->mode_info.num_hpd = 6;
		adev->mode_info.num_dig = 6;
		break;
	default:

		switch (adev->ip_versions[DCE_HWIP][0]) {
		case IP_VERSION(2, 0, 2):
		case IP_VERSION(3, 0, 0):
			adev->mode_info.num_crtc = 6;
			adev->mode_info.num_hpd = 6;
			adev->mode_info.num_dig = 6;
			break;
		case IP_VERSION(2, 0, 0):
		case IP_VERSION(3, 0, 2):
			adev->mode_info.num_crtc = 5;
			adev->mode_info.num_hpd = 5;
			adev->mode_info.num_dig = 5;
			break;
		case IP_VERSION(2, 0, 3):
		case IP_VERSION(3, 0, 3):
			adev->mode_info.num_crtc = 2;
			adev->mode_info.num_hpd = 2;
			adev->mode_info.num_dig = 2;
			break;
		case IP_VERSION(1, 0, 0):
		case IP_VERSION(1, 0, 1):
		case IP_VERSION(3, 0, 1):
		case IP_VERSION(2, 1, 0):
		case IP_VERSION(3, 1, 2):
		case IP_VERSION(3, 1, 3):
		case IP_VERSION(3, 1, 4):
		case IP_VERSION(3, 1, 5):
		case IP_VERSION(3, 1, 6):
		case IP_VERSION(3, 2, 0):
		case IP_VERSION(3, 2, 1):
			adev->mode_info.num_crtc = 4;
			adev->mode_info.num_hpd = 4;
			adev->mode_info.num_dig = 4;
			break;
		default:
			DRM_ERROR("Unsupported DCE IP versions: 0x%x\n",
					adev->ip_versions[DCE_HWIP][0]);
			return -EINVAL;
		}
		break;
	}

	amdgpu_dm_set_irq_funcs(adev);

	if (adev->mode_info.funcs == NULL)
		adev->mode_info.funcs = &dm_display_funcs;

	/*
	 * Note: Do NOT change adev->audio_endpt_rreg and
	 * adev->audio_endpt_wreg because they are initialised in
	 * amdgpu_device_init()
	 */
#if defined(CONFIG_DEBUG_KERNEL_DC)
	device_create_file(
		adev_to_drm(adev)->dev,
		&dev_attr_s3_debug);
#endif
	adev->dc_enabled = true;

	return dm_init_microcode(adev);
}

static bool modereset_required(struct drm_crtc_state *crtc_state)
{
	return !crtc_state->active && drm_atomic_crtc_needs_modeset(crtc_state);
}

static void amdgpu_dm_encoder_destroy(struct drm_encoder *encoder)
{
	drm_encoder_cleanup(encoder);
	kfree(encoder);
}

static const struct drm_encoder_funcs amdgpu_dm_encoder_funcs = {
	.destroy = amdgpu_dm_encoder_destroy,
};

static int
fill_plane_color_attributes(const struct drm_plane_state *plane_state,
			    const enum surface_pixel_format format,
			    enum dc_color_space *color_space)
{
	bool full_range;

	*color_space = COLOR_SPACE_SRGB;

	/* DRM color properties only affect non-RGB formats. */
	if (format < SURFACE_PIXEL_FORMAT_VIDEO_BEGIN)
		return 0;

	full_range = (plane_state->color_range == DRM_COLOR_YCBCR_FULL_RANGE);

	switch (plane_state->color_encoding) {
	case DRM_COLOR_YCBCR_BT601:
		if (full_range)
			*color_space = COLOR_SPACE_YCBCR601;
		else
			*color_space = COLOR_SPACE_YCBCR601_LIMITED;
		break;

	case DRM_COLOR_YCBCR_BT709:
		if (full_range)
			*color_space = COLOR_SPACE_YCBCR709;
		else
			*color_space = COLOR_SPACE_YCBCR709_LIMITED;
		break;

	case DRM_COLOR_YCBCR_BT2020:
		if (full_range)
			*color_space = COLOR_SPACE_2020_YCBCR;
		else
			return -EINVAL;
		break;

	default:
		return -EINVAL;
	}

	return 0;
}

static int
fill_dc_plane_info_and_addr(struct amdgpu_device *adev,
			    const struct drm_plane_state *plane_state,
			    const u64 tiling_flags,
			    struct dc_plane_info *plane_info,
			    struct dc_plane_address *address,
			    bool tmz_surface,
			    bool force_disable_dcc)
{
	const struct drm_framebuffer *fb = plane_state->fb;
	const struct amdgpu_framebuffer *afb =
		to_amdgpu_framebuffer(plane_state->fb);
	int ret;

	memset(plane_info, 0, sizeof(*plane_info));

	switch (fb->format->format) {
	case DRM_FORMAT_C8:
		plane_info->format =
			SURFACE_PIXEL_FORMAT_GRPH_PALETA_256_COLORS;
		break;
	case DRM_FORMAT_RGB565:
		plane_info->format = SURFACE_PIXEL_FORMAT_GRPH_RGB565;
		break;
	case DRM_FORMAT_XRGB8888:
	case DRM_FORMAT_ARGB8888:
		plane_info->format = SURFACE_PIXEL_FORMAT_GRPH_ARGB8888;
		break;
	case DRM_FORMAT_XRGB2101010:
	case DRM_FORMAT_ARGB2101010:
		plane_info->format = SURFACE_PIXEL_FORMAT_GRPH_ARGB2101010;
		break;
	case DRM_FORMAT_XBGR2101010:
	case DRM_FORMAT_ABGR2101010:
		plane_info->format = SURFACE_PIXEL_FORMAT_GRPH_ABGR2101010;
		break;
	case DRM_FORMAT_XBGR8888:
	case DRM_FORMAT_ABGR8888:
		plane_info->format = SURFACE_PIXEL_FORMAT_GRPH_ABGR8888;
		break;
	case DRM_FORMAT_NV21:
		plane_info->format = SURFACE_PIXEL_FORMAT_VIDEO_420_YCbCr;
		break;
	case DRM_FORMAT_NV12:
		plane_info->format = SURFACE_PIXEL_FORMAT_VIDEO_420_YCrCb;
		break;
	case DRM_FORMAT_P010:
		plane_info->format = SURFACE_PIXEL_FORMAT_VIDEO_420_10bpc_YCrCb;
		break;
	case DRM_FORMAT_XRGB16161616F:
	case DRM_FORMAT_ARGB16161616F:
		plane_info->format = SURFACE_PIXEL_FORMAT_GRPH_ARGB16161616F;
		break;
	case DRM_FORMAT_XBGR16161616F:
	case DRM_FORMAT_ABGR16161616F:
		plane_info->format = SURFACE_PIXEL_FORMAT_GRPH_ABGR16161616F;
		break;
	case DRM_FORMAT_XRGB16161616:
	case DRM_FORMAT_ARGB16161616:
		plane_info->format = SURFACE_PIXEL_FORMAT_GRPH_ARGB16161616;
		break;
	case DRM_FORMAT_XBGR16161616:
	case DRM_FORMAT_ABGR16161616:
		plane_info->format = SURFACE_PIXEL_FORMAT_GRPH_ABGR16161616;
		break;
	default:
		DRM_ERROR(
			"Unsupported screen format %p4cc\n",
			&fb->format->format);
		return -EINVAL;
	}

	switch (plane_state->rotation & DRM_MODE_ROTATE_MASK) {
	case DRM_MODE_ROTATE_0:
		plane_info->rotation = ROTATION_ANGLE_0;
		break;
	case DRM_MODE_ROTATE_90:
		plane_info->rotation = ROTATION_ANGLE_90;
		break;
	case DRM_MODE_ROTATE_180:
		plane_info->rotation = ROTATION_ANGLE_180;
		break;
	case DRM_MODE_ROTATE_270:
		plane_info->rotation = ROTATION_ANGLE_270;
		break;
	default:
		plane_info->rotation = ROTATION_ANGLE_0;
		break;
	}


	plane_info->visible = true;
	plane_info->stereo_format = PLANE_STEREO_FORMAT_NONE;

	plane_info->layer_index = plane_state->normalized_zpos;

	ret = fill_plane_color_attributes(plane_state, plane_info->format,
					  &plane_info->color_space);
	if (ret)
		return ret;

	ret = fill_plane_buffer_attributes(adev, afb, plane_info->format,
					   plane_info->rotation, tiling_flags,
					   &plane_info->tiling_info,
					   &plane_info->plane_size,
					   &plane_info->dcc, address,
					   tmz_surface, force_disable_dcc);
	if (ret)
		return ret;

	fill_blending_from_plane_state(
		plane_state, &plane_info->per_pixel_alpha, &plane_info->pre_multiplied_alpha,
		&plane_info->global_alpha, &plane_info->global_alpha_value);

	return 0;
}

static int fill_dc_plane_attributes(struct amdgpu_device *adev,
				    struct dc_plane_state *dc_plane_state,
				    struct drm_plane_state *plane_state,
				    struct drm_crtc_state *crtc_state)
{
	struct dm_crtc_state *dm_crtc_state = to_dm_crtc_state(crtc_state);
	struct amdgpu_framebuffer *afb = (struct amdgpu_framebuffer *)plane_state->fb;
	struct dc_scaling_info scaling_info;
	struct dc_plane_info plane_info;
	int ret;
	bool force_disable_dcc = false;

	ret = fill_dc_scaling_info(adev, plane_state, &scaling_info);
	if (ret)
		return ret;

	dc_plane_state->src_rect = scaling_info.src_rect;
	dc_plane_state->dst_rect = scaling_info.dst_rect;
	dc_plane_state->clip_rect = scaling_info.clip_rect;
	dc_plane_state->scaling_quality = scaling_info.scaling_quality;

	force_disable_dcc = adev->asic_type == CHIP_RAVEN && adev->in_suspend;
	ret = fill_dc_plane_info_and_addr(adev, plane_state,
					  afb->tiling_flags,
					  &plane_info,
					  &dc_plane_state->address,
					  afb->tmz_surface,
					  force_disable_dcc);
	if (ret)
		return ret;

	dc_plane_state->format = plane_info.format;
	dc_plane_state->color_space = plane_info.color_space;
	dc_plane_state->format = plane_info.format;
	dc_plane_state->plane_size = plane_info.plane_size;
	dc_plane_state->rotation = plane_info.rotation;
	dc_plane_state->horizontal_mirror = plane_info.horizontal_mirror;
	dc_plane_state->stereo_format = plane_info.stereo_format;
	dc_plane_state->tiling_info = plane_info.tiling_info;
	dc_plane_state->visible = plane_info.visible;
	dc_plane_state->per_pixel_alpha = plane_info.per_pixel_alpha;
	dc_plane_state->pre_multiplied_alpha = plane_info.pre_multiplied_alpha;
	dc_plane_state->global_alpha = plane_info.global_alpha;
	dc_plane_state->global_alpha_value = plane_info.global_alpha_value;
	dc_plane_state->dcc = plane_info.dcc;
	dc_plane_state->layer_index = plane_info.layer_index;
	dc_plane_state->flip_int_enabled = true;

	/*
	 * Always set input transfer function, since plane state is refreshed
	 * every time.
	 */
	ret = amdgpu_dm_update_plane_color_mgmt(dm_crtc_state, dc_plane_state);
	if (ret)
		return ret;

	return 0;
}

static inline void fill_dc_dirty_rect(struct drm_plane *plane,
				      struct rect *dirty_rect, int32_t x,
				      s32 y, s32 width, s32 height,
				      int *i, bool ffu)
{
	if (*i > DC_MAX_DIRTY_RECTS)
		return;

	if (*i == DC_MAX_DIRTY_RECTS)
		goto out;

	dirty_rect->x = x;
	dirty_rect->y = y;
	dirty_rect->width = width;
	dirty_rect->height = height;

	if (ffu)
		drm_dbg(plane->dev,
			"[PLANE:%d] PSR FFU dirty rect size (%d, %d)\n",
			plane->base.id, width, height);
	else
		drm_dbg(plane->dev,
			"[PLANE:%d] PSR SU dirty rect at (%d, %d) size (%d, %d)",
			plane->base.id, x, y, width, height);

out:
	(*i)++;
}

/**
 * fill_dc_dirty_rects() - Fill DC dirty regions for PSR selective updates
 *
 * @plane: DRM plane containing dirty regions that need to be flushed to the eDP
 *         remote fb
 * @old_plane_state: Old state of @plane
 * @new_plane_state: New state of @plane
 * @crtc_state: New state of CRTC connected to the @plane
 * @flip_addrs: DC flip tracking struct, which also tracts dirty rects
 *
 * For PSR SU, DC informs the DMUB uController of dirty rectangle regions
 * (referred to as "damage clips" in DRM nomenclature) that require updating on
 * the eDP remote buffer. The responsibility of specifying the dirty regions is
 * amdgpu_dm's.
 *
 * A damage-aware DRM client should fill the FB_DAMAGE_CLIPS property on the
 * plane with regions that require flushing to the eDP remote buffer. In
 * addition, certain use cases - such as cursor and multi-plane overlay (MPO) -
 * implicitly provide damage clips without any client support via the plane
 * bounds.
 */
static void fill_dc_dirty_rects(struct drm_plane *plane,
				struct drm_plane_state *old_plane_state,
				struct drm_plane_state *new_plane_state,
				struct drm_crtc_state *crtc_state,
				struct dc_flip_addrs *flip_addrs)
{
	struct dm_crtc_state *dm_crtc_state = to_dm_crtc_state(crtc_state);
	struct rect *dirty_rects = flip_addrs->dirty_rects;
	u32 num_clips;
	struct drm_mode_rect *clips;
	bool bb_changed;
	bool fb_changed;
	u32 i = 0;

	/*
	 * Cursor plane has it's own dirty rect update interface. See
	 * dcn10_dmub_update_cursor_data and dmub_cmd_update_cursor_info_data
	 */
	if (plane->type == DRM_PLANE_TYPE_CURSOR)
		return;

	num_clips = drm_plane_get_damage_clips_count(new_plane_state);
	clips = drm_plane_get_damage_clips(new_plane_state);

	if (!dm_crtc_state->mpo_requested) {
		if (!num_clips || num_clips > DC_MAX_DIRTY_RECTS)
			goto ffu;

		for (; flip_addrs->dirty_rect_count < num_clips; clips++)
			fill_dc_dirty_rect(new_plane_state->plane,
					   &dirty_rects[i], clips->x1,
					   clips->y1, clips->x2 - clips->x1,
					   clips->y2 - clips->y1,
					   &flip_addrs->dirty_rect_count,
					   false);
		return;
	}

	/*
	 * MPO is requested. Add entire plane bounding box to dirty rects if
	 * flipped to or damaged.
	 *
	 * If plane is moved or resized, also add old bounding box to dirty
	 * rects.
	 */
	fb_changed = old_plane_state->fb->base.id !=
		     new_plane_state->fb->base.id;
	bb_changed = (old_plane_state->crtc_x != new_plane_state->crtc_x ||
		      old_plane_state->crtc_y != new_plane_state->crtc_y ||
		      old_plane_state->crtc_w != new_plane_state->crtc_w ||
		      old_plane_state->crtc_h != new_plane_state->crtc_h);

	drm_dbg(plane->dev,
		"[PLANE:%d] PSR bb_changed:%d fb_changed:%d num_clips:%d\n",
		new_plane_state->plane->base.id,
		bb_changed, fb_changed, num_clips);

	if (bb_changed) {
		fill_dc_dirty_rect(new_plane_state->plane, &dirty_rects[i],
				   new_plane_state->crtc_x,
				   new_plane_state->crtc_y,
				   new_plane_state->crtc_w,
				   new_plane_state->crtc_h, &i, false);

		/* Add old plane bounding-box if plane is moved or resized */
		fill_dc_dirty_rect(new_plane_state->plane, &dirty_rects[i],
				   old_plane_state->crtc_x,
				   old_plane_state->crtc_y,
				   old_plane_state->crtc_w,
				   old_plane_state->crtc_h, &i, false);
	}

	if (num_clips) {
		for (; i < num_clips; clips++)
			fill_dc_dirty_rect(new_plane_state->plane,
					   &dirty_rects[i], clips->x1,
					   clips->y1, clips->x2 - clips->x1,
					   clips->y2 - clips->y1, &i, false);
	} else if (fb_changed && !bb_changed) {
		fill_dc_dirty_rect(new_plane_state->plane, &dirty_rects[i],
				   new_plane_state->crtc_x,
				   new_plane_state->crtc_y,
				   new_plane_state->crtc_w,
				   new_plane_state->crtc_h, &i, false);
	}

	if (i > DC_MAX_DIRTY_RECTS)
		goto ffu;

	flip_addrs->dirty_rect_count = i;
	return;

ffu:
	fill_dc_dirty_rect(new_plane_state->plane, &dirty_rects[0], 0, 0,
			   dm_crtc_state->base.mode.crtc_hdisplay,
			   dm_crtc_state->base.mode.crtc_vdisplay,
			   &flip_addrs->dirty_rect_count, true);
}

static void update_stream_scaling_settings(const struct drm_display_mode *mode,
					   const struct dm_connector_state *dm_state,
					   struct dc_stream_state *stream)
{
	enum amdgpu_rmx_type rmx_type;

	struct rect src = { 0 }; /* viewport in composition space*/
	struct rect dst = { 0 }; /* stream addressable area */

	/* no mode. nothing to be done */
	if (!mode)
		return;

	/* Full screen scaling by default */
	src.width = mode->hdisplay;
	src.height = mode->vdisplay;
	dst.width = stream->timing.h_addressable;
	dst.height = stream->timing.v_addressable;

	if (dm_state) {
		rmx_type = dm_state->scaling;
		if (rmx_type == RMX_ASPECT || rmx_type == RMX_OFF) {
			if (src.width * dst.height <
					src.height * dst.width) {
				/* height needs less upscaling/more downscaling */
				dst.width = src.width *
						dst.height / src.height;
			} else {
				/* width needs less upscaling/more downscaling */
				dst.height = src.height *
						dst.width / src.width;
			}
		} else if (rmx_type == RMX_CENTER) {
			dst = src;
		}

		dst.x = (stream->timing.h_addressable - dst.width) / 2;
		dst.y = (stream->timing.v_addressable - dst.height) / 2;

		if (dm_state->underscan_enable) {
			dst.x += dm_state->underscan_hborder / 2;
			dst.y += dm_state->underscan_vborder / 2;
			dst.width -= dm_state->underscan_hborder;
			dst.height -= dm_state->underscan_vborder;
		}
	}

	stream->src = src;
	stream->dst = dst;

	DRM_DEBUG_KMS("Destination Rectangle x:%d  y:%d  width:%d  height:%d\n",
		      dst.x, dst.y, dst.width, dst.height);

}

static enum dc_color_depth
convert_color_depth_from_display_info(const struct drm_connector *connector,
				      bool is_y420, int requested_bpc)
{
	u8 bpc;

	if (is_y420) {
		bpc = 8;

		/* Cap display bpc based on HDMI 2.0 HF-VSDB */
		if (connector->display_info.hdmi.y420_dc_modes & DRM_EDID_YCBCR420_DC_48)
			bpc = 16;
		else if (connector->display_info.hdmi.y420_dc_modes & DRM_EDID_YCBCR420_DC_36)
			bpc = 12;
		else if (connector->display_info.hdmi.y420_dc_modes & DRM_EDID_YCBCR420_DC_30)
			bpc = 10;
	} else {
		bpc = (uint8_t)connector->display_info.bpc;
		/* Assume 8 bpc by default if no bpc is specified. */
		bpc = bpc ? bpc : 8;
	}

	if (requested_bpc > 0) {
		/*
		 * Cap display bpc based on the user requested value.
		 *
		 * The value for state->max_bpc may not correctly updated
		 * depending on when the connector gets added to the state
		 * or if this was called outside of atomic check, so it
		 * can't be used directly.
		 */
		bpc = min_t(u8, bpc, requested_bpc);

		/* Round down to the nearest even number. */
		bpc = bpc - (bpc & 1);
	}

	switch (bpc) {
	case 0:
		/*
		 * Temporary Work around, DRM doesn't parse color depth for
		 * EDID revision before 1.4
		 * TODO: Fix edid parsing
		 */
		return COLOR_DEPTH_888;
	case 6:
		return COLOR_DEPTH_666;
	case 8:
		return COLOR_DEPTH_888;
	case 10:
		return COLOR_DEPTH_101010;
	case 12:
		return COLOR_DEPTH_121212;
	case 14:
		return COLOR_DEPTH_141414;
	case 16:
		return COLOR_DEPTH_161616;
	default:
		return COLOR_DEPTH_UNDEFINED;
	}
}

static enum dc_aspect_ratio
get_aspect_ratio(const struct drm_display_mode *mode_in)
{
	/* 1-1 mapping, since both enums follow the HDMI spec. */
	return (enum dc_aspect_ratio) mode_in->picture_aspect_ratio;
}

static enum dc_color_space
get_output_color_space(const struct dc_crtc_timing *dc_crtc_timing)
{
	enum dc_color_space color_space = COLOR_SPACE_SRGB;

	switch (dc_crtc_timing->pixel_encoding)	{
	case PIXEL_ENCODING_YCBCR422:
	case PIXEL_ENCODING_YCBCR444:
	case PIXEL_ENCODING_YCBCR420:
	{
		/*
		 * 27030khz is the separation point between HDTV and SDTV
		 * according to HDMI spec, we use YCbCr709 and YCbCr601
		 * respectively
		 */
		if (dc_crtc_timing->pix_clk_100hz > 270300) {
			if (dc_crtc_timing->flags.Y_ONLY)
				color_space =
					COLOR_SPACE_YCBCR709_LIMITED;
			else
				color_space = COLOR_SPACE_YCBCR709;
		} else {
			if (dc_crtc_timing->flags.Y_ONLY)
				color_space =
					COLOR_SPACE_YCBCR601_LIMITED;
			else
				color_space = COLOR_SPACE_YCBCR601;
		}

	}
	break;
	case PIXEL_ENCODING_RGB:
		color_space = COLOR_SPACE_SRGB;
		break;

	default:
		WARN_ON(1);
		break;
	}

	return color_space;
}

static bool adjust_colour_depth_from_display_info(
	struct dc_crtc_timing *timing_out,
	const struct drm_display_info *info)
{
	enum dc_color_depth depth = timing_out->display_color_depth;
	int normalized_clk;
	do {
		normalized_clk = timing_out->pix_clk_100hz / 10;
		/* YCbCr 4:2:0 requires additional adjustment of 1/2 */
		if (timing_out->pixel_encoding == PIXEL_ENCODING_YCBCR420)
			normalized_clk /= 2;
		/* Adjusting pix clock following on HDMI spec based on colour depth */
		switch (depth) {
		case COLOR_DEPTH_888:
			break;
		case COLOR_DEPTH_101010:
			normalized_clk = (normalized_clk * 30) / 24;
			break;
		case COLOR_DEPTH_121212:
			normalized_clk = (normalized_clk * 36) / 24;
			break;
		case COLOR_DEPTH_161616:
			normalized_clk = (normalized_clk * 48) / 24;
			break;
		default:
			/* The above depths are the only ones valid for HDMI. */
			return false;
		}
		if (normalized_clk <= info->max_tmds_clock) {
			timing_out->display_color_depth = depth;
			return true;
		}
	} while (--depth > COLOR_DEPTH_666);
	return false;
}

static void fill_stream_properties_from_drm_display_mode(
	struct dc_stream_state *stream,
	const struct drm_display_mode *mode_in,
	const struct drm_connector *connector,
	const struct drm_connector_state *connector_state,
	const struct dc_stream_state *old_stream,
	int requested_bpc)
{
	struct dc_crtc_timing *timing_out = &stream->timing;
	const struct drm_display_info *info = &connector->display_info;
	struct amdgpu_dm_connector *aconnector = to_amdgpu_dm_connector(connector);
	struct hdmi_vendor_infoframe hv_frame;
	struct hdmi_avi_infoframe avi_frame;

	memset(&hv_frame, 0, sizeof(hv_frame));
	memset(&avi_frame, 0, sizeof(avi_frame));

	timing_out->h_border_left = 0;
	timing_out->h_border_right = 0;
	timing_out->v_border_top = 0;
	timing_out->v_border_bottom = 0;
	/* TODO: un-hardcode */
	if (drm_mode_is_420_only(info, mode_in)
			&& stream->signal == SIGNAL_TYPE_HDMI_TYPE_A)
		timing_out->pixel_encoding = PIXEL_ENCODING_YCBCR420;
	else if (drm_mode_is_420_also(info, mode_in)
			&& aconnector->force_yuv420_output)
		timing_out->pixel_encoding = PIXEL_ENCODING_YCBCR420;
	else if ((connector->display_info.color_formats & DRM_COLOR_FORMAT_YCBCR444)
			&& stream->signal == SIGNAL_TYPE_HDMI_TYPE_A)
		timing_out->pixel_encoding = PIXEL_ENCODING_YCBCR444;
	else
		timing_out->pixel_encoding = PIXEL_ENCODING_RGB;

	timing_out->timing_3d_format = TIMING_3D_FORMAT_NONE;
	timing_out->display_color_depth = convert_color_depth_from_display_info(
		connector,
		(timing_out->pixel_encoding == PIXEL_ENCODING_YCBCR420),
		requested_bpc);
	timing_out->scan_type = SCANNING_TYPE_NODATA;
	timing_out->hdmi_vic = 0;

	if (old_stream) {
		timing_out->vic = old_stream->timing.vic;
		timing_out->flags.HSYNC_POSITIVE_POLARITY = old_stream->timing.flags.HSYNC_POSITIVE_POLARITY;
		timing_out->flags.VSYNC_POSITIVE_POLARITY = old_stream->timing.flags.VSYNC_POSITIVE_POLARITY;
	} else {
		timing_out->vic = drm_match_cea_mode(mode_in);
		if (mode_in->flags & DRM_MODE_FLAG_PHSYNC)
			timing_out->flags.HSYNC_POSITIVE_POLARITY = 1;
		if (mode_in->flags & DRM_MODE_FLAG_PVSYNC)
			timing_out->flags.VSYNC_POSITIVE_POLARITY = 1;
	}

	if (stream->signal == SIGNAL_TYPE_HDMI_TYPE_A) {
		drm_hdmi_avi_infoframe_from_display_mode(&avi_frame, (struct drm_connector *)connector, mode_in);
		timing_out->vic = avi_frame.video_code;
		drm_hdmi_vendor_infoframe_from_display_mode(&hv_frame, (struct drm_connector *)connector, mode_in);
		timing_out->hdmi_vic = hv_frame.vic;
	}

	if (is_freesync_video_mode(mode_in, aconnector)) {
		timing_out->h_addressable = mode_in->hdisplay;
		timing_out->h_total = mode_in->htotal;
		timing_out->h_sync_width = mode_in->hsync_end - mode_in->hsync_start;
		timing_out->h_front_porch = mode_in->hsync_start - mode_in->hdisplay;
		timing_out->v_total = mode_in->vtotal;
		timing_out->v_addressable = mode_in->vdisplay;
		timing_out->v_front_porch = mode_in->vsync_start - mode_in->vdisplay;
		timing_out->v_sync_width = mode_in->vsync_end - mode_in->vsync_start;
		timing_out->pix_clk_100hz = mode_in->clock * 10;
	} else {
		timing_out->h_addressable = mode_in->crtc_hdisplay;
		timing_out->h_total = mode_in->crtc_htotal;
		timing_out->h_sync_width = mode_in->crtc_hsync_end - mode_in->crtc_hsync_start;
		timing_out->h_front_porch = mode_in->crtc_hsync_start - mode_in->crtc_hdisplay;
		timing_out->v_total = mode_in->crtc_vtotal;
		timing_out->v_addressable = mode_in->crtc_vdisplay;
		timing_out->v_front_porch = mode_in->crtc_vsync_start - mode_in->crtc_vdisplay;
		timing_out->v_sync_width = mode_in->crtc_vsync_end - mode_in->crtc_vsync_start;
		timing_out->pix_clk_100hz = mode_in->crtc_clock * 10;
	}

	timing_out->aspect_ratio = get_aspect_ratio(mode_in);

	stream->out_transfer_func->type = TF_TYPE_PREDEFINED;
	stream->out_transfer_func->tf = TRANSFER_FUNCTION_SRGB;
	if (stream->signal == SIGNAL_TYPE_HDMI_TYPE_A) {
		if (!adjust_colour_depth_from_display_info(timing_out, info) &&
		    drm_mode_is_420_also(info, mode_in) &&
		    timing_out->pixel_encoding != PIXEL_ENCODING_YCBCR420) {
			timing_out->pixel_encoding = PIXEL_ENCODING_YCBCR420;
			adjust_colour_depth_from_display_info(timing_out, info);
		}
	}

	stream->output_color_space = get_output_color_space(timing_out);
}

static void fill_audio_info(struct audio_info *audio_info,
			    const struct drm_connector *drm_connector,
			    const struct dc_sink *dc_sink)
{
	int i = 0;
	int cea_revision = 0;
	const struct dc_edid_caps *edid_caps = &dc_sink->edid_caps;

	audio_info->manufacture_id = edid_caps->manufacturer_id;
	audio_info->product_id = edid_caps->product_id;

	cea_revision = drm_connector->display_info.cea_rev;

	strscpy(audio_info->display_name,
		edid_caps->display_name,
		AUDIO_INFO_DISPLAY_NAME_SIZE_IN_CHARS);

	if (cea_revision >= 3) {
		audio_info->mode_count = edid_caps->audio_mode_count;

		for (i = 0; i < audio_info->mode_count; ++i) {
			audio_info->modes[i].format_code =
					(enum audio_format_code)
					(edid_caps->audio_modes[i].format_code);
			audio_info->modes[i].channel_count =
					edid_caps->audio_modes[i].channel_count;
			audio_info->modes[i].sample_rates.all =
					edid_caps->audio_modes[i].sample_rate;
			audio_info->modes[i].sample_size =
					edid_caps->audio_modes[i].sample_size;
		}
	}

	audio_info->flags.all = edid_caps->speaker_flags;

	/* TODO: We only check for the progressive mode, check for interlace mode too */
	if (drm_connector->latency_present[0]) {
		audio_info->video_latency = drm_connector->video_latency[0];
		audio_info->audio_latency = drm_connector->audio_latency[0];
	}

	/* TODO: For DP, video and audio latency should be calculated from DPCD caps */

}

static void
copy_crtc_timing_for_drm_display_mode(const struct drm_display_mode *src_mode,
				      struct drm_display_mode *dst_mode)
{
	dst_mode->crtc_hdisplay = src_mode->crtc_hdisplay;
	dst_mode->crtc_vdisplay = src_mode->crtc_vdisplay;
	dst_mode->crtc_clock = src_mode->crtc_clock;
	dst_mode->crtc_hblank_start = src_mode->crtc_hblank_start;
	dst_mode->crtc_hblank_end = src_mode->crtc_hblank_end;
	dst_mode->crtc_hsync_start =  src_mode->crtc_hsync_start;
	dst_mode->crtc_hsync_end = src_mode->crtc_hsync_end;
	dst_mode->crtc_htotal = src_mode->crtc_htotal;
	dst_mode->crtc_hskew = src_mode->crtc_hskew;
	dst_mode->crtc_vblank_start = src_mode->crtc_vblank_start;
	dst_mode->crtc_vblank_end = src_mode->crtc_vblank_end;
	dst_mode->crtc_vsync_start = src_mode->crtc_vsync_start;
	dst_mode->crtc_vsync_end = src_mode->crtc_vsync_end;
	dst_mode->crtc_vtotal = src_mode->crtc_vtotal;
}

static void
decide_crtc_timing_for_drm_display_mode(struct drm_display_mode *drm_mode,
					const struct drm_display_mode *native_mode,
					bool scale_enabled)
{
	if (scale_enabled) {
		copy_crtc_timing_for_drm_display_mode(native_mode, drm_mode);
	} else if (native_mode->clock == drm_mode->clock &&
			native_mode->htotal == drm_mode->htotal &&
			native_mode->vtotal == drm_mode->vtotal) {
		copy_crtc_timing_for_drm_display_mode(native_mode, drm_mode);
	} else {
		/* no scaling nor amdgpu inserted, no need to patch */
	}
}

static struct dc_sink *
create_fake_sink(struct amdgpu_dm_connector *aconnector)
{
	struct dc_sink_init_data sink_init_data = { 0 };
	struct dc_sink *sink = NULL;
	sink_init_data.link = aconnector->dc_link;
	sink_init_data.sink_signal = aconnector->dc_link->connector_signal;

	sink = dc_sink_create(&sink_init_data);
	if (!sink) {
		DRM_ERROR("Failed to create sink!\n");
		return NULL;
	}
	sink->sink_signal = SIGNAL_TYPE_VIRTUAL;

	return sink;
}

static void set_multisync_trigger_params(
		struct dc_stream_state *stream)
{
	struct dc_stream_state *master = NULL;

	if (stream->triggered_crtc_reset.enabled) {
		master = stream->triggered_crtc_reset.event_source;
		stream->triggered_crtc_reset.event =
			master->timing.flags.VSYNC_POSITIVE_POLARITY ?
			CRTC_EVENT_VSYNC_RISING : CRTC_EVENT_VSYNC_FALLING;
		stream->triggered_crtc_reset.delay = TRIGGER_DELAY_NEXT_PIXEL;
	}
}

static void set_master_stream(struct dc_stream_state *stream_set[],
			      int stream_count)
{
	int j, highest_rfr = 0, master_stream = 0;

	for (j = 0;  j < stream_count; j++) {
		if (stream_set[j] && stream_set[j]->triggered_crtc_reset.enabled) {
			int refresh_rate = 0;

			refresh_rate = (stream_set[j]->timing.pix_clk_100hz*100)/
				(stream_set[j]->timing.h_total*stream_set[j]->timing.v_total);
			if (refresh_rate > highest_rfr) {
				highest_rfr = refresh_rate;
				master_stream = j;
			}
		}
	}
	for (j = 0;  j < stream_count; j++) {
		if (stream_set[j])
			stream_set[j]->triggered_crtc_reset.event_source = stream_set[master_stream];
	}
}

static void dm_enable_per_frame_crtc_master_sync(struct dc_state *context)
{
	int i = 0;
	struct dc_stream_state *stream;

	if (context->stream_count < 2)
		return;
	for (i = 0; i < context->stream_count ; i++) {
		if (!context->streams[i])
			continue;
		/*
		 * TODO: add a function to read AMD VSDB bits and set
		 * crtc_sync_master.multi_sync_enabled flag
		 * For now it's set to false
		 */
	}

	set_master_stream(context->streams, context->stream_count);

	for (i = 0; i < context->stream_count ; i++) {
		stream = context->streams[i];

		if (!stream)
			continue;

		set_multisync_trigger_params(stream);
	}
}

/**
 * DOC: FreeSync Video
 *
 * When a userspace application wants to play a video, the content follows a
 * standard format definition that usually specifies the FPS for that format.
 * The below list illustrates some video format and the expected FPS,
 * respectively:
 *
 * - TV/NTSC (23.976 FPS)
 * - Cinema (24 FPS)
 * - TV/PAL (25 FPS)
 * - TV/NTSC (29.97 FPS)
 * - TV/NTSC (30 FPS)
 * - Cinema HFR (48 FPS)
 * - TV/PAL (50 FPS)
 * - Commonly used (60 FPS)
 * - Multiples of 24 (48,72,96 FPS)
 *
 * The list of standards video format is not huge and can be added to the
 * connector modeset list beforehand. With that, userspace can leverage
 * FreeSync to extends the front porch in order to attain the target refresh
 * rate. Such a switch will happen seamlessly, without screen blanking or
 * reprogramming of the output in any other way. If the userspace requests a
 * modesetting change compatible with FreeSync modes that only differ in the
 * refresh rate, DC will skip the full update and avoid blink during the
 * transition. For example, the video player can change the modesetting from
 * 60Hz to 30Hz for playing TV/NTSC content when it goes full screen without
 * causing any display blink. This same concept can be applied to a mode
 * setting change.
 */
static struct drm_display_mode *
get_highest_refresh_rate_mode(struct amdgpu_dm_connector *aconnector,
		bool use_probed_modes)
{
	struct drm_display_mode *m, *m_pref = NULL;
	u16 current_refresh, highest_refresh;
	struct list_head *list_head = use_probed_modes ?
		&aconnector->base.probed_modes :
		&aconnector->base.modes;

	if (aconnector->freesync_vid_base.clock != 0)
		return &aconnector->freesync_vid_base;

	/* Find the preferred mode */
	list_for_each_entry (m, list_head, head) {
		if (m->type & DRM_MODE_TYPE_PREFERRED) {
			m_pref = m;
			break;
		}
	}

	if (!m_pref) {
		/* Probably an EDID with no preferred mode. Fallback to first entry */
		m_pref = list_first_entry_or_null(
				&aconnector->base.modes, struct drm_display_mode, head);
		if (!m_pref) {
			DRM_DEBUG_DRIVER("No preferred mode found in EDID\n");
			return NULL;
		}
	}

	highest_refresh = drm_mode_vrefresh(m_pref);

	/*
	 * Find the mode with highest refresh rate with same resolution.
	 * For some monitors, preferred mode is not the mode with highest
	 * supported refresh rate.
	 */
	list_for_each_entry (m, list_head, head) {
		current_refresh  = drm_mode_vrefresh(m);

		if (m->hdisplay == m_pref->hdisplay &&
		    m->vdisplay == m_pref->vdisplay &&
		    highest_refresh < current_refresh) {
			highest_refresh = current_refresh;
			m_pref = m;
		}
	}

	drm_mode_copy(&aconnector->freesync_vid_base, m_pref);
	return m_pref;
}

static bool is_freesync_video_mode(const struct drm_display_mode *mode,
		struct amdgpu_dm_connector *aconnector)
{
	struct drm_display_mode *high_mode;
	int timing_diff;

	high_mode = get_highest_refresh_rate_mode(aconnector, false);
	if (!high_mode || !mode)
		return false;

	timing_diff = high_mode->vtotal - mode->vtotal;

	if (high_mode->clock == 0 || high_mode->clock != mode->clock ||
	    high_mode->hdisplay != mode->hdisplay ||
	    high_mode->vdisplay != mode->vdisplay ||
	    high_mode->hsync_start != mode->hsync_start ||
	    high_mode->hsync_end != mode->hsync_end ||
	    high_mode->htotal != mode->htotal ||
	    high_mode->hskew != mode->hskew ||
	    high_mode->vscan != mode->vscan ||
	    high_mode->vsync_start - mode->vsync_start != timing_diff ||
	    high_mode->vsync_end - mode->vsync_end != timing_diff)
		return false;
	else
		return true;
}

#if defined(CONFIG_DRM_AMD_DC_DCN)
static void update_dsc_caps(struct amdgpu_dm_connector *aconnector,
			    struct dc_sink *sink, struct dc_stream_state *stream,
			    struct dsc_dec_dpcd_caps *dsc_caps)
{
	stream->timing.flags.DSC = 0;
	dsc_caps->is_dsc_supported = false;

	if (aconnector->dc_link && (sink->sink_signal == SIGNAL_TYPE_DISPLAY_PORT ||
	    sink->sink_signal == SIGNAL_TYPE_EDP)) {
		if (sink->link->dpcd_caps.dongle_type == DISPLAY_DONGLE_NONE ||
			sink->link->dpcd_caps.dongle_type == DISPLAY_DONGLE_DP_HDMI_CONVERTER)
			dc_dsc_parse_dsc_dpcd(aconnector->dc_link->ctx->dc,
				aconnector->dc_link->dpcd_caps.dsc_caps.dsc_basic_caps.raw,
				aconnector->dc_link->dpcd_caps.dsc_caps.dsc_branch_decoder_caps.raw,
				dsc_caps);
	}
}


static void apply_dsc_policy_for_edp(struct amdgpu_dm_connector *aconnector,
				    struct dc_sink *sink, struct dc_stream_state *stream,
				    struct dsc_dec_dpcd_caps *dsc_caps,
				    uint32_t max_dsc_target_bpp_limit_override)
{
	const struct dc_link_settings *verified_link_cap = NULL;
	u32 link_bw_in_kbps;
	u32 edp_min_bpp_x16, edp_max_bpp_x16;
	struct dc *dc = sink->ctx->dc;
	struct dc_dsc_bw_range bw_range = {0};
	struct dc_dsc_config dsc_cfg = {0};

	verified_link_cap = dc_link_get_link_cap(stream->link);
	link_bw_in_kbps = dc_link_bandwidth_kbps(stream->link, verified_link_cap);
	edp_min_bpp_x16 = 8 * 16;
	edp_max_bpp_x16 = 8 * 16;

	if (edp_max_bpp_x16 > dsc_caps->edp_max_bits_per_pixel)
		edp_max_bpp_x16 = dsc_caps->edp_max_bits_per_pixel;

	if (edp_max_bpp_x16 < edp_min_bpp_x16)
		edp_min_bpp_x16 = edp_max_bpp_x16;

	if (dc_dsc_compute_bandwidth_range(dc->res_pool->dscs[0],
				dc->debug.dsc_min_slice_height_override,
				edp_min_bpp_x16, edp_max_bpp_x16,
				dsc_caps,
				&stream->timing,
				&bw_range)) {

		if (bw_range.max_kbps < link_bw_in_kbps) {
			if (dc_dsc_compute_config(dc->res_pool->dscs[0],
					dsc_caps,
					dc->debug.dsc_min_slice_height_override,
					max_dsc_target_bpp_limit_override,
					0,
					&stream->timing,
					&dsc_cfg)) {
				stream->timing.dsc_cfg = dsc_cfg;
				stream->timing.flags.DSC = 1;
				stream->timing.dsc_cfg.bits_per_pixel = edp_max_bpp_x16;
			}
			return;
		}
	}

	if (dc_dsc_compute_config(dc->res_pool->dscs[0],
				dsc_caps,
				dc->debug.dsc_min_slice_height_override,
				max_dsc_target_bpp_limit_override,
				link_bw_in_kbps,
				&stream->timing,
				&dsc_cfg)) {
		stream->timing.dsc_cfg = dsc_cfg;
		stream->timing.flags.DSC = 1;
	}
}


static void apply_dsc_policy_for_stream(struct amdgpu_dm_connector *aconnector,
					struct dc_sink *sink, struct dc_stream_state *stream,
					struct dsc_dec_dpcd_caps *dsc_caps)
{
	struct drm_connector *drm_connector = &aconnector->base;
	u32 link_bandwidth_kbps;
	struct dc *dc = sink->ctx->dc;
	u32 max_supported_bw_in_kbps, timing_bw_in_kbps;
	u32 dsc_max_supported_bw_in_kbps;
	u32 max_dsc_target_bpp_limit_override =
		drm_connector->display_info.max_dsc_bpp;

	link_bandwidth_kbps = dc_link_bandwidth_kbps(aconnector->dc_link,
							dc_link_get_link_cap(aconnector->dc_link));

	/* Set DSC policy according to dsc_clock_en */
	dc_dsc_policy_set_enable_dsc_when_not_needed(
		aconnector->dsc_settings.dsc_force_enable == DSC_CLK_FORCE_ENABLE);

	if (aconnector->dc_link && sink->sink_signal == SIGNAL_TYPE_EDP &&
	    !aconnector->dc_link->panel_config.dsc.disable_dsc_edp &&
	    dc->caps.edp_dsc_support && aconnector->dsc_settings.dsc_force_enable != DSC_CLK_FORCE_DISABLE) {

		apply_dsc_policy_for_edp(aconnector, sink, stream, dsc_caps, max_dsc_target_bpp_limit_override);

	} else if (aconnector->dc_link && sink->sink_signal == SIGNAL_TYPE_DISPLAY_PORT) {
		if (sink->link->dpcd_caps.dongle_type == DISPLAY_DONGLE_NONE) {
			if (dc_dsc_compute_config(aconnector->dc_link->ctx->dc->res_pool->dscs[0],
						dsc_caps,
						aconnector->dc_link->ctx->dc->debug.dsc_min_slice_height_override,
						max_dsc_target_bpp_limit_override,
						link_bandwidth_kbps,
						&stream->timing,
						&stream->timing.dsc_cfg)) {
				stream->timing.flags.DSC = 1;
				DRM_DEBUG_DRIVER("%s: [%s] DSC is selected from SST RX\n", __func__, drm_connector->name);
			}
		} else if (sink->link->dpcd_caps.dongle_type == DISPLAY_DONGLE_DP_HDMI_CONVERTER) {
			timing_bw_in_kbps = dc_bandwidth_in_kbps_from_timing(&stream->timing);
			max_supported_bw_in_kbps = link_bandwidth_kbps;
			dsc_max_supported_bw_in_kbps = link_bandwidth_kbps;

			if (timing_bw_in_kbps > max_supported_bw_in_kbps &&
					max_supported_bw_in_kbps > 0 &&
					dsc_max_supported_bw_in_kbps > 0)
				if (dc_dsc_compute_config(aconnector->dc_link->ctx->dc->res_pool->dscs[0],
						dsc_caps,
						aconnector->dc_link->ctx->dc->debug.dsc_min_slice_height_override,
						max_dsc_target_bpp_limit_override,
						dsc_max_supported_bw_in_kbps,
						&stream->timing,
						&stream->timing.dsc_cfg)) {
					stream->timing.flags.DSC = 1;
					DRM_DEBUG_DRIVER("%s: [%s] DSC is selected from DP-HDMI PCON\n",
									 __func__, drm_connector->name);
				}
		}
	}

	/* Overwrite the stream flag if DSC is enabled through debugfs */
	if (aconnector->dsc_settings.dsc_force_enable == DSC_CLK_FORCE_ENABLE)
		stream->timing.flags.DSC = 1;

	if (stream->timing.flags.DSC && aconnector->dsc_settings.dsc_num_slices_h)
		stream->timing.dsc_cfg.num_slices_h = aconnector->dsc_settings.dsc_num_slices_h;

	if (stream->timing.flags.DSC && aconnector->dsc_settings.dsc_num_slices_v)
		stream->timing.dsc_cfg.num_slices_v = aconnector->dsc_settings.dsc_num_slices_v;

	if (stream->timing.flags.DSC && aconnector->dsc_settings.dsc_bits_per_pixel)
		stream->timing.dsc_cfg.bits_per_pixel = aconnector->dsc_settings.dsc_bits_per_pixel;
}
#endif /* CONFIG_DRM_AMD_DC_DCN */

static struct dc_stream_state *
create_stream_for_sink(struct amdgpu_dm_connector *aconnector,
		       const struct drm_display_mode *drm_mode,
		       const struct dm_connector_state *dm_state,
		       const struct dc_stream_state *old_stream,
		       int requested_bpc)
{
	struct drm_display_mode *preferred_mode = NULL;
	struct drm_connector *drm_connector;
	const struct drm_connector_state *con_state =
		dm_state ? &dm_state->base : NULL;
	struct dc_stream_state *stream = NULL;
	struct drm_display_mode mode;
	struct drm_display_mode saved_mode;
	struct drm_display_mode *freesync_mode = NULL;
	bool native_mode_found = false;
	bool recalculate_timing = false;
	bool scale = dm_state ? (dm_state->scaling != RMX_OFF) : false;
	int mode_refresh;
	int preferred_refresh = 0;
	enum color_transfer_func tf = TRANSFER_FUNC_UNKNOWN;
#if defined(CONFIG_DRM_AMD_DC_DCN)
	struct dsc_dec_dpcd_caps dsc_caps;
#endif

	struct dc_sink *sink = NULL;

	drm_mode_init(&mode, drm_mode);
	memset(&saved_mode, 0, sizeof(saved_mode));

	if (aconnector == NULL) {
		DRM_ERROR("aconnector is NULL!\n");
		return stream;
	}

	drm_connector = &aconnector->base;

	if (!aconnector->dc_sink) {
		sink = create_fake_sink(aconnector);
		if (!sink)
			return stream;
	} else {
		sink = aconnector->dc_sink;
		dc_sink_retain(sink);
	}

	stream = dc_create_stream_for_sink(sink);

	if (stream == NULL) {
		DRM_ERROR("Failed to create stream for sink!\n");
		goto finish;
	}

	stream->dm_stream_context = aconnector;

	stream->timing.flags.LTE_340MCSC_SCRAMBLE =
		drm_connector->display_info.hdmi.scdc.scrambling.low_rates;

	list_for_each_entry(preferred_mode, &aconnector->base.modes, head) {
		/* Search for preferred mode */
		if (preferred_mode->type & DRM_MODE_TYPE_PREFERRED) {
			native_mode_found = true;
			break;
		}
	}
	if (!native_mode_found)
		preferred_mode = list_first_entry_or_null(
				&aconnector->base.modes,
				struct drm_display_mode,
				head);

	mode_refresh = drm_mode_vrefresh(&mode);

	if (preferred_mode == NULL) {
		/*
		 * This may not be an error, the use case is when we have no
		 * usermode calls to reset and set mode upon hotplug. In this
		 * case, we call set mode ourselves to restore the previous mode
		 * and the modelist may not be filled in in time.
		 */
		DRM_DEBUG_DRIVER("No preferred mode found\n");
	} else {
		recalculate_timing = amdgpu_freesync_vid_mode &&
				 is_freesync_video_mode(&mode, aconnector);
		if (recalculate_timing) {
			freesync_mode = get_highest_refresh_rate_mode(aconnector, false);
			drm_mode_copy(&saved_mode, &mode);
			drm_mode_copy(&mode, freesync_mode);
		} else {
			decide_crtc_timing_for_drm_display_mode(
					&mode, preferred_mode, scale);

			preferred_refresh = drm_mode_vrefresh(preferred_mode);
		}
	}

	if (recalculate_timing)
		drm_mode_set_crtcinfo(&saved_mode, 0);
	else if (!dm_state)
		drm_mode_set_crtcinfo(&mode, 0);

	/*
	* If scaling is enabled and refresh rate didn't change
	* we copy the vic and polarities of the old timings
	*/
	if (!scale || mode_refresh != preferred_refresh)
		fill_stream_properties_from_drm_display_mode(
			stream, &mode, &aconnector->base, con_state, NULL,
			requested_bpc);
	else
		fill_stream_properties_from_drm_display_mode(
			stream, &mode, &aconnector->base, con_state, old_stream,
			requested_bpc);

	if (aconnector->timing_changed) {
		DC_LOG_DEBUG("%s: overriding timing for automated test, bpc %d, changing to %d\n",
				__func__,
				stream->timing.display_color_depth,
				aconnector->timing_requested->display_color_depth);
		stream->timing = *aconnector->timing_requested;
	}

#if defined(CONFIG_DRM_AMD_DC_DCN)
	/* SST DSC determination policy */
	update_dsc_caps(aconnector, sink, stream, &dsc_caps);
	if (aconnector->dsc_settings.dsc_force_enable != DSC_CLK_FORCE_DISABLE && dsc_caps.is_dsc_supported)
		apply_dsc_policy_for_stream(aconnector, sink, stream, &dsc_caps);
#endif

	update_stream_scaling_settings(&mode, dm_state, stream);

	fill_audio_info(
		&stream->audio_info,
		drm_connector,
		sink);

	update_stream_signal(stream, sink);

	if (stream->signal == SIGNAL_TYPE_HDMI_TYPE_A)
		mod_build_hf_vsif_infopacket(stream, &stream->vsp_infopacket);

	if (stream->link->psr_settings.psr_feature_enabled) {
		//
		// should decide stream support vsc sdp colorimetry capability
		// before building vsc info packet
		//
		stream->use_vsc_sdp_for_colorimetry = false;
		if (aconnector->dc_sink->sink_signal == SIGNAL_TYPE_DISPLAY_PORT_MST) {
			stream->use_vsc_sdp_for_colorimetry =
				aconnector->dc_sink->is_vsc_sdp_colorimetry_supported;
		} else {
			if (stream->link->dpcd_caps.dprx_feature.bits.VSC_SDP_COLORIMETRY_SUPPORTED)
				stream->use_vsc_sdp_for_colorimetry = true;
		}
		if (stream->out_transfer_func->tf == TRANSFER_FUNCTION_GAMMA22)
			tf = TRANSFER_FUNC_GAMMA_22;
		mod_build_vsc_infopacket(stream, &stream->vsc_infopacket, stream->output_color_space, tf);
		aconnector->psr_skip_count = AMDGPU_DM_PSR_ENTRY_DELAY;

	}
finish:
	dc_sink_release(sink);

	return stream;
}

static enum drm_connector_status
amdgpu_dm_connector_detect(struct drm_connector *connector, bool force)
{
	bool connected;
	struct amdgpu_dm_connector *aconnector = to_amdgpu_dm_connector(connector);

	/*
	 * Notes:
	 * 1. This interface is NOT called in context of HPD irq.
	 * 2. This interface *is called* in context of user-mode ioctl. Which
	 * makes it a bad place for *any* MST-related activity.
	 */

	if (aconnector->base.force == DRM_FORCE_UNSPECIFIED &&
	    !aconnector->fake_enable)
		connected = (aconnector->dc_sink != NULL);
	else
		connected = (aconnector->base.force == DRM_FORCE_ON ||
				aconnector->base.force == DRM_FORCE_ON_DIGITAL);

	update_subconnector_property(aconnector);

	return (connected ? connector_status_connected :
			connector_status_disconnected);
}

int amdgpu_dm_connector_atomic_set_property(struct drm_connector *connector,
					    struct drm_connector_state *connector_state,
					    struct drm_property *property,
					    uint64_t val)
{
	struct drm_device *dev = connector->dev;
	struct amdgpu_device *adev = drm_to_adev(dev);
	struct dm_connector_state *dm_old_state =
		to_dm_connector_state(connector->state);
	struct dm_connector_state *dm_new_state =
		to_dm_connector_state(connector_state);

	int ret = -EINVAL;

	if (property == dev->mode_config.scaling_mode_property) {
		enum amdgpu_rmx_type rmx_type;

		switch (val) {
		case DRM_MODE_SCALE_CENTER:
			rmx_type = RMX_CENTER;
			break;
		case DRM_MODE_SCALE_ASPECT:
			rmx_type = RMX_ASPECT;
			break;
		case DRM_MODE_SCALE_FULLSCREEN:
			rmx_type = RMX_FULL;
			break;
		case DRM_MODE_SCALE_NONE:
		default:
			rmx_type = RMX_OFF;
			break;
		}

		if (dm_old_state->scaling == rmx_type)
			return 0;

		dm_new_state->scaling = rmx_type;
		ret = 0;
	} else if (property == adev->mode_info.underscan_hborder_property) {
		dm_new_state->underscan_hborder = val;
		ret = 0;
	} else if (property == adev->mode_info.underscan_vborder_property) {
		dm_new_state->underscan_vborder = val;
		ret = 0;
	} else if (property == adev->mode_info.underscan_property) {
		dm_new_state->underscan_enable = val;
		ret = 0;
	} else if (property == adev->mode_info.abm_level_property) {
		dm_new_state->abm_level = val;
		ret = 0;
	}

	return ret;
}

int amdgpu_dm_connector_atomic_get_property(struct drm_connector *connector,
					    const struct drm_connector_state *state,
					    struct drm_property *property,
					    uint64_t *val)
{
	struct drm_device *dev = connector->dev;
	struct amdgpu_device *adev = drm_to_adev(dev);
	struct dm_connector_state *dm_state =
		to_dm_connector_state(state);
	int ret = -EINVAL;

	if (property == dev->mode_config.scaling_mode_property) {
		switch (dm_state->scaling) {
		case RMX_CENTER:
			*val = DRM_MODE_SCALE_CENTER;
			break;
		case RMX_ASPECT:
			*val = DRM_MODE_SCALE_ASPECT;
			break;
		case RMX_FULL:
			*val = DRM_MODE_SCALE_FULLSCREEN;
			break;
		case RMX_OFF:
		default:
			*val = DRM_MODE_SCALE_NONE;
			break;
		}
		ret = 0;
	} else if (property == adev->mode_info.underscan_hborder_property) {
		*val = dm_state->underscan_hborder;
		ret = 0;
	} else if (property == adev->mode_info.underscan_vborder_property) {
		*val = dm_state->underscan_vborder;
		ret = 0;
	} else if (property == adev->mode_info.underscan_property) {
		*val = dm_state->underscan_enable;
		ret = 0;
	} else if (property == adev->mode_info.abm_level_property) {
		*val = dm_state->abm_level;
		ret = 0;
	}

	return ret;
}

static void amdgpu_dm_connector_unregister(struct drm_connector *connector)
{
	struct amdgpu_dm_connector *amdgpu_dm_connector = to_amdgpu_dm_connector(connector);

	drm_dp_aux_unregister(&amdgpu_dm_connector->dm_dp_aux.aux);
}

static void amdgpu_dm_connector_destroy(struct drm_connector *connector)
{
	struct amdgpu_dm_connector *aconnector = to_amdgpu_dm_connector(connector);
	const struct dc_link *link = aconnector->dc_link;
	struct amdgpu_device *adev = drm_to_adev(connector->dev);
	struct amdgpu_display_manager *dm = &adev->dm;
	int i;

	/*
	 * Call only if mst_mgr was initialized before since it's not done
	 * for all connector types.
	 */
	if (aconnector->mst_mgr.dev)
		drm_dp_mst_topology_mgr_destroy(&aconnector->mst_mgr);

#if defined(CONFIG_BACKLIGHT_CLASS_DEVICE) ||\
	defined(CONFIG_BACKLIGHT_CLASS_DEVICE_MODULE)
	for (i = 0; i < dm->num_of_edps; i++) {
		if ((link == dm->backlight_link[i]) && dm->backlight_dev[i]) {
			backlight_device_unregister(dm->backlight_dev[i]);
			dm->backlight_dev[i] = NULL;
		}
	}
#endif

	if (aconnector->dc_em_sink)
		dc_sink_release(aconnector->dc_em_sink);
	aconnector->dc_em_sink = NULL;
	if (aconnector->dc_sink)
		dc_sink_release(aconnector->dc_sink);
	aconnector->dc_sink = NULL;

	drm_dp_cec_unregister_connector(&aconnector->dm_dp_aux.aux);
	drm_connector_unregister(connector);
	drm_connector_cleanup(connector);
	if (aconnector->i2c) {
		i2c_del_adapter(&aconnector->i2c->base);
		kfree(aconnector->i2c);
	}
	kfree(aconnector->dm_dp_aux.aux.name);

	kfree(connector);
}

void amdgpu_dm_connector_funcs_reset(struct drm_connector *connector)
{
	struct dm_connector_state *state =
		to_dm_connector_state(connector->state);

	if (connector->state)
		__drm_atomic_helper_connector_destroy_state(connector->state);

	kfree(state);

	state = kzalloc(sizeof(*state), GFP_KERNEL);

	if (state) {
		state->scaling = RMX_OFF;
		state->underscan_enable = false;
		state->underscan_hborder = 0;
		state->underscan_vborder = 0;
		state->base.max_requested_bpc = 8;
		state->vcpi_slots = 0;
		state->pbn = 0;

		if (connector->connector_type == DRM_MODE_CONNECTOR_eDP)
			state->abm_level = amdgpu_dm_abm_level;

		__drm_atomic_helper_connector_reset(connector, &state->base);
	}
}

struct drm_connector_state *
amdgpu_dm_connector_atomic_duplicate_state(struct drm_connector *connector)
{
	struct dm_connector_state *state =
		to_dm_connector_state(connector->state);

	struct dm_connector_state *new_state =
			kmemdup(state, sizeof(*state), GFP_KERNEL);

	if (!new_state)
		return NULL;

	__drm_atomic_helper_connector_duplicate_state(connector, &new_state->base);

	new_state->freesync_capable = state->freesync_capable;
	new_state->abm_level = state->abm_level;
	new_state->scaling = state->scaling;
	new_state->underscan_enable = state->underscan_enable;
	new_state->underscan_hborder = state->underscan_hborder;
	new_state->underscan_vborder = state->underscan_vborder;
	new_state->vcpi_slots = state->vcpi_slots;
	new_state->pbn = state->pbn;
	return &new_state->base;
}

static int
amdgpu_dm_connector_late_register(struct drm_connector *connector)
{
	struct amdgpu_dm_connector *amdgpu_dm_connector =
		to_amdgpu_dm_connector(connector);
	int r;

	if ((connector->connector_type == DRM_MODE_CONNECTOR_DisplayPort) ||
	    (connector->connector_type == DRM_MODE_CONNECTOR_eDP)) {
		amdgpu_dm_connector->dm_dp_aux.aux.dev = connector->kdev;
		r = drm_dp_aux_register(&amdgpu_dm_connector->dm_dp_aux.aux);
		if (r)
			return r;
	}

#if defined(CONFIG_DEBUG_FS)
	connector_debugfs_init(amdgpu_dm_connector);
#endif

	return 0;
}

static const struct drm_connector_funcs amdgpu_dm_connector_funcs = {
	.reset = amdgpu_dm_connector_funcs_reset,
	.detect = amdgpu_dm_connector_detect,
	.fill_modes = drm_helper_probe_single_connector_modes,
	.destroy = amdgpu_dm_connector_destroy,
	.atomic_duplicate_state = amdgpu_dm_connector_atomic_duplicate_state,
	.atomic_destroy_state = drm_atomic_helper_connector_destroy_state,
	.atomic_set_property = amdgpu_dm_connector_atomic_set_property,
	.atomic_get_property = amdgpu_dm_connector_atomic_get_property,
	.late_register = amdgpu_dm_connector_late_register,
	.early_unregister = amdgpu_dm_connector_unregister
};

static int get_modes(struct drm_connector *connector)
{
	return amdgpu_dm_connector_get_modes(connector);
}

static void create_eml_sink(struct amdgpu_dm_connector *aconnector)
{
	struct dc_sink_init_data init_params = {
			.link = aconnector->dc_link,
			.sink_signal = SIGNAL_TYPE_VIRTUAL
	};
	struct edid *edid;

	if (!aconnector->base.edid_blob_ptr) {
		DRM_ERROR("No EDID firmware found on connector: %s ,forcing to OFF!\n",
				aconnector->base.name);

		aconnector->base.force = DRM_FORCE_OFF;
		return;
	}

	edid = (struct edid *) aconnector->base.edid_blob_ptr->data;

	aconnector->edid = edid;

	aconnector->dc_em_sink = dc_link_add_remote_sink(
		aconnector->dc_link,
		(uint8_t *)edid,
		(edid->extensions + 1) * EDID_LENGTH,
		&init_params);

	if (aconnector->base.force == DRM_FORCE_ON) {
		aconnector->dc_sink = aconnector->dc_link->local_sink ?
		aconnector->dc_link->local_sink :
		aconnector->dc_em_sink;
		dc_sink_retain(aconnector->dc_sink);
	}
}

static void handle_edid_mgmt(struct amdgpu_dm_connector *aconnector)
{
	struct dc_link *link = (struct dc_link *)aconnector->dc_link;

	/*
	 * In case of headless boot with force on for DP managed connector
	 * Those settings have to be != 0 to get initial modeset
	 */
	if (link->connector_signal == SIGNAL_TYPE_DISPLAY_PORT) {
		link->verified_link_cap.lane_count = LANE_COUNT_FOUR;
		link->verified_link_cap.link_rate = LINK_RATE_HIGH2;
	}

	create_eml_sink(aconnector);
}

static enum dc_status dm_validate_stream_and_context(struct dc *dc,
						struct dc_stream_state *stream)
{
	enum dc_status dc_result = DC_ERROR_UNEXPECTED;
	struct dc_plane_state *dc_plane_state = NULL;
	struct dc_state *dc_state = NULL;

	if (!stream)
		goto cleanup;

	dc_plane_state = dc_create_plane_state(dc);
	if (!dc_plane_state)
		goto cleanup;

	dc_state = dc_create_state(dc);
	if (!dc_state)
		goto cleanup;

	/* populate stream to plane */
	dc_plane_state->src_rect.height  = stream->src.height;
	dc_plane_state->src_rect.width   = stream->src.width;
	dc_plane_state->dst_rect.height  = stream->src.height;
	dc_plane_state->dst_rect.width   = stream->src.width;
	dc_plane_state->clip_rect.height = stream->src.height;
	dc_plane_state->clip_rect.width  = stream->src.width;
	dc_plane_state->plane_size.surface_pitch = ((stream->src.width + 255) / 256) * 256;
	dc_plane_state->plane_size.surface_size.height = stream->src.height;
	dc_plane_state->plane_size.surface_size.width  = stream->src.width;
	dc_plane_state->plane_size.chroma_size.height  = stream->src.height;
	dc_plane_state->plane_size.chroma_size.width   = stream->src.width;
	dc_plane_state->tiling_info.gfx9.swizzle =  DC_SW_UNKNOWN;
	dc_plane_state->format = SURFACE_PIXEL_FORMAT_GRPH_ARGB8888;
	dc_plane_state->tiling_info.gfx9.swizzle = DC_SW_UNKNOWN;
	dc_plane_state->rotation = ROTATION_ANGLE_0;
	dc_plane_state->is_tiling_rotated = false;
	dc_plane_state->tiling_info.gfx8.array_mode = DC_ARRAY_LINEAR_GENERAL;

	dc_result = dc_validate_stream(dc, stream);
	if (dc_result == DC_OK)
		dc_result = dc_validate_plane(dc, dc_plane_state);

	if (dc_result == DC_OK)
		dc_result = dc_add_stream_to_ctx(dc, dc_state, stream);

	if (dc_result == DC_OK && !dc_add_plane_to_context(
						dc,
						stream,
						dc_plane_state,
						dc_state))
		dc_result = DC_FAIL_ATTACH_SURFACES;

	if (dc_result == DC_OK)
		dc_result = dc_validate_global_state(dc, dc_state, true);

cleanup:
	if (dc_state)
		dc_release_state(dc_state);

	if (dc_plane_state)
		dc_plane_state_release(dc_plane_state);

	return dc_result;
}

struct dc_stream_state *
create_validate_stream_for_sink(struct amdgpu_dm_connector *aconnector,
				const struct drm_display_mode *drm_mode,
				const struct dm_connector_state *dm_state,
				const struct dc_stream_state *old_stream)
{
	struct drm_connector *connector = &aconnector->base;
	struct amdgpu_device *adev = drm_to_adev(connector->dev);
	struct dc_stream_state *stream;
	const struct drm_connector_state *drm_state = dm_state ? &dm_state->base : NULL;
	int requested_bpc = drm_state ? drm_state->max_requested_bpc : 8;
	enum dc_status dc_result = DC_OK;

	do {
		stream = create_stream_for_sink(aconnector, drm_mode,
						dm_state, old_stream,
						requested_bpc);
		if (stream == NULL) {
			DRM_ERROR("Failed to create stream for sink!\n");
			break;
		}

		dc_result = dc_validate_stream(adev->dm.dc, stream);
		if (dc_result == DC_OK && stream->signal == SIGNAL_TYPE_DISPLAY_PORT_MST)
			dc_result = dm_dp_mst_is_port_support_mode(aconnector, stream);

		if (dc_result == DC_OK)
			dc_result = dm_validate_stream_and_context(adev->dm.dc, stream);

		if (dc_result != DC_OK) {
			DRM_DEBUG_KMS("Mode %dx%d (clk %d) failed DC validation with error %d (%s)\n",
				      drm_mode->hdisplay,
				      drm_mode->vdisplay,
				      drm_mode->clock,
				      dc_result,
				      dc_status_to_str(dc_result));

			dc_stream_release(stream);
			stream = NULL;
			requested_bpc -= 2; /* lower bpc to retry validation */
		}

	} while (stream == NULL && requested_bpc >= 6);

	if (dc_result == DC_FAIL_ENC_VALIDATE && !aconnector->force_yuv420_output) {
		DRM_DEBUG_KMS("Retry forcing YCbCr420 encoding\n");

		aconnector->force_yuv420_output = true;
		stream = create_validate_stream_for_sink(aconnector, drm_mode,
						dm_state, old_stream);
		aconnector->force_yuv420_output = false;
	}

	return stream;
}

enum drm_mode_status amdgpu_dm_connector_mode_valid(struct drm_connector *connector,
				   struct drm_display_mode *mode)
{
	int result = MODE_ERROR;
	struct dc_sink *dc_sink;
	/* TODO: Unhardcode stream count */
	struct dc_stream_state *stream;
	struct amdgpu_dm_connector *aconnector = to_amdgpu_dm_connector(connector);

	if ((mode->flags & DRM_MODE_FLAG_INTERLACE) ||
			(mode->flags & DRM_MODE_FLAG_DBLSCAN))
		return result;

	/*
	 * Only run this the first time mode_valid is called to initilialize
	 * EDID mgmt
	 */
	if (aconnector->base.force != DRM_FORCE_UNSPECIFIED &&
		!aconnector->dc_em_sink)
		handle_edid_mgmt(aconnector);

	dc_sink = to_amdgpu_dm_connector(connector)->dc_sink;

	if (dc_sink == NULL && aconnector->base.force != DRM_FORCE_ON_DIGITAL &&
				aconnector->base.force != DRM_FORCE_ON) {
		DRM_ERROR("dc_sink is NULL!\n");
		goto fail;
	}

	stream = create_validate_stream_for_sink(aconnector, mode, NULL, NULL);
	if (stream) {
		dc_stream_release(stream);
		result = MODE_OK;
	}

fail:
	/* TODO: error handling*/
	return result;
}

static int fill_hdr_info_packet(const struct drm_connector_state *state,
				struct dc_info_packet *out)
{
	struct hdmi_drm_infoframe frame;
	unsigned char buf[30]; /* 26 + 4 */
	ssize_t len;
	int ret, i;

	memset(out, 0, sizeof(*out));

	if (!state->hdr_output_metadata)
		return 0;

	ret = drm_hdmi_infoframe_set_hdr_metadata(&frame, state);
	if (ret)
		return ret;

	len = hdmi_drm_infoframe_pack_only(&frame, buf, sizeof(buf));
	if (len < 0)
		return (int)len;

	/* Static metadata is a fixed 26 bytes + 4 byte header. */
	if (len != 30)
		return -EINVAL;

	/* Prepare the infopacket for DC. */
	switch (state->connector->connector_type) {
	case DRM_MODE_CONNECTOR_HDMIA:
		out->hb0 = 0x87; /* type */
		out->hb1 = 0x01; /* version */
		out->hb2 = 0x1A; /* length */
		out->sb[0] = buf[3]; /* checksum */
		i = 1;
		break;

	case DRM_MODE_CONNECTOR_DisplayPort:
	case DRM_MODE_CONNECTOR_eDP:
		out->hb0 = 0x00; /* sdp id, zero */
		out->hb1 = 0x87; /* type */
		out->hb2 = 0x1D; /* payload len - 1 */
		out->hb3 = (0x13 << 2); /* sdp version */
		out->sb[0] = 0x01; /* version */
		out->sb[1] = 0x1A; /* length */
		i = 2;
		break;

	default:
		return -EINVAL;
	}

	memcpy(&out->sb[i], &buf[4], 26);
	out->valid = true;

	print_hex_dump(KERN_DEBUG, "HDR SB:", DUMP_PREFIX_NONE, 16, 1, out->sb,
		       sizeof(out->sb), false);

	return 0;
}

static int
amdgpu_dm_connector_atomic_check(struct drm_connector *conn,
				 struct drm_atomic_state *state)
{
	struct drm_connector_state *new_con_state =
		drm_atomic_get_new_connector_state(state, conn);
	struct drm_connector_state *old_con_state =
		drm_atomic_get_old_connector_state(state, conn);
	struct drm_crtc *crtc = new_con_state->crtc;
	struct drm_crtc_state *new_crtc_state;
	struct amdgpu_dm_connector *aconn = to_amdgpu_dm_connector(conn);
	int ret;

	trace_amdgpu_dm_connector_atomic_check(new_con_state);

	if (conn->connector_type == DRM_MODE_CONNECTOR_DisplayPort) {
		ret = drm_dp_mst_root_conn_atomic_check(new_con_state, &aconn->mst_mgr);
		if (ret < 0)
			return ret;
	}

	if (!crtc)
		return 0;

	if (!drm_connector_atomic_hdr_metadata_equal(old_con_state, new_con_state)) {
		struct dc_info_packet hdr_infopacket;

		ret = fill_hdr_info_packet(new_con_state, &hdr_infopacket);
		if (ret)
			return ret;

		new_crtc_state = drm_atomic_get_crtc_state(state, crtc);
		if (IS_ERR(new_crtc_state))
			return PTR_ERR(new_crtc_state);

		/*
		 * DC considers the stream backends changed if the
		 * static metadata changes. Forcing the modeset also
		 * gives a simple way for userspace to switch from
		 * 8bpc to 10bpc when setting the metadata to enter
		 * or exit HDR.
		 *
		 * Changing the static metadata after it's been
		 * set is permissible, however. So only force a
		 * modeset if we're entering or exiting HDR.
		 */
		new_crtc_state->mode_changed =
			!old_con_state->hdr_output_metadata ||
			!new_con_state->hdr_output_metadata;
	}

	return 0;
}

static const struct drm_connector_helper_funcs
amdgpu_dm_connector_helper_funcs = {
	/*
	 * If hotplugging a second bigger display in FB Con mode, bigger resolution
	 * modes will be filtered by drm_mode_validate_size(), and those modes
	 * are missing after user start lightdm. So we need to renew modes list.
	 * in get_modes call back, not just return the modes count
	 */
	.get_modes = get_modes,
	.mode_valid = amdgpu_dm_connector_mode_valid,
	.atomic_check = amdgpu_dm_connector_atomic_check,
};

static void dm_encoder_helper_disable(struct drm_encoder *encoder)
{

}

int convert_dc_color_depth_into_bpc(enum dc_color_depth display_color_depth)
{
	switch (display_color_depth) {
	case COLOR_DEPTH_666:
		return 6;
	case COLOR_DEPTH_888:
		return 8;
	case COLOR_DEPTH_101010:
		return 10;
	case COLOR_DEPTH_121212:
		return 12;
	case COLOR_DEPTH_141414:
		return 14;
	case COLOR_DEPTH_161616:
		return 16;
	default:
		break;
	}
	return 0;
}

static int dm_encoder_helper_atomic_check(struct drm_encoder *encoder,
					  struct drm_crtc_state *crtc_state,
					  struct drm_connector_state *conn_state)
{
	struct drm_atomic_state *state = crtc_state->state;
	struct drm_connector *connector = conn_state->connector;
	struct amdgpu_dm_connector *aconnector = to_amdgpu_dm_connector(connector);
	struct dm_connector_state *dm_new_connector_state = to_dm_connector_state(conn_state);
	const struct drm_display_mode *adjusted_mode = &crtc_state->adjusted_mode;
	struct drm_dp_mst_topology_mgr *mst_mgr;
	struct drm_dp_mst_port *mst_port;
	struct drm_dp_mst_topology_state *mst_state;
	enum dc_color_depth color_depth;
	int clock, bpp = 0;
	bool is_y420 = false;

	if (!aconnector->mst_output_port || !aconnector->dc_sink)
		return 0;

	mst_port = aconnector->mst_output_port;
	mst_mgr = &aconnector->mst_root->mst_mgr;

	if (!crtc_state->connectors_changed && !crtc_state->mode_changed)
		return 0;

	mst_state = drm_atomic_get_mst_topology_state(state, mst_mgr);
	if (IS_ERR(mst_state))
		return PTR_ERR(mst_state);

	if (!mst_state->pbn_div)
		mst_state->pbn_div = dm_mst_get_pbn_divider(aconnector->mst_root->dc_link);

	if (!state->duplicated) {
		int max_bpc = conn_state->max_requested_bpc;
		is_y420 = drm_mode_is_420_also(&connector->display_info, adjusted_mode) &&
			  aconnector->force_yuv420_output;
		color_depth = convert_color_depth_from_display_info(connector,
								    is_y420,
								    max_bpc);
		bpp = convert_dc_color_depth_into_bpc(color_depth) * 3;
		clock = adjusted_mode->clock;
		dm_new_connector_state->pbn = drm_dp_calc_pbn_mode(clock, bpp, false);
	}

	dm_new_connector_state->vcpi_slots =
		drm_dp_atomic_find_time_slots(state, mst_mgr, mst_port,
					      dm_new_connector_state->pbn);
	if (dm_new_connector_state->vcpi_slots < 0) {
		DRM_DEBUG_ATOMIC("failed finding vcpi slots: %d\n", (int)dm_new_connector_state->vcpi_slots);
		return dm_new_connector_state->vcpi_slots;
	}
	return 0;
}

const struct drm_encoder_helper_funcs amdgpu_dm_encoder_helper_funcs = {
	.disable = dm_encoder_helper_disable,
	.atomic_check = dm_encoder_helper_atomic_check
};

#if defined(CONFIG_DRM_AMD_DC_DCN)
static int dm_update_mst_vcpi_slots_for_dsc(struct drm_atomic_state *state,
					    struct dc_state *dc_state,
					    struct dsc_mst_fairness_vars *vars)
{
	struct dc_stream_state *stream = NULL;
	struct drm_connector *connector;
	struct drm_connector_state *new_con_state;
	struct amdgpu_dm_connector *aconnector;
	struct dm_connector_state *dm_conn_state;
	int i, j, ret;
	int vcpi, pbn_div, pbn, slot_num = 0;

	for_each_new_connector_in_state(state, connector, new_con_state, i) {

		aconnector = to_amdgpu_dm_connector(connector);

		if (!aconnector->mst_output_port)
			continue;

		if (!new_con_state || !new_con_state->crtc)
			continue;

		dm_conn_state = to_dm_connector_state(new_con_state);

		for (j = 0; j < dc_state->stream_count; j++) {
			stream = dc_state->streams[j];
			if (!stream)
				continue;

			if ((struct amdgpu_dm_connector *)stream->dm_stream_context == aconnector)
				break;

			stream = NULL;
		}

		if (!stream)
			continue;

		pbn_div = dm_mst_get_pbn_divider(stream->link);
		/* pbn is calculated by compute_mst_dsc_configs_for_state*/
		for (j = 0; j < dc_state->stream_count; j++) {
			if (vars[j].aconnector == aconnector) {
				pbn = vars[j].pbn;
				break;
			}
		}

		if (j == dc_state->stream_count)
			continue;

		slot_num = DIV_ROUND_UP(pbn, pbn_div);

		if (stream->timing.flags.DSC != 1) {
			dm_conn_state->pbn = pbn;
			dm_conn_state->vcpi_slots = slot_num;

			ret = drm_dp_mst_atomic_enable_dsc(state, aconnector->mst_output_port,
							   dm_conn_state->pbn, false);
			if (ret < 0)
				return ret;

			continue;
		}

		vcpi = drm_dp_mst_atomic_enable_dsc(state, aconnector->mst_output_port, pbn, true);
		if (vcpi < 0)
			return vcpi;

		dm_conn_state->pbn = pbn;
		dm_conn_state->vcpi_slots = vcpi;
	}
	return 0;
}
#endif

static int to_drm_connector_type(enum signal_type st)
{
	switch (st) {
	case SIGNAL_TYPE_HDMI_TYPE_A:
		return DRM_MODE_CONNECTOR_HDMIA;
	case SIGNAL_TYPE_EDP:
		return DRM_MODE_CONNECTOR_eDP;
	case SIGNAL_TYPE_LVDS:
		return DRM_MODE_CONNECTOR_LVDS;
	case SIGNAL_TYPE_RGB:
		return DRM_MODE_CONNECTOR_VGA;
	case SIGNAL_TYPE_DISPLAY_PORT:
	case SIGNAL_TYPE_DISPLAY_PORT_MST:
		return DRM_MODE_CONNECTOR_DisplayPort;
	case SIGNAL_TYPE_DVI_DUAL_LINK:
	case SIGNAL_TYPE_DVI_SINGLE_LINK:
		return DRM_MODE_CONNECTOR_DVID;
	case SIGNAL_TYPE_VIRTUAL:
		return DRM_MODE_CONNECTOR_VIRTUAL;

	default:
		return DRM_MODE_CONNECTOR_Unknown;
	}
}

static struct drm_encoder *amdgpu_dm_connector_to_encoder(struct drm_connector *connector)
{
	struct drm_encoder *encoder;

	/* There is only one encoder per connector */
	drm_connector_for_each_possible_encoder(connector, encoder)
		return encoder;

	return NULL;
}

static void amdgpu_dm_get_native_mode(struct drm_connector *connector)
{
	struct drm_encoder *encoder;
	struct amdgpu_encoder *amdgpu_encoder;

	encoder = amdgpu_dm_connector_to_encoder(connector);

	if (encoder == NULL)
		return;

	amdgpu_encoder = to_amdgpu_encoder(encoder);

	amdgpu_encoder->native_mode.clock = 0;

	if (!list_empty(&connector->probed_modes)) {
		struct drm_display_mode *preferred_mode = NULL;

		list_for_each_entry(preferred_mode,
				    &connector->probed_modes,
				    head) {
			if (preferred_mode->type & DRM_MODE_TYPE_PREFERRED)
				amdgpu_encoder->native_mode = *preferred_mode;

			break;
		}

	}
}

static struct drm_display_mode *
amdgpu_dm_create_common_mode(struct drm_encoder *encoder,
			     char *name,
			     int hdisplay, int vdisplay)
{
	struct drm_device *dev = encoder->dev;
	struct amdgpu_encoder *amdgpu_encoder = to_amdgpu_encoder(encoder);
	struct drm_display_mode *mode = NULL;
	struct drm_display_mode *native_mode = &amdgpu_encoder->native_mode;

	mode = drm_mode_duplicate(dev, native_mode);

	if (mode == NULL)
		return NULL;

	mode->hdisplay = hdisplay;
	mode->vdisplay = vdisplay;
	mode->type &= ~DRM_MODE_TYPE_PREFERRED;
	strscpy(mode->name, name, DRM_DISPLAY_MODE_LEN);

	return mode;

}

static void amdgpu_dm_connector_add_common_modes(struct drm_encoder *encoder,
						 struct drm_connector *connector)
{
	struct amdgpu_encoder *amdgpu_encoder = to_amdgpu_encoder(encoder);
	struct drm_display_mode *mode = NULL;
	struct drm_display_mode *native_mode = &amdgpu_encoder->native_mode;
	struct amdgpu_dm_connector *amdgpu_dm_connector =
				to_amdgpu_dm_connector(connector);
	int i;
	int n;
	struct mode_size {
		char name[DRM_DISPLAY_MODE_LEN];
		int w;
		int h;
	} common_modes[] = {
		{  "640x480",  640,  480},
		{  "800x600",  800,  600},
		{ "1024x768", 1024,  768},
		{ "1280x720", 1280,  720},
		{ "1280x800", 1280,  800},
		{"1280x1024", 1280, 1024},
		{ "1440x900", 1440,  900},
		{"1680x1050", 1680, 1050},
		{"1600x1200", 1600, 1200},
		{"1920x1080", 1920, 1080},
		{"1920x1200", 1920, 1200}
	};

	n = ARRAY_SIZE(common_modes);

	for (i = 0; i < n; i++) {
		struct drm_display_mode *curmode = NULL;
		bool mode_existed = false;

		if (common_modes[i].w > native_mode->hdisplay ||
		    common_modes[i].h > native_mode->vdisplay ||
		   (common_modes[i].w == native_mode->hdisplay &&
		    common_modes[i].h == native_mode->vdisplay))
			continue;

		list_for_each_entry(curmode, &connector->probed_modes, head) {
			if (common_modes[i].w == curmode->hdisplay &&
			    common_modes[i].h == curmode->vdisplay) {
				mode_existed = true;
				break;
			}
		}

		if (mode_existed)
			continue;

		mode = amdgpu_dm_create_common_mode(encoder,
				common_modes[i].name, common_modes[i].w,
				common_modes[i].h);
		if (!mode)
			continue;

		drm_mode_probed_add(connector, mode);
		amdgpu_dm_connector->num_modes++;
	}
}

static void amdgpu_set_panel_orientation(struct drm_connector *connector)
{
	struct drm_encoder *encoder;
	struct amdgpu_encoder *amdgpu_encoder;
	const struct drm_display_mode *native_mode;

	if (connector->connector_type != DRM_MODE_CONNECTOR_eDP &&
	    connector->connector_type != DRM_MODE_CONNECTOR_LVDS)
		return;

	mutex_lock(&connector->dev->mode_config.mutex);
	amdgpu_dm_connector_get_modes(connector);
	mutex_unlock(&connector->dev->mode_config.mutex);

	encoder = amdgpu_dm_connector_to_encoder(connector);
	if (!encoder)
		return;

	amdgpu_encoder = to_amdgpu_encoder(encoder);

	native_mode = &amdgpu_encoder->native_mode;
	if (native_mode->hdisplay == 0 || native_mode->vdisplay == 0)
		return;

	drm_connector_set_panel_orientation_with_quirk(connector,
						       DRM_MODE_PANEL_ORIENTATION_UNKNOWN,
						       native_mode->hdisplay,
						       native_mode->vdisplay);
}

static void amdgpu_dm_connector_ddc_get_modes(struct drm_connector *connector,
					      struct edid *edid)
{
	struct amdgpu_dm_connector *amdgpu_dm_connector =
			to_amdgpu_dm_connector(connector);

	if (edid) {
		/* empty probed_modes */
		INIT_LIST_HEAD(&connector->probed_modes);
		amdgpu_dm_connector->num_modes =
				drm_add_edid_modes(connector, edid);

		/* sorting the probed modes before calling function
		 * amdgpu_dm_get_native_mode() since EDID can have
		 * more than one preferred mode. The modes that are
		 * later in the probed mode list could be of higher
		 * and preferred resolution. For example, 3840x2160
		 * resolution in base EDID preferred timing and 4096x2160
		 * preferred resolution in DID extension block later.
		 */
		drm_mode_sort(&connector->probed_modes);
		amdgpu_dm_get_native_mode(connector);

		/* Freesync capabilities are reset by calling
		 * drm_add_edid_modes() and need to be
		 * restored here.
		 */
		amdgpu_dm_update_freesync_caps(connector, edid);
	} else {
		amdgpu_dm_connector->num_modes = 0;
	}
}

static bool is_duplicate_mode(struct amdgpu_dm_connector *aconnector,
			      struct drm_display_mode *mode)
{
	struct drm_display_mode *m;

	list_for_each_entry (m, &aconnector->base.probed_modes, head) {
		if (drm_mode_equal(m, mode))
			return true;
	}

	return false;
}

static uint add_fs_modes(struct amdgpu_dm_connector *aconnector)
{
	const struct drm_display_mode *m;
	struct drm_display_mode *new_mode;
	uint i;
	u32 new_modes_count = 0;

	/* Standard FPS values
	 *
	 * 23.976       - TV/NTSC
	 * 24 	        - Cinema
	 * 25 	        - TV/PAL
	 * 29.97        - TV/NTSC
	 * 30 	        - TV/NTSC
	 * 48 	        - Cinema HFR
	 * 50 	        - TV/PAL
	 * 60 	        - Commonly used
	 * 48,72,96,120 - Multiples of 24
	 */
	static const u32 common_rates[] = {
		23976, 24000, 25000, 29970, 30000,
		48000, 50000, 60000, 72000, 96000, 120000
	};

	/*
	 * Find mode with highest refresh rate with the same resolution
	 * as the preferred mode. Some monitors report a preferred mode
	 * with lower resolution than the highest refresh rate supported.
	 */

	m = get_highest_refresh_rate_mode(aconnector, true);
	if (!m)
		return 0;

	for (i = 0; i < ARRAY_SIZE(common_rates); i++) {
		u64 target_vtotal, target_vtotal_diff;
		u64 num, den;

		if (drm_mode_vrefresh(m) * 1000 < common_rates[i])
			continue;

		if (common_rates[i] < aconnector->min_vfreq * 1000 ||
		    common_rates[i] > aconnector->max_vfreq * 1000)
			continue;

		num = (unsigned long long)m->clock * 1000 * 1000;
		den = common_rates[i] * (unsigned long long)m->htotal;
		target_vtotal = div_u64(num, den);
		target_vtotal_diff = target_vtotal - m->vtotal;

		/* Check for illegal modes */
		if (m->vsync_start + target_vtotal_diff < m->vdisplay ||
		    m->vsync_end + target_vtotal_diff < m->vsync_start ||
		    m->vtotal + target_vtotal_diff < m->vsync_end)
			continue;

		new_mode = drm_mode_duplicate(aconnector->base.dev, m);
		if (!new_mode)
			goto out;

		new_mode->vtotal += (u16)target_vtotal_diff;
		new_mode->vsync_start += (u16)target_vtotal_diff;
		new_mode->vsync_end += (u16)target_vtotal_diff;
		new_mode->type &= ~DRM_MODE_TYPE_PREFERRED;
		new_mode->type |= DRM_MODE_TYPE_DRIVER;

		if (!is_duplicate_mode(aconnector, new_mode)) {
			drm_mode_probed_add(&aconnector->base, new_mode);
			new_modes_count += 1;
		} else
			drm_mode_destroy(aconnector->base.dev, new_mode);
	}
 out:
	return new_modes_count;
}

static void amdgpu_dm_connector_add_freesync_modes(struct drm_connector *connector,
						   struct edid *edid)
{
	struct amdgpu_dm_connector *amdgpu_dm_connector =
		to_amdgpu_dm_connector(connector);

	if (!(amdgpu_freesync_vid_mode && edid))
		return;

	if (amdgpu_dm_connector->max_vfreq - amdgpu_dm_connector->min_vfreq > 10)
		amdgpu_dm_connector->num_modes +=
			add_fs_modes(amdgpu_dm_connector);
}

static int amdgpu_dm_connector_get_modes(struct drm_connector *connector)
{
	struct amdgpu_dm_connector *amdgpu_dm_connector =
			to_amdgpu_dm_connector(connector);
	struct drm_encoder *encoder;
	struct edid *edid = amdgpu_dm_connector->edid;

	encoder = amdgpu_dm_connector_to_encoder(connector);

	if (!drm_edid_is_valid(edid)) {
		amdgpu_dm_connector->num_modes =
				drm_add_modes_noedid(connector, 640, 480);
	} else {
		amdgpu_dm_connector_ddc_get_modes(connector, edid);
		amdgpu_dm_connector_add_common_modes(encoder, connector);
		amdgpu_dm_connector_add_freesync_modes(connector, edid);
	}
	amdgpu_dm_fbc_init(connector);

	return amdgpu_dm_connector->num_modes;
}

void amdgpu_dm_connector_init_helper(struct amdgpu_display_manager *dm,
				     struct amdgpu_dm_connector *aconnector,
				     int connector_type,
				     struct dc_link *link,
				     int link_index)
{
	struct amdgpu_device *adev = drm_to_adev(dm->ddev);

	/*
	 * Some of the properties below require access to state, like bpc.
	 * Allocate some default initial connector state with our reset helper.
	 */
	if (aconnector->base.funcs->reset)
		aconnector->base.funcs->reset(&aconnector->base);

	aconnector->connector_id = link_index;
	aconnector->dc_link = link;
	aconnector->base.interlace_allowed = false;
	aconnector->base.doublescan_allowed = false;
	aconnector->base.stereo_allowed = false;
	aconnector->base.dpms = DRM_MODE_DPMS_OFF;
	aconnector->hpd.hpd = AMDGPU_HPD_NONE; /* not used */
	aconnector->audio_inst = -1;
	aconnector->pack_sdp_v1_3 = false;
	aconnector->as_type = ADAPTIVE_SYNC_TYPE_NONE;
	memset(&aconnector->vsdb_info, 0, sizeof(aconnector->vsdb_info));
	mutex_init(&aconnector->hpd_lock);

	/*
	 * configure support HPD hot plug connector_>polled default value is 0
	 * which means HPD hot plug not supported
	 */
	switch (connector_type) {
	case DRM_MODE_CONNECTOR_HDMIA:
		aconnector->base.polled = DRM_CONNECTOR_POLL_HPD;
		aconnector->base.ycbcr_420_allowed =
			link->link_enc->features.hdmi_ycbcr420_supported ? true : false;
		break;
	case DRM_MODE_CONNECTOR_DisplayPort:
		aconnector->base.polled = DRM_CONNECTOR_POLL_HPD;
		link->link_enc = link_enc_cfg_get_link_enc(link);
		ASSERT(link->link_enc);
		if (link->link_enc)
			aconnector->base.ycbcr_420_allowed =
			link->link_enc->features.dp_ycbcr420_supported ? true : false;
		break;
	case DRM_MODE_CONNECTOR_DVID:
		aconnector->base.polled = DRM_CONNECTOR_POLL_HPD;
		break;
	default:
		break;
	}

	drm_object_attach_property(&aconnector->base.base,
				dm->ddev->mode_config.scaling_mode_property,
				DRM_MODE_SCALE_NONE);

	drm_object_attach_property(&aconnector->base.base,
				adev->mode_info.underscan_property,
				UNDERSCAN_OFF);
	drm_object_attach_property(&aconnector->base.base,
				adev->mode_info.underscan_hborder_property,
				0);
	drm_object_attach_property(&aconnector->base.base,
				adev->mode_info.underscan_vborder_property,
				0);

	if (!aconnector->mst_root)
		drm_connector_attach_max_bpc_property(&aconnector->base, 8, 16);

	/* This defaults to the max in the range, but we want 8bpc for non-edp. */
	aconnector->base.state->max_bpc = (connector_type == DRM_MODE_CONNECTOR_eDP) ? 16 : 8;
	aconnector->base.state->max_requested_bpc = aconnector->base.state->max_bpc;

	if (connector_type == DRM_MODE_CONNECTOR_eDP &&
	    (dc_is_dmcu_initialized(adev->dm.dc) || adev->dm.dc->ctx->dmub_srv)) {
		drm_object_attach_property(&aconnector->base.base,
				adev->mode_info.abm_level_property, 0);
	}

	if (connector_type == DRM_MODE_CONNECTOR_HDMIA ||
	    connector_type == DRM_MODE_CONNECTOR_DisplayPort ||
	    connector_type == DRM_MODE_CONNECTOR_eDP) {
		drm_connector_attach_hdr_output_metadata_property(&aconnector->base);

		if (!aconnector->mst_root)
			drm_connector_attach_vrr_capable_property(&aconnector->base);

#ifdef CONFIG_DRM_AMD_DC_HDCP
		if (adev->dm.hdcp_workqueue)
			drm_connector_attach_content_protection_property(&aconnector->base, true);
#endif
	}
}

static int amdgpu_dm_i2c_xfer(struct i2c_adapter *i2c_adap,
			      struct i2c_msg *msgs, int num)
{
	struct amdgpu_i2c_adapter *i2c = i2c_get_adapdata(i2c_adap);
	struct ddc_service *ddc_service = i2c->ddc_service;
	struct i2c_command cmd;
	int i;
	int result = -EIO;

	cmd.payloads = kcalloc(num, sizeof(struct i2c_payload), GFP_KERNEL);

	if (!cmd.payloads)
		return result;

	cmd.number_of_payloads = num;
	cmd.engine = I2C_COMMAND_ENGINE_DEFAULT;
	cmd.speed = 100;

	for (i = 0; i < num; i++) {
		cmd.payloads[i].write = !(msgs[i].flags & I2C_M_RD);
		cmd.payloads[i].address = msgs[i].addr;
		cmd.payloads[i].length = msgs[i].len;
		cmd.payloads[i].data = msgs[i].buf;
	}

	if (dc_submit_i2c(
			ddc_service->ctx->dc,
			ddc_service->link->link_index,
			&cmd))
		result = num;

	kfree(cmd.payloads);
	return result;
}

static u32 amdgpu_dm_i2c_func(struct i2c_adapter *adap)
{
	return I2C_FUNC_I2C | I2C_FUNC_SMBUS_EMUL;
}

static const struct i2c_algorithm amdgpu_dm_i2c_algo = {
	.master_xfer = amdgpu_dm_i2c_xfer,
	.functionality = amdgpu_dm_i2c_func,
};

static struct amdgpu_i2c_adapter *
create_i2c(struct ddc_service *ddc_service,
	   int link_index,
	   int *res)
{
	struct amdgpu_device *adev = ddc_service->ctx->driver_context;
	struct amdgpu_i2c_adapter *i2c;

	i2c = kzalloc(sizeof(struct amdgpu_i2c_adapter), GFP_KERNEL);
	if (!i2c)
		return NULL;
	i2c->base.owner = THIS_MODULE;
	i2c->base.class = I2C_CLASS_DDC;
	i2c->base.dev.parent = &adev->pdev->dev;
	i2c->base.algo = &amdgpu_dm_i2c_algo;
	snprintf(i2c->base.name, sizeof(i2c->base.name), "AMDGPU DM i2c hw bus %d", link_index);
	i2c_set_adapdata(&i2c->base, i2c);
	i2c->ddc_service = ddc_service;

	return i2c;
}


/*
 * Note: this function assumes that dc_link_detect() was called for the
 * dc_link which will be represented by this aconnector.
 */
static int amdgpu_dm_connector_init(struct amdgpu_display_manager *dm,
				    struct amdgpu_dm_connector *aconnector,
				    u32 link_index,
				    struct amdgpu_encoder *aencoder)
{
	int res = 0;
	int connector_type;
	struct dc *dc = dm->dc;
	struct dc_link *link = dc_get_link_at_index(dc, link_index);
	struct amdgpu_i2c_adapter *i2c;

	link->priv = aconnector;

	DRM_DEBUG_DRIVER("%s()\n", __func__);

	i2c = create_i2c(link->ddc, link->link_index, &res);
	if (!i2c) {
		DRM_ERROR("Failed to create i2c adapter data\n");
		return -ENOMEM;
	}

	aconnector->i2c = i2c;
	res = i2c_add_adapter(&i2c->base);

	if (res) {
		DRM_ERROR("Failed to register hw i2c %d\n", link->link_index);
		goto out_free;
	}

	connector_type = to_drm_connector_type(link->connector_signal);

	res = drm_connector_init_with_ddc(
			dm->ddev,
			&aconnector->base,
			&amdgpu_dm_connector_funcs,
			connector_type,
			&i2c->base);

	if (res) {
		DRM_ERROR("connector_init failed\n");
		aconnector->connector_id = -1;
		goto out_free;
	}

	drm_connector_helper_add(
			&aconnector->base,
			&amdgpu_dm_connector_helper_funcs);

	amdgpu_dm_connector_init_helper(
		dm,
		aconnector,
		connector_type,
		link,
		link_index);

	drm_connector_attach_encoder(
		&aconnector->base, &aencoder->base);

	if (connector_type == DRM_MODE_CONNECTOR_DisplayPort
		|| connector_type == DRM_MODE_CONNECTOR_eDP)
		amdgpu_dm_initialize_dp_connector(dm, aconnector, link->link_index);

out_free:
	if (res) {
		kfree(i2c);
		aconnector->i2c = NULL;
	}
	return res;
}

int amdgpu_dm_get_encoder_crtc_mask(struct amdgpu_device *adev)
{
	switch (adev->mode_info.num_crtc) {
	case 1:
		return 0x1;
	case 2:
		return 0x3;
	case 3:
		return 0x7;
	case 4:
		return 0xf;
	case 5:
		return 0x1f;
	case 6:
	default:
		return 0x3f;
	}
}

static int amdgpu_dm_encoder_init(struct drm_device *dev,
				  struct amdgpu_encoder *aencoder,
				  uint32_t link_index)
{
	struct amdgpu_device *adev = drm_to_adev(dev);

	int res = drm_encoder_init(dev,
				   &aencoder->base,
				   &amdgpu_dm_encoder_funcs,
				   DRM_MODE_ENCODER_TMDS,
				   NULL);

	aencoder->base.possible_crtcs = amdgpu_dm_get_encoder_crtc_mask(adev);

	if (!res)
		aencoder->encoder_id = link_index;
	else
		aencoder->encoder_id = -1;

	drm_encoder_helper_add(&aencoder->base, &amdgpu_dm_encoder_helper_funcs);

	return res;
}

static void manage_dm_interrupts(struct amdgpu_device *adev,
				 struct amdgpu_crtc *acrtc,
				 bool enable)
{
	/*
	 * We have no guarantee that the frontend index maps to the same
	 * backend index - some even map to more than one.
	 *
	 * TODO: Use a different interrupt or check DC itself for the mapping.
	 */
	int irq_type =
		amdgpu_display_crtc_idx_to_irq_type(
			adev,
			acrtc->crtc_id);

	if (enable) {
		drm_crtc_vblank_on(&acrtc->base);
		amdgpu_irq_get(
			adev,
			&adev->pageflip_irq,
			irq_type);
#if defined(CONFIG_DRM_AMD_SECURE_DISPLAY)
		amdgpu_irq_get(
			adev,
			&adev->vline0_irq,
			irq_type);
#endif
	} else {
#if defined(CONFIG_DRM_AMD_SECURE_DISPLAY)
		amdgpu_irq_put(
			adev,
			&adev->vline0_irq,
			irq_type);
#endif
		amdgpu_irq_put(
			adev,
			&adev->pageflip_irq,
			irq_type);
		drm_crtc_vblank_off(&acrtc->base);
	}
}

static void dm_update_pflip_irq_state(struct amdgpu_device *adev,
				      struct amdgpu_crtc *acrtc)
{
	int irq_type =
		amdgpu_display_crtc_idx_to_irq_type(adev, acrtc->crtc_id);

	/**
	 * This reads the current state for the IRQ and force reapplies
	 * the setting to hardware.
	 */
	amdgpu_irq_update(adev, &adev->pageflip_irq, irq_type);
}

static bool
is_scaling_state_different(const struct dm_connector_state *dm_state,
			   const struct dm_connector_state *old_dm_state)
{
	if (dm_state->scaling != old_dm_state->scaling)
		return true;
	if (!dm_state->underscan_enable && old_dm_state->underscan_enable) {
		if (old_dm_state->underscan_hborder != 0 && old_dm_state->underscan_vborder != 0)
			return true;
	} else  if (dm_state->underscan_enable && !old_dm_state->underscan_enable) {
		if (dm_state->underscan_hborder != 0 && dm_state->underscan_vborder != 0)
			return true;
	} else if (dm_state->underscan_hborder != old_dm_state->underscan_hborder ||
		   dm_state->underscan_vborder != old_dm_state->underscan_vborder)
		return true;
	return false;
}

#ifdef CONFIG_DRM_AMD_DC_HDCP
static bool is_content_protection_different(struct drm_crtc_state *new_crtc_state,
					    struct drm_crtc_state *old_crtc_state,
					    struct drm_connector_state *new_conn_state,
					    struct drm_connector_state *old_conn_state,
					    const struct drm_connector *connector,
					    struct hdcp_workqueue *hdcp_w)
{
	struct amdgpu_dm_connector *aconnector = to_amdgpu_dm_connector(connector);
	struct dm_connector_state *dm_con_state = to_dm_connector_state(connector->state);

	pr_debug("[HDCP_DM] connector->index: %x connect_status: %x dpms: %x\n",
		connector->index, connector->status, connector->dpms);
	pr_debug("[HDCP_DM] state protection old: %x new: %x\n",
		old_conn_state->content_protection, new_conn_state->content_protection);

	if (old_crtc_state)
		pr_debug("[HDCP_DM] old crtc en: %x a: %x m: %x a-chg: %x c-chg: %x\n",
		old_crtc_state->enable,
		old_crtc_state->active,
		old_crtc_state->mode_changed,
		old_crtc_state->active_changed,
		old_crtc_state->connectors_changed);

	if (new_crtc_state)
		pr_debug("[HDCP_DM] NEW crtc en: %x a: %x m: %x a-chg: %x c-chg: %x\n",
		new_crtc_state->enable,
		new_crtc_state->active,
		new_crtc_state->mode_changed,
		new_crtc_state->active_changed,
		new_crtc_state->connectors_changed);

	/* hdcp content type change */
	if (old_conn_state->hdcp_content_type != new_conn_state->hdcp_content_type &&
	    new_conn_state->content_protection != DRM_MODE_CONTENT_PROTECTION_UNDESIRED) {
		new_conn_state->content_protection = DRM_MODE_CONTENT_PROTECTION_DESIRED;
		pr_debug("[HDCP_DM] Type0/1 change %s :true\n", __func__);
		return true;
	}

	/* CP is being re enabled, ignore this */
	if (old_conn_state->content_protection == DRM_MODE_CONTENT_PROTECTION_ENABLED &&
	    new_conn_state->content_protection == DRM_MODE_CONTENT_PROTECTION_DESIRED) {
		if (new_crtc_state && new_crtc_state->mode_changed) {
			new_conn_state->content_protection = DRM_MODE_CONTENT_PROTECTION_DESIRED;
			pr_debug("[HDCP_DM] ENABLED->DESIRED & mode_changed %s :true\n", __func__);
			return true;
		}
		new_conn_state->content_protection = DRM_MODE_CONTENT_PROTECTION_ENABLED;
		pr_debug("[HDCP_DM] ENABLED -> DESIRED %s :false\n", __func__);
		return false;
	}

	/* S3 resume case, since old state will always be 0 (UNDESIRED) and the restored state will be ENABLED
	 *
	 * Handles:	UNDESIRED -> ENABLED
	 */
	if (old_conn_state->content_protection == DRM_MODE_CONTENT_PROTECTION_UNDESIRED &&
	    new_conn_state->content_protection == DRM_MODE_CONTENT_PROTECTION_ENABLED)
		new_conn_state->content_protection = DRM_MODE_CONTENT_PROTECTION_DESIRED;

	/* Stream removed and re-enabled
	 *
	 * Can sometimes overlap with the HPD case,
	 * thus set update_hdcp to false to avoid
	 * setting HDCP multiple times.
	 *
	 * Handles:	DESIRED -> DESIRED (Special case)
	 */
	if (!(old_conn_state->crtc && old_conn_state->crtc->enabled) &&
		new_conn_state->crtc && new_conn_state->crtc->enabled &&
		connector->state->content_protection == DRM_MODE_CONTENT_PROTECTION_DESIRED) {
		dm_con_state->update_hdcp = false;
		pr_debug("[HDCP_DM] DESIRED->DESIRED (Stream removed and re-enabled) %s :true\n",
			__func__);
		return true;
	}

	/* Hot-plug, headless s3, dpms
	 *
	 * Only start HDCP if the display is connected/enabled.
	 * update_hdcp flag will be set to false until the next
	 * HPD comes in.
	 *
	 * Handles:	DESIRED -> DESIRED (Special case)
	 */
	if (dm_con_state->update_hdcp &&
	new_conn_state->content_protection == DRM_MODE_CONTENT_PROTECTION_DESIRED &&
	connector->dpms == DRM_MODE_DPMS_ON && aconnector->dc_sink != NULL) {
		dm_con_state->update_hdcp = false;
		pr_debug("[HDCP_DM] DESIRED->DESIRED (Hot-plug, headless s3, dpms) %s :true\n",
			__func__);
		return true;
	}

	if (old_conn_state->content_protection == new_conn_state->content_protection) {
		if (new_conn_state->content_protection >= DRM_MODE_CONTENT_PROTECTION_DESIRED) {
			if (new_crtc_state && new_crtc_state->mode_changed) {
				pr_debug("[HDCP_DM] DESIRED->DESIRED or ENABLE->ENABLE mode_change %s :true\n",
					__func__);
				return true;
			}
			pr_debug("[HDCP_DM] DESIRED->DESIRED & ENABLE->ENABLE %s :false\n",
				__func__);
			return false;
		}

		pr_debug("[HDCP_DM] UNDESIRED->UNDESIRED %s :false\n", __func__);
		return false;
	}

	if (new_conn_state->content_protection != DRM_MODE_CONTENT_PROTECTION_ENABLED) {
		pr_debug("[HDCP_DM] UNDESIRED->DESIRED or DESIRED->UNDESIRED or ENABLED->UNDESIRED %s :true\n",
			__func__);
		return true;
	}

	pr_debug("[HDCP_DM] DESIRED->ENABLED %s :false\n", __func__);
	return false;
}
#endif

static void remove_stream(struct amdgpu_device *adev,
			  struct amdgpu_crtc *acrtc,
			  struct dc_stream_state *stream)
{
	/* this is the update mode case */

	acrtc->otg_inst = -1;
	acrtc->enabled = false;
}

static void prepare_flip_isr(struct amdgpu_crtc *acrtc)
{

	assert_spin_locked(&acrtc->base.dev->event_lock);
	WARN_ON(acrtc->event);

	acrtc->event = acrtc->base.state->event;

	/* Set the flip status */
	acrtc->pflip_status = AMDGPU_FLIP_SUBMITTED;

	/* Mark this event as consumed */
	acrtc->base.state->event = NULL;

	DC_LOG_PFLIP("crtc:%d, pflip_stat:AMDGPU_FLIP_SUBMITTED\n",
		     acrtc->crtc_id);
}

static void update_freesync_state_on_stream(
	struct amdgpu_display_manager *dm,
	struct dm_crtc_state *new_crtc_state,
	struct dc_stream_state *new_stream,
	struct dc_plane_state *surface,
	u32 flip_timestamp_in_us)
{
	struct mod_vrr_params vrr_params;
	struct dc_info_packet vrr_infopacket = {0};
	struct amdgpu_device *adev = dm->adev;
	struct amdgpu_crtc *acrtc = to_amdgpu_crtc(new_crtc_state->base.crtc);
	unsigned long flags;
	bool pack_sdp_v1_3 = false;
	struct amdgpu_dm_connector *aconn;
	enum vrr_packet_type packet_type = PACKET_TYPE_VRR;

	if (!new_stream)
		return;

	/*
	 * TODO: Determine why min/max totals and vrefresh can be 0 here.
	 * For now it's sufficient to just guard against these conditions.
	 */

	if (!new_stream->timing.h_total || !new_stream->timing.v_total)
		return;

	spin_lock_irqsave(&adev_to_drm(adev)->event_lock, flags);
        vrr_params = acrtc->dm_irq_params.vrr_params;

	if (surface) {
		mod_freesync_handle_preflip(
			dm->freesync_module,
			surface,
			new_stream,
			flip_timestamp_in_us,
			&vrr_params);

		if (adev->family < AMDGPU_FAMILY_AI &&
		    amdgpu_dm_vrr_active(new_crtc_state)) {
			mod_freesync_handle_v_update(dm->freesync_module,
						     new_stream, &vrr_params);

			/* Need to call this before the frame ends. */
			dc_stream_adjust_vmin_vmax(dm->dc,
						   new_crtc_state->stream,
						   &vrr_params.adjust);
		}
	}

	aconn = (struct amdgpu_dm_connector *)new_stream->dm_stream_context;

	if (aconn && aconn->as_type == FREESYNC_TYPE_PCON_IN_WHITELIST) {
		pack_sdp_v1_3 = aconn->pack_sdp_v1_3;

		if (aconn->vsdb_info.amd_vsdb_version == 1)
			packet_type = PACKET_TYPE_FS_V1;
		else if (aconn->vsdb_info.amd_vsdb_version == 2)
			packet_type = PACKET_TYPE_FS_V2;
		else if (aconn->vsdb_info.amd_vsdb_version == 3)
			packet_type = PACKET_TYPE_FS_V3;

		mod_build_adaptive_sync_infopacket(new_stream, aconn->as_type, NULL,
					&new_stream->adaptive_sync_infopacket);
	}

	mod_freesync_build_vrr_infopacket(
		dm->freesync_module,
		new_stream,
		&vrr_params,
		packet_type,
		TRANSFER_FUNC_UNKNOWN,
		&vrr_infopacket,
		pack_sdp_v1_3);

	new_crtc_state->freesync_vrr_info_changed |=
		(memcmp(&new_crtc_state->vrr_infopacket,
			&vrr_infopacket,
			sizeof(vrr_infopacket)) != 0);

	acrtc->dm_irq_params.vrr_params = vrr_params;
	new_crtc_state->vrr_infopacket = vrr_infopacket;

	new_stream->vrr_infopacket = vrr_infopacket;
	new_stream->allow_freesync = mod_freesync_get_freesync_enabled(&vrr_params);

	if (new_crtc_state->freesync_vrr_info_changed)
		DRM_DEBUG_KMS("VRR packet update: crtc=%u enabled=%d state=%d",
			      new_crtc_state->base.crtc->base.id,
			      (int)new_crtc_state->base.vrr_enabled,
			      (int)vrr_params.state);

	spin_unlock_irqrestore(&adev_to_drm(adev)->event_lock, flags);
}

static void update_stream_irq_parameters(
	struct amdgpu_display_manager *dm,
	struct dm_crtc_state *new_crtc_state)
{
	struct dc_stream_state *new_stream = new_crtc_state->stream;
	struct mod_vrr_params vrr_params;
	struct mod_freesync_config config = new_crtc_state->freesync_config;
	struct amdgpu_device *adev = dm->adev;
	struct amdgpu_crtc *acrtc = to_amdgpu_crtc(new_crtc_state->base.crtc);
	unsigned long flags;

	if (!new_stream)
		return;

	/*
	 * TODO: Determine why min/max totals and vrefresh can be 0 here.
	 * For now it's sufficient to just guard against these conditions.
	 */
	if (!new_stream->timing.h_total || !new_stream->timing.v_total)
		return;

	spin_lock_irqsave(&adev_to_drm(adev)->event_lock, flags);
	vrr_params = acrtc->dm_irq_params.vrr_params;

	if (new_crtc_state->vrr_supported &&
	    config.min_refresh_in_uhz &&
	    config.max_refresh_in_uhz) {
		/*
		 * if freesync compatible mode was set, config.state will be set
		 * in atomic check
		 */
		if (config.state == VRR_STATE_ACTIVE_FIXED && config.fixed_refresh_in_uhz &&
		    (!drm_atomic_crtc_needs_modeset(&new_crtc_state->base) ||
		     new_crtc_state->freesync_config.state == VRR_STATE_ACTIVE_FIXED)) {
			vrr_params.max_refresh_in_uhz = config.max_refresh_in_uhz;
			vrr_params.min_refresh_in_uhz = config.min_refresh_in_uhz;
			vrr_params.fixed_refresh_in_uhz = config.fixed_refresh_in_uhz;
			vrr_params.state = VRR_STATE_ACTIVE_FIXED;
		} else {
			config.state = new_crtc_state->base.vrr_enabled ?
						     VRR_STATE_ACTIVE_VARIABLE :
						     VRR_STATE_INACTIVE;
		}
	} else {
		config.state = VRR_STATE_UNSUPPORTED;
	}

	mod_freesync_build_vrr_params(dm->freesync_module,
				      new_stream,
				      &config, &vrr_params);

	new_crtc_state->freesync_config = config;
	/* Copy state for access from DM IRQ handler */
	acrtc->dm_irq_params.freesync_config = config;
	acrtc->dm_irq_params.active_planes = new_crtc_state->active_planes;
	acrtc->dm_irq_params.vrr_params = vrr_params;
	spin_unlock_irqrestore(&adev_to_drm(adev)->event_lock, flags);
}

static void amdgpu_dm_handle_vrr_transition(struct dm_crtc_state *old_state,
					    struct dm_crtc_state *new_state)
{
	bool old_vrr_active = amdgpu_dm_vrr_active(old_state);
	bool new_vrr_active = amdgpu_dm_vrr_active(new_state);

	if (!old_vrr_active && new_vrr_active) {
		/* Transition VRR inactive -> active:
		 * While VRR is active, we must not disable vblank irq, as a
		 * reenable after disable would compute bogus vblank/pflip
		 * timestamps if it likely happened inside display front-porch.
		 *
		 * We also need vupdate irq for the actual core vblank handling
		 * at end of vblank.
		 */
		WARN_ON(dm_set_vupdate_irq(new_state->base.crtc, true) != 0);
		WARN_ON(drm_crtc_vblank_get(new_state->base.crtc) != 0);
		DRM_DEBUG_DRIVER("%s: crtc=%u VRR off->on: Get vblank ref\n",
				 __func__, new_state->base.crtc->base.id);
	} else if (old_vrr_active && !new_vrr_active) {
		/* Transition VRR active -> inactive:
		 * Allow vblank irq disable again for fixed refresh rate.
		 */
		WARN_ON(dm_set_vupdate_irq(new_state->base.crtc, false) != 0);
		drm_crtc_vblank_put(new_state->base.crtc);
		DRM_DEBUG_DRIVER("%s: crtc=%u VRR on->off: Drop vblank ref\n",
				 __func__, new_state->base.crtc->base.id);
	}
}

static void amdgpu_dm_commit_cursors(struct drm_atomic_state *state)
{
	struct drm_plane *plane;
	struct drm_plane_state *old_plane_state;
	int i;

	/*
	 * TODO: Make this per-stream so we don't issue redundant updates for
	 * commits with multiple streams.
	 */
	for_each_old_plane_in_state(state, plane, old_plane_state, i)
		if (plane->type == DRM_PLANE_TYPE_CURSOR)
			handle_cursor_update(plane, old_plane_state);
}

static void amdgpu_dm_commit_planes(struct drm_atomic_state *state,
				    struct dc_state *dc_state,
				    struct drm_device *dev,
				    struct amdgpu_display_manager *dm,
				    struct drm_crtc *pcrtc,
				    bool wait_for_vblank)
{
	u32 i;
	u64 timestamp_ns;
	struct drm_plane *plane;
	struct drm_plane_state *old_plane_state, *new_plane_state;
	struct amdgpu_crtc *acrtc_attach = to_amdgpu_crtc(pcrtc);
	struct drm_crtc_state *new_pcrtc_state =
			drm_atomic_get_new_crtc_state(state, pcrtc);
	struct dm_crtc_state *acrtc_state = to_dm_crtc_state(new_pcrtc_state);
	struct dm_crtc_state *dm_old_crtc_state =
			to_dm_crtc_state(drm_atomic_get_old_crtc_state(state, pcrtc));
	int planes_count = 0, vpos, hpos;
	unsigned long flags;
	u32 target_vblank, last_flip_vblank;
	bool vrr_active = amdgpu_dm_vrr_active(acrtc_state);
	bool cursor_update = false;
	bool pflip_present = false;
	struct {
		struct dc_surface_update surface_updates[MAX_SURFACES];
		struct dc_plane_info plane_infos[MAX_SURFACES];
		struct dc_scaling_info scaling_infos[MAX_SURFACES];
		struct dc_flip_addrs flip_addrs[MAX_SURFACES];
		struct dc_stream_update stream_update;
	} *bundle;

	bundle = kzalloc(sizeof(*bundle), GFP_KERNEL);

	if (!bundle) {
		dm_error("Failed to allocate update bundle\n");
		goto cleanup;
	}

	/*
	 * Disable the cursor first if we're disabling all the planes.
	 * It'll remain on the screen after the planes are re-enabled
	 * if we don't.
	 */
	if (acrtc_state->active_planes == 0)
		amdgpu_dm_commit_cursors(state);

	/* update planes when needed */
	for_each_oldnew_plane_in_state(state, plane, old_plane_state, new_plane_state, i) {
		struct drm_crtc *crtc = new_plane_state->crtc;
		struct drm_crtc_state *new_crtc_state;
		struct drm_framebuffer *fb = new_plane_state->fb;
		struct amdgpu_framebuffer *afb = (struct amdgpu_framebuffer *)fb;
		bool plane_needs_flip;
		struct dc_plane_state *dc_plane;
		struct dm_plane_state *dm_new_plane_state = to_dm_plane_state(new_plane_state);

		/* Cursor plane is handled after stream updates */
		if (plane->type == DRM_PLANE_TYPE_CURSOR) {
			if ((fb && crtc == pcrtc) ||
			    (old_plane_state->fb && old_plane_state->crtc == pcrtc))
				cursor_update = true;

			continue;
		}

		if (!fb || !crtc || pcrtc != crtc)
			continue;

		new_crtc_state = drm_atomic_get_new_crtc_state(state, crtc);
		if (!new_crtc_state->active)
			continue;

		dc_plane = dm_new_plane_state->dc_state;

		bundle->surface_updates[planes_count].surface = dc_plane;
		if (new_pcrtc_state->color_mgmt_changed) {
			bundle->surface_updates[planes_count].gamma = dc_plane->gamma_correction;
			bundle->surface_updates[planes_count].in_transfer_func = dc_plane->in_transfer_func;
			bundle->surface_updates[planes_count].gamut_remap_matrix = &dc_plane->gamut_remap_matrix;
		}

		fill_dc_scaling_info(dm->adev, new_plane_state,
				     &bundle->scaling_infos[planes_count]);

		bundle->surface_updates[planes_count].scaling_info =
			&bundle->scaling_infos[planes_count];

		plane_needs_flip = old_plane_state->fb && new_plane_state->fb;

		pflip_present = pflip_present || plane_needs_flip;

		if (!plane_needs_flip) {
			planes_count += 1;
			continue;
		}

		fill_dc_plane_info_and_addr(
			dm->adev, new_plane_state,
			afb->tiling_flags,
			&bundle->plane_infos[planes_count],
			&bundle->flip_addrs[planes_count].address,
			afb->tmz_surface, false);

		drm_dbg_state(state->dev, "plane: id=%d dcc_en=%d\n",
				 new_plane_state->plane->index,
				 bundle->plane_infos[planes_count].dcc.enable);

		bundle->surface_updates[planes_count].plane_info =
			&bundle->plane_infos[planes_count];

		if (acrtc_state->stream->link->psr_settings.psr_feature_enabled)
			fill_dc_dirty_rects(plane, old_plane_state,
					    new_plane_state, new_crtc_state,
					    &bundle->flip_addrs[planes_count]);

		/*
		 * Only allow immediate flips for fast updates that don't
		 * change FB pitch, DCC state, rotation or mirroing.
		 */
		bundle->flip_addrs[planes_count].flip_immediate =
			crtc->state->async_flip &&
			acrtc_state->update_type == UPDATE_TYPE_FAST;

		timestamp_ns = ktime_get_ns();
		bundle->flip_addrs[planes_count].flip_timestamp_in_us = div_u64(timestamp_ns, 1000);
		bundle->surface_updates[planes_count].flip_addr = &bundle->flip_addrs[planes_count];
		bundle->surface_updates[planes_count].surface = dc_plane;

		if (!bundle->surface_updates[planes_count].surface) {
			DRM_ERROR("No surface for CRTC: id=%d\n",
					acrtc_attach->crtc_id);
			continue;
		}

		if (plane == pcrtc->primary)
			update_freesync_state_on_stream(
				dm,
				acrtc_state,
				acrtc_state->stream,
				dc_plane,
				bundle->flip_addrs[planes_count].flip_timestamp_in_us);

		drm_dbg_state(state->dev, "%s Flipping to hi: 0x%x, low: 0x%x\n",
				 __func__,
				 bundle->flip_addrs[planes_count].address.grph.addr.high_part,
				 bundle->flip_addrs[planes_count].address.grph.addr.low_part);

		planes_count += 1;

	}

	if (pflip_present) {
		if (!vrr_active) {
			/* Use old throttling in non-vrr fixed refresh rate mode
			 * to keep flip scheduling based on target vblank counts
			 * working in a backwards compatible way, e.g., for
			 * clients using the GLX_OML_sync_control extension or
			 * DRI3/Present extension with defined target_msc.
			 */
			last_flip_vblank = amdgpu_get_vblank_counter_kms(pcrtc);
		}
		else {
			/* For variable refresh rate mode only:
			 * Get vblank of last completed flip to avoid > 1 vrr
			 * flips per video frame by use of throttling, but allow
			 * flip programming anywhere in the possibly large
			 * variable vrr vblank interval for fine-grained flip
			 * timing control and more opportunity to avoid stutter
			 * on late submission of flips.
			 */
			spin_lock_irqsave(&pcrtc->dev->event_lock, flags);
			last_flip_vblank = acrtc_attach->dm_irq_params.last_flip_vblank;
			spin_unlock_irqrestore(&pcrtc->dev->event_lock, flags);
		}

		target_vblank = last_flip_vblank + wait_for_vblank;

		/*
		 * Wait until we're out of the vertical blank period before the one
		 * targeted by the flip
		 */
		while ((acrtc_attach->enabled &&
			(amdgpu_display_get_crtc_scanoutpos(dm->ddev, acrtc_attach->crtc_id,
							    0, &vpos, &hpos, NULL,
							    NULL, &pcrtc->hwmode)
			 & (DRM_SCANOUTPOS_VALID | DRM_SCANOUTPOS_IN_VBLANK)) ==
			(DRM_SCANOUTPOS_VALID | DRM_SCANOUTPOS_IN_VBLANK) &&
			(int)(target_vblank -
			  amdgpu_get_vblank_counter_kms(pcrtc)) > 0)) {
			usleep_range(1000, 1100);
		}

		/**
		 * Prepare the flip event for the pageflip interrupt to handle.
		 *
		 * This only works in the case where we've already turned on the
		 * appropriate hardware blocks (eg. HUBP) so in the transition case
		 * from 0 -> n planes we have to skip a hardware generated event
		 * and rely on sending it from software.
		 */
		if (acrtc_attach->base.state->event &&
		    acrtc_state->active_planes > 0) {
			drm_crtc_vblank_get(pcrtc);

			spin_lock_irqsave(&pcrtc->dev->event_lock, flags);

			WARN_ON(acrtc_attach->pflip_status != AMDGPU_FLIP_NONE);
			prepare_flip_isr(acrtc_attach);

			spin_unlock_irqrestore(&pcrtc->dev->event_lock, flags);
		}

		if (acrtc_state->stream) {
			if (acrtc_state->freesync_vrr_info_changed)
				bundle->stream_update.vrr_infopacket =
					&acrtc_state->stream->vrr_infopacket;
		}
	} else if (cursor_update && acrtc_state->active_planes > 0 &&
		   acrtc_attach->base.state->event) {
		drm_crtc_vblank_get(pcrtc);

		spin_lock_irqsave(&pcrtc->dev->event_lock, flags);

		acrtc_attach->event = acrtc_attach->base.state->event;
		acrtc_attach->base.state->event = NULL;

		spin_unlock_irqrestore(&pcrtc->dev->event_lock, flags);
	}

	/* Update the planes if changed or disable if we don't have any. */
	if ((planes_count || acrtc_state->active_planes == 0) &&
		acrtc_state->stream) {
		/*
		 * If PSR or idle optimizations are enabled then flush out
		 * any pending work before hardware programming.
		 */
		if (dm->vblank_control_workqueue)
			flush_workqueue(dm->vblank_control_workqueue);

		bundle->stream_update.stream = acrtc_state->stream;
		if (new_pcrtc_state->mode_changed) {
			bundle->stream_update.src = acrtc_state->stream->src;
			bundle->stream_update.dst = acrtc_state->stream->dst;
		}

		if (new_pcrtc_state->color_mgmt_changed) {
			/*
			 * TODO: This isn't fully correct since we've actually
			 * already modified the stream in place.
			 */
			bundle->stream_update.gamut_remap =
				&acrtc_state->stream->gamut_remap_matrix;
			bundle->stream_update.output_csc_transform =
				&acrtc_state->stream->csc_color_matrix;
			bundle->stream_update.out_transfer_func =
				acrtc_state->stream->out_transfer_func;
		}

		acrtc_state->stream->abm_level = acrtc_state->abm_level;
		if (acrtc_state->abm_level != dm_old_crtc_state->abm_level)
			bundle->stream_update.abm_level = &acrtc_state->abm_level;

		/*
		 * If FreeSync state on the stream has changed then we need to
		 * re-adjust the min/max bounds now that DC doesn't handle this
		 * as part of commit.
		 */
		if (is_dc_timing_adjust_needed(dm_old_crtc_state, acrtc_state)) {
			spin_lock_irqsave(&pcrtc->dev->event_lock, flags);
			dc_stream_adjust_vmin_vmax(
				dm->dc, acrtc_state->stream,
				&acrtc_attach->dm_irq_params.vrr_params.adjust);
			spin_unlock_irqrestore(&pcrtc->dev->event_lock, flags);
		}
		mutex_lock(&dm->dc_lock);
		if ((acrtc_state->update_type > UPDATE_TYPE_FAST) &&
				acrtc_state->stream->link->psr_settings.psr_allow_active)
			amdgpu_dm_psr_disable(acrtc_state->stream);

		dc_commit_updates_for_stream(dm->dc,
						     bundle->surface_updates,
						     planes_count,
						     acrtc_state->stream,
						     &bundle->stream_update,
						     dc_state);

		/**
		 * Enable or disable the interrupts on the backend.
		 *
		 * Most pipes are put into power gating when unused.
		 *
		 * When power gating is enabled on a pipe we lose the
		 * interrupt enablement state when power gating is disabled.
		 *
		 * So we need to update the IRQ control state in hardware
		 * whenever the pipe turns on (since it could be previously
		 * power gated) or off (since some pipes can't be power gated
		 * on some ASICs).
		 */
		if (dm_old_crtc_state->active_planes != acrtc_state->active_planes)
			dm_update_pflip_irq_state(drm_to_adev(dev),
						  acrtc_attach);

		if ((acrtc_state->update_type > UPDATE_TYPE_FAST) &&
				acrtc_state->stream->link->psr_settings.psr_version != DC_PSR_VERSION_UNSUPPORTED &&
				!acrtc_state->stream->link->psr_settings.psr_feature_enabled)
			amdgpu_dm_link_setup_psr(acrtc_state->stream);

		/* Decrement skip count when PSR is enabled and we're doing fast updates. */
		if (acrtc_state->update_type == UPDATE_TYPE_FAST &&
		    acrtc_state->stream->link->psr_settings.psr_feature_enabled) {
			struct amdgpu_dm_connector *aconn =
				(struct amdgpu_dm_connector *)acrtc_state->stream->dm_stream_context;

			if (aconn->psr_skip_count > 0)
				aconn->psr_skip_count--;

			/* Allow PSR when skip count is 0. */
			acrtc_attach->dm_irq_params.allow_psr_entry = !aconn->psr_skip_count;

			/*
			 * If sink supports PSR SU, there is no need to rely on
			 * a vblank event disable request to enable PSR. PSR SU
			 * can be enabled immediately once OS demonstrates an
			 * adequate number of fast atomic commits to notify KMD
			 * of update events. See `vblank_control_worker()`.
			 */
			if (acrtc_state->stream->link->psr_settings.psr_version >= DC_PSR_VERSION_SU_1 &&
			    acrtc_attach->dm_irq_params.allow_psr_entry &&
#ifdef CONFIG_DRM_AMD_SECURE_DISPLAY
			    !amdgpu_dm_crc_window_is_activated(acrtc_state->base.crtc) &&
#endif
			    !acrtc_state->stream->link->psr_settings.psr_allow_active)
				amdgpu_dm_psr_enable(acrtc_state->stream);
		} else {
			acrtc_attach->dm_irq_params.allow_psr_entry = false;
		}

		mutex_unlock(&dm->dc_lock);
	}

	/*
	 * Update cursor state *after* programming all the planes.
	 * This avoids redundant programming in the case where we're going
	 * to be disabling a single plane - those pipes are being disabled.
	 */
	if (acrtc_state->active_planes)
		amdgpu_dm_commit_cursors(state);

cleanup:
	kfree(bundle);
}

static void amdgpu_dm_commit_audio(struct drm_device *dev,
				   struct drm_atomic_state *state)
{
	struct amdgpu_device *adev = drm_to_adev(dev);
	struct amdgpu_dm_connector *aconnector;
	struct drm_connector *connector;
	struct drm_connector_state *old_con_state, *new_con_state;
	struct drm_crtc_state *new_crtc_state;
	struct dm_crtc_state *new_dm_crtc_state;
	const struct dc_stream_status *status;
	int i, inst;

	/* Notify device removals. */
	for_each_oldnew_connector_in_state(state, connector, old_con_state, new_con_state, i) {
		if (old_con_state->crtc != new_con_state->crtc) {
			/* CRTC changes require notification. */
			goto notify;
		}

		if (!new_con_state->crtc)
			continue;

		new_crtc_state = drm_atomic_get_new_crtc_state(
			state, new_con_state->crtc);

		if (!new_crtc_state)
			continue;

		if (!drm_atomic_crtc_needs_modeset(new_crtc_state))
			continue;

	notify:
		aconnector = to_amdgpu_dm_connector(connector);

		mutex_lock(&adev->dm.audio_lock);
		inst = aconnector->audio_inst;
		aconnector->audio_inst = -1;
		mutex_unlock(&adev->dm.audio_lock);

		amdgpu_dm_audio_eld_notify(adev, inst);
	}

	/* Notify audio device additions. */
	for_each_new_connector_in_state(state, connector, new_con_state, i) {
		if (!new_con_state->crtc)
			continue;

		new_crtc_state = drm_atomic_get_new_crtc_state(
			state, new_con_state->crtc);

		if (!new_crtc_state)
			continue;

		if (!drm_atomic_crtc_needs_modeset(new_crtc_state))
			continue;

		new_dm_crtc_state = to_dm_crtc_state(new_crtc_state);
		if (!new_dm_crtc_state->stream)
			continue;

		status = dc_stream_get_status(new_dm_crtc_state->stream);
		if (!status)
			continue;

		aconnector = to_amdgpu_dm_connector(connector);

		mutex_lock(&adev->dm.audio_lock);
		inst = status->audio_inst;
		aconnector->audio_inst = inst;
		mutex_unlock(&adev->dm.audio_lock);

		amdgpu_dm_audio_eld_notify(adev, inst);
	}
}

/*
 * amdgpu_dm_crtc_copy_transient_flags - copy mirrored flags from DRM to DC
 * @crtc_state: the DRM CRTC state
 * @stream_state: the DC stream state.
 *
 * Copy the mirrored transient state flags from DRM, to DC. It is used to bring
 * a dc_stream_state's flags in sync with a drm_crtc_state's flags.
 */
static void amdgpu_dm_crtc_copy_transient_flags(struct drm_crtc_state *crtc_state,
						struct dc_stream_state *stream_state)
{
	stream_state->mode_changed = drm_atomic_crtc_needs_modeset(crtc_state);
}

/**
 * amdgpu_dm_atomic_commit_tail() - AMDgpu DM's commit tail implementation.
 * @state: The atomic state to commit
 *
 * This will tell DC to commit the constructed DC state from atomic_check,
 * programming the hardware. Any failures here implies a hardware failure, since
 * atomic check should have filtered anything non-kosher.
 */
static void amdgpu_dm_atomic_commit_tail(struct drm_atomic_state *state)
{
	struct drm_device *dev = state->dev;
	struct amdgpu_device *adev = drm_to_adev(dev);
	struct amdgpu_display_manager *dm = &adev->dm;
	struct dm_atomic_state *dm_state;
	struct dc_state *dc_state = NULL, *dc_state_temp = NULL;
	u32 i, j;
	struct drm_crtc *crtc;
	struct drm_crtc_state *old_crtc_state, *new_crtc_state;
	unsigned long flags;
	bool wait_for_vblank = true;
	struct drm_connector *connector;
	struct drm_connector_state *old_con_state, *new_con_state;
	struct dm_crtc_state *dm_old_crtc_state, *dm_new_crtc_state;
	int crtc_disable_count = 0;
	bool mode_set_reset_required = false;
	int r;

	trace_amdgpu_dm_atomic_commit_tail_begin(state);

	r = drm_atomic_helper_wait_for_fences(dev, state, false);
	if (unlikely(r))
		DRM_ERROR("Waiting for fences timed out!");

	drm_atomic_helper_update_legacy_modeset_state(dev, state);
	drm_dp_mst_atomic_wait_for_dependencies(state);

	dm_state = dm_atomic_get_new_state(state);
	if (dm_state && dm_state->context) {
		dc_state = dm_state->context;
	} else {
		/* No state changes, retain current state. */
		dc_state_temp = dc_create_state(dm->dc);
		ASSERT(dc_state_temp);
		dc_state = dc_state_temp;
		dc_resource_state_copy_construct_current(dm->dc, dc_state);
	}

	for_each_oldnew_crtc_in_state (state, crtc, old_crtc_state,
				       new_crtc_state, i) {
		struct amdgpu_crtc *acrtc = to_amdgpu_crtc(crtc);

		dm_old_crtc_state = to_dm_crtc_state(old_crtc_state);

		if (old_crtc_state->active &&
		    (!new_crtc_state->active ||
		     drm_atomic_crtc_needs_modeset(new_crtc_state))) {
			manage_dm_interrupts(adev, acrtc, false);
			dc_stream_release(dm_old_crtc_state->stream);
		}
	}

	drm_atomic_helper_calc_timestamping_constants(state);

	/* update changed items */
	for_each_oldnew_crtc_in_state(state, crtc, old_crtc_state, new_crtc_state, i) {
		struct amdgpu_crtc *acrtc = to_amdgpu_crtc(crtc);

		dm_new_crtc_state = to_dm_crtc_state(new_crtc_state);
		dm_old_crtc_state = to_dm_crtc_state(old_crtc_state);

		drm_dbg_state(state->dev,
			"amdgpu_crtc id:%d crtc_state_flags: enable:%d, active:%d, "
			"planes_changed:%d, mode_changed:%d,active_changed:%d,"
			"connectors_changed:%d\n",
			acrtc->crtc_id,
			new_crtc_state->enable,
			new_crtc_state->active,
			new_crtc_state->planes_changed,
			new_crtc_state->mode_changed,
			new_crtc_state->active_changed,
			new_crtc_state->connectors_changed);

		/* Disable cursor if disabling crtc */
		if (old_crtc_state->active && !new_crtc_state->active) {
			struct dc_cursor_position position;

			memset(&position, 0, sizeof(position));
			mutex_lock(&dm->dc_lock);
			dc_stream_set_cursor_position(dm_old_crtc_state->stream, &position);
			mutex_unlock(&dm->dc_lock);
		}

		/* Copy all transient state flags into dc state */
		if (dm_new_crtc_state->stream) {
			amdgpu_dm_crtc_copy_transient_flags(&dm_new_crtc_state->base,
							    dm_new_crtc_state->stream);
		}

		/* handles headless hotplug case, updating new_state and
		 * aconnector as needed
		 */

		if (modeset_required(new_crtc_state, dm_new_crtc_state->stream, dm_old_crtc_state->stream)) {

			DRM_DEBUG_ATOMIC("Atomic commit: SET crtc id %d: [%p]\n", acrtc->crtc_id, acrtc);

			if (!dm_new_crtc_state->stream) {
				/*
				 * this could happen because of issues with
				 * userspace notifications delivery.
				 * In this case userspace tries to set mode on
				 * display which is disconnected in fact.
				 * dc_sink is NULL in this case on aconnector.
				 * We expect reset mode will come soon.
				 *
				 * This can also happen when unplug is done
				 * during resume sequence ended
				 *
				 * In this case, we want to pretend we still
				 * have a sink to keep the pipe running so that
				 * hw state is consistent with the sw state
				 */
				DRM_DEBUG_DRIVER("%s: Failed to create new stream for crtc %d\n",
						__func__, acrtc->base.base.id);
				continue;
			}

			if (dm_old_crtc_state->stream)
				remove_stream(adev, acrtc, dm_old_crtc_state->stream);

			pm_runtime_get_noresume(dev->dev);

			acrtc->enabled = true;
			acrtc->hw_mode = new_crtc_state->mode;
			crtc->hwmode = new_crtc_state->mode;
			mode_set_reset_required = true;
		} else if (modereset_required(new_crtc_state)) {
			DRM_DEBUG_ATOMIC("Atomic commit: RESET. crtc id %d:[%p]\n", acrtc->crtc_id, acrtc);
			/* i.e. reset mode */
			if (dm_old_crtc_state->stream)
				remove_stream(adev, acrtc, dm_old_crtc_state->stream);

			mode_set_reset_required = true;
		}
	} /* for_each_crtc_in_state() */

	if (dc_state) {
		/* if there mode set or reset, disable eDP PSR */
		if (mode_set_reset_required) {
			if (dm->vblank_control_workqueue)
				flush_workqueue(dm->vblank_control_workqueue);

			amdgpu_dm_psr_disable_all(dm);
		}

		dm_enable_per_frame_crtc_master_sync(dc_state);
		mutex_lock(&dm->dc_lock);
		WARN_ON(!dc_commit_state(dm->dc, dc_state));

		/* Allow idle optimization when vblank count is 0 for display off */
		if (dm->active_vblank_irq_count == 0)
			dc_allow_idle_optimizations(dm->dc, true);
		mutex_unlock(&dm->dc_lock);
	}

	for_each_new_crtc_in_state(state, crtc, new_crtc_state, i) {
		struct amdgpu_crtc *acrtc = to_amdgpu_crtc(crtc);

		dm_new_crtc_state = to_dm_crtc_state(new_crtc_state);

		if (dm_new_crtc_state->stream != NULL) {
			const struct dc_stream_status *status =
					dc_stream_get_status(dm_new_crtc_state->stream);

			if (!status)
				status = dc_stream_get_status_from_state(dc_state,
									 dm_new_crtc_state->stream);
			if (!status)
				DC_ERR("got no status for stream %p on acrtc%p\n", dm_new_crtc_state->stream, acrtc);
			else
				acrtc->otg_inst = status->primary_otg_inst;
		}
	}
#ifdef CONFIG_DRM_AMD_DC_HDCP
	for_each_oldnew_connector_in_state(state, connector, old_con_state, new_con_state, i) {
		struct dm_connector_state *dm_new_con_state = to_dm_connector_state(new_con_state);
		struct amdgpu_crtc *acrtc = to_amdgpu_crtc(dm_new_con_state->base.crtc);
		struct amdgpu_dm_connector *aconnector = to_amdgpu_dm_connector(connector);

		pr_debug("[HDCP_DM] -------------- i : %x ----------\n", i);

		if (!connector)
			continue;

		pr_debug("[HDCP_DM] connector->index: %x connect_status: %x dpms: %x\n",
			connector->index, connector->status, connector->dpms);
		pr_debug("[HDCP_DM] state protection old: %x new: %x\n",
			old_con_state->content_protection, new_con_state->content_protection);

		if (aconnector->dc_sink) {
			if (aconnector->dc_sink->sink_signal != SIGNAL_TYPE_VIRTUAL &&
				aconnector->dc_sink->sink_signal != SIGNAL_TYPE_NONE) {
				pr_debug("[HDCP_DM] pipe_ctx dispname=%s\n",
				aconnector->dc_sink->edid_caps.display_name);
			}
		}

		new_crtc_state = NULL;
		old_crtc_state = NULL;

		if (acrtc) {
			new_crtc_state = drm_atomic_get_new_crtc_state(state, &acrtc->base);
			old_crtc_state = drm_atomic_get_old_crtc_state(state, &acrtc->base);
		}

		if (old_crtc_state)
			pr_debug("old crtc en: %x a: %x m: %x a-chg: %x c-chg: %x\n",
			old_crtc_state->enable,
			old_crtc_state->active,
			old_crtc_state->mode_changed,
			old_crtc_state->active_changed,
			old_crtc_state->connectors_changed);

		if (new_crtc_state)
			pr_debug("NEW crtc en: %x a: %x m: %x a-chg: %x c-chg: %x\n",
			new_crtc_state->enable,
			new_crtc_state->active,
			new_crtc_state->mode_changed,
			new_crtc_state->active_changed,
			new_crtc_state->connectors_changed);
	}

	for_each_oldnew_connector_in_state(state, connector, old_con_state, new_con_state, i) {
		struct dm_connector_state *dm_new_con_state = to_dm_connector_state(new_con_state);
		struct amdgpu_crtc *acrtc = to_amdgpu_crtc(dm_new_con_state->base.crtc);
		struct amdgpu_dm_connector *aconnector = to_amdgpu_dm_connector(connector);

		new_crtc_state = NULL;
		old_crtc_state = NULL;

		if (acrtc) {
			new_crtc_state = drm_atomic_get_new_crtc_state(state, &acrtc->base);
			old_crtc_state = drm_atomic_get_old_crtc_state(state, &acrtc->base);
		}

		dm_new_crtc_state = to_dm_crtc_state(new_crtc_state);

		if (dm_new_crtc_state && dm_new_crtc_state->stream == NULL &&
		    connector->state->content_protection == DRM_MODE_CONTENT_PROTECTION_ENABLED) {
			hdcp_reset_display(adev->dm.hdcp_workqueue, aconnector->dc_link->link_index);
			new_con_state->content_protection = DRM_MODE_CONTENT_PROTECTION_DESIRED;
			dm_new_con_state->update_hdcp = true;
			continue;
		}

		if (is_content_protection_different(new_crtc_state, old_crtc_state, new_con_state,
											old_con_state, connector, adev->dm.hdcp_workqueue)) {
			/* when display is unplugged from mst hub, connctor will
			 * be destroyed within dm_dp_mst_connector_destroy. connector
			 * hdcp perperties, like type, undesired, desired, enabled,
			 * will be lost. So, save hdcp properties into hdcp_work within
			 * amdgpu_dm_atomic_commit_tail. if the same display is
			 * plugged back with same display index, its hdcp properties
			 * will be retrieved from hdcp_work within dm_dp_mst_get_modes
			 */

			bool enable_encryption = false;

			if (new_con_state->content_protection == DRM_MODE_CONTENT_PROTECTION_DESIRED)
				enable_encryption = true;

			if (aconnector->dc_link && aconnector->dc_sink &&
				aconnector->dc_link->type == dc_connection_mst_branch) {
				struct hdcp_workqueue *hdcp_work = adev->dm.hdcp_workqueue;
				struct hdcp_workqueue *hdcp_w =
					&hdcp_work[aconnector->dc_link->link_index];

				hdcp_w->hdcp_content_type[connector->index] =
					new_con_state->hdcp_content_type;
				hdcp_w->content_protection[connector->index] =
					new_con_state->content_protection;
			}

			if (new_crtc_state && new_crtc_state->mode_changed &&
				new_con_state->content_protection >= DRM_MODE_CONTENT_PROTECTION_DESIRED)
				enable_encryption = true;

			DRM_INFO("[HDCP_DM] hdcp_update_display enable_encryption = %x\n", enable_encryption);

			hdcp_update_display(
				adev->dm.hdcp_workqueue, aconnector->dc_link->link_index, aconnector,
				new_con_state->hdcp_content_type, enable_encryption);
		}
	}
#endif

	/* Handle connector state changes */
	for_each_oldnew_connector_in_state(state, connector, old_con_state, new_con_state, i) {
		struct dm_connector_state *dm_new_con_state = to_dm_connector_state(new_con_state);
		struct dm_connector_state *dm_old_con_state = to_dm_connector_state(old_con_state);
		struct amdgpu_crtc *acrtc = to_amdgpu_crtc(dm_new_con_state->base.crtc);
		struct dc_surface_update dummy_updates[MAX_SURFACES];
		struct dc_stream_update stream_update;
		struct dc_info_packet hdr_packet;
		struct dc_stream_status *status = NULL;
		bool abm_changed, hdr_changed, scaling_changed;

		memset(&dummy_updates, 0, sizeof(dummy_updates));
		memset(&stream_update, 0, sizeof(stream_update));

		if (acrtc) {
			new_crtc_state = drm_atomic_get_new_crtc_state(state, &acrtc->base);
			old_crtc_state = drm_atomic_get_old_crtc_state(state, &acrtc->base);
		}

		/* Skip any modesets/resets */
		if (!acrtc || drm_atomic_crtc_needs_modeset(new_crtc_state))
			continue;

		dm_new_crtc_state = to_dm_crtc_state(new_crtc_state);
		dm_old_crtc_state = to_dm_crtc_state(old_crtc_state);

		scaling_changed = is_scaling_state_different(dm_new_con_state,
							     dm_old_con_state);

		abm_changed = dm_new_crtc_state->abm_level !=
			      dm_old_crtc_state->abm_level;

		hdr_changed =
			!drm_connector_atomic_hdr_metadata_equal(old_con_state, new_con_state);

		if (!scaling_changed && !abm_changed && !hdr_changed)
			continue;

		stream_update.stream = dm_new_crtc_state->stream;
		if (scaling_changed) {
			update_stream_scaling_settings(&dm_new_con_state->base.crtc->mode,
					dm_new_con_state, dm_new_crtc_state->stream);

			stream_update.src = dm_new_crtc_state->stream->src;
			stream_update.dst = dm_new_crtc_state->stream->dst;
		}

		if (abm_changed) {
			dm_new_crtc_state->stream->abm_level = dm_new_crtc_state->abm_level;

			stream_update.abm_level = &dm_new_crtc_state->abm_level;
		}

		if (hdr_changed) {
			fill_hdr_info_packet(new_con_state, &hdr_packet);
			stream_update.hdr_static_metadata = &hdr_packet;
		}

		status = dc_stream_get_status(dm_new_crtc_state->stream);

		if (WARN_ON(!status))
			continue;

		WARN_ON(!status->plane_count);

		/*
		 * TODO: DC refuses to perform stream updates without a dc_surface_update.
		 * Here we create an empty update on each plane.
		 * To fix this, DC should permit updating only stream properties.
		 */
		for (j = 0; j < status->plane_count; j++)
			dummy_updates[j].surface = status->plane_states[0];


		mutex_lock(&dm->dc_lock);
		dc_commit_updates_for_stream(dm->dc,
						     dummy_updates,
						     status->plane_count,
						     dm_new_crtc_state->stream,
						     &stream_update,
						     dc_state);
		mutex_unlock(&dm->dc_lock);
	}

	/**
	 * Enable interrupts for CRTCs that are newly enabled or went through
	 * a modeset. It was intentionally deferred until after the front end
	 * state was modified to wait until the OTG was on and so the IRQ
	 * handlers didn't access stale or invalid state.
	 */
	for_each_oldnew_crtc_in_state(state, crtc, old_crtc_state, new_crtc_state, i) {
		struct amdgpu_crtc *acrtc = to_amdgpu_crtc(crtc);
#ifdef CONFIG_DEBUG_FS
		enum amdgpu_dm_pipe_crc_source cur_crc_src;
#endif
		/* Count number of newly disabled CRTCs for dropping PM refs later. */
		if (old_crtc_state->active && !new_crtc_state->active)
			crtc_disable_count++;

		dm_new_crtc_state = to_dm_crtc_state(new_crtc_state);
		dm_old_crtc_state = to_dm_crtc_state(old_crtc_state);

		/* For freesync config update on crtc state and params for irq */
		update_stream_irq_parameters(dm, dm_new_crtc_state);

#ifdef CONFIG_DEBUG_FS
		spin_lock_irqsave(&adev_to_drm(adev)->event_lock, flags);
		cur_crc_src = acrtc->dm_irq_params.crc_src;
		spin_unlock_irqrestore(&adev_to_drm(adev)->event_lock, flags);
#endif

		if (new_crtc_state->active &&
		    (!old_crtc_state->active ||
		     drm_atomic_crtc_needs_modeset(new_crtc_state))) {
			dc_stream_retain(dm_new_crtc_state->stream);
			acrtc->dm_irq_params.stream = dm_new_crtc_state->stream;
			manage_dm_interrupts(adev, acrtc, true);
		}
		/* Handle vrr on->off / off->on transitions */
		amdgpu_dm_handle_vrr_transition(dm_old_crtc_state, dm_new_crtc_state);

#ifdef CONFIG_DEBUG_FS
		if (new_crtc_state->active &&
		    (!old_crtc_state->active ||
		     drm_atomic_crtc_needs_modeset(new_crtc_state))) {
			/**
			 * Frontend may have changed so reapply the CRC capture
			 * settings for the stream.
			 */
			if (amdgpu_dm_is_valid_crc_source(cur_crc_src)) {
#if defined(CONFIG_DRM_AMD_SECURE_DISPLAY)
				if (amdgpu_dm_crc_window_is_activated(crtc)) {
					spin_lock_irqsave(&adev_to_drm(adev)->event_lock, flags);
					acrtc->dm_irq_params.window_param.update_win = true;

					/**
					 * It takes 2 frames for HW to stably generate CRC when
					 * resuming from suspend, so we set skip_frame_cnt 2.
					 */
					acrtc->dm_irq_params.window_param.skip_frame_cnt = 2;
					spin_unlock_irqrestore(&adev_to_drm(adev)->event_lock, flags);
				}
#endif
				if (amdgpu_dm_crtc_configure_crc_source(
					crtc, dm_new_crtc_state, cur_crc_src))
					DRM_DEBUG_DRIVER("Failed to configure crc source");
			}
		}
#endif
	}

	for_each_new_crtc_in_state(state, crtc, new_crtc_state, j)
		if (new_crtc_state->async_flip)
			wait_for_vblank = false;

	/* update planes when needed per crtc*/
	for_each_new_crtc_in_state(state, crtc, new_crtc_state, j) {
		dm_new_crtc_state = to_dm_crtc_state(new_crtc_state);

		if (dm_new_crtc_state->stream)
			amdgpu_dm_commit_planes(state, dc_state, dev,
						dm, crtc, wait_for_vblank);
	}

	/* Update audio instances for each connector. */
	amdgpu_dm_commit_audio(dev, state);

	/* restore the backlight level */
	for (i = 0; i < dm->num_of_edps; i++) {
		if (dm->backlight_dev[i] &&
		    (dm->actual_brightness[i] != dm->brightness[i]))
			amdgpu_dm_backlight_set_level(dm, i, dm->brightness[i]);
	}

	/*
	 * send vblank event on all events not handled in flip and
	 * mark consumed event for drm_atomic_helper_commit_hw_done
	 */
	spin_lock_irqsave(&adev_to_drm(adev)->event_lock, flags);
	for_each_new_crtc_in_state(state, crtc, new_crtc_state, i) {

		if (new_crtc_state->event)
			drm_send_event_locked(dev, &new_crtc_state->event->base);

		new_crtc_state->event = NULL;
	}
	spin_unlock_irqrestore(&adev_to_drm(adev)->event_lock, flags);

	/* Signal HW programming completion */
	drm_atomic_helper_commit_hw_done(state);

	if (wait_for_vblank)
		drm_atomic_helper_wait_for_flip_done(dev, state);

	drm_atomic_helper_cleanup_planes(dev, state);

	/* return the stolen vga memory back to VRAM */
	if (!adev->mman.keep_stolen_vga_memory)
		amdgpu_bo_free_kernel(&adev->mman.stolen_vga_memory, NULL, NULL);
	amdgpu_bo_free_kernel(&adev->mman.stolen_extended_memory, NULL, NULL);

	/*
	 * Finally, drop a runtime PM reference for each newly disabled CRTC,
	 * so we can put the GPU into runtime suspend if we're not driving any
	 * displays anymore
	 */
	for (i = 0; i < crtc_disable_count; i++)
		pm_runtime_put_autosuspend(dev->dev);
	pm_runtime_mark_last_busy(dev->dev);

	if (dc_state_temp)
		dc_release_state(dc_state_temp);
}

static int dm_force_atomic_commit(struct drm_connector *connector)
{
	int ret = 0;
	struct drm_device *ddev = connector->dev;
	struct drm_atomic_state *state = drm_atomic_state_alloc(ddev);
	struct amdgpu_crtc *disconnected_acrtc = to_amdgpu_crtc(connector->encoder->crtc);
	struct drm_plane *plane = disconnected_acrtc->base.primary;
	struct drm_connector_state *conn_state;
	struct drm_crtc_state *crtc_state;
	struct drm_plane_state *plane_state;

	if (!state)
		return -ENOMEM;

	state->acquire_ctx = ddev->mode_config.acquire_ctx;

	/* Construct an atomic state to restore previous display setting */

	/*
	 * Attach connectors to drm_atomic_state
	 */
	conn_state = drm_atomic_get_connector_state(state, connector);

	ret = PTR_ERR_OR_ZERO(conn_state);
	if (ret)
		goto out;

	/* Attach crtc to drm_atomic_state*/
	crtc_state = drm_atomic_get_crtc_state(state, &disconnected_acrtc->base);

	ret = PTR_ERR_OR_ZERO(crtc_state);
	if (ret)
		goto out;

	/* force a restore */
	crtc_state->mode_changed = true;

	/* Attach plane to drm_atomic_state */
	plane_state = drm_atomic_get_plane_state(state, plane);

	ret = PTR_ERR_OR_ZERO(plane_state);
	if (ret)
		goto out;

	/* Call commit internally with the state we just constructed */
	ret = drm_atomic_commit(state);

out:
	drm_atomic_state_put(state);
	if (ret)
		DRM_ERROR("Restoring old state failed with %i\n", ret);

	return ret;
}

/*
 * This function handles all cases when set mode does not come upon hotplug.
 * This includes when a display is unplugged then plugged back into the
 * same port and when running without usermode desktop manager supprot
 */
void dm_restore_drm_connector_state(struct drm_device *dev,
				    struct drm_connector *connector)
{
	struct amdgpu_dm_connector *aconnector = to_amdgpu_dm_connector(connector);
	struct amdgpu_crtc *disconnected_acrtc;
	struct dm_crtc_state *acrtc_state;

	if (!aconnector->dc_sink || !connector->state || !connector->encoder)
		return;

	disconnected_acrtc = to_amdgpu_crtc(connector->encoder->crtc);
	if (!disconnected_acrtc)
		return;

	acrtc_state = to_dm_crtc_state(disconnected_acrtc->base.state);
	if (!acrtc_state->stream)
		return;

	/*
	 * If the previous sink is not released and different from the current,
	 * we deduce we are in a state where we can not rely on usermode call
	 * to turn on the display, so we do it here
	 */
	if (acrtc_state->stream->sink != aconnector->dc_sink)
		dm_force_atomic_commit(&aconnector->base);
}

/*
 * Grabs all modesetting locks to serialize against any blocking commits,
 * Waits for completion of all non blocking commits.
 */
static int do_aquire_global_lock(struct drm_device *dev,
				 struct drm_atomic_state *state)
{
	struct drm_crtc *crtc;
	struct drm_crtc_commit *commit;
	long ret;

	/*
	 * Adding all modeset locks to aquire_ctx will
	 * ensure that when the framework release it the
	 * extra locks we are locking here will get released to
	 */
	ret = drm_modeset_lock_all_ctx(dev, state->acquire_ctx);
	if (ret)
		return ret;

	list_for_each_entry(crtc, &dev->mode_config.crtc_list, head) {
		spin_lock(&crtc->commit_lock);
		commit = list_first_entry_or_null(&crtc->commit_list,
				struct drm_crtc_commit, commit_entry);
		if (commit)
			drm_crtc_commit_get(commit);
		spin_unlock(&crtc->commit_lock);

		if (!commit)
			continue;

		/*
		 * Make sure all pending HW programming completed and
		 * page flips done
		 */
		ret = wait_for_completion_interruptible_timeout(&commit->hw_done, 10*HZ);

		if (ret > 0)
			ret = wait_for_completion_interruptible_timeout(
					&commit->flip_done, 10*HZ);

		if (ret == 0)
			DRM_ERROR("[CRTC:%d:%s] hw_done or flip_done "
				  "timed out\n", crtc->base.id, crtc->name);

		drm_crtc_commit_put(commit);
	}

	return ret < 0 ? ret : 0;
}

static void get_freesync_config_for_crtc(
	struct dm_crtc_state *new_crtc_state,
	struct dm_connector_state *new_con_state)
{
	struct mod_freesync_config config = {0};
	struct amdgpu_dm_connector *aconnector =
			to_amdgpu_dm_connector(new_con_state->base.connector);
	struct drm_display_mode *mode = &new_crtc_state->base.mode;
	int vrefresh = drm_mode_vrefresh(mode);
	bool fs_vid_mode = false;

	new_crtc_state->vrr_supported = new_con_state->freesync_capable &&
					vrefresh >= aconnector->min_vfreq &&
					vrefresh <= aconnector->max_vfreq;

	if (new_crtc_state->vrr_supported) {
		new_crtc_state->stream->ignore_msa_timing_param = true;
		fs_vid_mode = new_crtc_state->freesync_config.state == VRR_STATE_ACTIVE_FIXED;

		config.min_refresh_in_uhz = aconnector->min_vfreq * 1000000;
		config.max_refresh_in_uhz = aconnector->max_vfreq * 1000000;
		config.vsif_supported = true;
		config.btr = true;

		if (fs_vid_mode) {
			config.state = VRR_STATE_ACTIVE_FIXED;
			config.fixed_refresh_in_uhz = new_crtc_state->freesync_config.fixed_refresh_in_uhz;
			goto out;
		} else if (new_crtc_state->base.vrr_enabled) {
			config.state = VRR_STATE_ACTIVE_VARIABLE;
		} else {
			config.state = VRR_STATE_INACTIVE;
		}
	}
out:
	new_crtc_state->freesync_config = config;
}

static void reset_freesync_config_for_crtc(
	struct dm_crtc_state *new_crtc_state)
{
	new_crtc_state->vrr_supported = false;

	memset(&new_crtc_state->vrr_infopacket, 0,
	       sizeof(new_crtc_state->vrr_infopacket));
}

static bool
is_timing_unchanged_for_freesync(struct drm_crtc_state *old_crtc_state,
				 struct drm_crtc_state *new_crtc_state)
{
	const struct drm_display_mode *old_mode, *new_mode;

	if (!old_crtc_state || !new_crtc_state)
		return false;

	old_mode = &old_crtc_state->mode;
	new_mode = &new_crtc_state->mode;

	if (old_mode->clock       == new_mode->clock &&
	    old_mode->hdisplay    == new_mode->hdisplay &&
	    old_mode->vdisplay    == new_mode->vdisplay &&
	    old_mode->htotal      == new_mode->htotal &&
	    old_mode->vtotal      != new_mode->vtotal &&
	    old_mode->hsync_start == new_mode->hsync_start &&
	    old_mode->vsync_start != new_mode->vsync_start &&
	    old_mode->hsync_end   == new_mode->hsync_end &&
	    old_mode->vsync_end   != new_mode->vsync_end &&
	    old_mode->hskew       == new_mode->hskew &&
	    old_mode->vscan       == new_mode->vscan &&
	    (old_mode->vsync_end - old_mode->vsync_start) ==
	    (new_mode->vsync_end - new_mode->vsync_start))
		return true;

	return false;
}

static void set_freesync_fixed_config(struct dm_crtc_state *dm_new_crtc_state) {
	u64 num, den, res;
	struct drm_crtc_state *new_crtc_state = &dm_new_crtc_state->base;

	dm_new_crtc_state->freesync_config.state = VRR_STATE_ACTIVE_FIXED;

	num = (unsigned long long)new_crtc_state->mode.clock * 1000 * 1000000;
	den = (unsigned long long)new_crtc_state->mode.htotal *
	      (unsigned long long)new_crtc_state->mode.vtotal;

	res = div_u64(num, den);
	dm_new_crtc_state->freesync_config.fixed_refresh_in_uhz = res;
}

static int dm_update_crtc_state(struct amdgpu_display_manager *dm,
			 struct drm_atomic_state *state,
			 struct drm_crtc *crtc,
			 struct drm_crtc_state *old_crtc_state,
			 struct drm_crtc_state *new_crtc_state,
			 bool enable,
			 bool *lock_and_validation_needed)
{
	struct dm_atomic_state *dm_state = NULL;
	struct dm_crtc_state *dm_old_crtc_state, *dm_new_crtc_state;
	struct dc_stream_state *new_stream;
	int ret = 0;

	/*
	 * TODO Move this code into dm_crtc_atomic_check once we get rid of dc_validation_set
	 * update changed items
	 */
	struct amdgpu_crtc *acrtc = NULL;
	struct amdgpu_dm_connector *aconnector = NULL;
	struct drm_connector_state *drm_new_conn_state = NULL, *drm_old_conn_state = NULL;
	struct dm_connector_state *dm_new_conn_state = NULL, *dm_old_conn_state = NULL;

	new_stream = NULL;

	dm_old_crtc_state = to_dm_crtc_state(old_crtc_state);
	dm_new_crtc_state = to_dm_crtc_state(new_crtc_state);
	acrtc = to_amdgpu_crtc(crtc);
	aconnector = amdgpu_dm_find_first_crtc_matching_connector(state, crtc);

	/* TODO This hack should go away */
	if (aconnector && enable) {
		/* Make sure fake sink is created in plug-in scenario */
		drm_new_conn_state = drm_atomic_get_new_connector_state(state,
							    &aconnector->base);
		drm_old_conn_state = drm_atomic_get_old_connector_state(state,
							    &aconnector->base);

		if (IS_ERR(drm_new_conn_state)) {
			ret = PTR_ERR_OR_ZERO(drm_new_conn_state);
			goto fail;
		}

		dm_new_conn_state = to_dm_connector_state(drm_new_conn_state);
		dm_old_conn_state = to_dm_connector_state(drm_old_conn_state);

		if (!drm_atomic_crtc_needs_modeset(new_crtc_state))
			goto skip_modeset;

		new_stream = create_validate_stream_for_sink(aconnector,
							     &new_crtc_state->mode,
							     dm_new_conn_state,
							     dm_old_crtc_state->stream);

		/*
		 * we can have no stream on ACTION_SET if a display
		 * was disconnected during S3, in this case it is not an
		 * error, the OS will be updated after detection, and
		 * will do the right thing on next atomic commit
		 */

		if (!new_stream) {
			DRM_DEBUG_DRIVER("%s: Failed to create new stream for crtc %d\n",
					__func__, acrtc->base.base.id);
			ret = -ENOMEM;
			goto fail;
		}

		/*
		 * TODO: Check VSDB bits to decide whether this should
		 * be enabled or not.
		 */
		new_stream->triggered_crtc_reset.enabled =
			dm->force_timing_sync;

		dm_new_crtc_state->abm_level = dm_new_conn_state->abm_level;

		ret = fill_hdr_info_packet(drm_new_conn_state,
					   &new_stream->hdr_static_metadata);
		if (ret)
			goto fail;

		/*
		 * If we already removed the old stream from the context
		 * (and set the new stream to NULL) then we can't reuse
		 * the old stream even if the stream and scaling are unchanged.
		 * We'll hit the BUG_ON and black screen.
		 *
		 * TODO: Refactor this function to allow this check to work
		 * in all conditions.
		 */
		if (amdgpu_freesync_vid_mode &&
		    dm_new_crtc_state->stream &&
		    is_timing_unchanged_for_freesync(new_crtc_state, old_crtc_state))
			goto skip_modeset;

		if (dm_new_crtc_state->stream &&
		    dc_is_stream_unchanged(new_stream, dm_old_crtc_state->stream) &&
		    dc_is_stream_scaling_unchanged(new_stream, dm_old_crtc_state->stream)) {
			new_crtc_state->mode_changed = false;
			DRM_DEBUG_DRIVER("Mode change not required, setting mode_changed to %d",
					 new_crtc_state->mode_changed);
		}
	}

	/* mode_changed flag may get updated above, need to check again */
	if (!drm_atomic_crtc_needs_modeset(new_crtc_state))
		goto skip_modeset;

	drm_dbg_state(state->dev,
		"amdgpu_crtc id:%d crtc_state_flags: enable:%d, active:%d, "
		"planes_changed:%d, mode_changed:%d,active_changed:%d,"
		"connectors_changed:%d\n",
		acrtc->crtc_id,
		new_crtc_state->enable,
		new_crtc_state->active,
		new_crtc_state->planes_changed,
		new_crtc_state->mode_changed,
		new_crtc_state->active_changed,
		new_crtc_state->connectors_changed);

	/* Remove stream for any changed/disabled CRTC */
	if (!enable) {

		if (!dm_old_crtc_state->stream)
			goto skip_modeset;

<<<<<<< HEAD
		/* Unset freesync video if it was active before */
		if (dm_old_crtc_state->freesync_config.state == VRR_STATE_ACTIVE_FIXED) {
			dm_new_crtc_state->freesync_config.state = VRR_STATE_INACTIVE;
			dm_new_crtc_state->freesync_config.fixed_refresh_in_uhz = 0;
		}

		/* Now check if we should set freesync video mode */
=======
>>>>>>> 90ca7a87
		if (amdgpu_freesync_vid_mode && dm_new_crtc_state->stream &&
		    is_timing_unchanged_for_freesync(new_crtc_state,
						     old_crtc_state)) {
			new_crtc_state->mode_changed = false;
			DRM_DEBUG_DRIVER(
				"Mode change not required for front porch change, "
				"setting mode_changed to %d",
				new_crtc_state->mode_changed);

			set_freesync_fixed_config(dm_new_crtc_state);

			goto skip_modeset;
		} else if (amdgpu_freesync_vid_mode && aconnector &&
			   is_freesync_video_mode(&new_crtc_state->mode,
						  aconnector)) {
			struct drm_display_mode *high_mode;

			high_mode = get_highest_refresh_rate_mode(aconnector, false);
			if (!drm_mode_equal(&new_crtc_state->mode, high_mode)) {
				set_freesync_fixed_config(dm_new_crtc_state);
			}
		}

		ret = dm_atomic_get_state(state, &dm_state);
		if (ret)
			goto fail;

		DRM_DEBUG_DRIVER("Disabling DRM crtc: %d\n",
				crtc->base.id);

		/* i.e. reset mode */
		if (dc_remove_stream_from_ctx(
				dm->dc,
				dm_state->context,
				dm_old_crtc_state->stream) != DC_OK) {
			ret = -EINVAL;
			goto fail;
		}

		dc_stream_release(dm_old_crtc_state->stream);
		dm_new_crtc_state->stream = NULL;

		reset_freesync_config_for_crtc(dm_new_crtc_state);

		*lock_and_validation_needed = true;

	} else {/* Add stream for any updated/enabled CRTC */
		/*
		 * Quick fix to prevent NULL pointer on new_stream when
		 * added MST connectors not found in existing crtc_state in the chained mode
		 * TODO: need to dig out the root cause of that
		 */
		if (!aconnector)
			goto skip_modeset;

		if (modereset_required(new_crtc_state))
			goto skip_modeset;

		if (modeset_required(new_crtc_state, new_stream,
				     dm_old_crtc_state->stream)) {

			WARN_ON(dm_new_crtc_state->stream);

			ret = dm_atomic_get_state(state, &dm_state);
			if (ret)
				goto fail;

			dm_new_crtc_state->stream = new_stream;

			dc_stream_retain(new_stream);

			DRM_DEBUG_ATOMIC("Enabling DRM crtc: %d\n",
					 crtc->base.id);

			if (dc_add_stream_to_ctx(
					dm->dc,
					dm_state->context,
					dm_new_crtc_state->stream) != DC_OK) {
				ret = -EINVAL;
				goto fail;
			}

			*lock_and_validation_needed = true;
		}
	}

skip_modeset:
	/* Release extra reference */
	if (new_stream)
		 dc_stream_release(new_stream);

	/*
	 * We want to do dc stream updates that do not require a
	 * full modeset below.
	 */
	if (!(enable && aconnector && new_crtc_state->active))
		return 0;
	/*
	 * Given above conditions, the dc state cannot be NULL because:
	 * 1. We're in the process of enabling CRTCs (just been added
	 *    to the dc context, or already is on the context)
	 * 2. Has a valid connector attached, and
	 * 3. Is currently active and enabled.
	 * => The dc stream state currently exists.
	 */
	BUG_ON(dm_new_crtc_state->stream == NULL);

	/* Scaling or underscan settings */
	if (is_scaling_state_different(dm_old_conn_state, dm_new_conn_state) ||
				drm_atomic_crtc_needs_modeset(new_crtc_state))
		update_stream_scaling_settings(
			&new_crtc_state->mode, dm_new_conn_state, dm_new_crtc_state->stream);

	/* ABM settings */
	dm_new_crtc_state->abm_level = dm_new_conn_state->abm_level;

	/*
	 * Color management settings. We also update color properties
	 * when a modeset is needed, to ensure it gets reprogrammed.
	 */
	if (dm_new_crtc_state->base.color_mgmt_changed ||
	    drm_atomic_crtc_needs_modeset(new_crtc_state)) {
		ret = amdgpu_dm_update_crtc_color_mgmt(dm_new_crtc_state);
		if (ret)
			goto fail;
	}

	/* Update Freesync settings. */
	get_freesync_config_for_crtc(dm_new_crtc_state,
				     dm_new_conn_state);

	return ret;

fail:
	if (new_stream)
		dc_stream_release(new_stream);
	return ret;
}

static bool should_reset_plane(struct drm_atomic_state *state,
			       struct drm_plane *plane,
			       struct drm_plane_state *old_plane_state,
			       struct drm_plane_state *new_plane_state)
{
	struct drm_plane *other;
	struct drm_plane_state *old_other_state, *new_other_state;
	struct drm_crtc_state *new_crtc_state;
	int i;

	/*
	 * TODO: Remove this hack once the checks below are sufficient
	 * enough to determine when we need to reset all the planes on
	 * the stream.
	 */
	if (state->allow_modeset)
		return true;

	/* Exit early if we know that we're adding or removing the plane. */
	if (old_plane_state->crtc != new_plane_state->crtc)
		return true;

	/* old crtc == new_crtc == NULL, plane not in context. */
	if (!new_plane_state->crtc)
		return false;

	new_crtc_state =
		drm_atomic_get_new_crtc_state(state, new_plane_state->crtc);

	if (!new_crtc_state)
		return true;

	/* CRTC Degamma changes currently require us to recreate planes. */
	if (new_crtc_state->color_mgmt_changed)
		return true;

	if (drm_atomic_crtc_needs_modeset(new_crtc_state))
		return true;

	/*
	 * If there are any new primary or overlay planes being added or
	 * removed then the z-order can potentially change. To ensure
	 * correct z-order and pipe acquisition the current DC architecture
	 * requires us to remove and recreate all existing planes.
	 *
	 * TODO: Come up with a more elegant solution for this.
	 */
	for_each_oldnew_plane_in_state(state, other, old_other_state, new_other_state, i) {
		struct amdgpu_framebuffer *old_afb, *new_afb;
		if (other->type == DRM_PLANE_TYPE_CURSOR)
			continue;

		if (old_other_state->crtc != new_plane_state->crtc &&
		    new_other_state->crtc != new_plane_state->crtc)
			continue;

		if (old_other_state->crtc != new_other_state->crtc)
			return true;

		/* Src/dst size and scaling updates. */
		if (old_other_state->src_w != new_other_state->src_w ||
		    old_other_state->src_h != new_other_state->src_h ||
		    old_other_state->crtc_w != new_other_state->crtc_w ||
		    old_other_state->crtc_h != new_other_state->crtc_h)
			return true;

		/* Rotation / mirroring updates. */
		if (old_other_state->rotation != new_other_state->rotation)
			return true;

		/* Blending updates. */
		if (old_other_state->pixel_blend_mode !=
		    new_other_state->pixel_blend_mode)
			return true;

		/* Alpha updates. */
		if (old_other_state->alpha != new_other_state->alpha)
			return true;

		/* Colorspace changes. */
		if (old_other_state->color_range != new_other_state->color_range ||
		    old_other_state->color_encoding != new_other_state->color_encoding)
			return true;

		/* Framebuffer checks fall at the end. */
		if (!old_other_state->fb || !new_other_state->fb)
			continue;

		/* Pixel format changes can require bandwidth updates. */
		if (old_other_state->fb->format != new_other_state->fb->format)
			return true;

		old_afb = (struct amdgpu_framebuffer *)old_other_state->fb;
		new_afb = (struct amdgpu_framebuffer *)new_other_state->fb;

		/* Tiling and DCC changes also require bandwidth updates. */
		if (old_afb->tiling_flags != new_afb->tiling_flags ||
		    old_afb->base.modifier != new_afb->base.modifier)
			return true;
	}

	return false;
}

static int dm_check_cursor_fb(struct amdgpu_crtc *new_acrtc,
			      struct drm_plane_state *new_plane_state,
			      struct drm_framebuffer *fb)
{
	struct amdgpu_device *adev = drm_to_adev(new_acrtc->base.dev);
	struct amdgpu_framebuffer *afb = to_amdgpu_framebuffer(fb);
	unsigned int pitch;
	bool linear;

	if (fb->width > new_acrtc->max_cursor_width ||
	    fb->height > new_acrtc->max_cursor_height) {
		DRM_DEBUG_ATOMIC("Bad cursor FB size %dx%d\n",
				 new_plane_state->fb->width,
				 new_plane_state->fb->height);
		return -EINVAL;
	}
	if (new_plane_state->src_w != fb->width << 16 ||
	    new_plane_state->src_h != fb->height << 16) {
		DRM_DEBUG_ATOMIC("Cropping not supported for cursor plane\n");
		return -EINVAL;
	}

	/* Pitch in pixels */
	pitch = fb->pitches[0] / fb->format->cpp[0];

	if (fb->width != pitch) {
		DRM_DEBUG_ATOMIC("Cursor FB width %d doesn't match pitch %d",
				 fb->width, pitch);
		return -EINVAL;
	}

	switch (pitch) {
	case 64:
	case 128:
	case 256:
		/* FB pitch is supported by cursor plane */
		break;
	default:
		DRM_DEBUG_ATOMIC("Bad cursor FB pitch %d px\n", pitch);
		return -EINVAL;
	}

	/* Core DRM takes care of checking FB modifiers, so we only need to
	 * check tiling flags when the FB doesn't have a modifier. */
	if (!(fb->flags & DRM_MODE_FB_MODIFIERS)) {
		if (adev->family < AMDGPU_FAMILY_AI) {
			linear = AMDGPU_TILING_GET(afb->tiling_flags, ARRAY_MODE) != DC_ARRAY_2D_TILED_THIN1 &&
			         AMDGPU_TILING_GET(afb->tiling_flags, ARRAY_MODE) != DC_ARRAY_1D_TILED_THIN1 &&
				 AMDGPU_TILING_GET(afb->tiling_flags, MICRO_TILE_MODE) == 0;
		} else {
			linear = AMDGPU_TILING_GET(afb->tiling_flags, SWIZZLE_MODE) == 0;
		}
		if (!linear) {
			DRM_DEBUG_ATOMIC("Cursor FB not linear");
			return -EINVAL;
		}
	}

	return 0;
}

static int dm_update_plane_state(struct dc *dc,
				 struct drm_atomic_state *state,
				 struct drm_plane *plane,
				 struct drm_plane_state *old_plane_state,
				 struct drm_plane_state *new_plane_state,
				 bool enable,
				 bool *lock_and_validation_needed)
{

	struct dm_atomic_state *dm_state = NULL;
	struct drm_crtc *new_plane_crtc, *old_plane_crtc;
	struct drm_crtc_state *old_crtc_state, *new_crtc_state;
	struct dm_crtc_state *dm_new_crtc_state, *dm_old_crtc_state;
	struct dm_plane_state *dm_new_plane_state, *dm_old_plane_state;
	struct amdgpu_crtc *new_acrtc;
	bool needs_reset;
	int ret = 0;


	new_plane_crtc = new_plane_state->crtc;
	old_plane_crtc = old_plane_state->crtc;
	dm_new_plane_state = to_dm_plane_state(new_plane_state);
	dm_old_plane_state = to_dm_plane_state(old_plane_state);

	if (plane->type == DRM_PLANE_TYPE_CURSOR) {
		if (!enable || !new_plane_crtc ||
			drm_atomic_plane_disabling(plane->state, new_plane_state))
			return 0;

		new_acrtc = to_amdgpu_crtc(new_plane_crtc);

		if (new_plane_state->src_x != 0 || new_plane_state->src_y != 0) {
			DRM_DEBUG_ATOMIC("Cropping not supported for cursor plane\n");
			return -EINVAL;
		}

		if (new_plane_state->fb) {
			ret = dm_check_cursor_fb(new_acrtc, new_plane_state,
						 new_plane_state->fb);
			if (ret)
				return ret;
		}

		return 0;
	}

	needs_reset = should_reset_plane(state, plane, old_plane_state,
					 new_plane_state);

	/* Remove any changed/removed planes */
	if (!enable) {
		if (!needs_reset)
			return 0;

		if (!old_plane_crtc)
			return 0;

		old_crtc_state = drm_atomic_get_old_crtc_state(
				state, old_plane_crtc);
		dm_old_crtc_state = to_dm_crtc_state(old_crtc_state);

		if (!dm_old_crtc_state->stream)
			return 0;

		DRM_DEBUG_ATOMIC("Disabling DRM plane: %d on DRM crtc %d\n",
				plane->base.id, old_plane_crtc->base.id);

		ret = dm_atomic_get_state(state, &dm_state);
		if (ret)
			return ret;

		if (!dc_remove_plane_from_context(
				dc,
				dm_old_crtc_state->stream,
				dm_old_plane_state->dc_state,
				dm_state->context)) {

			return -EINVAL;
		}


		dc_plane_state_release(dm_old_plane_state->dc_state);
		dm_new_plane_state->dc_state = NULL;

		*lock_and_validation_needed = true;

	} else { /* Add new planes */
		struct dc_plane_state *dc_new_plane_state;

		if (drm_atomic_plane_disabling(plane->state, new_plane_state))
			return 0;

		if (!new_plane_crtc)
			return 0;

		new_crtc_state = drm_atomic_get_new_crtc_state(state, new_plane_crtc);
		dm_new_crtc_state = to_dm_crtc_state(new_crtc_state);

		if (!dm_new_crtc_state->stream)
			return 0;

		if (!needs_reset)
			return 0;

		ret = dm_plane_helper_check_state(new_plane_state, new_crtc_state);
		if (ret)
			return ret;

		WARN_ON(dm_new_plane_state->dc_state);

		dc_new_plane_state = dc_create_plane_state(dc);
		if (!dc_new_plane_state)
			return -ENOMEM;

		DRM_DEBUG_ATOMIC("Enabling DRM plane: %d on DRM crtc %d\n",
				 plane->base.id, new_plane_crtc->base.id);

		ret = fill_dc_plane_attributes(
			drm_to_adev(new_plane_crtc->dev),
			dc_new_plane_state,
			new_plane_state,
			new_crtc_state);
		if (ret) {
			dc_plane_state_release(dc_new_plane_state);
			return ret;
		}

		ret = dm_atomic_get_state(state, &dm_state);
		if (ret) {
			dc_plane_state_release(dc_new_plane_state);
			return ret;
		}

		/*
		 * Any atomic check errors that occur after this will
		 * not need a release. The plane state will be attached
		 * to the stream, and therefore part of the atomic
		 * state. It'll be released when the atomic state is
		 * cleaned.
		 */
		if (!dc_add_plane_to_context(
				dc,
				dm_new_crtc_state->stream,
				dc_new_plane_state,
				dm_state->context)) {

			dc_plane_state_release(dc_new_plane_state);
			return -EINVAL;
		}

		dm_new_plane_state->dc_state = dc_new_plane_state;

		dm_new_crtc_state->mpo_requested |= (plane->type == DRM_PLANE_TYPE_OVERLAY);

		/* Tell DC to do a full surface update every time there
		 * is a plane change. Inefficient, but works for now.
		 */
		dm_new_plane_state->dc_state->update_flags.bits.full_update = 1;

		*lock_and_validation_needed = true;
	}


	return ret;
}

static void dm_get_oriented_plane_size(struct drm_plane_state *plane_state,
				       int *src_w, int *src_h)
{
	switch (plane_state->rotation & DRM_MODE_ROTATE_MASK) {
	case DRM_MODE_ROTATE_90:
	case DRM_MODE_ROTATE_270:
		*src_w = plane_state->src_h >> 16;
		*src_h = plane_state->src_w >> 16;
		break;
	case DRM_MODE_ROTATE_0:
	case DRM_MODE_ROTATE_180:
	default:
		*src_w = plane_state->src_w >> 16;
		*src_h = plane_state->src_h >> 16;
		break;
	}
}

static int dm_check_crtc_cursor(struct drm_atomic_state *state,
				struct drm_crtc *crtc,
				struct drm_crtc_state *new_crtc_state)
{
	struct drm_plane *cursor = crtc->cursor, *underlying;
	struct drm_plane_state *new_cursor_state, *new_underlying_state;
	int i;
	int cursor_scale_w, cursor_scale_h, underlying_scale_w, underlying_scale_h;
	int cursor_src_w, cursor_src_h;
	int underlying_src_w, underlying_src_h;

	/* On DCE and DCN there is no dedicated hardware cursor plane. We get a
	 * cursor per pipe but it's going to inherit the scaling and
	 * positioning from the underlying pipe. Check the cursor plane's
	 * blending properties match the underlying planes'. */

	new_cursor_state = drm_atomic_get_new_plane_state(state, cursor);
	if (!new_cursor_state || !new_cursor_state->fb) {
		return 0;
	}

	dm_get_oriented_plane_size(new_cursor_state, &cursor_src_w, &cursor_src_h);
	cursor_scale_w = new_cursor_state->crtc_w * 1000 / cursor_src_w;
	cursor_scale_h = new_cursor_state->crtc_h * 1000 / cursor_src_h;

	for_each_new_plane_in_state_reverse(state, underlying, new_underlying_state, i) {
		/* Narrow down to non-cursor planes on the same CRTC as the cursor */
		if (new_underlying_state->crtc != crtc || underlying == crtc->cursor)
			continue;

		/* Ignore disabled planes */
		if (!new_underlying_state->fb)
			continue;

		dm_get_oriented_plane_size(new_underlying_state,
					   &underlying_src_w, &underlying_src_h);
		underlying_scale_w = new_underlying_state->crtc_w * 1000 / underlying_src_w;
		underlying_scale_h = new_underlying_state->crtc_h * 1000 / underlying_src_h;

		if (cursor_scale_w != underlying_scale_w ||
		    cursor_scale_h != underlying_scale_h) {
			drm_dbg_atomic(crtc->dev,
				       "Cursor [PLANE:%d:%s] scaling doesn't match underlying [PLANE:%d:%s]\n",
				       cursor->base.id, cursor->name, underlying->base.id, underlying->name);
			return -EINVAL;
		}

		/* If this plane covers the whole CRTC, no need to check planes underneath */
		if (new_underlying_state->crtc_x <= 0 &&
		    new_underlying_state->crtc_y <= 0 &&
		    new_underlying_state->crtc_x + new_underlying_state->crtc_w >= new_crtc_state->mode.hdisplay &&
		    new_underlying_state->crtc_y + new_underlying_state->crtc_h >= new_crtc_state->mode.vdisplay)
			break;
	}

	return 0;
}

#if defined(CONFIG_DRM_AMD_DC_DCN)
static int add_affected_mst_dsc_crtcs(struct drm_atomic_state *state, struct drm_crtc *crtc)
{
	struct drm_connector *connector;
	struct drm_connector_state *conn_state, *old_conn_state;
	struct amdgpu_dm_connector *aconnector = NULL;
	int i;
	for_each_oldnew_connector_in_state(state, connector, old_conn_state, conn_state, i) {
		if (!conn_state->crtc)
			conn_state = old_conn_state;

		if (conn_state->crtc != crtc)
			continue;

		aconnector = to_amdgpu_dm_connector(connector);
		if (!aconnector->mst_output_port || !aconnector->mst_root)
			aconnector = NULL;
		else
			break;
	}

	if (!aconnector)
		return 0;

	return drm_dp_mst_add_affected_dsc_crtcs(state, &aconnector->mst_root->mst_mgr);
}
#endif

/**
 * amdgpu_dm_atomic_check() - Atomic check implementation for AMDgpu DM.
 *
 * @dev: The DRM device
 * @state: The atomic state to commit
 *
 * Validate that the given atomic state is programmable by DC into hardware.
 * This involves constructing a &struct dc_state reflecting the new hardware
 * state we wish to commit, then querying DC to see if it is programmable. It's
 * important not to modify the existing DC state. Otherwise, atomic_check
 * may unexpectedly commit hardware changes.
 *
 * When validating the DC state, it's important that the right locks are
 * acquired. For full updates case which removes/adds/updates streams on one
 * CRTC while flipping on another CRTC, acquiring global lock will guarantee
 * that any such full update commit will wait for completion of any outstanding
 * flip using DRMs synchronization events.
 *
 * Note that DM adds the affected connectors for all CRTCs in state, when that
 * might not seem necessary. This is because DC stream creation requires the
 * DC sink, which is tied to the DRM connector state. Cleaning this up should
 * be possible but non-trivial - a possible TODO item.
 *
 * Return: -Error code if validation failed.
 */
static int amdgpu_dm_atomic_check(struct drm_device *dev,
				  struct drm_atomic_state *state)
{
	struct amdgpu_device *adev = drm_to_adev(dev);
	struct dm_atomic_state *dm_state = NULL;
	struct dc *dc = adev->dm.dc;
	struct drm_connector *connector;
	struct drm_connector_state *old_con_state, *new_con_state;
	struct drm_crtc *crtc;
	struct drm_crtc_state *old_crtc_state, *new_crtc_state;
	struct drm_plane *plane;
	struct drm_plane_state *old_plane_state, *new_plane_state;
	enum dc_status status;
	int ret, i;
	bool lock_and_validation_needed = false;
	struct dm_crtc_state *dm_old_crtc_state, *dm_new_crtc_state;
#if defined(CONFIG_DRM_AMD_DC_DCN)
	struct drm_dp_mst_topology_mgr *mgr;
	struct drm_dp_mst_topology_state *mst_state;
	struct dsc_mst_fairness_vars vars[MAX_PIPES];
#endif

	trace_amdgpu_dm_atomic_check_begin(state);

	ret = drm_atomic_helper_check_modeset(dev, state);
	if (ret) {
		DRM_DEBUG_DRIVER("drm_atomic_helper_check_modeset() failed\n");
		goto fail;
	}

	/* Check connector changes */
	for_each_oldnew_connector_in_state(state, connector, old_con_state, new_con_state, i) {
		struct dm_connector_state *dm_old_con_state = to_dm_connector_state(old_con_state);
		struct dm_connector_state *dm_new_con_state = to_dm_connector_state(new_con_state);

		/* Skip connectors that are disabled or part of modeset already. */
		if (!new_con_state->crtc)
			continue;

		new_crtc_state = drm_atomic_get_crtc_state(state, new_con_state->crtc);
		if (IS_ERR(new_crtc_state)) {
			DRM_DEBUG_DRIVER("drm_atomic_get_crtc_state() failed\n");
			ret = PTR_ERR(new_crtc_state);
			goto fail;
		}

		if (dm_old_con_state->abm_level != dm_new_con_state->abm_level ||
		    dm_old_con_state->scaling != dm_new_con_state->scaling)
			new_crtc_state->connectors_changed = true;
	}

#if defined(CONFIG_DRM_AMD_DC_DCN)
	if (dc_resource_is_dsc_encoding_supported(dc)) {
		for_each_oldnew_crtc_in_state(state, crtc, old_crtc_state, new_crtc_state, i) {
			if (drm_atomic_crtc_needs_modeset(new_crtc_state)) {
				ret = add_affected_mst_dsc_crtcs(state, crtc);
				if (ret) {
					DRM_DEBUG_DRIVER("add_affected_mst_dsc_crtcs() failed\n");
					goto fail;
				}
			}
		}
	}
#endif
	for_each_oldnew_crtc_in_state(state, crtc, old_crtc_state, new_crtc_state, i) {
		dm_old_crtc_state = to_dm_crtc_state(old_crtc_state);

		if (!drm_atomic_crtc_needs_modeset(new_crtc_state) &&
		    !new_crtc_state->color_mgmt_changed &&
		    old_crtc_state->vrr_enabled == new_crtc_state->vrr_enabled &&
			dm_old_crtc_state->dsc_force_changed == false)
			continue;

		ret = amdgpu_dm_verify_lut_sizes(new_crtc_state);
		if (ret) {
			DRM_DEBUG_DRIVER("amdgpu_dm_verify_lut_sizes() failed\n");
			goto fail;
		}

		if (!new_crtc_state->enable)
			continue;

		ret = drm_atomic_add_affected_connectors(state, crtc);
		if (ret) {
			DRM_DEBUG_DRIVER("drm_atomic_add_affected_connectors() failed\n");
			goto fail;
		}

		ret = drm_atomic_add_affected_planes(state, crtc);
		if (ret) {
			DRM_DEBUG_DRIVER("drm_atomic_add_affected_planes() failed\n");
			goto fail;
		}

		if (dm_old_crtc_state->dsc_force_changed)
			new_crtc_state->mode_changed = true;
	}

	/*
	 * Add all primary and overlay planes on the CRTC to the state
	 * whenever a plane is enabled to maintain correct z-ordering
	 * and to enable fast surface updates.
	 */
	drm_for_each_crtc(crtc, dev) {
		bool modified = false;

		for_each_oldnew_plane_in_state(state, plane, old_plane_state, new_plane_state, i) {
			if (plane->type == DRM_PLANE_TYPE_CURSOR)
				continue;

			if (new_plane_state->crtc == crtc ||
			    old_plane_state->crtc == crtc) {
				modified = true;
				break;
			}
		}

		if (!modified)
			continue;

		drm_for_each_plane_mask(plane, state->dev, crtc->state->plane_mask) {
			if (plane->type == DRM_PLANE_TYPE_CURSOR)
				continue;

			new_plane_state =
				drm_atomic_get_plane_state(state, plane);

			if (IS_ERR(new_plane_state)) {
				ret = PTR_ERR(new_plane_state);
				DRM_DEBUG_DRIVER("new_plane_state is BAD\n");
				goto fail;
			}
		}
	}

	/*
	 * DC consults the zpos (layer_index in DC terminology) to determine the
	 * hw plane on which to enable the hw cursor (see
	 * `dcn10_can_pipe_disable_cursor`). By now, all modified planes are in
	 * atomic state, so call drm helper to normalize zpos.
	 */
	drm_atomic_normalize_zpos(dev, state);

	/* Remove exiting planes if they are modified */
	for_each_oldnew_plane_in_state_reverse(state, plane, old_plane_state, new_plane_state, i) {
		ret = dm_update_plane_state(dc, state, plane,
					    old_plane_state,
					    new_plane_state,
					    false,
					    &lock_and_validation_needed);
		if (ret) {
			DRM_DEBUG_DRIVER("dm_update_plane_state() failed\n");
			goto fail;
		}
	}

	/* Disable all crtcs which require disable */
	for_each_oldnew_crtc_in_state(state, crtc, old_crtc_state, new_crtc_state, i) {
		ret = dm_update_crtc_state(&adev->dm, state, crtc,
					   old_crtc_state,
					   new_crtc_state,
					   false,
					   &lock_and_validation_needed);
		if (ret) {
			DRM_DEBUG_DRIVER("DISABLE: dm_update_crtc_state() failed\n");
			goto fail;
		}
	}

	/* Enable all crtcs which require enable */
	for_each_oldnew_crtc_in_state(state, crtc, old_crtc_state, new_crtc_state, i) {
		ret = dm_update_crtc_state(&adev->dm, state, crtc,
					   old_crtc_state,
					   new_crtc_state,
					   true,
					   &lock_and_validation_needed);
		if (ret) {
			DRM_DEBUG_DRIVER("ENABLE: dm_update_crtc_state() failed\n");
			goto fail;
		}
	}

	/* Add new/modified planes */
	for_each_oldnew_plane_in_state_reverse(state, plane, old_plane_state, new_plane_state, i) {
		ret = dm_update_plane_state(dc, state, plane,
					    old_plane_state,
					    new_plane_state,
					    true,
					    &lock_and_validation_needed);
		if (ret) {
			DRM_DEBUG_DRIVER("dm_update_plane_state() failed\n");
			goto fail;
		}
	}

#if defined(CONFIG_DRM_AMD_DC_DCN)
	if (dc_resource_is_dsc_encoding_supported(dc)) {
		ret = pre_validate_dsc(state, &dm_state, vars);
		if (ret != 0)
			goto fail;
	}
#endif

	/* Run this here since we want to validate the streams we created */
	ret = drm_atomic_helper_check_planes(dev, state);
	if (ret) {
		DRM_DEBUG_DRIVER("drm_atomic_helper_check_planes() failed\n");
		goto fail;
	}

	for_each_new_crtc_in_state(state, crtc, new_crtc_state, i) {
		dm_new_crtc_state = to_dm_crtc_state(new_crtc_state);
		if (dm_new_crtc_state->mpo_requested)
			DRM_DEBUG_DRIVER("MPO enablement requested on crtc:[%p]\n", crtc);
	}

	/* Check cursor planes scaling */
	for_each_new_crtc_in_state(state, crtc, new_crtc_state, i) {
		ret = dm_check_crtc_cursor(state, crtc, new_crtc_state);
		if (ret) {
			DRM_DEBUG_DRIVER("dm_check_crtc_cursor() failed\n");
			goto fail;
		}
	}

	if (state->legacy_cursor_update) {
		/*
		 * This is a fast cursor update coming from the plane update
		 * helper, check if it can be done asynchronously for better
		 * performance.
		 */
		state->async_update =
			!drm_atomic_helper_async_check(dev, state);

		/*
		 * Skip the remaining global validation if this is an async
		 * update. Cursor updates can be done without affecting
		 * state or bandwidth calcs and this avoids the performance
		 * penalty of locking the private state object and
		 * allocating a new dc_state.
		 */
		if (state->async_update)
			return 0;
	}

	/* Check scaling and underscan changes*/
	/* TODO Removed scaling changes validation due to inability to commit
	 * new stream into context w\o causing full reset. Need to
	 * decide how to handle.
	 */
	for_each_oldnew_connector_in_state(state, connector, old_con_state, new_con_state, i) {
		struct dm_connector_state *dm_old_con_state = to_dm_connector_state(old_con_state);
		struct dm_connector_state *dm_new_con_state = to_dm_connector_state(new_con_state);
		struct amdgpu_crtc *acrtc = to_amdgpu_crtc(dm_new_con_state->base.crtc);

		/* Skip any modesets/resets */
		if (!acrtc || drm_atomic_crtc_needs_modeset(
				drm_atomic_get_new_crtc_state(state, &acrtc->base)))
			continue;

		/* Skip any thing not scale or underscan changes */
		if (!is_scaling_state_different(dm_new_con_state, dm_old_con_state))
			continue;

		lock_and_validation_needed = true;
	}

#if defined(CONFIG_DRM_AMD_DC_DCN)
	/* set the slot info for each mst_state based on the link encoding format */
	for_each_new_mst_mgr_in_state(state, mgr, mst_state, i) {
		struct amdgpu_dm_connector *aconnector;
		struct drm_connector *connector;
		struct drm_connector_list_iter iter;
		u8 link_coding_cap;

		drm_connector_list_iter_begin(dev, &iter);
		drm_for_each_connector_iter(connector, &iter) {
			if (connector->index == mst_state->mgr->conn_base_id) {
				aconnector = to_amdgpu_dm_connector(connector);
				link_coding_cap = dc_link_dp_mst_decide_link_encoding_format(aconnector->dc_link);
				drm_dp_mst_update_slots(mst_state, link_coding_cap);

				break;
			}
		}
		drm_connector_list_iter_end(&iter);
	}
#endif

	/**
	 * Streams and planes are reset when there are changes that affect
	 * bandwidth. Anything that affects bandwidth needs to go through
	 * DC global validation to ensure that the configuration can be applied
	 * to hardware.
	 *
	 * We have to currently stall out here in atomic_check for outstanding
	 * commits to finish in this case because our IRQ handlers reference
	 * DRM state directly - we can end up disabling interrupts too early
	 * if we don't.
	 *
	 * TODO: Remove this stall and drop DM state private objects.
	 */
	if (lock_and_validation_needed) {
		ret = dm_atomic_get_state(state, &dm_state);
		if (ret) {
			DRM_DEBUG_DRIVER("dm_atomic_get_state() failed\n");
			goto fail;
		}

		ret = do_aquire_global_lock(dev, state);
		if (ret) {
			DRM_DEBUG_DRIVER("do_aquire_global_lock() failed\n");
			goto fail;
		}

#if defined(CONFIG_DRM_AMD_DC_DCN)
		ret = compute_mst_dsc_configs_for_state(state, dm_state->context, vars);
		if (ret) {
			DRM_DEBUG_DRIVER("compute_mst_dsc_configs_for_state() failed\n");
			goto fail;
		}

		ret = dm_update_mst_vcpi_slots_for_dsc(state, dm_state->context, vars);
		if (ret) {
			DRM_DEBUG_DRIVER("dm_update_mst_vcpi_slots_for_dsc() failed\n");
			goto fail;
		}
#endif

		/*
		 * Perform validation of MST topology in the state:
		 * We need to perform MST atomic check before calling
		 * dc_validate_global_state(), or there is a chance
		 * to get stuck in an infinite loop and hang eventually.
		 */
		ret = drm_dp_mst_atomic_check(state);
		if (ret) {
			DRM_DEBUG_DRIVER("drm_dp_mst_atomic_check() failed\n");
			goto fail;
		}
		status = dc_validate_global_state(dc, dm_state->context, true);
		if (status != DC_OK) {
			DRM_DEBUG_DRIVER("DC global validation failure: %s (%d)",
				       dc_status_to_str(status), status);
			ret = -EINVAL;
			goto fail;
		}
	} else {
		/*
		 * The commit is a fast update. Fast updates shouldn't change
		 * the DC context, affect global validation, and can have their
		 * commit work done in parallel with other commits not touching
		 * the same resource. If we have a new DC context as part of
		 * the DM atomic state from validation we need to free it and
		 * retain the existing one instead.
		 *
		 * Furthermore, since the DM atomic state only contains the DC
		 * context and can safely be annulled, we can free the state
		 * and clear the associated private object now to free
		 * some memory and avoid a possible use-after-free later.
		 */

		for (i = 0; i < state->num_private_objs; i++) {
			struct drm_private_obj *obj = state->private_objs[i].ptr;

			if (obj->funcs == adev->dm.atomic_obj.funcs) {
				int j = state->num_private_objs-1;

				dm_atomic_destroy_state(obj,
						state->private_objs[i].state);

				/* If i is not at the end of the array then the
				 * last element needs to be moved to where i was
				 * before the array can safely be truncated.
				 */
				if (i != j)
					state->private_objs[i] =
						state->private_objs[j];

				state->private_objs[j].ptr = NULL;
				state->private_objs[j].state = NULL;
				state->private_objs[j].old_state = NULL;
				state->private_objs[j].new_state = NULL;

				state->num_private_objs = j;
				break;
			}
		}
	}

	/* Store the overall update type for use later in atomic check. */
	for_each_new_crtc_in_state (state, crtc, new_crtc_state, i) {
		struct dm_crtc_state *dm_new_crtc_state =
			to_dm_crtc_state(new_crtc_state);

		dm_new_crtc_state->update_type = lock_and_validation_needed ?
							 UPDATE_TYPE_FULL :
							 UPDATE_TYPE_FAST;
	}

	/* Must be success */
	WARN_ON(ret);

	trace_amdgpu_dm_atomic_check_finish(state, ret);

	return ret;

fail:
	if (ret == -EDEADLK)
		DRM_DEBUG_DRIVER("Atomic check stopped to avoid deadlock.\n");
	else if (ret == -EINTR || ret == -EAGAIN || ret == -ERESTARTSYS)
		DRM_DEBUG_DRIVER("Atomic check stopped due to signal.\n");
	else
		DRM_DEBUG_DRIVER("Atomic check failed with err: %d \n", ret);

	trace_amdgpu_dm_atomic_check_finish(state, ret);

	return ret;
}

static bool is_dp_capable_without_timing_msa(struct dc *dc,
					     struct amdgpu_dm_connector *amdgpu_dm_connector)
{
	u8 dpcd_data;
	bool capable = false;

	if (amdgpu_dm_connector->dc_link &&
		dm_helpers_dp_read_dpcd(
				NULL,
				amdgpu_dm_connector->dc_link,
				DP_DOWN_STREAM_PORT_COUNT,
				&dpcd_data,
				sizeof(dpcd_data))) {
		capable = (dpcd_data & DP_MSA_TIMING_PAR_IGNORED) ? true:false;
	}

	return capable;
}

static bool dm_edid_parser_send_cea(struct amdgpu_display_manager *dm,
		unsigned int offset,
		unsigned int total_length,
		u8 *data,
		unsigned int length,
		struct amdgpu_hdmi_vsdb_info *vsdb)
{
	bool res;
	union dmub_rb_cmd cmd;
	struct dmub_cmd_send_edid_cea *input;
	struct dmub_cmd_edid_cea_output *output;

	if (length > DMUB_EDID_CEA_DATA_CHUNK_BYTES)
		return false;

	memset(&cmd, 0, sizeof(cmd));

	input = &cmd.edid_cea.data.input;

	cmd.edid_cea.header.type = DMUB_CMD__EDID_CEA;
	cmd.edid_cea.header.sub_type = 0;
	cmd.edid_cea.header.payload_bytes =
		sizeof(cmd.edid_cea) - sizeof(cmd.edid_cea.header);
	input->offset = offset;
	input->length = length;
	input->cea_total_length = total_length;
	memcpy(input->payload, data, length);

	res = dc_dmub_srv_cmd_with_reply_data(dm->dc->ctx->dmub_srv, &cmd);
	if (!res) {
		DRM_ERROR("EDID CEA parser failed\n");
		return false;
	}

	output = &cmd.edid_cea.data.output;

	if (output->type == DMUB_CMD__EDID_CEA_ACK) {
		if (!output->ack.success) {
			DRM_ERROR("EDID CEA ack failed at offset %d\n",
					output->ack.offset);
		}
	} else if (output->type == DMUB_CMD__EDID_CEA_AMD_VSDB) {
		if (!output->amd_vsdb.vsdb_found)
			return false;

		vsdb->freesync_supported = output->amd_vsdb.freesync_supported;
		vsdb->amd_vsdb_version = output->amd_vsdb.amd_vsdb_version;
		vsdb->min_refresh_rate_hz = output->amd_vsdb.min_frame_rate;
		vsdb->max_refresh_rate_hz = output->amd_vsdb.max_frame_rate;
	} else {
		DRM_WARN("Unknown EDID CEA parser results\n");
		return false;
	}

	return true;
}

static bool parse_edid_cea_dmcu(struct amdgpu_display_manager *dm,
		u8 *edid_ext, int len,
		struct amdgpu_hdmi_vsdb_info *vsdb_info)
{
	int i;

	/* send extension block to DMCU for parsing */
	for (i = 0; i < len; i += 8) {
		bool res;
		int offset;

		/* send 8 bytes a time */
		if (!dc_edid_parser_send_cea(dm->dc, i, len, &edid_ext[i], 8))
			return false;

		if (i+8 == len) {
			/* EDID block sent completed, expect result */
			int version, min_rate, max_rate;

			res = dc_edid_parser_recv_amd_vsdb(dm->dc, &version, &min_rate, &max_rate);
			if (res) {
				/* amd vsdb found */
				vsdb_info->freesync_supported = 1;
				vsdb_info->amd_vsdb_version = version;
				vsdb_info->min_refresh_rate_hz = min_rate;
				vsdb_info->max_refresh_rate_hz = max_rate;
				return true;
			}
			/* not amd vsdb */
			return false;
		}

		/* check for ack*/
		res = dc_edid_parser_recv_cea_ack(dm->dc, &offset);
		if (!res)
			return false;
	}

	return false;
}

static bool parse_edid_cea_dmub(struct amdgpu_display_manager *dm,
		u8 *edid_ext, int len,
		struct amdgpu_hdmi_vsdb_info *vsdb_info)
{
	int i;

	/* send extension block to DMCU for parsing */
	for (i = 0; i < len; i += 8) {
		/* send 8 bytes a time */
		if (!dm_edid_parser_send_cea(dm, i, len, &edid_ext[i], 8, vsdb_info))
			return false;
	}

	return vsdb_info->freesync_supported;
}

static bool parse_edid_cea(struct amdgpu_dm_connector *aconnector,
		u8 *edid_ext, int len,
		struct amdgpu_hdmi_vsdb_info *vsdb_info)
{
	struct amdgpu_device *adev = drm_to_adev(aconnector->base.dev);
	bool ret;

	mutex_lock(&adev->dm.dc_lock);
	if (adev->dm.dmub_srv)
		ret = parse_edid_cea_dmub(&adev->dm, edid_ext, len, vsdb_info);
	else
		ret = parse_edid_cea_dmcu(&adev->dm, edid_ext, len, vsdb_info);
	mutex_unlock(&adev->dm.dc_lock);
	return ret;
}

static int parse_hdmi_amd_vsdb(struct amdgpu_dm_connector *aconnector,
		struct edid *edid, struct amdgpu_hdmi_vsdb_info *vsdb_info)
{
	u8 *edid_ext = NULL;
	int i;
	bool valid_vsdb_found = false;

	/*----- drm_find_cea_extension() -----*/
	/* No EDID or EDID extensions */
	if (edid == NULL || edid->extensions == 0)
		return -ENODEV;

	/* Find CEA extension */
	for (i = 0; i < edid->extensions; i++) {
		edid_ext = (uint8_t *)edid + EDID_LENGTH * (i + 1);
		if (edid_ext[0] == CEA_EXT)
			break;
	}

	if (i == edid->extensions)
		return -ENODEV;

	/*----- cea_db_offsets() -----*/
	if (edid_ext[0] != CEA_EXT)
		return -ENODEV;

	valid_vsdb_found = parse_edid_cea(aconnector, edid_ext, EDID_LENGTH, vsdb_info);

	return valid_vsdb_found ? i : -ENODEV;
}

/**
 * amdgpu_dm_update_freesync_caps - Update Freesync capabilities
 *
 * @connector: Connector to query.
 * @edid: EDID from monitor
 *
 * Amdgpu supports Freesync in DP and HDMI displays, and it is required to keep
 * track of some of the display information in the internal data struct used by
 * amdgpu_dm. This function checks which type of connector we need to set the
 * FreeSync parameters.
 */
void amdgpu_dm_update_freesync_caps(struct drm_connector *connector,
				    struct edid *edid)
{
	int i = 0;
	struct detailed_timing *timing;
	struct detailed_non_pixel *data;
	struct detailed_data_monitor_range *range;
	struct amdgpu_dm_connector *amdgpu_dm_connector =
			to_amdgpu_dm_connector(connector);
	struct dm_connector_state *dm_con_state = NULL;
	struct dc_sink *sink;

	struct drm_device *dev = connector->dev;
	struct amdgpu_device *adev = drm_to_adev(dev);
	struct amdgpu_hdmi_vsdb_info vsdb_info = {0};
	bool freesync_capable = false;
	enum adaptive_sync_type as_type = ADAPTIVE_SYNC_TYPE_NONE;

	if (!connector->state) {
		DRM_ERROR("%s - Connector has no state", __func__);
		goto update;
	}

	sink = amdgpu_dm_connector->dc_sink ?
		amdgpu_dm_connector->dc_sink :
		amdgpu_dm_connector->dc_em_sink;

	if (!edid || !sink) {
		dm_con_state = to_dm_connector_state(connector->state);

		amdgpu_dm_connector->min_vfreq = 0;
		amdgpu_dm_connector->max_vfreq = 0;
		amdgpu_dm_connector->pixel_clock_mhz = 0;
		connector->display_info.monitor_range.min_vfreq = 0;
		connector->display_info.monitor_range.max_vfreq = 0;
		freesync_capable = false;

		goto update;
	}

	dm_con_state = to_dm_connector_state(connector->state);

	if (!adev->dm.freesync_module)
		goto update;

	if (sink->sink_signal == SIGNAL_TYPE_DISPLAY_PORT
		|| sink->sink_signal == SIGNAL_TYPE_EDP) {
		bool edid_check_required = false;

		if (edid) {
			edid_check_required = is_dp_capable_without_timing_msa(
						adev->dm.dc,
						amdgpu_dm_connector);
		}

		if (edid_check_required == true && (edid->version > 1 ||
		   (edid->version == 1 && edid->revision > 1))) {
			for (i = 0; i < 4; i++) {

				timing	= &edid->detailed_timings[i];
				data	= &timing->data.other_data;
				range	= &data->data.range;
				/*
				 * Check if monitor has continuous frequency mode
				 */
				if (data->type != EDID_DETAIL_MONITOR_RANGE)
					continue;
				/*
				 * Check for flag range limits only. If flag == 1 then
				 * no additional timing information provided.
				 * Default GTF, GTF Secondary curve and CVT are not
				 * supported
				 */
				if (range->flags != 1)
					continue;

				amdgpu_dm_connector->min_vfreq = range->min_vfreq;
				amdgpu_dm_connector->max_vfreq = range->max_vfreq;
				amdgpu_dm_connector->pixel_clock_mhz =
					range->pixel_clock_mhz * 10;

				connector->display_info.monitor_range.min_vfreq = range->min_vfreq;
				connector->display_info.monitor_range.max_vfreq = range->max_vfreq;

				break;
			}

			if (amdgpu_dm_connector->max_vfreq -
			    amdgpu_dm_connector->min_vfreq > 10) {

				freesync_capable = true;
			}
		}
	} else if (edid && sink->sink_signal == SIGNAL_TYPE_HDMI_TYPE_A) {
		i = parse_hdmi_amd_vsdb(amdgpu_dm_connector, edid, &vsdb_info);
		if (i >= 0 && vsdb_info.freesync_supported) {
			timing  = &edid->detailed_timings[i];
			data    = &timing->data.other_data;

			amdgpu_dm_connector->min_vfreq = vsdb_info.min_refresh_rate_hz;
			amdgpu_dm_connector->max_vfreq = vsdb_info.max_refresh_rate_hz;
			if (amdgpu_dm_connector->max_vfreq - amdgpu_dm_connector->min_vfreq > 10)
				freesync_capable = true;

			connector->display_info.monitor_range.min_vfreq = vsdb_info.min_refresh_rate_hz;
			connector->display_info.monitor_range.max_vfreq = vsdb_info.max_refresh_rate_hz;
		}
	}

	as_type = dm_get_adaptive_sync_support_type(amdgpu_dm_connector->dc_link);

	if (as_type == FREESYNC_TYPE_PCON_IN_WHITELIST) {
		i = parse_hdmi_amd_vsdb(amdgpu_dm_connector, edid, &vsdb_info);
		if (i >= 0 && vsdb_info.freesync_supported && vsdb_info.amd_vsdb_version > 0) {

			amdgpu_dm_connector->pack_sdp_v1_3 = true;
			amdgpu_dm_connector->as_type = as_type;
			amdgpu_dm_connector->vsdb_info = vsdb_info;

			amdgpu_dm_connector->min_vfreq = vsdb_info.min_refresh_rate_hz;
			amdgpu_dm_connector->max_vfreq = vsdb_info.max_refresh_rate_hz;
			if (amdgpu_dm_connector->max_vfreq - amdgpu_dm_connector->min_vfreq > 10)
				freesync_capable = true;

			connector->display_info.monitor_range.min_vfreq = vsdb_info.min_refresh_rate_hz;
			connector->display_info.monitor_range.max_vfreq = vsdb_info.max_refresh_rate_hz;
		}
	}

update:
	if (dm_con_state)
		dm_con_state->freesync_capable = freesync_capable;

	if (connector->vrr_capable_property)
		drm_connector_set_vrr_capable_property(connector,
						       freesync_capable);
}

void amdgpu_dm_trigger_timing_sync(struct drm_device *dev)
{
	struct amdgpu_device *adev = drm_to_adev(dev);
	struct dc *dc = adev->dm.dc;
	int i;

	mutex_lock(&adev->dm.dc_lock);
	if (dc->current_state) {
		for (i = 0; i < dc->current_state->stream_count; ++i)
			dc->current_state->streams[i]
				->triggered_crtc_reset.enabled =
				adev->dm.force_timing_sync;

		dm_enable_per_frame_crtc_master_sync(dc->current_state);
		dc_trigger_sync(dc, dc->current_state);
	}
	mutex_unlock(&adev->dm.dc_lock);
}

void dm_write_reg_func(const struct dc_context *ctx, uint32_t address,
		       u32 value, const char *func_name)
{
#ifdef DM_CHECK_ADDR_0
	if (address == 0) {
		DC_ERR("invalid register write. address = 0");
		return;
	}
#endif
	cgs_write_register(ctx->cgs_device, address, value);
	trace_amdgpu_dc_wreg(&ctx->perf_trace->write_count, address, value);
}

uint32_t dm_read_reg_func(const struct dc_context *ctx, uint32_t address,
			  const char *func_name)
{
	u32 value;
#ifdef DM_CHECK_ADDR_0
	if (address == 0) {
		DC_ERR("invalid register read; address = 0\n");
		return 0;
	}
#endif

	if (ctx->dmub_srv &&
	    ctx->dmub_srv->reg_helper_offload.gather_in_progress &&
	    !ctx->dmub_srv->reg_helper_offload.should_burst_write) {
		ASSERT(false);
		return 0;
	}

	value = cgs_read_register(ctx->cgs_device, address);

	trace_amdgpu_dc_rreg(&ctx->perf_trace->read_count, address, value);

	return value;
}

int amdgpu_dm_process_dmub_aux_transfer_sync(
		struct dc_context *ctx,
		unsigned int link_index,
		struct aux_payload *payload,
		enum aux_return_code_type *operation_result)
{
	struct amdgpu_device *adev = ctx->driver_context;
	struct dmub_notification *p_notify = adev->dm.dmub_notify;
	int ret = -1;

	mutex_lock(&adev->dm.dpia_aux_lock);
	if (!dc_process_dmub_aux_transfer_async(ctx->dc, link_index, payload)) {
		*operation_result = AUX_RET_ERROR_ENGINE_ACQUIRE;
		goto out;
 	}

	if (!wait_for_completion_timeout(&adev->dm.dmub_aux_transfer_done, 10 * HZ)) {
		DRM_ERROR("wait_for_completion_timeout timeout!");
		*operation_result = AUX_RET_ERROR_TIMEOUT;
		goto out;
	}

	if (p_notify->result != AUX_RET_SUCCESS) {
		/*
		 * Transient states before tunneling is enabled could
		 * lead to this error. We can ignore this for now.
		 */
		if (p_notify->result != AUX_RET_ERROR_PROTOCOL_ERROR) {
			DRM_WARN("DPIA AUX failed on 0x%x(%d), error %d\n",
					payload->address, payload->length,
					p_notify->result);
		}
		*operation_result = AUX_RET_ERROR_INVALID_REPLY;
		goto out;
	}


	payload->reply[0] = adev->dm.dmub_notify->aux_reply.command;
	if (!payload->write && p_notify->aux_reply.length &&
			(payload->reply[0] == AUX_TRANSACTION_REPLY_AUX_ACK)) {

		if (payload->length != p_notify->aux_reply.length) {
			DRM_WARN("invalid read length %d from DPIA AUX 0x%x(%d)!\n",
				p_notify->aux_reply.length,
					payload->address, payload->length);
			*operation_result = AUX_RET_ERROR_INVALID_REPLY;
			goto out;
		}

		memcpy(payload->data, p_notify->aux_reply.data,
				p_notify->aux_reply.length);
	}

	/* success */
	ret = p_notify->aux_reply.length;
	*operation_result = p_notify->result;
out:
	reinit_completion(&adev->dm.dmub_aux_transfer_done);
	mutex_unlock(&adev->dm.dpia_aux_lock);
	return ret;
}

int amdgpu_dm_process_dmub_set_config_sync(
		struct dc_context *ctx,
		unsigned int link_index,
		struct set_config_cmd_payload *payload,
		enum set_config_status *operation_result)
{
	struct amdgpu_device *adev = ctx->driver_context;
	bool is_cmd_complete;
	int ret;

	mutex_lock(&adev->dm.dpia_aux_lock);
	is_cmd_complete = dc_process_dmub_set_config_async(ctx->dc,
			link_index, payload, adev->dm.dmub_notify);

	if (is_cmd_complete || wait_for_completion_timeout(&adev->dm.dmub_aux_transfer_done, 10 * HZ)) {
		ret = 0;
		*operation_result = adev->dm.dmub_notify->sc_status;
	} else {
		DRM_ERROR("wait_for_completion_timeout timeout!");
		ret = -1;
		*operation_result = SET_CONFIG_UNKNOWN_ERROR;
	}

	if (!is_cmd_complete)
		reinit_completion(&adev->dm.dmub_aux_transfer_done);
	mutex_unlock(&adev->dm.dpia_aux_lock);
	return ret;
}

/*
 * Check whether seamless boot is supported.
 *
 * So far we only support seamless boot on CHIP_VANGOGH.
 * If everything goes well, we may consider expanding
 * seamless boot to other ASICs.
 */
bool check_seamless_boot_capability(struct amdgpu_device *adev)
{
	switch (adev->ip_versions[DCE_HWIP][0]) {
	case IP_VERSION(3, 0, 1):
		if (!adev->mman.keep_stolen_vga_memory)
			return true;
		break;
	default:
		break;
	}

	return false;
}<|MERGE_RESOLUTION|>--- conflicted
+++ resolved
@@ -9129,7 +9129,6 @@
 		if (!dm_old_crtc_state->stream)
 			goto skip_modeset;
 
-<<<<<<< HEAD
 		/* Unset freesync video if it was active before */
 		if (dm_old_crtc_state->freesync_config.state == VRR_STATE_ACTIVE_FIXED) {
 			dm_new_crtc_state->freesync_config.state = VRR_STATE_INACTIVE;
@@ -9137,8 +9136,6 @@
 		}
 
 		/* Now check if we should set freesync video mode */
-=======
->>>>>>> 90ca7a87
 		if (amdgpu_freesync_vid_mode && dm_new_crtc_state->stream &&
 		    is_timing_unchanged_for_freesync(new_crtc_state,
 						     old_crtc_state)) {
