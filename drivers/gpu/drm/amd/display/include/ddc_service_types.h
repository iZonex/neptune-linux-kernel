--- conflicted
+++ resolved
@@ -34,10 +34,7 @@
 #define DP_BRANCH_DEVICE_ID_90CC24 0x90CC24
 #define DP_BRANCH_DEVICE_ID_00E04C 0x00E04C
 #define DP_BRANCH_DEVICE_ID_006037 0x006037
-<<<<<<< HEAD
-=======
 #define DP_BRANCH_DEVICE_ID_0060AD 0x0060AD
->>>>>>> 30593642
 #define DP_BRANCH_HW_REV_10 0x10
 #define DP_BRANCH_HW_REV_20 0x20
 
@@ -127,11 +124,8 @@
 static const uint8_t DP_SINK_DEVICE_STR_ID_1[] = {7, 1, 8, 7, 3, 0};
 static const uint8_t DP_SINK_DEVICE_STR_ID_2[] = {7, 1, 8, 7, 5, 0};
 
-<<<<<<< HEAD
-=======
 static const uint8_t DP_SINK_BRANCH_DEV_NAME_7580[] = "7580\x80u";
 
->>>>>>> 30593642
 /*MST Dock*/
 static const uint8_t SYNAPTICS_DEVICE_ID[] = "SYNA";
 
