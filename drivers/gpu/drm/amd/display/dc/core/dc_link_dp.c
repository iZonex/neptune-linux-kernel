--- conflicted
+++ resolved
@@ -290,7 +290,6 @@
 {
 	uint8_t link_rate = 0;
 	enum dp_link_encoding encoding = dp_get_link_encoding_format(link_settings);
-<<<<<<< HEAD
 
 	if (encoding == DP_128b_132b_ENCODING)
 		switch (link_settings->link_rate) {
@@ -528,245 +527,6 @@
 			sizeof(vendor_lttpr_write_data_pe));
 }
 
-=======
-
-	if (encoding == DP_128b_132b_ENCODING)
-		switch (link_settings->link_rate) {
-		case LINK_RATE_UHBR10:
-			link_rate = 0x1;
-			break;
-		case LINK_RATE_UHBR20:
-			link_rate = 0x2;
-			break;
-		case LINK_RATE_UHBR13_5:
-			link_rate = 0x4;
-			break;
-		default:
-			link_rate = 0;
-			break;
-		}
-	else if (encoding == DP_8b_10b_ENCODING)
-		link_rate = (uint8_t) link_settings->link_rate;
-	else
-		link_rate = 0;
-
-	return link_rate;
-}
-
-static void vendor_specific_lttpr_wa_one_start(struct dc_link *link)
-{
-	const uint8_t vendor_lttpr_write_data[4] = {0x1, 0x50, 0x63, 0xff};
-	const uint8_t offset = dp_convert_to_count(
-			link->dpcd_caps.lttpr_caps.phy_repeater_cnt);
-	uint32_t vendor_lttpr_write_address = 0xF004F;
-
-	if (offset != 0xFF)
-		vendor_lttpr_write_address +=
-				((DP_REPEATER_CONFIGURATION_AND_STATUS_SIZE) * (offset - 1));
-
-	/* W/A for certain LTTPR to reset their lane settings, part one of two */
-	core_link_write_dpcd(
-			link,
-			vendor_lttpr_write_address,
-			&vendor_lttpr_write_data[0],
-			sizeof(vendor_lttpr_write_data));
-}
-
-static void vendor_specific_lttpr_wa_one_end(
-	struct dc_link *link,
-	uint8_t retry_count)
-{
-	const uint8_t vendor_lttpr_write_data[4] = {0x1, 0x50, 0x63, 0x0};
-	const uint8_t offset = dp_convert_to_count(
-			link->dpcd_caps.lttpr_caps.phy_repeater_cnt);
-	uint32_t vendor_lttpr_write_address = 0xF004F;
-
-	if (!retry_count) {
-		if (offset != 0xFF)
-			vendor_lttpr_write_address +=
-					((DP_REPEATER_CONFIGURATION_AND_STATUS_SIZE) * (offset - 1));
-
-		/* W/A for certain LTTPR to reset their lane settings, part two of two */
-		core_link_write_dpcd(
-				link,
-				vendor_lttpr_write_address,
-				&vendor_lttpr_write_data[0],
-				sizeof(vendor_lttpr_write_data));
-	}
-}
-
-static void vendor_specific_lttpr_wa_one_two(
-	struct dc_link *link,
-	const uint8_t rate)
-{
-	if (link->apply_vendor_specific_lttpr_link_rate_wa) {
-		uint8_t toggle_rate = 0x0;
-
-		if (rate == 0x6)
-			toggle_rate = 0xA;
-		else
-			toggle_rate = 0x6;
-
-		if (link->vendor_specific_lttpr_link_rate_wa == rate) {
-			/* W/A for certain LTTPR to reset internal state for link training */
-			core_link_write_dpcd(
-					link,
-					DP_LINK_BW_SET,
-					&toggle_rate,
-					1);
-		}
-
-		/* Store the last attempted link rate for this link */
-		link->vendor_specific_lttpr_link_rate_wa = rate;
-	}
-}
-
-static void vendor_specific_lttpr_wa_three(
-	struct dc_link *link,
-	union lane_adjust dpcd_lane_adjust[LANE_COUNT_DP_MAX])
-{
-	const uint8_t vendor_lttpr_write_data_vs[3] = {0x0, 0x53, 0x63};
-	const uint8_t vendor_lttpr_write_data_pe[3] = {0x0, 0x54, 0x63};
-	const uint8_t offset = dp_convert_to_count(
-			link->dpcd_caps.lttpr_caps.phy_repeater_cnt);
-	uint32_t vendor_lttpr_write_address = 0xF004F;
-	uint32_t vendor_lttpr_read_address = 0xF0053;
-	uint8_t dprx_vs = 0;
-	uint8_t dprx_pe = 0;
-	uint8_t lane;
-
-	if (offset != 0xFF) {
-		vendor_lttpr_write_address +=
-				((DP_REPEATER_CONFIGURATION_AND_STATUS_SIZE) * (offset - 1));
-		vendor_lttpr_read_address +=
-				((DP_REPEATER_CONFIGURATION_AND_STATUS_SIZE) * (offset - 1));
-	}
-
-	/* W/A to read lane settings requested by DPRX */
-	core_link_write_dpcd(
-			link,
-			vendor_lttpr_write_address,
-			&vendor_lttpr_write_data_vs[0],
-			sizeof(vendor_lttpr_write_data_vs));
-	core_link_read_dpcd(
-			link,
-			vendor_lttpr_read_address,
-			&dprx_vs,
-			1);
-	core_link_write_dpcd(
-			link,
-			vendor_lttpr_write_address,
-			&vendor_lttpr_write_data_pe[0],
-			sizeof(vendor_lttpr_write_data_pe));
-	core_link_read_dpcd(
-			link,
-			vendor_lttpr_read_address,
-			&dprx_pe,
-			1);
-
-	for (lane = 0; lane < LANE_COUNT_DP_MAX; lane++) {
-		dpcd_lane_adjust[lane].bits.VOLTAGE_SWING_LANE = (dprx_vs >> (2 * lane)) & 0x3;
-		dpcd_lane_adjust[lane].bits.PRE_EMPHASIS_LANE = (dprx_pe >> (2 * lane)) & 0x3;
-	}
-}
-
-static void vendor_specific_lttpr_wa_three_dpcd(
-	struct dc_link *link,
-	union dpcd_training_lane dpcd_lane_adjust[LANE_COUNT_DP_MAX])
-{
-	union lane_adjust lane_adjust[LANE_COUNT_DP_MAX];
-	uint8_t lane = 0;
-
-	vendor_specific_lttpr_wa_three(link, lane_adjust);
-
-	for (lane = 0; lane < LANE_COUNT_DP_MAX; lane++) {
-		dpcd_lane_adjust[lane].bits.VOLTAGE_SWING_SET = lane_adjust[lane].bits.VOLTAGE_SWING_LANE;
-		dpcd_lane_adjust[lane].bits.PRE_EMPHASIS_SET = lane_adjust[lane].bits.PRE_EMPHASIS_LANE;
-	}
-}
-
-static void vendor_specific_lttpr_wa_four(
-	struct dc_link *link,
-	bool apply_wa)
-{
-	const uint8_t vendor_lttpr_write_data_one[4] = {0x1, 0x55, 0x63, 0x8};
-	const uint8_t vendor_lttpr_write_data_two[4] = {0x1, 0x55, 0x63, 0x0};
-	const uint8_t offset = dp_convert_to_count(
-			link->dpcd_caps.lttpr_caps.phy_repeater_cnt);
-	uint32_t vendor_lttpr_write_address = 0xF004F;
-	uint8_t sink_status = 0;
-	uint8_t i;
-
-	if (offset != 0xFF)
-		vendor_lttpr_write_address +=
-				((DP_REPEATER_CONFIGURATION_AND_STATUS_SIZE) * (offset - 1));
-
-	/* W/A to pass through DPCD write of TPS=0 to DPRX */
-	if (apply_wa) {
-		core_link_write_dpcd(
-				link,
-				vendor_lttpr_write_address,
-				&vendor_lttpr_write_data_one[0],
-				sizeof(vendor_lttpr_write_data_one));
-	}
-
-	/* clear training pattern set */
-	dpcd_set_training_pattern(link, DP_TRAINING_PATTERN_VIDEOIDLE);
-
-	if (apply_wa) {
-		core_link_write_dpcd(
-				link,
-				vendor_lttpr_write_address,
-				&vendor_lttpr_write_data_two[0],
-				sizeof(vendor_lttpr_write_data_two));
-	}
-
-	/* poll for intra-hop disable */
-	for (i = 0; i < 10; i++) {
-		if ((core_link_read_dpcd(link, DP_SINK_STATUS, &sink_status, 1) == DC_OK) &&
-				(sink_status & DP_INTRA_HOP_AUX_REPLY_INDICATION) == 0)
-			break;
-		udelay(1000);
-	}
-}
-
-static void vendor_specific_lttpr_wa_five(
-	struct dc_link *link,
-	const union dpcd_training_lane dpcd_lane_adjust[LANE_COUNT_DP_MAX],
-	uint8_t lane_count)
-{
-	const uint32_t vendor_lttpr_write_address = 0xF004F;
-	const uint8_t vendor_lttpr_write_data_reset[4] = {0x1, 0x50, 0x63, 0xFF};
-	uint8_t vendor_lttpr_write_data_vs[4] = {0x1, 0x51, 0x63, 0x0};
-	uint8_t vendor_lttpr_write_data_pe[4] = {0x1, 0x52, 0x63, 0x0};
-	uint8_t lane = 0;
-
-	for (lane = 0; lane < lane_count; lane++) {
-		vendor_lttpr_write_data_vs[3] |=
-				dpcd_lane_adjust[lane].bits.VOLTAGE_SWING_SET << (2 * lane);
-		vendor_lttpr_write_data_pe[3] |=
-				dpcd_lane_adjust[lane].bits.PRE_EMPHASIS_SET << (2 * lane);
-	}
-
-	/* Force LTTPR to output desired VS and PE */
-	core_link_write_dpcd(
-			link,
-			vendor_lttpr_write_address,
-			&vendor_lttpr_write_data_reset[0],
-			sizeof(vendor_lttpr_write_data_reset));
-	core_link_write_dpcd(
-			link,
-			vendor_lttpr_write_address,
-			&vendor_lttpr_write_data_vs[0],
-			sizeof(vendor_lttpr_write_data_vs));
-	core_link_write_dpcd(
-			link,
-			vendor_lttpr_write_address,
-			&vendor_lttpr_write_data_pe[0],
-			sizeof(vendor_lttpr_write_data_pe));
-}
-
->>>>>>> 30593642
 enum dc_status dpcd_set_link_settings(
 	struct dc_link *link,
 	const struct link_training_settings *lt_settings)
@@ -1192,21 +952,12 @@
 		struct dc_lane_settings lane_settings[LANE_COUNT_DP_MAX])
 {
 	uint32_t lane;
-<<<<<<< HEAD
 
 	if (lt_settings->voltage_swing == NULL &&
 	    lt_settings->pre_emphasis == NULL &&
 	    lt_settings->ffe_preset == NULL &&
 	    lt_settings->post_cursor2 == NULL)
 
-=======
-
-	if (lt_settings->voltage_swing == NULL &&
-	    lt_settings->pre_emphasis == NULL &&
-	    lt_settings->ffe_preset == NULL &&
-	    lt_settings->post_cursor2 == NULL)
-
->>>>>>> 30593642
 		return;
 
 	for (lane = 1; lane < LANE_COUNT_DP_MAX; lane++) {
@@ -1854,7 +1605,6 @@
 	lt_settings->always_match_dpcd_with_hw_lane_settings = true;
 	dp_hw_to_dpcd_lane_settings(lt_settings, lt_settings->hw_lane_settings, lt_settings->dpcd_lane_settings);
 }
-<<<<<<< HEAD
 
 static inline void decide_128b_132b_training_settings(struct dc_link *link,
 		const struct dc_link_settings *link_settings,
@@ -1907,60 +1657,6 @@
 				LINK_SPREAD_05_DOWNSPREAD_30KHZ
 				: LINK_SPREAD_DISABLED;
 
-=======
-
-static inline void decide_128b_132b_training_settings(struct dc_link *link,
-		const struct dc_link_settings *link_settings,
-		struct link_training_settings *lt_settings)
-{
-	memset(lt_settings, 0, sizeof(*lt_settings));
-
-	lt_settings->link_settings = *link_settings;
-	/* TODO: should decide link spread when populating link_settings */
-	lt_settings->link_settings.link_spread = link->dp_ss_off ? LINK_SPREAD_DISABLED :
-			LINK_SPREAD_05_DOWNSPREAD_30KHZ;
-
-	lt_settings->pattern_for_cr = decide_cr_training_pattern(link_settings);
-	lt_settings->pattern_for_eq = decide_eq_training_pattern(link, link_settings);
-	lt_settings->eq_pattern_time = 2500;
-	lt_settings->eq_wait_time_limit = 400000;
-	lt_settings->eq_loop_count_limit = 20;
-	lt_settings->pattern_for_cds = DP_128b_132b_TPS2_CDS;
-	lt_settings->cds_pattern_time = 2500;
-	lt_settings->cds_wait_time_limit = (dp_convert_to_count(
-			link->dpcd_caps.lttpr_caps.phy_repeater_cnt) + 1) * 20000;
-	lt_settings->lttpr_mode = dp_convert_to_count(link->dpcd_caps.lttpr_caps.phy_repeater_cnt) ?
-			LTTPR_MODE_NON_TRANSPARENT : LTTPR_MODE_TRANSPARENT;
-	lt_settings->disallow_per_lane_settings = true;
-	dp_hw_to_dpcd_lane_settings(lt_settings,
-			lt_settings->hw_lane_settings, lt_settings->dpcd_lane_settings);
-}
-
-void dp_decide_training_settings(
-		struct dc_link *link,
-		const struct dc_link_settings *link_settings,
-		struct link_training_settings *lt_settings)
-{
-	if (dp_get_link_encoding_format(link_settings) == DP_8b_10b_ENCODING)
-		decide_8b_10b_training_settings(link, link_settings, lt_settings);
-	else if (dp_get_link_encoding_format(link_settings) == DP_128b_132b_ENCODING)
-		decide_128b_132b_training_settings(link, link_settings, lt_settings);
-}
-
-static void override_training_settings(
-		struct dc_link *link,
-		const struct dc_link_training_overrides *overrides,
-		struct link_training_settings *lt_settings)
-{
-	uint32_t lane;
-
-	/* Override link spread */
-	if (!link->dp_ss_off && overrides->downspread != NULL)
-		lt_settings->link_settings.link_spread = *overrides->downspread ?
-				LINK_SPREAD_05_DOWNSPREAD_30KHZ
-				: LINK_SPREAD_DISABLED;
-
->>>>>>> 30593642
 	/* Override lane settings */
 	if (overrides->voltage_swing != NULL)
 		lt_settings->voltage_swing = overrides->voltage_swing;
@@ -2676,7 +2372,6 @@
 
 	link->vendor_specific_lttpr_link_rate_wa = rate;
 
-<<<<<<< HEAD
 	core_link_write_dpcd(link, DP_LINK_BW_SET, &rate, 1);
 
 	DC_LOG_HW_LINK_TRAINING("%s\n %x rate = %x\n %x lane = %x framing = %x\n %x spread = %x\n",
@@ -2688,35 +2383,9 @@
 		lt_settings->enhanced_framing,
 		DP_DOWNSPREAD_CTRL,
 		lt_settings->link_settings.link_spread);
-=======
-	/* Connectivity log: link training */
-
-	/* TODO - DP2.0 Log: add connectivity log for FFE PRESET */
-
-	CONN_MSG_LT(link, "%sx%d %s VS=%d, PE=%d, DS=%s",
-				link_rate,
-				lt_settings->link_settings.lane_count,
-				lt_result,
-				lt_settings->lane_settings[0].VOLTAGE_SWING,
-				lt_settings->lane_settings[0].PRE_EMPHASIS,
-				lt_spread);
-}
-
-void dc_link_dp_set_drive_settings(
-	struct dc_link *link,
-	const struct link_resource *link_res,
-	struct link_training_settings *lt_settings)
-{
-	/* program ASIC PHY settings*/
-	dp_set_hw_lane_settings(link, link_res, lt_settings, DPRX);
-
-	dp_hw_to_dpcd_lane_settings(lt_settings,
-			lt_settings->hw_lane_settings, lt_settings->dpcd_lane_settings);
->>>>>>> 30593642
 
 	/* 2. Perform link training */
 
-<<<<<<< HEAD
 	/* Perform Clock Recovery Sequence */
 	if (status == LINK_TRAINING_SUCCESS) {
 		uint32_t retries_cr;
@@ -2963,650 +2632,6 @@
 			link,
 			&link->preferred_training_settings,
 			&lt_settings);
-=======
-bool dc_link_dp_perform_link_training_skip_aux(
-	struct dc_link *link,
-	const struct link_resource *link_res,
-	const struct dc_link_settings *link_setting)
-{
-	struct link_training_settings lt_settings = {0};
-
-	dp_decide_training_settings(
-			link,
-			link_setting,
-			&lt_settings);
-	override_training_settings(
-			link,
-			&link->preferred_training_settings,
-			&lt_settings);
-
-	/* 1. Perform_clock_recovery_sequence. */
-
-	/* transmit training pattern for clock recovery */
-	dp_set_hw_training_pattern(link, link_res, lt_settings.pattern_for_cr, DPRX);
-
-	/* call HWSS to set lane settings*/
-	dp_set_hw_lane_settings(link, link_res, &lt_settings, DPRX);
-
-	/* wait receiver to lock-on*/
-	dp_wait_for_training_aux_rd_interval(link, lt_settings.cr_pattern_time);
-
-	/* 2. Perform_channel_equalization_sequence. */
-
-	/* transmit training pattern for channel equalization. */
-	dp_set_hw_training_pattern(link, link_res, lt_settings.pattern_for_eq, DPRX);
-
-	/* call HWSS to set lane settings*/
-	dp_set_hw_lane_settings(link, link_res, &lt_settings, DPRX);
-
-	/* wait receiver to lock-on. */
-	dp_wait_for_training_aux_rd_interval(link, lt_settings.eq_pattern_time);
-
-	/* 3. Perform_link_training_int. */
-
-	/* Mainlink output idle pattern. */
-	dp_set_hw_test_pattern(link, link_res, DP_TEST_PATTERN_VIDEO_MODE, NULL, 0);
-
-	print_status_message(link, &lt_settings, LINK_TRAINING_SUCCESS);
-
-	return true;
-}
-
-enum dc_status dpcd_configure_lttpr_mode(struct dc_link *link, struct link_training_settings *lt_settings)
-{
-	enum dc_status status = DC_OK;
-
-	if (lt_settings->lttpr_mode == LTTPR_MODE_TRANSPARENT)
-		status = configure_lttpr_mode_transparent(link);
-
-	else if (lt_settings->lttpr_mode == LTTPR_MODE_NON_TRANSPARENT)
-		status = configure_lttpr_mode_non_transparent(link, lt_settings);
-
-	return status;
-}
-
-static void dpcd_exit_training_mode(struct dc_link *link)
-{
-	uint8_t sink_status = 0;
-	uint8_t i;
-
-	/* clear training pattern set */
-	dpcd_set_training_pattern(link, DP_TRAINING_PATTERN_VIDEOIDLE);
-
-	/* poll for intra-hop disable */
-	for (i = 0; i < 10; i++) {
-		if ((core_link_read_dpcd(link, DP_SINK_STATUS, &sink_status, 1) == DC_OK) &&
-				(sink_status & DP_INTRA_HOP_AUX_REPLY_INDICATION) == 0)
-			break;
-		udelay(1000);
-	}
-}
-
-enum dc_status dpcd_configure_channel_coding(struct dc_link *link,
-		struct link_training_settings *lt_settings)
-{
-	enum dp_link_encoding encoding =
-			dp_get_link_encoding_format(
-					&lt_settings->link_settings);
-	enum dc_status status;
-
-	status = core_link_write_dpcd(
-			link,
-			DP_MAIN_LINK_CHANNEL_CODING_SET,
-			(uint8_t *) &encoding,
-			1);
-	DC_LOG_HW_LINK_TRAINING("%s:\n 0x%X MAIN_LINK_CHANNEL_CODING_SET = %x\n",
-					__func__,
-					DP_MAIN_LINK_CHANNEL_CODING_SET,
-					encoding);
-
-	return status;
-}
-
-static void dpcd_128b_132b_get_aux_rd_interval(struct dc_link *link,
-		uint32_t *interval_in_us)
-{
-	union dp_128b_132b_training_aux_rd_interval dpcd_interval;
-	uint32_t interval_unit = 0;
-
-	dpcd_interval.raw = 0;
-	core_link_read_dpcd(link, DP_128b_132b_TRAINING_AUX_RD_INTERVAL,
-			&dpcd_interval.raw, sizeof(dpcd_interval.raw));
-	interval_unit = dpcd_interval.bits.UNIT ? 1 : 2; /* 0b = 2 ms, 1b = 1 ms */
-	/* (128b/132b_TRAINING_AUX_RD_INTERVAL value + 1) *
-	 * INTERVAL_UNIT. The maximum is 256 ms
-	 */
-	*interval_in_us = (dpcd_interval.bits.VALUE + 1) * interval_unit * 1000;
-}
-
-static enum link_training_result dp_perform_128b_132b_channel_eq_done_sequence(
-		struct dc_link *link,
-		const struct link_resource *link_res,
-		struct link_training_settings *lt_settings)
-{
-	uint8_t loop_count;
-	uint32_t aux_rd_interval = 0;
-	uint32_t wait_time = 0;
-	union lane_align_status_updated dpcd_lane_status_updated = {0};
-	union lane_status dpcd_lane_status[LANE_COUNT_DP_MAX] = {0};
-	enum link_training_result status = LINK_TRAINING_SUCCESS;
-	union lane_adjust dpcd_lane_adjust[LANE_COUNT_DP_MAX] = {0};
-
-	/* Transmit 128b/132b_TPS1 over Main-Link */
-	dp_set_hw_training_pattern(link, link_res, lt_settings->pattern_for_cr, DPRX);
-	/* Set TRAINING_PATTERN_SET to 01h */
-	dpcd_set_training_pattern(link, lt_settings->pattern_for_cr);
-
-	/* Adjust TX_FFE_PRESET_VALUE and Transmit 128b/132b_TPS2 over Main-Link */
-	dpcd_128b_132b_get_aux_rd_interval(link, &aux_rd_interval);
-	dp_get_lane_status_and_lane_adjust(link, lt_settings, dpcd_lane_status,
-			&dpcd_lane_status_updated, dpcd_lane_adjust, DPRX);
-	dp_decide_lane_settings(lt_settings, dpcd_lane_adjust,
-			lt_settings->hw_lane_settings, lt_settings->dpcd_lane_settings);
-	dp_set_hw_lane_settings(link, link_res, lt_settings, DPRX);
-	dp_set_hw_training_pattern(link, link_res, lt_settings->pattern_for_eq, DPRX);
-
-	/* Set loop counter to start from 1 */
-	loop_count = 1;
-
-	/* Set TRAINING_PATTERN_SET to 02h and TX_FFE_PRESET_VALUE in one AUX transaction */
-	dpcd_set_lt_pattern_and_lane_settings(link, lt_settings,
-			lt_settings->pattern_for_eq, DPRX);
-
-	/* poll for channel EQ done */
-	while (status == LINK_TRAINING_SUCCESS) {
-		dp_wait_for_training_aux_rd_interval(link, aux_rd_interval);
-		wait_time += aux_rd_interval;
-		dp_get_lane_status_and_lane_adjust(link, lt_settings, dpcd_lane_status,
-				&dpcd_lane_status_updated, dpcd_lane_adjust, DPRX);
-		dp_decide_lane_settings(lt_settings, dpcd_lane_adjust,
-			lt_settings->hw_lane_settings, lt_settings->dpcd_lane_settings);
-		dpcd_128b_132b_get_aux_rd_interval(link, &aux_rd_interval);
-		if (dp_is_ch_eq_done(lt_settings->link_settings.lane_count,
-				dpcd_lane_status)) {
-			/* pass */
-			break;
-		} else if (loop_count >= lt_settings->eq_loop_count_limit) {
-			status = DP_128b_132b_MAX_LOOP_COUNT_REACHED;
-		} else if (dpcd_lane_status_updated.bits.LT_FAILED_128b_132b) {
-			status = DP_128b_132b_LT_FAILED;
-		} else {
-			dp_set_hw_lane_settings(link, link_res, lt_settings, DPRX);
-			dpcd_set_lane_settings(link, lt_settings, DPRX);
-		}
-		loop_count++;
-	}
-
-	/* poll for EQ interlane align done */
-	while (status == LINK_TRAINING_SUCCESS) {
-		if (dpcd_lane_status_updated.bits.EQ_INTERLANE_ALIGN_DONE_128b_132b) {
-			/* pass */
-			break;
-		} else if (wait_time >= lt_settings->eq_wait_time_limit) {
-			status = DP_128b_132b_CHANNEL_EQ_DONE_TIMEOUT;
-		} else if (dpcd_lane_status_updated.bits.LT_FAILED_128b_132b) {
-			status = DP_128b_132b_LT_FAILED;
-		} else {
-			dp_wait_for_training_aux_rd_interval(link,
-					lt_settings->eq_pattern_time);
-			wait_time += lt_settings->eq_pattern_time;
-			dp_get_lane_status_and_lane_adjust(link, lt_settings, dpcd_lane_status,
-					&dpcd_lane_status_updated, dpcd_lane_adjust, DPRX);
-		}
-	}
-
-	return status;
-}
-
-static enum link_training_result dp_perform_128b_132b_cds_done_sequence(
-		struct dc_link *link,
-		const struct link_resource *link_res,
-		struct link_training_settings *lt_settings)
-{
-	/* Assumption: assume hardware has transmitted eq pattern */
-	enum link_training_result status = LINK_TRAINING_SUCCESS;
-	union lane_align_status_updated dpcd_lane_status_updated = {0};
-	union lane_status dpcd_lane_status[LANE_COUNT_DP_MAX] = {0};
-	union lane_adjust dpcd_lane_adjust[LANE_COUNT_DP_MAX] = { { {0} } };
-	uint32_t wait_time = 0;
-
-	/* initiate CDS done sequence */
-	dpcd_set_training_pattern(link, lt_settings->pattern_for_cds);
-
-	/* poll for CDS interlane align done and symbol lock */
-	while (status == LINK_TRAINING_SUCCESS) {
-		dp_wait_for_training_aux_rd_interval(link,
-				lt_settings->cds_pattern_time);
-		wait_time += lt_settings->cds_pattern_time;
-		dp_get_lane_status_and_lane_adjust(link, lt_settings, dpcd_lane_status,
-						&dpcd_lane_status_updated, dpcd_lane_adjust, DPRX);
-		if (dp_is_symbol_locked(lt_settings->link_settings.lane_count, dpcd_lane_status) &&
-				dpcd_lane_status_updated.bits.CDS_INTERLANE_ALIGN_DONE_128b_132b) {
-			/* pass */
-			break;
-		} else if (dpcd_lane_status_updated.bits.LT_FAILED_128b_132b) {
-			status = DP_128b_132b_LT_FAILED;
-		} else if (wait_time >= lt_settings->cds_wait_time_limit) {
-			status = DP_128b_132b_CDS_DONE_TIMEOUT;
-		}
-	}
-
-	return status;
-}
-
-static enum link_training_result dp_perform_8b_10b_link_training(
-		struct dc_link *link,
-		const struct link_resource *link_res,
-		struct link_training_settings *lt_settings)
-{
-	enum link_training_result status = LINK_TRAINING_SUCCESS;
-
-	uint8_t repeater_cnt;
-	uint8_t repeater_id;
-	uint8_t lane = 0;
-
-	if (link->ctx->dc->work_arounds.lt_early_cr_pattern)
-		start_clock_recovery_pattern_early(link, link_res, lt_settings, DPRX);
-
-	/* 1. set link rate, lane count and spread. */
-	dpcd_set_link_settings(link, lt_settings);
-
-	if (link->lttpr_mode == LTTPR_MODE_NON_TRANSPARENT) {
-
-		/* 2. perform link training (set link training done
-		 *  to false is done as well)
-		 */
-		repeater_cnt = dp_convert_to_count(link->dpcd_caps.lttpr_caps.phy_repeater_cnt);
-
-		for (repeater_id = repeater_cnt; (repeater_id > 0 && status == LINK_TRAINING_SUCCESS);
-				repeater_id--) {
-			status = perform_clock_recovery_sequence(link, link_res, lt_settings, repeater_id);
-
-			if (status != LINK_TRAINING_SUCCESS)
-				break;
-
-			status = perform_channel_equalization_sequence(link,
-					link_res,
-					lt_settings,
-					repeater_id);
-
-			if (status != LINK_TRAINING_SUCCESS)
-				break;
-
-			repeater_training_done(link, repeater_id);
-		}
-
-		for (lane = 0; lane < (uint8_t)lt_settings->link_settings.lane_count; lane++)
-			lt_settings->dpcd_lane_settings[lane].raw = 0;
-	}
-
-	if (status == LINK_TRAINING_SUCCESS) {
-		status = perform_clock_recovery_sequence(link, link_res, lt_settings, DPRX);
-	if (status == LINK_TRAINING_SUCCESS) {
-		status = perform_channel_equalization_sequence(link,
-					link_res,
-					lt_settings,
-					DPRX);
-		}
-	}
-
-	return status;
-}
-
-static enum link_training_result dp_perform_128b_132b_link_training(
-		struct dc_link *link,
-		const struct link_resource *link_res,
-		struct link_training_settings *lt_settings)
-{
-	enum link_training_result result = LINK_TRAINING_SUCCESS;
-
-	/* TODO - DP2.0 Link: remove legacy_dp2_lt logic */
-	if (link->dc->debug.legacy_dp2_lt) {
-		struct link_training_settings legacy_settings;
-
-		decide_8b_10b_training_settings(link,
-				&lt_settings->link_settings,
-				&legacy_settings);
-		return dp_perform_8b_10b_link_training(link, link_res, &legacy_settings);
-	}
-
-	dpcd_set_link_settings(link, lt_settings);
-
-	if (result == LINK_TRAINING_SUCCESS)
-		result = dp_perform_128b_132b_channel_eq_done_sequence(link, link_res, lt_settings);
-
-	if (result == LINK_TRAINING_SUCCESS)
-		result = dp_perform_128b_132b_cds_done_sequence(link, link_res, lt_settings);
-
-	return result;
-}
-
-static enum link_training_result dc_link_dp_perform_fixed_vs_pe_training_sequence(
-	struct dc_link *link,
-	const struct link_resource *link_res,
-	struct link_training_settings *lt_settings)
-{
-	const uint8_t vendor_lttpr_write_data_reset[4] = {0x1, 0x50, 0x63, 0xFF};
-	const uint8_t offset = dp_convert_to_count(
-			link->dpcd_caps.lttpr_caps.phy_repeater_cnt);
-	const uint8_t vendor_lttpr_write_data_intercept_en[4] = {0x1, 0x55, 0x63, 0x0};
-	const uint8_t vendor_lttpr_write_data_intercept_dis[4] = {0x1, 0x55, 0x63, 0x68};
-	uint8_t vendor_lttpr_write_data_vs[4] = {0x1, 0x51, 0x63, 0x0};
-	uint8_t vendor_lttpr_write_data_pe[4] = {0x1, 0x52, 0x63, 0x0};
-	uint32_t vendor_lttpr_write_address = 0xF004F;
-	enum link_training_result status = LINK_TRAINING_SUCCESS;
-	uint8_t lane = 0;
-	union down_spread_ctrl downspread = {0};
-	union lane_count_set lane_count_set = {0};
-	uint8_t toggle_rate;
-	uint8_t rate;
-
-	/* Only 8b/10b is supported */
-	ASSERT(dp_get_link_encoding_format(&lt_settings->link_settings) ==
-			DP_8b_10b_ENCODING);
-
-	if (offset != 0xFF) {
-		vendor_lttpr_write_address +=
-				((DP_REPEATER_CONFIGURATION_AND_STATUS_SIZE) * (offset - 1));
-	}
-
-	/* Vendor specific: Reset lane settings */
-	core_link_write_dpcd(
-			link,
-			vendor_lttpr_write_address,
-			&vendor_lttpr_write_data_reset[0],
-			sizeof(vendor_lttpr_write_data_reset));
-	core_link_write_dpcd(
-			link,
-			vendor_lttpr_write_address,
-			&vendor_lttpr_write_data_vs[0],
-			sizeof(vendor_lttpr_write_data_vs));
-	core_link_write_dpcd(
-			link,
-			vendor_lttpr_write_address,
-			&vendor_lttpr_write_data_pe[0],
-			sizeof(vendor_lttpr_write_data_pe));
-
-	/* Vendor specific: Enable intercept */
-	core_link_write_dpcd(
-			link,
-			vendor_lttpr_write_address,
-			&vendor_lttpr_write_data_intercept_en[0],
-			sizeof(vendor_lttpr_write_data_intercept_en));
-
-	/* 1. set link rate, lane count and spread. */
-
-	downspread.raw = (uint8_t)(lt_settings->link_settings.link_spread);
-
-	lane_count_set.bits.LANE_COUNT_SET =
-	lt_settings->link_settings.lane_count;
-
-	lane_count_set.bits.ENHANCED_FRAMING = lt_settings->enhanced_framing;
-	lane_count_set.bits.POST_LT_ADJ_REQ_GRANTED = 0;
-
-
-	if (lt_settings->pattern_for_eq < DP_TRAINING_PATTERN_SEQUENCE_4) {
-		lane_count_set.bits.POST_LT_ADJ_REQ_GRANTED =
-				link->dpcd_caps.max_ln_count.bits.POST_LT_ADJ_REQ_SUPPORTED;
-	}
-
-	core_link_write_dpcd(link, DP_DOWNSPREAD_CTRL,
-		&downspread.raw, sizeof(downspread));
-
-	core_link_write_dpcd(link, DP_LANE_COUNT_SET,
-		&lane_count_set.raw, 1);
-
-	rate = get_dpcd_link_rate(&lt_settings->link_settings);
-
-	/* Vendor specific: Toggle link rate */
-	toggle_rate = (rate == 0x6) ? 0xA : 0x6;
-
-	if (link->vendor_specific_lttpr_link_rate_wa == rate) {
-		core_link_write_dpcd(
-				link,
-				DP_LINK_BW_SET,
-				&toggle_rate,
-				1);
-	}
-
-	link->vendor_specific_lttpr_link_rate_wa = rate;
-
-	core_link_write_dpcd(link, DP_LINK_BW_SET, &rate, 1);
-
-	DC_LOG_HW_LINK_TRAINING("%s\n %x rate = %x\n %x lane = %x framing = %x\n %x spread = %x\n",
-		__func__,
-		DP_LINK_BW_SET,
-		lt_settings->link_settings.link_rate,
-		DP_LANE_COUNT_SET,
-		lt_settings->link_settings.lane_count,
-		lt_settings->enhanced_framing,
-		DP_DOWNSPREAD_CTRL,
-		lt_settings->link_settings.link_spread);
-
-	/* 2. Perform link training */
-
-	/* Perform Clock Recovery Sequence */
-	if (status == LINK_TRAINING_SUCCESS) {
-		uint32_t retries_cr;
-		uint32_t retry_count;
-		uint32_t wait_time_microsec;
-		enum dc_lane_count lane_count = lt_settings->link_settings.lane_count;
-		union lane_status dpcd_lane_status[LANE_COUNT_DP_MAX];
-		union lane_align_status_updated dpcd_lane_status_updated;
-		union lane_adjust dpcd_lane_adjust[LANE_COUNT_DP_MAX] = {0};
-
-		retries_cr = 0;
-		retry_count = 0;
-
-		while ((retries_cr < LINK_TRAINING_MAX_RETRY_COUNT) &&
-			(retry_count < LINK_TRAINING_MAX_CR_RETRY)) {
-
-			memset(&dpcd_lane_status, '\0', sizeof(dpcd_lane_status));
-			memset(&dpcd_lane_status_updated, '\0',
-			sizeof(dpcd_lane_status_updated));
-
-			/* 1. call HWSS to set lane settings */
-			dp_set_hw_lane_settings(
-					link,
-					link_res,
-					lt_settings,
-					0);
-
-			/* 2. update DPCD of the receiver */
-			if (!retry_count) {
-				/* EPR #361076 - write as a 5-byte burst,
-				 * but only for the 1-st iteration.
-				 */
-				dpcd_set_lt_pattern_and_lane_settings(
-						link,
-						lt_settings,
-						lt_settings->pattern_for_cr,
-						0);
-				/* Vendor specific: Disable intercept */
-				core_link_write_dpcd(
-						link,
-						vendor_lttpr_write_address,
-						&vendor_lttpr_write_data_intercept_dis[0],
-						sizeof(vendor_lttpr_write_data_intercept_dis));
-			} else {
-				vendor_lttpr_write_data_vs[3] = 0;
-				vendor_lttpr_write_data_pe[3] = 0;
-
-				for (lane = 0; lane < lane_count; lane++) {
-					vendor_lttpr_write_data_vs[3] |=
-							lt_settings->dpcd_lane_settings[lane].bits.VOLTAGE_SWING_SET << (2 * lane);
-					vendor_lttpr_write_data_pe[3] |=
-							lt_settings->dpcd_lane_settings[lane].bits.PRE_EMPHASIS_SET << (2 * lane);
-				}
-
-				/* Vendor specific: Update VS and PE to DPRX requested value */
-				core_link_write_dpcd(
-						link,
-						vendor_lttpr_write_address,
-						&vendor_lttpr_write_data_vs[0],
-						sizeof(vendor_lttpr_write_data_vs));
-				core_link_write_dpcd(
-						link,
-						vendor_lttpr_write_address,
-						&vendor_lttpr_write_data_pe[0],
-						sizeof(vendor_lttpr_write_data_pe));
-
-				dpcd_set_lane_settings(
-						link,
-						lt_settings,
-						0);
-			}
-
-			/* 3. wait receiver to lock-on*/
-			wait_time_microsec = lt_settings->cr_pattern_time;
-
-			dp_wait_for_training_aux_rd_interval(
-					link,
-					wait_time_microsec);
-
-			/* 4. Read lane status and requested drive
-			 * settings as set by the sink
-			 */
-			dp_get_lane_status_and_lane_adjust(
-					link,
-					lt_settings,
-					dpcd_lane_status,
-					&dpcd_lane_status_updated,
-					dpcd_lane_adjust,
-					0);
-
-			/* 5. check CR done*/
-			if (dp_is_cr_done(lane_count, dpcd_lane_status)) {
-				status = LINK_TRAINING_SUCCESS;
-				break;
-			}
-
-			/* 6. max VS reached*/
-			if (dp_is_max_vs_reached(lt_settings))
-				break;
-
-			/* 7. same lane settings */
-			/* Note: settings are the same for all lanes,
-			 * so comparing first lane is sufficient
-			 */
-			if (lt_settings->dpcd_lane_settings[0].bits.VOLTAGE_SWING_SET ==
-					dpcd_lane_adjust[0].bits.VOLTAGE_SWING_LANE)
-				retries_cr++;
-			else
-				retries_cr = 0;
-
-			/* 8. update VS/PE/PC2 in lt_settings*/
-			dp_decide_lane_settings(lt_settings, dpcd_lane_adjust,
-					lt_settings->hw_lane_settings, lt_settings->dpcd_lane_settings);
-			retry_count++;
-		}
-
-		if (retry_count >= LINK_TRAINING_MAX_CR_RETRY) {
-			ASSERT(0);
-			DC_LOG_ERROR("%s: Link Training Error, could not get CR after %d tries. Possibly voltage swing issue",
-				__func__,
-				LINK_TRAINING_MAX_CR_RETRY);
-
-		}
-
-		status = dp_get_cr_failure(lane_count, dpcd_lane_status);
-	}
-
-	/* Perform Channel EQ Sequence */
-	if (status == LINK_TRAINING_SUCCESS) {
-		enum dc_dp_training_pattern tr_pattern;
-		uint32_t retries_ch_eq;
-		uint32_t wait_time_microsec;
-		enum dc_lane_count lane_count = lt_settings->link_settings.lane_count;
-		union lane_align_status_updated dpcd_lane_status_updated = {0};
-		union lane_status dpcd_lane_status[LANE_COUNT_DP_MAX] = {0};
-		union lane_adjust dpcd_lane_adjust[LANE_COUNT_DP_MAX] = {0};
-
-		/* Note: also check that TPS4 is a supported feature*/
-		tr_pattern = lt_settings->pattern_for_eq;
-
-		dp_set_hw_training_pattern(link, link_res, tr_pattern, 0);
-
-		status = LINK_TRAINING_EQ_FAIL_EQ;
-
-		for (retries_ch_eq = 0; retries_ch_eq <= LINK_TRAINING_MAX_RETRY_COUNT;
-			retries_ch_eq++) {
-
-			dp_set_hw_lane_settings(link, link_res, lt_settings, 0);
-
-			vendor_lttpr_write_data_vs[3] = 0;
-			vendor_lttpr_write_data_pe[3] = 0;
-
-			for (lane = 0; lane < lane_count; lane++) {
-				vendor_lttpr_write_data_vs[3] |=
-						lt_settings->dpcd_lane_settings[lane].bits.VOLTAGE_SWING_SET << (2 * lane);
-				vendor_lttpr_write_data_pe[3] |=
-						lt_settings->dpcd_lane_settings[lane].bits.PRE_EMPHASIS_SET << (2 * lane);
-			}
-
-			/* Vendor specific: Update VS and PE to DPRX requested value */
-			core_link_write_dpcd(
-					link,
-					vendor_lttpr_write_address,
-					&vendor_lttpr_write_data_vs[0],
-					sizeof(vendor_lttpr_write_data_vs));
-			core_link_write_dpcd(
-					link,
-					vendor_lttpr_write_address,
-					&vendor_lttpr_write_data_pe[0],
-					sizeof(vendor_lttpr_write_data_pe));
-
-			/* 2. update DPCD*/
-			if (!retries_ch_eq)
-				/* EPR #361076 - write as a 5-byte burst,
-				 * but only for the 1-st iteration
-				 */
-
-				dpcd_set_lt_pattern_and_lane_settings(
-					link,
-					lt_settings,
-					tr_pattern, 0);
-			else
-				dpcd_set_lane_settings(link, lt_settings, 0);
-
-			/* 3. wait for receiver to lock-on*/
-			wait_time_microsec = lt_settings->eq_pattern_time;
-
-			dp_wait_for_training_aux_rd_interval(
-					link,
-					wait_time_microsec);
-
-			/* 4. Read lane status and requested
-			 * drive settings as set by the sink
-			 */
-			dp_get_lane_status_and_lane_adjust(
-				link,
-				lt_settings,
-				dpcd_lane_status,
-				&dpcd_lane_status_updated,
-				dpcd_lane_adjust,
-				0);
-
-			/* 5. check CR done*/
-			if (!dp_is_cr_done(lane_count, dpcd_lane_status)) {
-				status = LINK_TRAINING_EQ_FAIL_CR;
-				break;
-			}
-
-			/* 6. check CHEQ done*/
-			if (dp_is_ch_eq_done(lane_count, dpcd_lane_status) &&
-					dp_is_symbol_locked(lane_count, dpcd_lane_status) &&
-					dp_is_interlane_aligned(dpcd_lane_status_updated)) {
-				status = LINK_TRAINING_SUCCESS;
-				break;
-			}
-
-			/* 7. update VS/PE/PC2 in lt_settings*/
-			dp_decide_lane_settings(lt_settings, dpcd_lane_adjust,
-					lt_settings->hw_lane_settings, lt_settings->dpcd_lane_settings);
-		}
-	}
->>>>>>> 30593642
 
 	/* reset previous training states */
 	if (link->dc->debug.apply_vendor_specific_lttpr_wa &&
@@ -3618,7 +2643,6 @@
 		dpcd_exit_training_mode(link);
 	}
 
-<<<<<<< HEAD
 	/* configure link prior to entering training mode */
 	dpcd_configure_lttpr_mode(link, &lt_settings);
 	dp_set_fec_ready(link, link_res, lt_settings.should_set_fec_ready);
@@ -3656,77 +2680,6 @@
 				&lt_settings,
 				status);
 
-=======
-
-enum link_training_result dc_link_dp_perform_link_training(
-	struct dc_link *link,
-	const struct link_resource *link_res,
-	const struct dc_link_settings *link_settings,
-	bool skip_video_pattern)
-{
-	enum link_training_result status = LINK_TRAINING_SUCCESS;
-	struct link_training_settings lt_settings = {0};
-	enum dp_link_encoding encoding =
-			dp_get_link_encoding_format(link_settings);
-
-	/* decide training settings */
-	dp_decide_training_settings(
-			link,
-			link_settings,
-			&lt_settings);
-	override_training_settings(
-			link,
-			&link->preferred_training_settings,
-			&lt_settings);
-
-	/* reset previous training states */
-	if (link->dc->debug.apply_vendor_specific_lttpr_wa &&
-			(link->chip_caps & EXT_DISPLAY_PATH_CAPS__DP_FIXED_VS_EN) &&
-			link->lttpr_mode == LTTPR_MODE_TRANSPARENT) {
-		link->apply_vendor_specific_lttpr_link_rate_wa = true;
-		vendor_specific_lttpr_wa_four(link, true);
-	} else {
-		dpcd_exit_training_mode(link);
-	}
-
-	/* configure link prior to entering training mode */
-	dpcd_configure_lttpr_mode(link, &lt_settings);
-	dp_set_fec_ready(link, link_res, lt_settings.should_set_fec_ready);
-	dpcd_configure_channel_coding(link, &lt_settings);
-
-	/* enter training mode:
-	 * Per DP specs starting from here, DPTX device shall not issue
-	 * Non-LT AUX transactions inside training mode.
-	 */
-	if (!link->dc->debug.apply_vendor_specific_lttpr_wa &&
-			(link->chip_caps & EXT_DISPLAY_PATH_CAPS__DP_FIXED_VS_EN) &&
-			link->lttpr_mode == LTTPR_MODE_TRANSPARENT)
-		status = dc_link_dp_perform_fixed_vs_pe_training_sequence(link, link_res, &lt_settings);
-	else if (encoding == DP_8b_10b_ENCODING)
-		status = dp_perform_8b_10b_link_training(link, link_res, &lt_settings);
-	else if (encoding == DP_128b_132b_ENCODING)
-		status = dp_perform_128b_132b_link_training(link, link_res, &lt_settings);
-	else
-		ASSERT(0);
-
-	/* exit training mode */
-	if (link->dc->debug.apply_vendor_specific_lttpr_wa &&
-			(link->chip_caps & EXT_DISPLAY_PATH_CAPS__DP_FIXED_VS_EN) &&
-			link->lttpr_mode == LTTPR_MODE_TRANSPARENT) {
-		link->apply_vendor_specific_lttpr_link_rate_wa = false;
-		vendor_specific_lttpr_wa_four(link, (status != LINK_TRAINING_SUCCESS));
-	} else {
-		dpcd_exit_training_mode(link);
-	}
-
-	/* switch to video idle */
-	if ((status == LINK_TRAINING_SUCCESS) || !skip_video_pattern)
-		status = dp_transition_to_video_idle(link,
-				link_res,
-				&lt_settings,
-				status);
-
->>>>>>> 30593642
 	/* dump debug data */
 	print_status_message(link, &lt_settings, status);
 	if (status != LINK_TRAINING_SUCCESS)
@@ -6111,7 +5064,6 @@
 				lttpr_dpcd_data[DP_MAIN_LINK_CHANNEL_CODING_PHY_REPEATER -
 								DP_LT_TUNABLE_PHY_REPEATER_FIELD_DATA_STRUCTURE_REV];
 
-<<<<<<< HEAD
 		link->dpcd_caps.lttpr_caps.supported_128b_132b_rates.raw =
 				lttpr_dpcd_data[DP_PHY_REPEATER_128b_132b_RATES -
 								DP_LT_TUNABLE_PHY_REPEATER_FIELD_DATA_STRUCTURE_REV];
@@ -6131,122 +5083,6 @@
 }
 
 
-=======
-	if (!link)
-		return false;
-
-	if (core_link_read_dpcd(link, DP_SOURCE_SINK_CAP, &dpcd_data, 1) != DC_OK)
-		return false;
-
-	link->dpcd_sink_ext_caps.raw = dpcd_data;
-	return true;
-}
-
-bool dp_retrieve_lttpr_cap(struct dc_link *link)
-{
-	uint8_t lttpr_dpcd_data[8];
-	bool allow_lttpr_non_transparent_mode = 0;
-	bool vbios_lttpr_enable = link->dc->caps.vbios_lttpr_enable;
-	bool vbios_lttpr_interop = link->dc->caps.vbios_lttpr_aware;
-	enum dc_status status = DC_ERROR_UNEXPECTED;
-	bool is_lttpr_present = false;
-
-	memset(lttpr_dpcd_data, '\0', sizeof(lttpr_dpcd_data));
-
-	if ((link->dc->config.allow_lttpr_non_transparent_mode.bits.DP2_0 &&
-			link->dpcd_caps.channel_coding_cap.bits.DP_128b_132b_SUPPORTED)) {
-		allow_lttpr_non_transparent_mode = 1;
-	} else if (link->dc->config.allow_lttpr_non_transparent_mode.bits.DP1_4A &&
-			!link->dpcd_caps.channel_coding_cap.bits.DP_128b_132b_SUPPORTED) {
-		allow_lttpr_non_transparent_mode = 1;
-	}
-
-	/*
-	 * Logic to determine LTTPR mode
-	 */
-	link->lttpr_mode = LTTPR_MODE_NON_LTTPR;
-	if (vbios_lttpr_enable && vbios_lttpr_interop)
-		link->lttpr_mode = LTTPR_MODE_NON_TRANSPARENT;
-	else if (!vbios_lttpr_enable && vbios_lttpr_interop) {
-		if (allow_lttpr_non_transparent_mode)
-			link->lttpr_mode = LTTPR_MODE_NON_TRANSPARENT;
-		else
-			link->lttpr_mode = LTTPR_MODE_TRANSPARENT;
-	} else if (!vbios_lttpr_enable && !vbios_lttpr_interop) {
-		if (!allow_lttpr_non_transparent_mode || !link->dc->caps.extended_aux_timeout_support)
-			link->lttpr_mode = LTTPR_MODE_NON_LTTPR;
-		else
-			link->lttpr_mode = LTTPR_MODE_NON_TRANSPARENT;
-	}
-#if defined(CONFIG_DRM_AMD_DC_DCN)
-	/* Check DP tunnel LTTPR mode debug option. */
-	if (link->ep_type == DISPLAY_ENDPOINT_USB4_DPIA &&
-	    link->dc->debug.dpia_debug.bits.force_non_lttpr)
-		link->lttpr_mode = LTTPR_MODE_NON_LTTPR;
-#endif
-
-	if (link->lttpr_mode == LTTPR_MODE_NON_TRANSPARENT || link->lttpr_mode == LTTPR_MODE_TRANSPARENT) {
-		/* By reading LTTPR capability, RX assumes that we will enable
-		 * LTTPR extended aux timeout if LTTPR is present.
-		 */
-		status = core_link_read_dpcd(
-				link,
-				DP_LT_TUNABLE_PHY_REPEATER_FIELD_DATA_STRUCTURE_REV,
-				lttpr_dpcd_data,
-				sizeof(lttpr_dpcd_data));
-		if (status != DC_OK) {
-			DC_LOG_DP2("%s: Read LTTPR caps data failed.\n", __func__);
-			return false;
-		}
-
-		link->dpcd_caps.lttpr_caps.revision.raw =
-				lttpr_dpcd_data[DP_LT_TUNABLE_PHY_REPEATER_FIELD_DATA_STRUCTURE_REV -
-								DP_LT_TUNABLE_PHY_REPEATER_FIELD_DATA_STRUCTURE_REV];
-
-		link->dpcd_caps.lttpr_caps.max_link_rate =
-				lttpr_dpcd_data[DP_MAX_LINK_RATE_PHY_REPEATER -
-								DP_LT_TUNABLE_PHY_REPEATER_FIELD_DATA_STRUCTURE_REV];
-
-		link->dpcd_caps.lttpr_caps.phy_repeater_cnt =
-				lttpr_dpcd_data[DP_PHY_REPEATER_CNT -
-								DP_LT_TUNABLE_PHY_REPEATER_FIELD_DATA_STRUCTURE_REV];
-
-		link->dpcd_caps.lttpr_caps.max_lane_count =
-				lttpr_dpcd_data[DP_MAX_LANE_COUNT_PHY_REPEATER -
-								DP_LT_TUNABLE_PHY_REPEATER_FIELD_DATA_STRUCTURE_REV];
-
-		link->dpcd_caps.lttpr_caps.mode =
-				lttpr_dpcd_data[DP_PHY_REPEATER_MODE -
-								DP_LT_TUNABLE_PHY_REPEATER_FIELD_DATA_STRUCTURE_REV];
-
-		link->dpcd_caps.lttpr_caps.max_ext_timeout =
-				lttpr_dpcd_data[DP_PHY_REPEATER_EXTENDED_WAIT_TIMEOUT -
-								DP_LT_TUNABLE_PHY_REPEATER_FIELD_DATA_STRUCTURE_REV];
-
-		link->dpcd_caps.lttpr_caps.main_link_channel_coding.raw =
-				lttpr_dpcd_data[DP_MAIN_LINK_CHANNEL_CODING_PHY_REPEATER -
-								DP_LT_TUNABLE_PHY_REPEATER_FIELD_DATA_STRUCTURE_REV];
-
-		link->dpcd_caps.lttpr_caps.supported_128b_132b_rates.raw =
-				lttpr_dpcd_data[DP_PHY_REPEATER_128b_132b_RATES -
-								DP_LT_TUNABLE_PHY_REPEATER_FIELD_DATA_STRUCTURE_REV];
-
-		/* Attempt to train in LTTPR transparent mode if repeater count exceeds 8. */
-		is_lttpr_present = (link->dpcd_caps.lttpr_caps.max_lane_count > 0 &&
-				link->dpcd_caps.lttpr_caps.phy_repeater_cnt < 0xff &&
-				link->dpcd_caps.lttpr_caps.max_lane_count <= 4 &&
-				link->dpcd_caps.lttpr_caps.revision.raw >= 0x14);
-		if (is_lttpr_present) {
-			CONN_DATA_DETECT(link, lttpr_dpcd_data, sizeof(lttpr_dpcd_data), "LTTPR Caps: ");
-			configure_lttpr_mode_transparent(link);
-		} else
-			link->lttpr_mode = LTTPR_MODE_NON_LTTPR;
-	}
-	return is_lttpr_present;
-}
-
-
->>>>>>> 30593642
 static bool is_usbc_connector(struct dc_link *link)
 {
 	return link->link_enc &&
