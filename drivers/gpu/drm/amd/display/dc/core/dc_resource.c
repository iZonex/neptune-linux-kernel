/*
 * Copyright 2012-15 Advanced Micro Devices, Inc.
 *
 * Permission is hereby granted, free of charge, to any person obtaining a
 * copy of this software and associated documentation files (the "Software"),
 * to deal in the Software without restriction, including without limitation
 * the rights to use, copy, modify, merge, publish, distribute, sublicense,
 * and/or sell copies of the Software, and to permit persons to whom the
 * Software is furnished to do so, subject to the following conditions:
 *
 * The above copyright notice and this permission notice shall be included in
 * all copies or substantial portions of the Software.
 *
 * THE SOFTWARE IS PROVIDED "AS IS", WITHOUT WARRANTY OF ANY KIND, EXPRESS OR
 * IMPLIED, INCLUDING BUT NOT LIMITED TO THE WARRANTIES OF MERCHANTABILITY,
 * FITNESS FOR A PARTICULAR PURPOSE AND NONINFRINGEMENT.  IN NO EVENT SHALL
 * THE COPYRIGHT HOLDER(S) OR AUTHOR(S) BE LIABLE FOR ANY CLAIM, DAMAGES OR
 * OTHER LIABILITY, WHETHER IN AN ACTION OF CONTRACT, TORT OR OTHERWISE,
 * ARISING FROM, OUT OF OR IN CONNECTION WITH THE SOFTWARE OR THE USE OR
 * OTHER DEALINGS IN THE SOFTWARE.
 *
 * Authors: AMD
 *
 */

#include <linux/slab.h>

#include "dm_services.h"

#include "resource.h"
#include "include/irq_service_interface.h"
#include "link_encoder.h"
#include "stream_encoder.h"
#include "opp.h"
#include "timing_generator.h"
#include "transform.h"
#include "dccg.h"
#include "dchubbub.h"
#include "dpp.h"
#include "core_types.h"
#include "set_mode_types.h"
#include "virtual/virtual_stream_encoder.h"
#include "dpcd_defs.h"
#include "link_enc_cfg.h"
#include "dc_link_dp.h"

#if defined(CONFIG_DRM_AMD_DC_SI)
#include "dce60/dce60_resource.h"
#endif
#include "dce80/dce80_resource.h"
#include "dce100/dce100_resource.h"
#include "dce110/dce110_resource.h"
#include "dce112/dce112_resource.h"
#include "dce120/dce120_resource.h"
#if defined(CONFIG_DRM_AMD_DC_DCN)
#include "dcn10/dcn10_resource.h"
#include "dcn20/dcn20_resource.h"
#include "dcn21/dcn21_resource.h"
#include "dcn201/dcn201_resource.h"
#include "dcn30/dcn30_resource.h"
#include "dcn301/dcn301_resource.h"
#include "dcn302/dcn302_resource.h"
#include "dcn303/dcn303_resource.h"
#include "dcn31/dcn31_resource.h"
#endif

#define DC_LOGGER_INIT(logger)

enum dce_version resource_parse_asic_id(struct hw_asic_id asic_id)
{
	enum dce_version dc_version = DCE_VERSION_UNKNOWN;
	switch (asic_id.chip_family) {

#if defined(CONFIG_DRM_AMD_DC_SI)
	case FAMILY_SI:
		if (ASIC_REV_IS_TAHITI_P(asic_id.hw_internal_rev) ||
		    ASIC_REV_IS_PITCAIRN_PM(asic_id.hw_internal_rev) ||
		    ASIC_REV_IS_CAPEVERDE_M(asic_id.hw_internal_rev))
			dc_version = DCE_VERSION_6_0;
		else if (ASIC_REV_IS_OLAND_M(asic_id.hw_internal_rev))
			dc_version = DCE_VERSION_6_4;
		else
			dc_version = DCE_VERSION_6_1;
		break;
#endif
	case FAMILY_CI:
		dc_version = DCE_VERSION_8_0;
		break;
	case FAMILY_KV:
		if (ASIC_REV_IS_KALINDI(asic_id.hw_internal_rev) ||
		    ASIC_REV_IS_BHAVANI(asic_id.hw_internal_rev) ||
		    ASIC_REV_IS_GODAVARI(asic_id.hw_internal_rev))
			dc_version = DCE_VERSION_8_3;
		else
			dc_version = DCE_VERSION_8_1;
		break;
	case FAMILY_CZ:
		dc_version = DCE_VERSION_11_0;
		break;

	case FAMILY_VI:
		if (ASIC_REV_IS_TONGA_P(asic_id.hw_internal_rev) ||
				ASIC_REV_IS_FIJI_P(asic_id.hw_internal_rev)) {
			dc_version = DCE_VERSION_10_0;
			break;
		}
		if (ASIC_REV_IS_POLARIS10_P(asic_id.hw_internal_rev) ||
				ASIC_REV_IS_POLARIS11_M(asic_id.hw_internal_rev) ||
				ASIC_REV_IS_POLARIS12_V(asic_id.hw_internal_rev)) {
			dc_version = DCE_VERSION_11_2;
		}
		if (ASIC_REV_IS_VEGAM(asic_id.hw_internal_rev))
			dc_version = DCE_VERSION_11_22;
		break;
	case FAMILY_AI:
		if (ASICREV_IS_VEGA20_P(asic_id.hw_internal_rev))
			dc_version = DCE_VERSION_12_1;
		else
			dc_version = DCE_VERSION_12_0;
		break;
#if defined(CONFIG_DRM_AMD_DC_DCN)
	case FAMILY_RV:
		dc_version = DCN_VERSION_1_0;
		if (ASICREV_IS_RAVEN2(asic_id.hw_internal_rev))
			dc_version = DCN_VERSION_1_01;
		if (ASICREV_IS_RENOIR(asic_id.hw_internal_rev))
			dc_version = DCN_VERSION_2_1;
		if (ASICREV_IS_GREEN_SARDINE(asic_id.hw_internal_rev))
			dc_version = DCN_VERSION_2_1;
		break;

	case FAMILY_NV:
		dc_version = DCN_VERSION_2_0;
		if (asic_id.chip_id == DEVICE_ID_NV_13FE) {
			dc_version = DCN_VERSION_2_01;
			break;
		}
		if (ASICREV_IS_SIENNA_CICHLID_P(asic_id.hw_internal_rev))
			dc_version = DCN_VERSION_3_0;
		if (ASICREV_IS_DIMGREY_CAVEFISH_P(asic_id.hw_internal_rev))
			dc_version = DCN_VERSION_3_02;
		if (ASICREV_IS_BEIGE_GOBY_P(asic_id.hw_internal_rev))
			dc_version = DCN_VERSION_3_03;
		break;

	case FAMILY_VGH:
		dc_version = DCN_VERSION_3_01;
		break;

	case FAMILY_YELLOW_CARP:
		if (ASICREV_IS_YELLOW_CARP(asic_id.hw_internal_rev))
			dc_version = DCN_VERSION_3_1;
		break;
#endif

	default:
		dc_version = DCE_VERSION_UNKNOWN;
		break;
	}
	return dc_version;
}

struct resource_pool *dc_create_resource_pool(struct dc  *dc,
					      const struct dc_init_data *init_data,
					      enum dce_version dc_version)
{
	struct resource_pool *res_pool = NULL;

	switch (dc_version) {
#if defined(CONFIG_DRM_AMD_DC_SI)
	case DCE_VERSION_6_0:
		res_pool = dce60_create_resource_pool(
			init_data->num_virtual_links, dc);
		break;
	case DCE_VERSION_6_1:
		res_pool = dce61_create_resource_pool(
			init_data->num_virtual_links, dc);
		break;
	case DCE_VERSION_6_4:
		res_pool = dce64_create_resource_pool(
			init_data->num_virtual_links, dc);
		break;
#endif
	case DCE_VERSION_8_0:
		res_pool = dce80_create_resource_pool(
				init_data->num_virtual_links, dc);
		break;
	case DCE_VERSION_8_1:
		res_pool = dce81_create_resource_pool(
				init_data->num_virtual_links, dc);
		break;
	case DCE_VERSION_8_3:
		res_pool = dce83_create_resource_pool(
				init_data->num_virtual_links, dc);
		break;
	case DCE_VERSION_10_0:
		res_pool = dce100_create_resource_pool(
				init_data->num_virtual_links, dc);
		break;
	case DCE_VERSION_11_0:
		res_pool = dce110_create_resource_pool(
				init_data->num_virtual_links, dc,
				init_data->asic_id);
		break;
	case DCE_VERSION_11_2:
	case DCE_VERSION_11_22:
		res_pool = dce112_create_resource_pool(
				init_data->num_virtual_links, dc);
		break;
	case DCE_VERSION_12_0:
	case DCE_VERSION_12_1:
		res_pool = dce120_create_resource_pool(
				init_data->num_virtual_links, dc);
		break;

#if defined(CONFIG_DRM_AMD_DC_DCN)
	case DCN_VERSION_1_0:
	case DCN_VERSION_1_01:
		res_pool = dcn10_create_resource_pool(init_data, dc);
		break;
	case DCN_VERSION_2_0:
		res_pool = dcn20_create_resource_pool(init_data, dc);
		break;
	case DCN_VERSION_2_1:
		res_pool = dcn21_create_resource_pool(init_data, dc);
		break;
	case DCN_VERSION_2_01:
		res_pool = dcn201_create_resource_pool(init_data, dc);
		break;
	case DCN_VERSION_3_0:
		res_pool = dcn30_create_resource_pool(init_data, dc);
		break;
	case DCN_VERSION_3_01:
		res_pool = dcn301_create_resource_pool(init_data, dc);
		break;
	case DCN_VERSION_3_02:
		res_pool = dcn302_create_resource_pool(init_data, dc);
		break;
	case DCN_VERSION_3_03:
		res_pool = dcn303_create_resource_pool(init_data, dc);
		break;
	case DCN_VERSION_3_1:
		res_pool = dcn31_create_resource_pool(init_data, dc);
		break;
#endif
	default:
		break;
	}

	if (res_pool != NULL) {
		if (dc->ctx->dc_bios->fw_info_valid) {
			res_pool->ref_clocks.xtalin_clock_inKhz =
				dc->ctx->dc_bios->fw_info.pll_info.crystal_frequency;
			/* initialize with firmware data first, no all
			 * ASIC have DCCG SW component. FPGA or
			 * simulation need initialization of
			 * dccg_ref_clock_inKhz, dchub_ref_clock_inKhz
			 * with xtalin_clock_inKhz
			 */
			res_pool->ref_clocks.dccg_ref_clock_inKhz =
				res_pool->ref_clocks.xtalin_clock_inKhz;
			res_pool->ref_clocks.dchub_ref_clock_inKhz =
				res_pool->ref_clocks.xtalin_clock_inKhz;
		} else
			ASSERT_CRITICAL(false);
	}

	return res_pool;
}

void dc_destroy_resource_pool(struct dc  *dc)
{
	if (dc) {
		if (dc->res_pool)
			dc->res_pool->funcs->destroy(&dc->res_pool);

		kfree(dc->hwseq);
	}
}

static void update_num_audio(
	const struct resource_straps *straps,
	unsigned int *num_audio,
	struct audio_support *aud_support)
{
	aud_support->dp_audio = true;
	aud_support->hdmi_audio_native = false;
	aud_support->hdmi_audio_on_dongle = false;

	if (straps->hdmi_disable == 0) {
		if (straps->dc_pinstraps_audio & 0x2) {
			aud_support->hdmi_audio_on_dongle = true;
			aud_support->hdmi_audio_native = true;
		}
	}

	switch (straps->audio_stream_number) {
	case 0: /* multi streams supported */
		break;
	case 1: /* multi streams not supported */
		*num_audio = 1;
		break;
	default:
		DC_ERR("DC: unexpected audio fuse!\n");
	}
}

bool resource_construct(
	unsigned int num_virtual_links,
	struct dc  *dc,
	struct resource_pool *pool,
	const struct resource_create_funcs *create_funcs)
{
	struct dc_context *ctx = dc->ctx;
	const struct resource_caps *caps = pool->res_cap;
	int i;
	unsigned int num_audio = caps->num_audio;
	struct resource_straps straps = {0};

	if (create_funcs->read_dce_straps)
		create_funcs->read_dce_straps(dc->ctx, &straps);

	pool->audio_count = 0;
	if (create_funcs->create_audio) {
		/* find the total number of streams available via the
		 * AZALIA_F0_CODEC_PIN_CONTROL_RESPONSE_CONFIGURATION_DEFAULT
		 * registers (one for each pin) starting from pin 1
		 * up to the max number of audio pins.
		 * We stop on the first pin where
		 * PORT_CONNECTIVITY == 1 (as instructed by HW team).
		 */
		update_num_audio(&straps, &num_audio, &pool->audio_support);
		for (i = 0; i < caps->num_audio; i++) {
			struct audio *aud = create_funcs->create_audio(ctx, i);

			if (aud == NULL) {
				DC_ERR("DC: failed to create audio!\n");
				return false;
			}
			if (!aud->funcs->endpoint_valid(aud)) {
				aud->funcs->destroy(&aud);
				break;
			}
			pool->audios[i] = aud;
			pool->audio_count++;
		}
	}

	pool->stream_enc_count = 0;
	if (create_funcs->create_stream_encoder) {
		for (i = 0; i < caps->num_stream_encoder; i++) {
			pool->stream_enc[i] = create_funcs->create_stream_encoder(i, ctx);
			if (pool->stream_enc[i] == NULL)
				DC_ERR("DC: failed to create stream_encoder!\n");
			pool->stream_enc_count++;
		}
	}

	pool->hpo_dp_stream_enc_count = 0;
	if (create_funcs->create_hpo_dp_stream_encoder) {
		for (i = 0; i < caps->num_hpo_dp_stream_encoder; i++) {
			pool->hpo_dp_stream_enc[i] = create_funcs->create_hpo_dp_stream_encoder(i+ENGINE_ID_HPO_DP_0, ctx);
			if (pool->hpo_dp_stream_enc[i] == NULL)
				DC_ERR("DC: failed to create HPO DP stream encoder!\n");
			pool->hpo_dp_stream_enc_count++;

		}
	}

	pool->hpo_dp_link_enc_count = 0;
	if (create_funcs->create_hpo_dp_link_encoder) {
		for (i = 0; i < caps->num_hpo_dp_link_encoder; i++) {
			pool->hpo_dp_link_enc[i] = create_funcs->create_hpo_dp_link_encoder(i, ctx);
			if (pool->hpo_dp_link_enc[i] == NULL)
				DC_ERR("DC: failed to create HPO DP link encoder!\n");
			pool->hpo_dp_link_enc_count++;
		}
	}

#if defined(CONFIG_DRM_AMD_DC_DCN)
	for (i = 0; i < caps->num_mpc_3dlut; i++) {
		pool->mpc_lut[i] = dc_create_3dlut_func();
		if (pool->mpc_lut[i] == NULL)
			DC_ERR("DC: failed to create MPC 3dlut!\n");
		pool->mpc_shaper[i] = dc_create_transfer_func();
		if (pool->mpc_shaper[i] == NULL)
			DC_ERR("DC: failed to create MPC shaper!\n");
	}
#endif
	dc->caps.dynamic_audio = false;
	if (pool->audio_count < pool->stream_enc_count) {
		dc->caps.dynamic_audio = true;
	}
	for (i = 0; i < num_virtual_links; i++) {
		pool->stream_enc[pool->stream_enc_count] =
			virtual_stream_encoder_create(
					ctx, ctx->dc_bios);
		if (pool->stream_enc[pool->stream_enc_count] == NULL) {
			DC_ERR("DC: failed to create stream_encoder!\n");
			return false;
		}
		pool->stream_enc_count++;
	}

	dc->hwseq = create_funcs->create_hwseq(ctx);

	return true;
}
static int find_matching_clock_source(
		const struct resource_pool *pool,
		struct clock_source *clock_source)
{

	int i;

	for (i = 0; i < pool->clk_src_count; i++) {
		if (pool->clock_sources[i] == clock_source)
			return i;
	}
	return -1;
}

void resource_unreference_clock_source(
		struct resource_context *res_ctx,
		const struct resource_pool *pool,
		struct clock_source *clock_source)
{
	int i = find_matching_clock_source(pool, clock_source);

	if (i > -1)
		res_ctx->clock_source_ref_count[i]--;

	if (pool->dp_clock_source == clock_source)
		res_ctx->dp_clock_source_ref_count--;
}

void resource_reference_clock_source(
		struct resource_context *res_ctx,
		const struct resource_pool *pool,
		struct clock_source *clock_source)
{
	int i = find_matching_clock_source(pool, clock_source);

	if (i > -1)
		res_ctx->clock_source_ref_count[i]++;

	if (pool->dp_clock_source == clock_source)
		res_ctx->dp_clock_source_ref_count++;
}

int resource_get_clock_source_reference(
		struct resource_context *res_ctx,
		const struct resource_pool *pool,
		struct clock_source *clock_source)
{
	int i = find_matching_clock_source(pool, clock_source);

	if (i > -1)
		return res_ctx->clock_source_ref_count[i];

	if (pool->dp_clock_source == clock_source)
		return res_ctx->dp_clock_source_ref_count;

	return -1;
}

bool resource_are_vblanks_synchronizable(
	struct dc_stream_state *stream1,
	struct dc_stream_state *stream2)
{
	uint32_t base60_refresh_rates[] = {10, 20, 5};
	uint8_t i;
	uint8_t rr_count = ARRAY_SIZE(base60_refresh_rates);
	uint64_t frame_time_diff;

	if (stream1->ctx->dc->config.vblank_alignment_dto_params &&
		stream1->ctx->dc->config.vblank_alignment_max_frame_time_diff > 0 &&
		dc_is_dp_signal(stream1->signal) &&
		dc_is_dp_signal(stream2->signal) &&
		false == stream1->has_non_synchronizable_pclk &&
		false == stream2->has_non_synchronizable_pclk &&
		stream1->timing.flags.VBLANK_SYNCHRONIZABLE &&
		stream2->timing.flags.VBLANK_SYNCHRONIZABLE) {
		/* disable refresh rates higher than 60Hz for now */
		if (stream1->timing.pix_clk_100hz*100/stream1->timing.h_total/
				stream1->timing.v_total > 60)
			return false;
		if (stream2->timing.pix_clk_100hz*100/stream2->timing.h_total/
				stream2->timing.v_total > 60)
			return false;
		frame_time_diff = (uint64_t)10000 *
			stream1->timing.h_total *
			stream1->timing.v_total *
			stream2->timing.pix_clk_100hz;
		frame_time_diff = div_u64(frame_time_diff, stream1->timing.pix_clk_100hz);
		frame_time_diff = div_u64(frame_time_diff, stream2->timing.h_total);
		frame_time_diff = div_u64(frame_time_diff, stream2->timing.v_total);
		for (i = 0; i < rr_count; i++) {
			int64_t diff = (int64_t)div_u64(frame_time_diff * base60_refresh_rates[i], 10) - 10000;

			if (diff < 0)
				diff = -diff;
			if (diff < stream1->ctx->dc->config.vblank_alignment_max_frame_time_diff)
				return true;
		}
	}
	return false;
}

bool resource_are_streams_timing_synchronizable(
	struct dc_stream_state *stream1,
	struct dc_stream_state *stream2)
{
	if (stream1->timing.h_total != stream2->timing.h_total)
		return false;

	if (stream1->timing.v_total != stream2->timing.v_total)
		return false;

	if (stream1->timing.h_addressable
				!= stream2->timing.h_addressable)
		return false;

	if (stream1->timing.v_addressable
				!= stream2->timing.v_addressable)
		return false;

	if (stream1->timing.v_front_porch
				!= stream2->timing.v_front_porch)
		return false;

	if (stream1->timing.pix_clk_100hz
				!= stream2->timing.pix_clk_100hz)
		return false;

	if (stream1->clamping.c_depth != stream2->clamping.c_depth)
		return false;

	if (stream1->phy_pix_clk != stream2->phy_pix_clk
			&& (!dc_is_dp_signal(stream1->signal)
			|| !dc_is_dp_signal(stream2->signal)))
		return false;

	if (stream1->view_format != stream2->view_format)
		return false;

	if (stream1->ignore_msa_timing_param || stream2->ignore_msa_timing_param)
		return false;

	return true;
}
static bool is_dp_and_hdmi_sharable(
		struct dc_stream_state *stream1,
		struct dc_stream_state *stream2)
{
	if (stream1->ctx->dc->caps.disable_dp_clk_share)
		return false;

	if (stream1->clamping.c_depth != COLOR_DEPTH_888 ||
		stream2->clamping.c_depth != COLOR_DEPTH_888)
		return false;

	return true;

}

static bool is_sharable_clk_src(
	const struct pipe_ctx *pipe_with_clk_src,
	const struct pipe_ctx *pipe)
{
	if (pipe_with_clk_src->clock_source == NULL)
		return false;

	if (pipe_with_clk_src->stream->signal == SIGNAL_TYPE_VIRTUAL)
		return false;

	if (dc_is_dp_signal(pipe_with_clk_src->stream->signal) ||
		(dc_is_dp_signal(pipe->stream->signal) &&
		!is_dp_and_hdmi_sharable(pipe_with_clk_src->stream,
				     pipe->stream)))
		return false;

	if (dc_is_hdmi_signal(pipe_with_clk_src->stream->signal)
			&& dc_is_dual_link_signal(pipe->stream->signal))
		return false;

	if (dc_is_hdmi_signal(pipe->stream->signal)
			&& dc_is_dual_link_signal(pipe_with_clk_src->stream->signal))
		return false;

	if (!resource_are_streams_timing_synchronizable(
			pipe_with_clk_src->stream, pipe->stream))
		return false;

	return true;
}

struct clock_source *resource_find_used_clk_src_for_sharing(
					struct resource_context *res_ctx,
					struct pipe_ctx *pipe_ctx)
{
	int i;

	for (i = 0; i < MAX_PIPES; i++) {
		if (is_sharable_clk_src(&res_ctx->pipe_ctx[i], pipe_ctx))
			return res_ctx->pipe_ctx[i].clock_source;
	}

	return NULL;
}

static enum pixel_format convert_pixel_format_to_dalsurface(
		enum surface_pixel_format surface_pixel_format)
{
	enum pixel_format dal_pixel_format = PIXEL_FORMAT_UNKNOWN;

	switch (surface_pixel_format) {
	case SURFACE_PIXEL_FORMAT_GRPH_PALETA_256_COLORS:
		dal_pixel_format = PIXEL_FORMAT_INDEX8;
		break;
	case SURFACE_PIXEL_FORMAT_GRPH_ARGB1555:
		dal_pixel_format = PIXEL_FORMAT_RGB565;
		break;
	case SURFACE_PIXEL_FORMAT_GRPH_RGB565:
		dal_pixel_format = PIXEL_FORMAT_RGB565;
		break;
	case SURFACE_PIXEL_FORMAT_GRPH_ARGB8888:
		dal_pixel_format = PIXEL_FORMAT_ARGB8888;
		break;
	case SURFACE_PIXEL_FORMAT_GRPH_ABGR8888:
		dal_pixel_format = PIXEL_FORMAT_ARGB8888;
		break;
	case SURFACE_PIXEL_FORMAT_GRPH_ARGB2101010:
		dal_pixel_format = PIXEL_FORMAT_ARGB2101010;
		break;
	case SURFACE_PIXEL_FORMAT_GRPH_ABGR2101010:
		dal_pixel_format = PIXEL_FORMAT_ARGB2101010;
		break;
	case SURFACE_PIXEL_FORMAT_GRPH_ABGR2101010_XR_BIAS:
		dal_pixel_format = PIXEL_FORMAT_ARGB2101010_XRBIAS;
		break;
	case SURFACE_PIXEL_FORMAT_GRPH_ABGR16161616F:
	case SURFACE_PIXEL_FORMAT_GRPH_ARGB16161616F:
		dal_pixel_format = PIXEL_FORMAT_FP16;
		break;
	case SURFACE_PIXEL_FORMAT_VIDEO_420_YCbCr:
	case SURFACE_PIXEL_FORMAT_VIDEO_420_YCrCb:
		dal_pixel_format = PIXEL_FORMAT_420BPP8;
		break;
	case SURFACE_PIXEL_FORMAT_VIDEO_420_10bpc_YCbCr:
	case SURFACE_PIXEL_FORMAT_VIDEO_420_10bpc_YCrCb:
		dal_pixel_format = PIXEL_FORMAT_420BPP10;
		break;
	case SURFACE_PIXEL_FORMAT_GRPH_ARGB16161616:
	case SURFACE_PIXEL_FORMAT_GRPH_ABGR16161616:
	default:
		dal_pixel_format = PIXEL_FORMAT_UNKNOWN;
		break;
	}
	return dal_pixel_format;
}

static inline void get_vp_scan_direction(
	enum dc_rotation_angle rotation,
	bool horizontal_mirror,
	bool *orthogonal_rotation,
	bool *flip_vert_scan_dir,
	bool *flip_horz_scan_dir)
{
	*orthogonal_rotation = false;
	*flip_vert_scan_dir = false;
	*flip_horz_scan_dir = false;
	if (rotation == ROTATION_ANGLE_180) {
		*flip_vert_scan_dir = true;
		*flip_horz_scan_dir = true;
	} else if (rotation == ROTATION_ANGLE_90) {
		*orthogonal_rotation = true;
		*flip_horz_scan_dir = true;
	} else if (rotation == ROTATION_ANGLE_270) {
		*orthogonal_rotation = true;
		*flip_vert_scan_dir = true;
	}

	if (horizontal_mirror)
		*flip_horz_scan_dir = !*flip_horz_scan_dir;
}

int get_num_mpc_splits(struct pipe_ctx *pipe)
{
	int mpc_split_count = 0;
	struct pipe_ctx *other_pipe = pipe->bottom_pipe;

	while (other_pipe && other_pipe->plane_state == pipe->plane_state) {
		mpc_split_count++;
		other_pipe = other_pipe->bottom_pipe;
	}
	other_pipe = pipe->top_pipe;
	while (other_pipe && other_pipe->plane_state == pipe->plane_state) {
		mpc_split_count++;
		other_pipe = other_pipe->top_pipe;
	}

	return mpc_split_count;
}

int get_num_odm_splits(struct pipe_ctx *pipe)
{
	int odm_split_count = 0;
	struct pipe_ctx *next_pipe = pipe->next_odm_pipe;
	while (next_pipe) {
		odm_split_count++;
		next_pipe = next_pipe->next_odm_pipe;
	}
	pipe = pipe->prev_odm_pipe;
	while (pipe) {
		odm_split_count++;
		pipe = pipe->prev_odm_pipe;
	}
	return odm_split_count;
}

static void calculate_split_count_and_index(struct pipe_ctx *pipe_ctx, int *split_count, int *split_idx)
{
	*split_count = get_num_odm_splits(pipe_ctx);
	*split_idx = 0;
	if (*split_count == 0) {
		/*Check for mpc split*/
		struct pipe_ctx *split_pipe = pipe_ctx->top_pipe;

		*split_count = get_num_mpc_splits(pipe_ctx);
		while (split_pipe && split_pipe->plane_state == pipe_ctx->plane_state) {
			(*split_idx)++;
			split_pipe = split_pipe->top_pipe;
		}
	} else {
		/*Get odm split index*/
		struct pipe_ctx *split_pipe = pipe_ctx->prev_odm_pipe;

		while (split_pipe) {
			(*split_idx)++;
			split_pipe = split_pipe->prev_odm_pipe;
		}
	}
}

/*
 * This is a preliminary vp size calculation to allow us to check taps support.
 * The result is completely overridden afterwards.
 */
static void calculate_viewport_size(struct pipe_ctx *pipe_ctx)
{
	struct scaler_data *data = &pipe_ctx->plane_res.scl_data;

	data->viewport.width = dc_fixpt_ceil(dc_fixpt_mul_int(data->ratios.horz, data->recout.width));
	data->viewport.height = dc_fixpt_ceil(dc_fixpt_mul_int(data->ratios.vert, data->recout.height));
	data->viewport_c.width = dc_fixpt_ceil(dc_fixpt_mul_int(data->ratios.horz_c, data->recout.width));
	data->viewport_c.height = dc_fixpt_ceil(dc_fixpt_mul_int(data->ratios.vert_c, data->recout.height));
	if (pipe_ctx->plane_state->rotation == ROTATION_ANGLE_90 ||
			pipe_ctx->plane_state->rotation == ROTATION_ANGLE_270) {
		swap(data->viewport.width, data->viewport.height);
		swap(data->viewport_c.width, data->viewport_c.height);
	}
}

static void calculate_recout(struct pipe_ctx *pipe_ctx)
{
	const struct dc_plane_state *plane_state = pipe_ctx->plane_state;
	const struct dc_stream_state *stream = pipe_ctx->stream;
	struct scaler_data *data = &pipe_ctx->plane_res.scl_data;
	struct rect surf_clip = plane_state->clip_rect;
	bool split_tb = stream->view_format == VIEW_3D_FORMAT_TOP_AND_BOTTOM;
	int split_count, split_idx;

	calculate_split_count_and_index(pipe_ctx, &split_count, &split_idx);
	if (stream->view_format == VIEW_3D_FORMAT_SIDE_BY_SIDE)
		split_idx = 0;

	/*
	 * Only the leftmost ODM pipe should be offset by a nonzero distance
	 */
	if (!pipe_ctx->prev_odm_pipe || split_idx == split_count) {
		data->recout.x = stream->dst.x;
		if (stream->src.x < surf_clip.x)
			data->recout.x += (surf_clip.x - stream->src.x) * stream->dst.width
						/ stream->src.width;
	} else
		data->recout.x = 0;

	if (stream->src.x > surf_clip.x)
		surf_clip.width -= stream->src.x - surf_clip.x;
	data->recout.width = surf_clip.width * stream->dst.width / stream->src.width;
	if (data->recout.width + data->recout.x > stream->dst.x + stream->dst.width)
		data->recout.width = stream->dst.x + stream->dst.width - data->recout.x;

	data->recout.y = stream->dst.y;
	if (stream->src.y < surf_clip.y)
		data->recout.y += (surf_clip.y - stream->src.y) * stream->dst.height
						/ stream->src.height;
	else if (stream->src.y > surf_clip.y)
		surf_clip.height -= stream->src.y - surf_clip.y;

	data->recout.height = surf_clip.height * stream->dst.height / stream->src.height;
	if (data->recout.height + data->recout.y > stream->dst.y + stream->dst.height)
		data->recout.height = stream->dst.y + stream->dst.height - data->recout.y;

	/* Handle h & v split */
	if (split_tb) {
		ASSERT(data->recout.height % 2 == 0);
		data->recout.height /= 2;
	} else if (split_count) {
		if (!pipe_ctx->next_odm_pipe && !pipe_ctx->prev_odm_pipe) {
			/* extra pixels in the division remainder need to go to pipes after
			 * the extra pixel index minus one(epimo) defined here as:
			 */
			int epimo = split_count - data->recout.width % (split_count + 1);

			data->recout.x += (data->recout.width / (split_count + 1)) * split_idx;
			if (split_idx > epimo)
				data->recout.x += split_idx - epimo - 1;
			ASSERT(stream->view_format != VIEW_3D_FORMAT_SIDE_BY_SIDE || data->recout.width % 2 == 0);
			data->recout.width = data->recout.width / (split_count + 1) + (split_idx > epimo ? 1 : 0);
		} else {
			/* odm */
			if (split_idx == split_count) {
				/* rightmost pipe is the remainder recout */
				data->recout.width -= data->h_active * split_count - data->recout.x;

				/* ODM combine cases with MPO we can get negative widths */
				if (data->recout.width < 0)
					data->recout.width = 0;

				data->recout.x = 0;
			} else
				data->recout.width = data->h_active - data->recout.x;
		}
	}
}

static void calculate_scaling_ratios(struct pipe_ctx *pipe_ctx)
{
	const struct dc_plane_state *plane_state = pipe_ctx->plane_state;
	const struct dc_stream_state *stream = pipe_ctx->stream;
	struct rect surf_src = plane_state->src_rect;
	const int in_w = stream->src.width;
	const int in_h = stream->src.height;
	const int out_w = stream->dst.width;
	const int out_h = stream->dst.height;

	/*Swap surf_src height and width since scaling ratios are in recout rotation*/
	if (pipe_ctx->plane_state->rotation == ROTATION_ANGLE_90 ||
			pipe_ctx->plane_state->rotation == ROTATION_ANGLE_270)
		swap(surf_src.height, surf_src.width);

	pipe_ctx->plane_res.scl_data.ratios.horz = dc_fixpt_from_fraction(
					surf_src.width,
					plane_state->dst_rect.width);
	pipe_ctx->plane_res.scl_data.ratios.vert = dc_fixpt_from_fraction(
					surf_src.height,
					plane_state->dst_rect.height);

	if (stream->view_format == VIEW_3D_FORMAT_SIDE_BY_SIDE)
		pipe_ctx->plane_res.scl_data.ratios.horz.value *= 2;
	else if (stream->view_format == VIEW_3D_FORMAT_TOP_AND_BOTTOM)
		pipe_ctx->plane_res.scl_data.ratios.vert.value *= 2;

	pipe_ctx->plane_res.scl_data.ratios.vert.value = div64_s64(
		pipe_ctx->plane_res.scl_data.ratios.vert.value * in_h, out_h);
	pipe_ctx->plane_res.scl_data.ratios.horz.value = div64_s64(
		pipe_ctx->plane_res.scl_data.ratios.horz.value * in_w, out_w);

	pipe_ctx->plane_res.scl_data.ratios.horz_c = pipe_ctx->plane_res.scl_data.ratios.horz;
	pipe_ctx->plane_res.scl_data.ratios.vert_c = pipe_ctx->plane_res.scl_data.ratios.vert;

	if (pipe_ctx->plane_res.scl_data.format == PIXEL_FORMAT_420BPP8
			|| pipe_ctx->plane_res.scl_data.format == PIXEL_FORMAT_420BPP10) {
		pipe_ctx->plane_res.scl_data.ratios.horz_c.value /= 2;
		pipe_ctx->plane_res.scl_data.ratios.vert_c.value /= 2;
	}
	pipe_ctx->plane_res.scl_data.ratios.horz = dc_fixpt_truncate(
			pipe_ctx->plane_res.scl_data.ratios.horz, 19);
	pipe_ctx->plane_res.scl_data.ratios.vert = dc_fixpt_truncate(
			pipe_ctx->plane_res.scl_data.ratios.vert, 19);
	pipe_ctx->plane_res.scl_data.ratios.horz_c = dc_fixpt_truncate(
			pipe_ctx->plane_res.scl_data.ratios.horz_c, 19);
	pipe_ctx->plane_res.scl_data.ratios.vert_c = dc_fixpt_truncate(
			pipe_ctx->plane_res.scl_data.ratios.vert_c, 19);
}


/*
 * We completely calculate vp offset, size and inits here based entirely on scaling
 * ratios and recout for pixel perfect pipe combine.
 */
static void calculate_init_and_vp(
		bool flip_scan_dir,
		int recout_offset_within_recout_full,
		int recout_size,
		int src_size,
		int taps,
		struct fixed31_32 ratio,
		struct fixed31_32 *init,
		int *vp_offset,
		int *vp_size)
{
	struct fixed31_32 temp;
	int int_part;

	/*
	 * First of the taps starts sampling pixel number <init_int_part> corresponding to recout
	 * pixel 1. Next recout pixel samples int part of <init + scaling ratio> and so on.
	 * All following calculations are based on this logic.
	 *
	 * Init calculated according to formula:
	 * 	init = (scaling_ratio + number_of_taps + 1) / 2
	 * 	init_bot = init + scaling_ratio
	 * 	to get pixel perfect combine add the fraction from calculating vp offset
	 */
	temp = dc_fixpt_mul_int(ratio, recout_offset_within_recout_full);
	*vp_offset = dc_fixpt_floor(temp);
	temp.value &= 0xffffffff;
	*init = dc_fixpt_truncate(dc_fixpt_add(dc_fixpt_div_int(
			dc_fixpt_add_int(ratio, taps + 1), 2), temp), 19);
	/*
	 * If viewport has non 0 offset and there are more taps than covered by init then
	 * we should decrease the offset and increase init so we are never sampling
	 * outside of viewport.
	 */
	int_part = dc_fixpt_floor(*init);
	if (int_part < taps) {
		int_part = taps - int_part;
		if (int_part > *vp_offset)
			int_part = *vp_offset;
		*vp_offset -= int_part;
		*init = dc_fixpt_add_int(*init, int_part);
	}
	/*
	 * If taps are sampling outside of viewport at end of recout and there are more pixels
	 * available in the surface we should increase the viewport size, regardless set vp to
	 * only what is used.
	 */
	temp = dc_fixpt_add(*init, dc_fixpt_mul_int(ratio, recout_size - 1));
	*vp_size = dc_fixpt_floor(temp);
	if (*vp_size + *vp_offset > src_size)
		*vp_size = src_size - *vp_offset;

	/* We did all the math assuming we are scanning same direction as display does,
	 * however mirror/rotation changes how vp scans vs how it is offset. If scan direction
	 * is flipped we simply need to calculate offset from the other side of plane.
	 * Note that outside of viewport all scaling hardware works in recout space.
	 */
	if (flip_scan_dir)
		*vp_offset = src_size - *vp_offset - *vp_size;
}

static void calculate_inits_and_viewports(struct pipe_ctx *pipe_ctx)
{
	const struct dc_plane_state *plane_state = pipe_ctx->plane_state;
	const struct dc_stream_state *stream = pipe_ctx->stream;
	struct scaler_data *data = &pipe_ctx->plane_res.scl_data;
	struct rect src = plane_state->src_rect;
	int vpc_div = (data->format == PIXEL_FORMAT_420BPP8
				|| data->format == PIXEL_FORMAT_420BPP10) ? 2 : 1;
	int split_count, split_idx, ro_lb, ro_tb, recout_full_x, recout_full_y;
	bool orthogonal_rotation, flip_vert_scan_dir, flip_horz_scan_dir;

	calculate_split_count_and_index(pipe_ctx, &split_count, &split_idx);
	/*
	 * recout full is what the recout would have been if we didnt clip
	 * the source plane at all. We only care about left(ro_lb) and top(ro_tb)
	 * offsets of recout within recout full because those are the directions
	 * we scan from and therefore the only ones that affect inits.
	 */
	recout_full_x = stream->dst.x + (plane_state->dst_rect.x - stream->src.x)
			* stream->dst.width / stream->src.width;
	recout_full_y = stream->dst.y + (plane_state->dst_rect.y - stream->src.y)
			* stream->dst.height / stream->src.height;
	if (pipe_ctx->prev_odm_pipe && split_idx)
		ro_lb = data->h_active * split_idx - recout_full_x;
	else
		ro_lb = data->recout.x - recout_full_x;
	ro_tb = data->recout.y - recout_full_y;
	ASSERT(ro_lb >= 0 && ro_tb >= 0);

	/*
	 * Work in recout rotation since that requires less transformations
	 */
	get_vp_scan_direction(
			plane_state->rotation,
			plane_state->horizontal_mirror,
			&orthogonal_rotation,
			&flip_vert_scan_dir,
			&flip_horz_scan_dir);

	if (orthogonal_rotation) {
		swap(src.width, src.height);
		swap(flip_vert_scan_dir, flip_horz_scan_dir);
	}

	calculate_init_and_vp(
			flip_horz_scan_dir,
			ro_lb,
			data->recout.width,
			src.width,
			data->taps.h_taps,
			data->ratios.horz,
			&data->inits.h,
			&data->viewport.x,
			&data->viewport.width);
	calculate_init_and_vp(
			flip_horz_scan_dir,
			ro_lb,
			data->recout.width,
			src.width / vpc_div,
			data->taps.h_taps_c,
			data->ratios.horz_c,
			&data->inits.h_c,
			&data->viewport_c.x,
			&data->viewport_c.width);
	calculate_init_and_vp(
			flip_vert_scan_dir,
			ro_tb,
			data->recout.height,
			src.height,
			data->taps.v_taps,
			data->ratios.vert,
			&data->inits.v,
			&data->viewport.y,
			&data->viewport.height);
	calculate_init_and_vp(
			flip_vert_scan_dir,
			ro_tb,
			data->recout.height,
			src.height / vpc_div,
			data->taps.v_taps_c,
			data->ratios.vert_c,
			&data->inits.v_c,
			&data->viewport_c.y,
			&data->viewport_c.height);
	if (orthogonal_rotation) {
		swap(data->viewport.x, data->viewport.y);
		swap(data->viewport.width, data->viewport.height);
		swap(data->viewport_c.x, data->viewport_c.y);
		swap(data->viewport_c.width, data->viewport_c.height);
	}
	data->viewport.x += src.x;
	data->viewport.y += src.y;
	ASSERT(src.x % vpc_div == 0 && src.y % vpc_div == 0);
	data->viewport_c.x += src.x / vpc_div;
	data->viewport_c.y += src.y / vpc_div;
}

bool resource_build_scaling_params(struct pipe_ctx *pipe_ctx)
{
	const struct dc_plane_state *plane_state = pipe_ctx->plane_state;
	struct dc_crtc_timing *timing = &pipe_ctx->stream->timing;
	bool res = false;
	DC_LOGGER_INIT(pipe_ctx->stream->ctx->logger);

	pipe_ctx->plane_res.scl_data.format = convert_pixel_format_to_dalsurface(
			pipe_ctx->plane_state->format);

	/* Timing borders are part of vactive that we are also supposed to skip in addition
	 * to any stream dst offset. Since dm logic assumes dst is in addressable
	 * space we need to add the left and top borders to dst offsets temporarily.
	 * TODO: fix in DM, stream dst is supposed to be in vactive
	 */
	pipe_ctx->stream->dst.x += timing->h_border_left;
	pipe_ctx->stream->dst.y += timing->v_border_top;

	/* Calculate H and V active size */
	pipe_ctx->plane_res.scl_data.h_active = timing->h_addressable +
			timing->h_border_left + timing->h_border_right;
	pipe_ctx->plane_res.scl_data.v_active = timing->v_addressable +
		timing->v_border_top + timing->v_border_bottom;
	if (pipe_ctx->next_odm_pipe || pipe_ctx->prev_odm_pipe)
		pipe_ctx->plane_res.scl_data.h_active /= get_num_odm_splits(pipe_ctx) + 1;

	/* depends on h_active */
	calculate_recout(pipe_ctx);
	/* depends on pixel format */
	calculate_scaling_ratios(pipe_ctx);
	/* depends on scaling ratios and recout, does not calculate offset yet */
	calculate_viewport_size(pipe_ctx);

	/* Stopgap for validation of ODM + MPO on one side of screen case */
	if (pipe_ctx->plane_res.scl_data.viewport.height < 1 ||
			pipe_ctx->plane_res.scl_data.viewport.width < 1)
		return false;

	/*
	 * LB calculations depend on vp size, h/v_active and scaling ratios
	 * Setting line buffer pixel depth to 24bpp yields banding
	 * on certain displays, such as the Sharp 4k. 36bpp is needed
	 * to support SURFACE_PIXEL_FORMAT_GRPH_ARGB16161616 and
	 * SURFACE_PIXEL_FORMAT_GRPH_ABGR16161616 with actual > 10 bpc
	 * precision on at least DCN display engines. However, at least
	 * Carrizo with DCE_VERSION_11_0 does not like 36 bpp lb depth,
	 * so use only 30 bpp on DCE_VERSION_11_0. Testing with DCE 11.2 and 8.3
	 * did not show such problems, so this seems to be the exception.
	 */
	if (plane_state->ctx->dce_version > DCE_VERSION_11_0)
		pipe_ctx->plane_res.scl_data.lb_params.depth = LB_PIXEL_DEPTH_36BPP;
	else
		pipe_ctx->plane_res.scl_data.lb_params.depth = LB_PIXEL_DEPTH_30BPP;

	pipe_ctx->plane_res.scl_data.lb_params.alpha_en = plane_state->per_pixel_alpha;

	if (pipe_ctx->plane_res.xfm != NULL)
		res = pipe_ctx->plane_res.xfm->funcs->transform_get_optimal_number_of_taps(
				pipe_ctx->plane_res.xfm, &pipe_ctx->plane_res.scl_data, &plane_state->scaling_quality);

	if (pipe_ctx->plane_res.dpp != NULL)
		res = pipe_ctx->plane_res.dpp->funcs->dpp_get_optimal_number_of_taps(
				pipe_ctx->plane_res.dpp, &pipe_ctx->plane_res.scl_data, &plane_state->scaling_quality);


	if (!res) {
		/* Try 24 bpp linebuffer */
		pipe_ctx->plane_res.scl_data.lb_params.depth = LB_PIXEL_DEPTH_24BPP;

		if (pipe_ctx->plane_res.xfm != NULL)
			res = pipe_ctx->plane_res.xfm->funcs->transform_get_optimal_number_of_taps(
					pipe_ctx->plane_res.xfm,
					&pipe_ctx->plane_res.scl_data,
					&plane_state->scaling_quality);

		if (pipe_ctx->plane_res.dpp != NULL)
			res = pipe_ctx->plane_res.dpp->funcs->dpp_get_optimal_number_of_taps(
					pipe_ctx->plane_res.dpp,
					&pipe_ctx->plane_res.scl_data,
					&plane_state->scaling_quality);
	}

	/*
	 * Depends on recout, scaling ratios, h_active and taps
	 * May need to re-check lb size after this in some obscure scenario
	 */
	if (res)
		calculate_inits_and_viewports(pipe_ctx);

	/*
	 * Handle side by side and top bottom 3d recout offsets after vp calculation
	 * since 3d is special and needs to calculate vp as if there is no recout offset
	 * This may break with rotation, good thing we aren't mixing hw rotation and 3d
	 */
	if (pipe_ctx->top_pipe && pipe_ctx->top_pipe->plane_state == plane_state) {
		ASSERT(plane_state->rotation == ROTATION_ANGLE_0 ||
			(pipe_ctx->stream->view_format != VIEW_3D_FORMAT_TOP_AND_BOTTOM &&
				pipe_ctx->stream->view_format != VIEW_3D_FORMAT_SIDE_BY_SIDE));
		if (pipe_ctx->stream->view_format == VIEW_3D_FORMAT_TOP_AND_BOTTOM)
			pipe_ctx->plane_res.scl_data.recout.y += pipe_ctx->plane_res.scl_data.recout.height;
		else if (pipe_ctx->stream->view_format == VIEW_3D_FORMAT_SIDE_BY_SIDE)
			pipe_ctx->plane_res.scl_data.recout.x += pipe_ctx->plane_res.scl_data.recout.width;
	}

	if (!pipe_ctx->stream->ctx->dc->config.enable_windowed_mpo_odm) {
		if (pipe_ctx->plane_res.scl_data.viewport.height < MIN_VIEWPORT_SIZE ||
				pipe_ctx->plane_res.scl_data.viewport.width < MIN_VIEWPORT_SIZE)
			res = false;
	} else {
		/* Clamp minimum viewport size */
		if (pipe_ctx->plane_res.scl_data.viewport.height < MIN_VIEWPORT_SIZE)
			pipe_ctx->plane_res.scl_data.viewport.height = MIN_VIEWPORT_SIZE;
		if (pipe_ctx->plane_res.scl_data.viewport.width < MIN_VIEWPORT_SIZE)
			pipe_ctx->plane_res.scl_data.viewport.width = MIN_VIEWPORT_SIZE;
	}

	DC_LOG_SCALER("%s pipe %d:\nViewport: height:%d width:%d x:%d y:%d  Recout: height:%d width:%d x:%d y:%d  HACTIVE:%d VACTIVE:%d\n"
			"src_rect: height:%d width:%d x:%d y:%d  dst_rect: height:%d width:%d x:%d y:%d  clip_rect: height:%d width:%d x:%d y:%d\n",
			__func__,
			pipe_ctx->pipe_idx,
			pipe_ctx->plane_res.scl_data.viewport.height,
			pipe_ctx->plane_res.scl_data.viewport.width,
			pipe_ctx->plane_res.scl_data.viewport.x,
			pipe_ctx->plane_res.scl_data.viewport.y,
			pipe_ctx->plane_res.scl_data.recout.height,
			pipe_ctx->plane_res.scl_data.recout.width,
			pipe_ctx->plane_res.scl_data.recout.x,
			pipe_ctx->plane_res.scl_data.recout.y,
			pipe_ctx->plane_res.scl_data.h_active,
			pipe_ctx->plane_res.scl_data.v_active,
			plane_state->src_rect.height,
			plane_state->src_rect.width,
			plane_state->src_rect.x,
			plane_state->src_rect.y,
			plane_state->dst_rect.height,
			plane_state->dst_rect.width,
			plane_state->dst_rect.x,
			plane_state->dst_rect.y,
			plane_state->clip_rect.height,
			plane_state->clip_rect.width,
			plane_state->clip_rect.x,
			plane_state->clip_rect.y);

	pipe_ctx->stream->dst.x -= timing->h_border_left;
	pipe_ctx->stream->dst.y -= timing->v_border_top;

	return res;
}


enum dc_status resource_build_scaling_params_for_context(
	const struct dc  *dc,
	struct dc_state *context)
{
	int i;

	for (i = 0; i < MAX_PIPES; i++) {
		if (context->res_ctx.pipe_ctx[i].plane_state != NULL &&
				context->res_ctx.pipe_ctx[i].stream != NULL)
			if (!resource_build_scaling_params(&context->res_ctx.pipe_ctx[i]))
				return DC_FAIL_SCALING;
	}

	return DC_OK;
}

struct pipe_ctx *find_idle_secondary_pipe(
		struct resource_context *res_ctx,
		const struct resource_pool *pool,
		const struct pipe_ctx *primary_pipe)
{
	int i;
	struct pipe_ctx *secondary_pipe = NULL;

	/*
	 * We add a preferred pipe mapping to avoid the chance that
	 * MPCCs already in use will need to be reassigned to other trees.
	 * For example, if we went with the strict, assign backwards logic:
	 *
	 * (State 1)
	 * Display A on, no surface, top pipe = 0
	 * Display B on, no surface, top pipe = 1
	 *
	 * (State 2)
	 * Display A on, no surface, top pipe = 0
	 * Display B on, surface enable, top pipe = 1, bottom pipe = 5
	 *
	 * (State 3)
	 * Display A on, surface enable, top pipe = 0, bottom pipe = 5
	 * Display B on, surface enable, top pipe = 1, bottom pipe = 4
	 *
	 * The state 2->3 transition requires remapping MPCC 5 from display B
	 * to display A.
	 *
	 * However, with the preferred pipe logic, state 2 would look like:
	 *
	 * (State 2)
	 * Display A on, no surface, top pipe = 0
	 * Display B on, surface enable, top pipe = 1, bottom pipe = 4
	 *
	 * This would then cause 2->3 to not require remapping any MPCCs.
	 */
	if (primary_pipe) {
		int preferred_pipe_idx = (pool->pipe_count - 1) - primary_pipe->pipe_idx;
		if (res_ctx->pipe_ctx[preferred_pipe_idx].stream == NULL) {
			secondary_pipe = &res_ctx->pipe_ctx[preferred_pipe_idx];
			secondary_pipe->pipe_idx = preferred_pipe_idx;
		}
	}

	/*
	 * search backwards for the second pipe to keep pipe
	 * assignment more consistent
	 */
	if (!secondary_pipe)
		for (i = pool->pipe_count - 1; i >= 0; i--) {
			if (res_ctx->pipe_ctx[i].stream == NULL) {
				secondary_pipe = &res_ctx->pipe_ctx[i];
				secondary_pipe->pipe_idx = i;
				break;
			}
		}

	return secondary_pipe;
}

struct pipe_ctx *resource_get_head_pipe_for_stream(
		struct resource_context *res_ctx,
		struct dc_stream_state *stream)
{
	int i;

	for (i = 0; i < MAX_PIPES; i++) {
		if (res_ctx->pipe_ctx[i].stream == stream
				&& !res_ctx->pipe_ctx[i].top_pipe
				&& !res_ctx->pipe_ctx[i].prev_odm_pipe)
			return &res_ctx->pipe_ctx[i];
	}
	return NULL;
}

static struct pipe_ctx *resource_get_tail_pipe(
		struct resource_context *res_ctx,
		struct pipe_ctx *head_pipe)
{
	struct pipe_ctx *tail_pipe;

	tail_pipe = head_pipe->bottom_pipe;

	while (tail_pipe) {
		head_pipe = tail_pipe;
		tail_pipe = tail_pipe->bottom_pipe;
	}

	return head_pipe;
}

/*
 * A free_pipe for a stream is defined here as a pipe
 * that has no surface attached yet
 */
static struct pipe_ctx *acquire_free_pipe_for_head(
		struct dc_state *context,
		const struct resource_pool *pool,
		struct pipe_ctx *head_pipe)
{
	int i;
	struct resource_context *res_ctx = &context->res_ctx;

	if (!head_pipe->plane_state)
		return head_pipe;

	/* Re-use pipe already acquired for this stream if available*/
	for (i = pool->pipe_count - 1; i >= 0; i--) {
		if (res_ctx->pipe_ctx[i].stream == head_pipe->stream &&
				!res_ctx->pipe_ctx[i].plane_state) {
			return &res_ctx->pipe_ctx[i];
		}
	}

	/*
	 * At this point we have no re-useable pipe for this stream and we need
	 * to acquire an idle one to satisfy the request
	 */

	if (!pool->funcs->acquire_idle_pipe_for_layer)
		return NULL;

	return pool->funcs->acquire_idle_pipe_for_layer(context, pool, head_pipe->stream);
}

#if defined(CONFIG_DRM_AMD_DC_DCN)
static int acquire_first_split_pipe(
		struct resource_context *res_ctx,
		const struct resource_pool *pool,
		struct dc_stream_state *stream)
{
	int i;

	for (i = 0; i < pool->pipe_count; i++) {
		struct pipe_ctx *split_pipe = &res_ctx->pipe_ctx[i];

		if (split_pipe->top_pipe &&
				split_pipe->top_pipe->plane_state == split_pipe->plane_state) {
			split_pipe->top_pipe->bottom_pipe = split_pipe->bottom_pipe;
			if (split_pipe->bottom_pipe)
				split_pipe->bottom_pipe->top_pipe = split_pipe->top_pipe;

			if (split_pipe->top_pipe->plane_state)
				resource_build_scaling_params(split_pipe->top_pipe);

			memset(split_pipe, 0, sizeof(*split_pipe));
			split_pipe->stream_res.tg = pool->timing_generators[i];
			split_pipe->plane_res.hubp = pool->hubps[i];
			split_pipe->plane_res.ipp = pool->ipps[i];
			split_pipe->plane_res.dpp = pool->dpps[i];
			split_pipe->stream_res.opp = pool->opps[i];
			split_pipe->plane_res.mpcc_inst = pool->dpps[i]->inst;
			split_pipe->pipe_idx = i;

			split_pipe->stream = stream;
			return i;
		}
	}
	return -1;
}
#endif

bool dc_add_plane_to_context(
		const struct dc *dc,
		struct dc_stream_state *stream,
		struct dc_plane_state *plane_state,
		struct dc_state *context)
{
	int i;
	struct resource_pool *pool = dc->res_pool;
	struct pipe_ctx *head_pipe, *tail_pipe, *free_pipe;
	struct dc_stream_status *stream_status = NULL;

	for (i = 0; i < context->stream_count; i++)
		if (context->streams[i] == stream) {
			stream_status = &context->stream_status[i];
			break;
		}
	if (stream_status == NULL) {
		dm_error("Existing stream not found; failed to attach surface!\n");
		return false;
	}


	if (stream_status->plane_count == MAX_SURFACE_NUM) {
		dm_error("Surface: can not attach plane_state %p! Maximum is: %d\n",
				plane_state, MAX_SURFACE_NUM);
		return false;
	}

	head_pipe = resource_get_head_pipe_for_stream(&context->res_ctx, stream);

	if (!head_pipe) {
		dm_error("Head pipe not found for stream_state %p !\n", stream);
		return false;
	}

	/* retain new surface, but only once per stream */
	dc_plane_state_retain(plane_state);

	while (head_pipe) {
		free_pipe = acquire_free_pipe_for_head(context, pool, head_pipe);

	#if defined(CONFIG_DRM_AMD_DC_DCN)
		if (!free_pipe) {
			int pipe_idx = acquire_first_split_pipe(&context->res_ctx, pool, stream);
			if (pipe_idx >= 0)
				free_pipe = &context->res_ctx.pipe_ctx[pipe_idx];
		}
	#endif
		if (!free_pipe) {
			dc_plane_state_release(plane_state);
			return false;
		}

		free_pipe->plane_state = plane_state;

		if (head_pipe != free_pipe) {
			tail_pipe = resource_get_tail_pipe(&context->res_ctx, head_pipe);
			ASSERT(tail_pipe);
			free_pipe->stream_res.tg = tail_pipe->stream_res.tg;
			free_pipe->stream_res.abm = tail_pipe->stream_res.abm;
			free_pipe->stream_res.opp = tail_pipe->stream_res.opp;
			free_pipe->stream_res.stream_enc = tail_pipe->stream_res.stream_enc;
			free_pipe->stream_res.audio = tail_pipe->stream_res.audio;
			free_pipe->clock_source = tail_pipe->clock_source;
			free_pipe->top_pipe = tail_pipe;
			tail_pipe->bottom_pipe = free_pipe;
			if (!free_pipe->next_odm_pipe && tail_pipe->next_odm_pipe && tail_pipe->next_odm_pipe->bottom_pipe) {
				free_pipe->next_odm_pipe = tail_pipe->next_odm_pipe->bottom_pipe;
				tail_pipe->next_odm_pipe->bottom_pipe->prev_odm_pipe = free_pipe;
			}
			if (!free_pipe->prev_odm_pipe && tail_pipe->prev_odm_pipe && tail_pipe->prev_odm_pipe->bottom_pipe) {
				free_pipe->prev_odm_pipe = tail_pipe->prev_odm_pipe->bottom_pipe;
				tail_pipe->prev_odm_pipe->bottom_pipe->next_odm_pipe = free_pipe;
			}
		}
		head_pipe = head_pipe->next_odm_pipe;
	}
	/* assign new surfaces*/
	stream_status->plane_states[stream_status->plane_count] = plane_state;

	stream_status->plane_count++;

	return true;
}

bool dc_remove_plane_from_context(
		const struct dc *dc,
		struct dc_stream_state *stream,
		struct dc_plane_state *plane_state,
		struct dc_state *context)
{
	int i;
	struct dc_stream_status *stream_status = NULL;
	struct resource_pool *pool = dc->res_pool;

	for (i = 0; i < context->stream_count; i++)
		if (context->streams[i] == stream) {
			stream_status = &context->stream_status[i];
			break;
		}

	if (stream_status == NULL) {
		dm_error("Existing stream not found; failed to remove plane.\n");
		return false;
	}

	/* release pipe for plane*/
	for (i = pool->pipe_count - 1; i >= 0; i--) {
		struct pipe_ctx *pipe_ctx = &context->res_ctx.pipe_ctx[i];

		if (pipe_ctx->plane_state == plane_state) {
			if (pipe_ctx->top_pipe)
				pipe_ctx->top_pipe->bottom_pipe = pipe_ctx->bottom_pipe;

			/* Second condition is to avoid setting NULL to top pipe
			 * of tail pipe making it look like head pipe in subsequent
			 * deletes
			 */
			if (pipe_ctx->bottom_pipe && pipe_ctx->top_pipe)
				pipe_ctx->bottom_pipe->top_pipe = pipe_ctx->top_pipe;

			/*
			 * For head pipe detach surfaces from pipe for tail
			 * pipe just zero it out
			 */
			if (!pipe_ctx->top_pipe)
				pipe_ctx->plane_state = NULL;
			else
				memset(pipe_ctx, 0, sizeof(*pipe_ctx));
		}
	}


	for (i = 0; i < stream_status->plane_count; i++) {
		if (stream_status->plane_states[i] == plane_state) {

			dc_plane_state_release(stream_status->plane_states[i]);
			break;
		}
	}

	if (i == stream_status->plane_count) {
		dm_error("Existing plane_state not found; failed to detach it!\n");
		return false;
	}

	stream_status->plane_count--;

	/* Start at the plane we've just released, and move all the planes one index forward to "trim" the array */
	for (; i < stream_status->plane_count; i++)
		stream_status->plane_states[i] = stream_status->plane_states[i + 1];

	stream_status->plane_states[stream_status->plane_count] = NULL;

	return true;
}

bool dc_rem_all_planes_for_stream(
		const struct dc *dc,
		struct dc_stream_state *stream,
		struct dc_state *context)
{
	int i, old_plane_count;
	struct dc_stream_status *stream_status = NULL;
	struct dc_plane_state *del_planes[MAX_SURFACE_NUM] = { 0 };

	for (i = 0; i < context->stream_count; i++)
			if (context->streams[i] == stream) {
				stream_status = &context->stream_status[i];
				break;
			}

	if (stream_status == NULL) {
		dm_error("Existing stream %p not found!\n", stream);
		return false;
	}

	old_plane_count = stream_status->plane_count;

	for (i = 0; i < old_plane_count; i++)
		del_planes[i] = stream_status->plane_states[i];

	for (i = 0; i < old_plane_count; i++)
		if (!dc_remove_plane_from_context(dc, stream, del_planes[i], context))
			return false;

	return true;
}

static bool add_all_planes_for_stream(
		const struct dc *dc,
		struct dc_stream_state *stream,
		const struct dc_validation_set set[],
		int set_count,
		struct dc_state *context)
{
	int i, j;

	for (i = 0; i < set_count; i++)
		if (set[i].stream == stream)
			break;

	if (i == set_count) {
		dm_error("Stream %p not found in set!\n", stream);
		return false;
	}

	for (j = 0; j < set[i].plane_count; j++)
		if (!dc_add_plane_to_context(dc, stream, set[i].plane_states[j], context))
			return false;

	return true;
}

bool dc_add_all_planes_for_stream(
		const struct dc *dc,
		struct dc_stream_state *stream,
		struct dc_plane_state * const *plane_states,
		int plane_count,
		struct dc_state *context)
{
	struct dc_validation_set set;
	int i;

	set.stream = stream;
	set.plane_count = plane_count;

	for (i = 0; i < plane_count; i++)
		set.plane_states[i] = plane_states[i];

	return add_all_planes_for_stream(dc, stream, &set, 1, context);
}

static bool is_timing_changed(struct dc_stream_state *cur_stream,
		struct dc_stream_state *new_stream)
{
	if (cur_stream == NULL)
		return true;

	/* If output color space is changed, need to reprogram info frames */
	if (cur_stream->output_color_space != new_stream->output_color_space)
		return true;

	return memcmp(
		&cur_stream->timing,
		&new_stream->timing,
		sizeof(struct dc_crtc_timing)) != 0;
}

static bool are_stream_backends_same(
	struct dc_stream_state *stream_a, struct dc_stream_state *stream_b)
{
	if (stream_a == stream_b)
		return true;

	if (stream_a == NULL || stream_b == NULL)
		return false;

	if (is_timing_changed(stream_a, stream_b))
		return false;

	if (stream_a->signal != stream_b->signal)
		return false;

	if (stream_a->dpms_off != stream_b->dpms_off)
		return false;

	return true;
}

/*
 * dc_is_stream_unchanged() - Compare two stream states for equivalence.
 *
 * Checks if there a difference between the two states
 * that would require a mode change.
 *
 * Does not compare cursor position or attributes.
 */
bool dc_is_stream_unchanged(
	struct dc_stream_state *old_stream, struct dc_stream_state *stream)
{

	if (!are_stream_backends_same(old_stream, stream))
		return false;

	if (old_stream->ignore_msa_timing_param != stream->ignore_msa_timing_param)
		return false;

	// Only Have Audio left to check whether it is same or not. This is a corner case for Tiled sinks
	if (old_stream->audio_info.mode_count != stream->audio_info.mode_count)
		return false;

	return true;
}

/*
 * dc_is_stream_scaling_unchanged() - Compare scaling rectangles of two streams.
 */
bool dc_is_stream_scaling_unchanged(
	struct dc_stream_state *old_stream, struct dc_stream_state *stream)
{
	if (old_stream == stream)
		return true;

	if (old_stream == NULL || stream == NULL)
		return false;

	if (memcmp(&old_stream->src,
			&stream->src,
			sizeof(struct rect)) != 0)
		return false;

	if (memcmp(&old_stream->dst,
			&stream->dst,
			sizeof(struct rect)) != 0)
		return false;

	return true;
}

static void update_stream_engine_usage(
		struct resource_context *res_ctx,
		const struct resource_pool *pool,
		struct stream_encoder *stream_enc,
		bool acquired)
{
	int i;

	for (i = 0; i < pool->stream_enc_count; i++) {
		if (pool->stream_enc[i] == stream_enc)
			res_ctx->is_stream_enc_acquired[i] = acquired;
	}
}

static void update_hpo_dp_stream_engine_usage(
		struct resource_context *res_ctx,
		const struct resource_pool *pool,
		struct hpo_dp_stream_encoder *hpo_dp_stream_enc,
		bool acquired)
{
	int i;

	for (i = 0; i < pool->hpo_dp_stream_enc_count; i++) {
		if (pool->hpo_dp_stream_enc[i] == hpo_dp_stream_enc)
			res_ctx->is_hpo_dp_stream_enc_acquired[i] = acquired;
	}
}

static inline int find_acquired_hpo_dp_link_enc_for_link(
		const struct resource_context *res_ctx,
		const struct dc_link *link)
{
	int i;

	for (i = 0; i < ARRAY_SIZE(res_ctx->hpo_dp_link_enc_to_link_idx); i++)
		if (res_ctx->hpo_dp_link_enc_ref_cnts[i] > 0 &&
				res_ctx->hpo_dp_link_enc_to_link_idx[i] == link->link_index)
			return i;

	return -1;
}

static inline int find_free_hpo_dp_link_enc(const struct resource_context *res_ctx,
		const struct resource_pool *pool)
{
	int i;

	for (i = 0; i < ARRAY_SIZE(res_ctx->hpo_dp_link_enc_ref_cnts); i++)
		if (res_ctx->hpo_dp_link_enc_ref_cnts[i] == 0)
			break;

	return (i < ARRAY_SIZE(res_ctx->hpo_dp_link_enc_ref_cnts) &&
			i < pool->hpo_dp_link_enc_count) ? i : -1;
}

static inline void acquire_hpo_dp_link_enc(
		struct resource_context *res_ctx,
		unsigned int link_index,
		int enc_index)
{
	res_ctx->hpo_dp_link_enc_to_link_idx[enc_index] = link_index;
	res_ctx->hpo_dp_link_enc_ref_cnts[enc_index] = 1;
}

static inline void retain_hpo_dp_link_enc(
		struct resource_context *res_ctx,
		int enc_index)
{
	res_ctx->hpo_dp_link_enc_ref_cnts[enc_index]++;
}

static inline void release_hpo_dp_link_enc(
		struct resource_context *res_ctx,
		int enc_index)
{
	ASSERT(res_ctx->hpo_dp_link_enc_ref_cnts[enc_index] > 0);
	res_ctx->hpo_dp_link_enc_ref_cnts[enc_index]--;
}

static bool add_hpo_dp_link_enc_to_ctx(struct resource_context *res_ctx,
		const struct resource_pool *pool,
		struct pipe_ctx *pipe_ctx,
		struct dc_stream_state *stream)
{
	int enc_index;

	enc_index = find_acquired_hpo_dp_link_enc_for_link(res_ctx, stream->link);

	if (enc_index >= 0) {
		retain_hpo_dp_link_enc(res_ctx, enc_index);
	} else {
		enc_index = find_free_hpo_dp_link_enc(res_ctx, pool);
		if (enc_index >= 0)
			acquire_hpo_dp_link_enc(res_ctx, stream->link->link_index, enc_index);
	}

	if (enc_index >= 0)
		pipe_ctx->link_res.hpo_dp_link_enc = pool->hpo_dp_link_enc[enc_index];

	return pipe_ctx->link_res.hpo_dp_link_enc != NULL;
}

static void remove_hpo_dp_link_enc_from_ctx(struct resource_context *res_ctx,
		struct pipe_ctx *pipe_ctx,
		struct dc_stream_state *stream)
{
	int enc_index;

	enc_index = find_acquired_hpo_dp_link_enc_for_link(res_ctx, stream->link);

	if (enc_index >= 0) {
		release_hpo_dp_link_enc(res_ctx, enc_index);
		pipe_ctx->link_res.hpo_dp_link_enc = NULL;
	}
}

/* TODO: release audio object */
void update_audio_usage(
		struct resource_context *res_ctx,
		const struct resource_pool *pool,
		struct audio *audio,
		bool acquired)
{
	int i;
	for (i = 0; i < pool->audio_count; i++) {
		if (pool->audios[i] == audio)
			res_ctx->is_audio_acquired[i] = acquired;
	}
}

static int acquire_first_free_pipe(
		struct resource_context *res_ctx,
		const struct resource_pool *pool,
		struct dc_stream_state *stream)
{
	int i;

	for (i = 0; i < pool->pipe_count; i++) {
		if (!res_ctx->pipe_ctx[i].stream) {
			struct pipe_ctx *pipe_ctx = &res_ctx->pipe_ctx[i];

			pipe_ctx->stream_res.tg = pool->timing_generators[i];
			pipe_ctx->plane_res.mi = pool->mis[i];
			pipe_ctx->plane_res.hubp = pool->hubps[i];
			pipe_ctx->plane_res.ipp = pool->ipps[i];
			pipe_ctx->plane_res.xfm = pool->transforms[i];
			pipe_ctx->plane_res.dpp = pool->dpps[i];
			pipe_ctx->stream_res.opp = pool->opps[i];
			if (pool->dpps[i])
				pipe_ctx->plane_res.mpcc_inst = pool->dpps[i]->inst;
			pipe_ctx->pipe_idx = i;


			pipe_ctx->stream = stream;
			return i;
		}
	}
	return -1;
}

static struct hpo_dp_stream_encoder *find_first_free_match_hpo_dp_stream_enc_for_link(
		struct resource_context *res_ctx,
		const struct resource_pool *pool,
		struct dc_stream_state *stream)
{
	int i;

	for (i = 0; i < pool->hpo_dp_stream_enc_count; i++) {
		if (!res_ctx->is_hpo_dp_stream_enc_acquired[i] &&
				pool->hpo_dp_stream_enc[i]) {

			return pool->hpo_dp_stream_enc[i];
		}
	}

	return NULL;
}

static struct audio *find_first_free_audio(
		struct resource_context *res_ctx,
		const struct resource_pool *pool,
		enum engine_id id,
		enum dce_version dc_version)
{
	int i, available_audio_count;

	available_audio_count = pool->audio_count;

	for (i = 0; i < available_audio_count; i++) {
		if ((res_ctx->is_audio_acquired[i] == false) && (res_ctx->is_stream_enc_acquired[i] == true)) {
			/*we have enough audio endpoint, find the matching inst*/
			if (id != i)
				continue;
			return pool->audios[i];
		}
	}

	/* use engine id to find free audio */
	if ((id < available_audio_count) && (res_ctx->is_audio_acquired[id] == false)) {
		return pool->audios[id];
	}
	/*not found the matching one, first come first serve*/
	for (i = 0; i < available_audio_count; i++) {
		if (res_ctx->is_audio_acquired[i] == false) {
			return pool->audios[i];
		}
	}
	return 0;
}

/*
 * dc_add_stream_to_ctx() - Add a new dc_stream_state to a dc_state.
 */
enum dc_status dc_add_stream_to_ctx(
		struct dc *dc,
		struct dc_state *new_ctx,
		struct dc_stream_state *stream)
{
	enum dc_status res;
	DC_LOGGER_INIT(dc->ctx->logger);

	if (new_ctx->stream_count >= dc->res_pool->timing_generator_count) {
		DC_LOG_WARNING("Max streams reached, can't add stream %p !\n", stream);
		return DC_ERROR_UNEXPECTED;
	}

	new_ctx->streams[new_ctx->stream_count] = stream;
	dc_stream_retain(stream);
	new_ctx->stream_count++;

	res = dc->res_pool->funcs->add_stream_to_ctx(dc, new_ctx, stream);
	if (res != DC_OK)
		DC_LOG_WARNING("Adding stream %p to context failed with err %d!\n", stream, res);

	return res;
}

/*
 * dc_remove_stream_from_ctx() - Remove a stream from a dc_state.
 */
enum dc_status dc_remove_stream_from_ctx(
			struct dc *dc,
			struct dc_state *new_ctx,
			struct dc_stream_state *stream)
{
	int i;
	struct dc_context *dc_ctx = dc->ctx;
	struct pipe_ctx *del_pipe = resource_get_head_pipe_for_stream(&new_ctx->res_ctx, stream);
	struct pipe_ctx *odm_pipe;

	if (!del_pipe) {
		DC_ERROR("Pipe not found for stream %p !\n", stream);
		return DC_ERROR_UNEXPECTED;
	}

	odm_pipe = del_pipe->next_odm_pipe;

	/* Release primary pipe */
	ASSERT(del_pipe->stream_res.stream_enc);
	update_stream_engine_usage(
			&new_ctx->res_ctx,
				dc->res_pool,
			del_pipe->stream_res.stream_enc,
			false);
	/* Release link encoder from stream in new dc_state. */
	if (dc->res_pool->funcs->link_enc_unassign)
		dc->res_pool->funcs->link_enc_unassign(new_ctx, del_pipe->stream);

	if (is_dp_128b_132b_signal(del_pipe)) {
		update_hpo_dp_stream_engine_usage(
			&new_ctx->res_ctx, dc->res_pool,
			del_pipe->stream_res.hpo_dp_stream_enc,
			false);
		remove_hpo_dp_link_enc_from_ctx(&new_ctx->res_ctx, del_pipe, del_pipe->stream);
	}

	if (del_pipe->stream_res.audio)
		update_audio_usage(
			&new_ctx->res_ctx,
			dc->res_pool,
			del_pipe->stream_res.audio,
			false);

	resource_unreference_clock_source(&new_ctx->res_ctx,
					  dc->res_pool,
					  del_pipe->clock_source);

	if (dc->res_pool->funcs->remove_stream_from_ctx)
		dc->res_pool->funcs->remove_stream_from_ctx(dc, new_ctx, stream);

	while (odm_pipe) {
		struct pipe_ctx *next_odm_pipe = odm_pipe->next_odm_pipe;

		memset(odm_pipe, 0, sizeof(*odm_pipe));
		odm_pipe = next_odm_pipe;
	}
	memset(del_pipe, 0, sizeof(*del_pipe));

	for (i = 0; i < new_ctx->stream_count; i++)
		if (new_ctx->streams[i] == stream)
			break;

	if (new_ctx->streams[i] != stream) {
		DC_ERROR("Context doesn't have stream %p !\n", stream);
		return DC_ERROR_UNEXPECTED;
	}

	dc_stream_release(new_ctx->streams[i]);
	new_ctx->stream_count--;

	/* Trim back arrays */
	for (; i < new_ctx->stream_count; i++) {
		new_ctx->streams[i] = new_ctx->streams[i + 1];
		new_ctx->stream_status[i] = new_ctx->stream_status[i + 1];
	}

	new_ctx->streams[new_ctx->stream_count] = NULL;
	memset(
			&new_ctx->stream_status[new_ctx->stream_count],
			0,
			sizeof(new_ctx->stream_status[0]));

	return DC_OK;
}

static struct dc_stream_state *find_pll_sharable_stream(
		struct dc_stream_state *stream_needs_pll,
		struct dc_state *context)
{
	int i;

	for (i = 0; i < context->stream_count; i++) {
		struct dc_stream_state *stream_has_pll = context->streams[i];

		/* We are looking for non dp, non virtual stream */
		if (resource_are_streams_timing_synchronizable(
			stream_needs_pll, stream_has_pll)
			&& !dc_is_dp_signal(stream_has_pll->signal)
			&& stream_has_pll->link->connector_signal
			!= SIGNAL_TYPE_VIRTUAL)
			return stream_has_pll;

	}

	return NULL;
}

static int get_norm_pix_clk(const struct dc_crtc_timing *timing)
{
	uint32_t pix_clk = timing->pix_clk_100hz;
	uint32_t normalized_pix_clk = pix_clk;

	if (timing->pixel_encoding == PIXEL_ENCODING_YCBCR420)
		pix_clk /= 2;
	if (timing->pixel_encoding != PIXEL_ENCODING_YCBCR422) {
		switch (timing->display_color_depth) {
		case COLOR_DEPTH_666:
		case COLOR_DEPTH_888:
			normalized_pix_clk = pix_clk;
			break;
		case COLOR_DEPTH_101010:
			normalized_pix_clk = (pix_clk * 30) / 24;
			break;
		case COLOR_DEPTH_121212:
			normalized_pix_clk = (pix_clk * 36) / 24;
		break;
		case COLOR_DEPTH_161616:
			normalized_pix_clk = (pix_clk * 48) / 24;
		break;
		default:
			ASSERT(0);
		break;
		}
	}
	return normalized_pix_clk;
}

static void calculate_phy_pix_clks(struct dc_stream_state *stream)
{
	/* update actual pixel clock on all streams */
	if (dc_is_hdmi_signal(stream->signal))
		stream->phy_pix_clk = get_norm_pix_clk(
			&stream->timing) / 10;
	else
		stream->phy_pix_clk =
			stream->timing.pix_clk_100hz / 10;

	if (stream->timing.timing_3d_format == TIMING_3D_FORMAT_HW_FRAME_PACKING)
		stream->phy_pix_clk *= 2;
}

static int acquire_resource_from_hw_enabled_state(
		struct resource_context *res_ctx,
		const struct resource_pool *pool,
		struct dc_stream_state *stream)
{
	struct dc_link *link = stream->link;
	unsigned int i, inst, tg_inst = 0;

	/* Check for enabled DIG to identify enabled display */
	if (!link->link_enc->funcs->is_dig_enabled(link->link_enc))
		return -1;

	inst = link->link_enc->funcs->get_dig_frontend(link->link_enc);

	if (inst == ENGINE_ID_UNKNOWN)
		return -1;

	for (i = 0; i < pool->stream_enc_count; i++) {
		if (pool->stream_enc[i]->id == inst) {
			tg_inst = pool->stream_enc[i]->funcs->dig_source_otg(
				pool->stream_enc[i]);
			break;
		}
	}

	// tg_inst not found
	if (i == pool->stream_enc_count)
		return -1;

	if (tg_inst >= pool->timing_generator_count)
		return -1;

	if (!res_ctx->pipe_ctx[tg_inst].stream) {
		struct pipe_ctx *pipe_ctx = &res_ctx->pipe_ctx[tg_inst];

		pipe_ctx->stream_res.tg = pool->timing_generators[tg_inst];
		pipe_ctx->plane_res.mi = pool->mis[tg_inst];
		pipe_ctx->plane_res.hubp = pool->hubps[tg_inst];
		pipe_ctx->plane_res.ipp = pool->ipps[tg_inst];
		pipe_ctx->plane_res.xfm = pool->transforms[tg_inst];
		pipe_ctx->plane_res.dpp = pool->dpps[tg_inst];
		pipe_ctx->stream_res.opp = pool->opps[tg_inst];

		if (pool->dpps[tg_inst]) {
			pipe_ctx->plane_res.mpcc_inst = pool->dpps[tg_inst]->inst;

			// Read DPP->MPCC->OPP Pipe from HW State
			if (pool->mpc->funcs->read_mpcc_state) {
				struct mpcc_state s = {0};

				pool->mpc->funcs->read_mpcc_state(pool->mpc, pipe_ctx->plane_res.mpcc_inst, &s);

				if (s.dpp_id < MAX_MPCC)
					pool->mpc->mpcc_array[pipe_ctx->plane_res.mpcc_inst].dpp_id = s.dpp_id;

				if (s.bot_mpcc_id < MAX_MPCC)
					pool->mpc->mpcc_array[pipe_ctx->plane_res.mpcc_inst].mpcc_bot =
							&pool->mpc->mpcc_array[s.bot_mpcc_id];

				if (s.opp_id < MAX_OPP)
					pipe_ctx->stream_res.opp->mpc_tree_params.opp_id = s.opp_id;
			}
		}
		pipe_ctx->pipe_idx = tg_inst;

		pipe_ctx->stream = stream;
		return tg_inst;
	}

	return -1;
}

static void mark_seamless_boot_stream(
		const struct dc  *dc,
		struct dc_stream_state *stream)
{
	struct dc_bios *dcb = dc->ctx->dc_bios;

	if (dc->config.allow_seamless_boot_optimization &&
			!dcb->funcs->is_accelerated_mode(dcb)) {
		if (dc_validate_seamless_boot_timing(dc, stream->sink, &stream->timing))
			stream->apply_seamless_boot_optimization = true;
	}
}

enum dc_status resource_map_pool_resources(
		const struct dc  *dc,
		struct dc_state *context,
		struct dc_stream_state *stream)
{
	const struct resource_pool *pool = dc->res_pool;
	int i;
	struct dc_context *dc_ctx = dc->ctx;
	struct pipe_ctx *pipe_ctx = NULL;
	int pipe_idx = -1;

	calculate_phy_pix_clks(stream);

	mark_seamless_boot_stream(dc, stream);

	if (stream->apply_seamless_boot_optimization) {
		pipe_idx = acquire_resource_from_hw_enabled_state(
				&context->res_ctx,
				pool,
				stream);
		if (pipe_idx < 0)
			/* hw resource was assigned to other stream */
			stream->apply_seamless_boot_optimization = false;
	}

	if (pipe_idx < 0)
		/* acquire new resources */
		pipe_idx = acquire_first_free_pipe(&context->res_ctx, pool, stream);

#ifdef CONFIG_DRM_AMD_DC_DCN
	if (pipe_idx < 0)
		pipe_idx = acquire_first_split_pipe(&context->res_ctx, pool, stream);
#endif

	if (pipe_idx < 0 || context->res_ctx.pipe_ctx[pipe_idx].stream_res.tg == NULL)
		return DC_NO_CONTROLLER_RESOURCE;

	pipe_ctx = &context->res_ctx.pipe_ctx[pipe_idx];

	pipe_ctx->stream_res.stream_enc =
		dc->res_pool->funcs->find_first_free_match_stream_enc_for_link(
			&context->res_ctx, pool, stream);

	if (!pipe_ctx->stream_res.stream_enc)
		return DC_NO_STREAM_ENC_RESOURCE;

	update_stream_engine_usage(
		&context->res_ctx, pool,
		pipe_ctx->stream_res.stream_enc,
		true);

	/* Allocate DP HPO Stream Encoder based on signal, hw capabilities
	 * and link settings
	 */
	if (dc_is_dp_signal(stream->signal) &&
			dc->caps.dp_hpo) {
		struct dc_link_settings link_settings = {0};

		decide_link_settings(stream, &link_settings);
		if (dp_get_link_encoding_format(&link_settings) == DP_128b_132b_ENCODING) {
			pipe_ctx->stream_res.hpo_dp_stream_enc =
					find_first_free_match_hpo_dp_stream_enc_for_link(
							&context->res_ctx, pool, stream);

			if (!pipe_ctx->stream_res.hpo_dp_stream_enc)
				return DC_NO_STREAM_ENC_RESOURCE;

			update_hpo_dp_stream_engine_usage(
					&context->res_ctx, pool,
					pipe_ctx->stream_res.hpo_dp_stream_enc,
					true);
			if (!add_hpo_dp_link_enc_to_ctx(&context->res_ctx, pool, pipe_ctx, stream))
				return DC_NO_LINK_ENC_RESOURCE;
		}
	}

	/* TODO: Add check if ASIC support and EDID audio */
	if (!stream->converter_disable_audio &&
	    dc_is_audio_capable_signal(pipe_ctx->stream->signal) &&
	    stream->audio_info.mode_count && stream->audio_info.flags.all) {
		pipe_ctx->stream_res.audio = find_first_free_audio(
		&context->res_ctx, pool, pipe_ctx->stream_res.stream_enc->id, dc_ctx->dce_version);

		/*
		 * Audio assigned in order first come first get.
		 * There are asics which has number of audio
		 * resources less then number of pipes
		 */
		if (pipe_ctx->stream_res.audio)
			update_audio_usage(&context->res_ctx, pool,
					   pipe_ctx->stream_res.audio, true);
	}

	/* Add ABM to the resource if on EDP */
	if (pipe_ctx->stream && dc_is_embedded_signal(pipe_ctx->stream->signal)) {
#if defined(CONFIG_DRM_AMD_DC_DCN)
		if (pool->abm)
			pipe_ctx->stream_res.abm = pool->abm;
		else
			pipe_ctx->stream_res.abm = pool->multiple_abms[pipe_ctx->stream_res.tg->inst];
#else
		pipe_ctx->stream_res.abm = pool->abm;
#endif
	}

	for (i = 0; i < context->stream_count; i++)
		if (context->streams[i] == stream) {
			context->stream_status[i].primary_otg_inst = pipe_ctx->stream_res.tg->inst;
			context->stream_status[i].stream_enc_inst = pipe_ctx->stream_res.stream_enc->stream_enc_inst;
			context->stream_status[i].audio_inst =
				pipe_ctx->stream_res.audio ? pipe_ctx->stream_res.audio->inst : -1;

			return DC_OK;
		}

	DC_ERROR("Stream %p not found in new ctx!\n", stream);
	return DC_ERROR_UNEXPECTED;
}

/**
 * dc_resource_state_copy_construct_current() - Creates a new dc_state from existing state
 * Is a shallow copy.  Increments refcounts on existing streams and planes.
 * @dc: copy out of dc->current_state
 * @dst_ctx: copy into this
 */
void dc_resource_state_copy_construct_current(
		const struct dc *dc,
		struct dc_state *dst_ctx)
{
	dc_resource_state_copy_construct(dc->current_state, dst_ctx);
}


void dc_resource_state_construct(
		const struct dc *dc,
		struct dc_state *dst_ctx)
{
	dst_ctx->clk_mgr = dc->clk_mgr;

	/* Initialise DIG link encoder resource tracking variables. */
	link_enc_cfg_init(dc, dst_ctx);
}


bool dc_resource_is_dsc_encoding_supported(const struct dc *dc)
{
	return dc->res_pool->res_cap->num_dsc > 0;
}


/**
 * dc_validate_global_state() - Determine if HW can support a given state
 * Checks HW resource availability and bandwidth requirement.
 * @dc: dc struct for this driver
 * @new_ctx: state to be validated
 * @fast_validate: set to true if only yes/no to support matters
 *
 * Return: DC_OK if the result can be programmed.  Otherwise, an error code.
 */
enum dc_status dc_validate_global_state(
		struct dc *dc,
		struct dc_state *new_ctx,
		bool fast_validate)
{
	enum dc_status result = DC_ERROR_UNEXPECTED;
	int i, j;

	if (!new_ctx)
		return DC_ERROR_UNEXPECTED;

	if (dc->res_pool->funcs->validate_global) {
		result = dc->res_pool->funcs->validate_global(dc, new_ctx);
		if (result != DC_OK)
			return result;
	}

	for (i = 0; i < new_ctx->stream_count; i++) {
		struct dc_stream_state *stream = new_ctx->streams[i];

		for (j = 0; j < dc->res_pool->pipe_count; j++) {
			struct pipe_ctx *pipe_ctx = &new_ctx->res_ctx.pipe_ctx[j];

			if (pipe_ctx->stream != stream)
				continue;

			if (dc->res_pool->funcs->patch_unknown_plane_state &&
					pipe_ctx->plane_state &&
					pipe_ctx->plane_state->tiling_info.gfx9.swizzle == DC_SW_UNKNOWN) {
				result = dc->res_pool->funcs->patch_unknown_plane_state(pipe_ctx->plane_state);
				if (result != DC_OK)
					return result;
			}

			/* Switch to dp clock source only if there is
			 * no non dp stream that shares the same timing
			 * with the dp stream.
			 */
			if (dc_is_dp_signal(pipe_ctx->stream->signal) &&
				!find_pll_sharable_stream(stream, new_ctx)) {

				resource_unreference_clock_source(
						&new_ctx->res_ctx,
						dc->res_pool,
						pipe_ctx->clock_source);

				pipe_ctx->clock_source = dc->res_pool->dp_clock_source;
				resource_reference_clock_source(
						&new_ctx->res_ctx,
						dc->res_pool,
						 pipe_ctx->clock_source);
			}
		}
	}

	result = resource_build_scaling_params_for_context(dc, new_ctx);

	if (result == DC_OK)
		if (!dc->res_pool->funcs->validate_bandwidth(dc, new_ctx, fast_validate))
			result = DC_FAIL_BANDWIDTH_VALIDATE;

#if defined(CONFIG_DRM_AMD_DC_DCN)
	/*
	 * Only update link encoder to stream assignment after bandwidth validation passed.
	 * TODO: Split out assignment and validation.
	 */
	if (result == DC_OK && dc->res_pool->funcs->link_encs_assign && fast_validate == false)
		dc->res_pool->funcs->link_encs_assign(
			dc, new_ctx, new_ctx->streams, new_ctx->stream_count);
#endif

	return result;
}

static void patch_gamut_packet_checksum(
		struct dc_info_packet *gamut_packet)
{
	/* For gamut we recalc checksum */
	if (gamut_packet->valid) {
		uint8_t chk_sum = 0;
		uint8_t *ptr;
		uint8_t i;

		/*start of the Gamut data. */
		ptr = &gamut_packet->sb[3];

		for (i = 0; i <= gamut_packet->sb[1]; i++)
			chk_sum += ptr[i];

		gamut_packet->sb[2] = (uint8_t) (0x100 - chk_sum);
	}
}

static void set_avi_info_frame(
		struct dc_info_packet *info_packet,
		struct pipe_ctx *pipe_ctx)
{
	struct dc_stream_state *stream = pipe_ctx->stream;
	enum dc_color_space color_space = COLOR_SPACE_UNKNOWN;
	uint32_t pixel_encoding = 0;
	enum scanning_type scan_type = SCANNING_TYPE_NODATA;
	enum dc_aspect_ratio aspect = ASPECT_RATIO_NO_DATA;
	bool itc = false;
	uint8_t itc_value = 0;
	uint8_t cn0_cn1 = 0;
	unsigned int cn0_cn1_value = 0;
	uint8_t *check_sum = NULL;
	uint8_t byte_index = 0;
	union hdmi_info_packet hdmi_info;
	union display_content_support support = {0};
	unsigned int vic = pipe_ctx->stream->timing.vic;
	enum dc_timing_3d_format format;

	memset(&hdmi_info, 0, sizeof(union hdmi_info_packet));

	color_space = pipe_ctx->stream->output_color_space;
	if (color_space == COLOR_SPACE_UNKNOWN)
		color_space = (stream->timing.pixel_encoding == PIXEL_ENCODING_RGB) ?
			COLOR_SPACE_SRGB:COLOR_SPACE_YCBCR709;

	/* Initialize header */
	hdmi_info.bits.header.info_frame_type = HDMI_INFOFRAME_TYPE_AVI;
	/* InfoFrameVersion_3 is defined by CEA861F (Section 6.4), but shall
	* not be used in HDMI 2.0 (Section 10.1) */
	hdmi_info.bits.header.version = 2;
	hdmi_info.bits.header.length = HDMI_AVI_INFOFRAME_SIZE;

	/*
	 * IDO-defined (Y2,Y1,Y0 = 1,1,1) shall not be used by devices built
	 * according to HDMI 2.0 spec (Section 10.1)
	 */

	switch (stream->timing.pixel_encoding) {
	case PIXEL_ENCODING_YCBCR422:
		pixel_encoding = 1;
		break;

	case PIXEL_ENCODING_YCBCR444:
		pixel_encoding = 2;
		break;
	case PIXEL_ENCODING_YCBCR420:
		pixel_encoding = 3;
		break;

	case PIXEL_ENCODING_RGB:
	default:
		pixel_encoding = 0;
	}

	/* Y0_Y1_Y2 : The pixel encoding */
	/* H14b AVI InfoFrame has extension on Y-field from 2 bits to 3 bits */
	hdmi_info.bits.Y0_Y1_Y2 = pixel_encoding;

	/* A0 = 1 Active Format Information valid */
	hdmi_info.bits.A0 = ACTIVE_FORMAT_VALID;

	/* B0, B1 = 3; Bar info data is valid */
	hdmi_info.bits.B0_B1 = BAR_INFO_BOTH_VALID;

	hdmi_info.bits.SC0_SC1 = PICTURE_SCALING_UNIFORM;

	/* S0, S1 : Underscan / Overscan */
	/* TODO: un-hardcode scan type */
	scan_type = SCANNING_TYPE_UNDERSCAN;
	hdmi_info.bits.S0_S1 = scan_type;

	/* C0, C1 : Colorimetry */
	if (color_space == COLOR_SPACE_YCBCR709 ||
			color_space == COLOR_SPACE_YCBCR709_LIMITED)
		hdmi_info.bits.C0_C1 = COLORIMETRY_ITU709;
	else if (color_space == COLOR_SPACE_YCBCR601 ||
			color_space == COLOR_SPACE_YCBCR601_LIMITED)
		hdmi_info.bits.C0_C1 = COLORIMETRY_ITU601;
	else {
		hdmi_info.bits.C0_C1 = COLORIMETRY_NO_DATA;
	}
	if (color_space == COLOR_SPACE_2020_RGB_FULLRANGE ||
			color_space == COLOR_SPACE_2020_RGB_LIMITEDRANGE ||
			color_space == COLOR_SPACE_2020_YCBCR) {
		hdmi_info.bits.EC0_EC2 = COLORIMETRYEX_BT2020RGBYCBCR;
		hdmi_info.bits.C0_C1   = COLORIMETRY_EXTENDED;
	} else if (color_space == COLOR_SPACE_ADOBERGB) {
		hdmi_info.bits.EC0_EC2 = COLORIMETRYEX_ADOBERGB;
		hdmi_info.bits.C0_C1   = COLORIMETRY_EXTENDED;
	}

	/* TODO: un-hardcode aspect ratio */
	aspect = stream->timing.aspect_ratio;

	switch (aspect) {
	case ASPECT_RATIO_4_3:
	case ASPECT_RATIO_16_9:
		hdmi_info.bits.M0_M1 = aspect;
		break;

	case ASPECT_RATIO_NO_DATA:
	case ASPECT_RATIO_64_27:
	case ASPECT_RATIO_256_135:
	default:
		hdmi_info.bits.M0_M1 = 0;
	}

	/* Active Format Aspect ratio - same as Picture Aspect Ratio. */
	hdmi_info.bits.R0_R3 = ACTIVE_FORMAT_ASPECT_RATIO_SAME_AS_PICTURE;

	/* TODO: un-hardcode cn0_cn1 and itc */

	cn0_cn1 = 0;
	cn0_cn1_value = 0;

	itc = true;
	itc_value = 1;

	support = stream->content_support;

	if (itc) {
		if (!support.bits.valid_content_type) {
			cn0_cn1_value = 0;
		} else {
			if (cn0_cn1 == DISPLAY_CONTENT_TYPE_GRAPHICS) {
				if (support.bits.graphics_content == 1) {
					cn0_cn1_value = 0;
				}
			} else if (cn0_cn1 == DISPLAY_CONTENT_TYPE_PHOTO) {
				if (support.bits.photo_content == 1) {
					cn0_cn1_value = 1;
				} else {
					cn0_cn1_value = 0;
					itc_value = 0;
				}
			} else if (cn0_cn1 == DISPLAY_CONTENT_TYPE_CINEMA) {
				if (support.bits.cinema_content == 1) {
					cn0_cn1_value = 2;
				} else {
					cn0_cn1_value = 0;
					itc_value = 0;
				}
			} else if (cn0_cn1 == DISPLAY_CONTENT_TYPE_GAME) {
				if (support.bits.game_content == 1) {
					cn0_cn1_value = 3;
				} else {
					cn0_cn1_value = 0;
					itc_value = 0;
				}
			}
		}
		hdmi_info.bits.CN0_CN1 = cn0_cn1_value;
		hdmi_info.bits.ITC = itc_value;
	}

	if (stream->qs_bit == 1) {
		if (color_space == COLOR_SPACE_SRGB ||
			color_space == COLOR_SPACE_2020_RGB_FULLRANGE)
			hdmi_info.bits.Q0_Q1   = RGB_QUANTIZATION_FULL_RANGE;
		else if (color_space == COLOR_SPACE_SRGB_LIMITED ||
					color_space == COLOR_SPACE_2020_RGB_LIMITEDRANGE)
			hdmi_info.bits.Q0_Q1   = RGB_QUANTIZATION_LIMITED_RANGE;
		else
			hdmi_info.bits.Q0_Q1   = RGB_QUANTIZATION_DEFAULT_RANGE;
	} else
		hdmi_info.bits.Q0_Q1   = RGB_QUANTIZATION_DEFAULT_RANGE;

	/* TODO : We should handle YCC quantization */
	/* but we do not have matrix calculation */
	hdmi_info.bits.YQ0_YQ1 = YYC_QUANTIZATION_LIMITED_RANGE;

	///VIC
	format = stream->timing.timing_3d_format;
	/*todo, add 3DStereo support*/
	if (format != TIMING_3D_FORMAT_NONE) {
		// Based on HDMI specs hdmi vic needs to be converted to cea vic when 3D is enabled
		switch (pipe_ctx->stream->timing.hdmi_vic) {
		case 1:
			vic = 95;
			break;
		case 2:
			vic = 94;
			break;
		case 3:
			vic = 93;
			break;
		case 4:
			vic = 98;
			break;
		default:
			break;
		}
	}
	/* If VIC >= 128, the Source shall use AVI InfoFrame Version 3*/
	hdmi_info.bits.VIC0_VIC7 = vic;
	if (vic >= 128)
		hdmi_info.bits.header.version = 3;
	/* If (C1, C0)=(1, 1) and (EC2, EC1, EC0)=(1, 1, 1),
	 * the Source shall use 20 AVI InfoFrame Version 4
	 */
	if (hdmi_info.bits.C0_C1 == COLORIMETRY_EXTENDED &&
			hdmi_info.bits.EC0_EC2 == COLORIMETRYEX_RESERVED) {
		hdmi_info.bits.header.version = 4;
		hdmi_info.bits.header.length = 14;
	}

	/* pixel repetition
	 * PR0 - PR3 start from 0 whereas pHwPathMode->mode.timing.flags.pixel
	 * repetition start from 1 */
	hdmi_info.bits.PR0_PR3 = 0;

	/* Bar Info
	 * barTop:    Line Number of End of Top Bar.
	 * barBottom: Line Number of Start of Bottom Bar.
	 * barLeft:   Pixel Number of End of Left Bar.
	 * barRight:  Pixel Number of Start of Right Bar. */
	hdmi_info.bits.bar_top = stream->timing.v_border_top;
	hdmi_info.bits.bar_bottom = (stream->timing.v_total
			- stream->timing.v_border_bottom + 1);
	hdmi_info.bits.bar_left  = stream->timing.h_border_left;
	hdmi_info.bits.bar_right = (stream->timing.h_total
			- stream->timing.h_border_right + 1);

    /* Additional Colorimetry Extension
     * Used in conduction with C0-C1 and EC0-EC2
     * 0 = DCI-P3 RGB (D65)
     * 1 = DCI-P3 RGB (theater)
     */
	hdmi_info.bits.ACE0_ACE3 = 0;

	/* check_sum - Calculate AFMT_AVI_INFO0 ~ AFMT_AVI_INFO3 */
	check_sum = &hdmi_info.packet_raw_data.sb[0];

	*check_sum = HDMI_INFOFRAME_TYPE_AVI + hdmi_info.bits.header.length + hdmi_info.bits.header.version;

	for (byte_index = 1; byte_index <= hdmi_info.bits.header.length; byte_index++)
		*check_sum += hdmi_info.packet_raw_data.sb[byte_index];

	/* one byte complement */
	*check_sum = (uint8_t) (0x100 - *check_sum);

	/* Store in hw_path_mode */
	info_packet->hb0 = hdmi_info.packet_raw_data.hb0;
	info_packet->hb1 = hdmi_info.packet_raw_data.hb1;
	info_packet->hb2 = hdmi_info.packet_raw_data.hb2;

	for (byte_index = 0; byte_index < sizeof(hdmi_info.packet_raw_data.sb); byte_index++)
		info_packet->sb[byte_index] = hdmi_info.packet_raw_data.sb[byte_index];

	info_packet->valid = true;
}

static void set_vendor_info_packet(
		struct dc_info_packet *info_packet,
		struct dc_stream_state *stream)
{
	/* SPD info packet for FreeSync */

	/* Check if Freesync is supported. Return if false. If true,
	 * set the corresponding bit in the info packet
	 */
	if (!stream->vsp_infopacket.valid)
		return;

	*info_packet = stream->vsp_infopacket;
}

static void set_spd_info_packet(
		struct dc_info_packet *info_packet,
		struct dc_stream_state *stream)
{
	/* SPD info packet for FreeSync */

	/* Check if Freesync is supported. Return if false. If true,
	 * set the corresponding bit in the info packet
	 */
	if (!stream->vrr_infopacket.valid)
		return;

	*info_packet = stream->vrr_infopacket;
}

static void set_hdr_static_info_packet(
		struct dc_info_packet *info_packet,
		struct dc_stream_state *stream)
{
	/* HDR Static Metadata info packet for HDR10 */

	if (!stream->hdr_static_metadata.valid ||
			stream->use_dynamic_meta)
		return;

	*info_packet = stream->hdr_static_metadata;
}

static void set_vsc_info_packet(
		struct dc_info_packet *info_packet,
		struct dc_stream_state *stream)
{
	if (!stream->vsc_infopacket.valid)
		return;

	*info_packet = stream->vsc_infopacket;
}

static void adaptive_sync_override_dp_info_packets_sdp_line_num(
		const struct dc_crtc_timing *timing,
		struct enc_sdp_line_num *sdp_line_num,
		struct _vcs_dpi_display_pipe_dest_params_st *pipe_dlg_param)
{
	uint32_t asic_blank_start = 0;
	uint32_t asic_blank_end   = 0;
	uint32_t v_update = 0;

	const struct dc_crtc_timing *tg = timing;

	/* blank_start = frame end - front porch */
	asic_blank_start = tg->v_total - tg->v_front_porch;

	/* blank_end = blank_start - active */
	asic_blank_end = (asic_blank_start - tg->v_border_bottom -
						tg->v_addressable - tg->v_border_top);

	if (pipe_dlg_param->vstartup_start > asic_blank_end) {
		v_update = (tg->v_total - (pipe_dlg_param->vstartup_start - asic_blank_end));
		sdp_line_num->adaptive_sync_line_num_valid = true;
		sdp_line_num->adaptive_sync_line_num = (tg->v_total - v_update - 1);
	} else {
		sdp_line_num->adaptive_sync_line_num_valid = false;
		sdp_line_num->adaptive_sync_line_num = 0;
	}
}

static void set_adaptive_sync_info_packet(
		struct dc_info_packet *info_packet,
		const struct dc_stream_state *stream,
		struct encoder_info_frame *info_frame,
		struct _vcs_dpi_display_pipe_dest_params_st *pipe_dlg_param)
{
	if (!stream->adaptive_sync_infopacket.valid)
		return;

	adaptive_sync_override_dp_info_packets_sdp_line_num(
			&stream->timing,
			&info_frame->sdp_line_num,
			pipe_dlg_param);

	*info_packet = stream->adaptive_sync_infopacket;
}

void dc_resource_state_destruct(struct dc_state *context)
{
	int i, j;

	for (i = 0; i < context->stream_count; i++) {
		for (j = 0; j < context->stream_status[i].plane_count; j++)
			dc_plane_state_release(
				context->stream_status[i].plane_states[j]);

		context->stream_status[i].plane_count = 0;
		dc_stream_release(context->streams[i]);
		context->streams[i] = NULL;
	}
	context->stream_count = 0;
}

void dc_resource_state_copy_construct(
		const struct dc_state *src_ctx,
		struct dc_state *dst_ctx)
{
	int i, j;
	struct kref refcount = dst_ctx->refcount;

	*dst_ctx = *src_ctx;

	for (i = 0; i < MAX_PIPES; i++) {
		struct pipe_ctx *cur_pipe = &dst_ctx->res_ctx.pipe_ctx[i];

		if (cur_pipe->top_pipe)
			cur_pipe->top_pipe =  &dst_ctx->res_ctx.pipe_ctx[cur_pipe->top_pipe->pipe_idx];

		if (cur_pipe->bottom_pipe)
			cur_pipe->bottom_pipe = &dst_ctx->res_ctx.pipe_ctx[cur_pipe->bottom_pipe->pipe_idx];

		if (cur_pipe->next_odm_pipe)
			cur_pipe->next_odm_pipe =  &dst_ctx->res_ctx.pipe_ctx[cur_pipe->next_odm_pipe->pipe_idx];

		if (cur_pipe->prev_odm_pipe)
			cur_pipe->prev_odm_pipe = &dst_ctx->res_ctx.pipe_ctx[cur_pipe->prev_odm_pipe->pipe_idx];
	}

	for (i = 0; i < dst_ctx->stream_count; i++) {
		dc_stream_retain(dst_ctx->streams[i]);
		for (j = 0; j < dst_ctx->stream_status[i].plane_count; j++)
			dc_plane_state_retain(
				dst_ctx->stream_status[i].plane_states[j]);
	}

	/* context refcount should not be overridden */
	dst_ctx->refcount = refcount;

}

struct clock_source *dc_resource_find_first_free_pll(
		struct resource_context *res_ctx,
		const struct resource_pool *pool)
{
	int i;

	for (i = 0; i < pool->clk_src_count; ++i) {
		if (res_ctx->clock_source_ref_count[i] == 0)
			return pool->clock_sources[i];
	}

	return NULL;
}

void resource_build_info_frame(struct pipe_ctx *pipe_ctx)
{
	enum signal_type signal = SIGNAL_TYPE_NONE;
	struct encoder_info_frame *info = &pipe_ctx->stream_res.encoder_info_frame;

	/* default all packets to invalid */
	info->avi.valid = false;
	info->gamut.valid = false;
	info->vendor.valid = false;
	info->spd.valid = false;
	info->hdrsmd.valid = false;
	info->vsc.valid = false;
	info->adaptive_sync.valid = false;

	signal = pipe_ctx->stream->signal;

	/* HDMi and DP have different info packets*/
	if (dc_is_hdmi_signal(signal)) {
		set_avi_info_frame(&info->avi, pipe_ctx);

		set_vendor_info_packet(&info->vendor, pipe_ctx->stream);

		set_spd_info_packet(&info->spd, pipe_ctx->stream);

		set_hdr_static_info_packet(&info->hdrsmd, pipe_ctx->stream);

	} else if (dc_is_dp_signal(signal)) {
		set_vsc_info_packet(&info->vsc, pipe_ctx->stream);

		set_spd_info_packet(&info->spd, pipe_ctx->stream);

		set_hdr_static_info_packet(&info->hdrsmd, pipe_ctx->stream);

		set_adaptive_sync_info_packet(&info->adaptive_sync,
								pipe_ctx->stream,
								info,
								&pipe_ctx->pipe_dlg_param);
	}

	patch_gamut_packet_checksum(&info->gamut);
}

enum dc_status resource_map_clock_resources(
		const struct dc  *dc,
		struct dc_state *context,
		struct dc_stream_state *stream)
{
	/* acquire new resources */
	const struct resource_pool *pool = dc->res_pool;
	struct pipe_ctx *pipe_ctx = resource_get_head_pipe_for_stream(
				&context->res_ctx, stream);

	if (!pipe_ctx)
		return DC_ERROR_UNEXPECTED;

	if (dc_is_dp_signal(pipe_ctx->stream->signal)
		|| pipe_ctx->stream->signal == SIGNAL_TYPE_VIRTUAL)
		pipe_ctx->clock_source = pool->dp_clock_source;
	else {
		pipe_ctx->clock_source = NULL;

		if (!dc->config.disable_disp_pll_sharing)
			pipe_ctx->clock_source = resource_find_used_clk_src_for_sharing(
				&context->res_ctx,
				pipe_ctx);

		if (pipe_ctx->clock_source == NULL)
			pipe_ctx->clock_source =
				dc_resource_find_first_free_pll(
					&context->res_ctx,
					pool);
	}

	if (pipe_ctx->clock_source == NULL)
		return DC_NO_CLOCK_SOURCE_RESOURCE;

	resource_reference_clock_source(
		&context->res_ctx, pool,
		pipe_ctx->clock_source);

	return DC_OK;
}

/*
 * Note: We need to disable output if clock sources change,
 * since bios does optimization and doesn't apply if changing
 * PHY when not already disabled.
 */
bool pipe_need_reprogram(
		struct pipe_ctx *pipe_ctx_old,
		struct pipe_ctx *pipe_ctx)
{
	if (!pipe_ctx_old->stream)
		return false;

	if (pipe_ctx_old->stream->sink != pipe_ctx->stream->sink)
		return true;

	if (pipe_ctx_old->stream->signal != pipe_ctx->stream->signal)
		return true;

	if (pipe_ctx_old->stream_res.audio != pipe_ctx->stream_res.audio)
		return true;

	if (pipe_ctx_old->clock_source != pipe_ctx->clock_source
			&& pipe_ctx_old->stream != pipe_ctx->stream)
		return true;

	if (pipe_ctx_old->stream_res.stream_enc != pipe_ctx->stream_res.stream_enc)
		return true;

	if (is_timing_changed(pipe_ctx_old->stream, pipe_ctx->stream))
		return true;

	if (pipe_ctx_old->stream->dpms_off != pipe_ctx->stream->dpms_off)
		return true;

	if (false == pipe_ctx_old->stream->link->link_state_valid &&
		false == pipe_ctx_old->stream->dpms_off)
		return true;

	if (pipe_ctx_old->stream_res.dsc != pipe_ctx->stream_res.dsc)
		return true;

	if (pipe_ctx_old->stream_res.hpo_dp_stream_enc != pipe_ctx->stream_res.hpo_dp_stream_enc)
<<<<<<< HEAD
		return true;
	if (pipe_ctx_old->link_res.hpo_dp_link_enc != pipe_ctx->link_res.hpo_dp_link_enc)
=======
>>>>>>> 30593642
		return true;
	if (pipe_ctx_old->link_res.hpo_dp_link_enc != pipe_ctx->link_res.hpo_dp_link_enc)
		return true;

	/* DIG link encoder resource assignment for stream changed. */
	if (pipe_ctx_old->stream->ctx->dc->res_pool->funcs->link_encs_assign) {
		bool need_reprogram = false;
		struct dc *dc = pipe_ctx_old->stream->ctx->dc;
		enum link_enc_cfg_mode mode = dc->current_state->res_ctx.link_enc_cfg_ctx.mode;

		dc->current_state->res_ctx.link_enc_cfg_ctx.mode = LINK_ENC_CFG_STEADY;
		if (link_enc_cfg_get_link_enc_used_by_stream(dc, pipe_ctx_old->stream) != pipe_ctx->stream->link_enc)
			need_reprogram = true;
		dc->current_state->res_ctx.link_enc_cfg_ctx.mode = mode;

		return need_reprogram;
	}

	/* DIG link encoder resource assignment for stream changed. */
	if (pipe_ctx_old->stream->ctx->dc->res_pool->funcs->link_encs_assign) {
		bool need_reprogram = false;
		struct dc *dc = pipe_ctx_old->stream->ctx->dc;
		enum link_enc_cfg_mode mode = dc->current_state->res_ctx.link_enc_cfg_ctx.mode;

		dc->current_state->res_ctx.link_enc_cfg_ctx.mode = LINK_ENC_CFG_STEADY;
		if (link_enc_cfg_get_link_enc_used_by_stream(dc, pipe_ctx_old->stream) != pipe_ctx->stream->link_enc)
			need_reprogram = true;
		dc->current_state->res_ctx.link_enc_cfg_ctx.mode = mode;

		return need_reprogram;
	}

	return false;
}

void resource_build_bit_depth_reduction_params(struct dc_stream_state *stream,
		struct bit_depth_reduction_params *fmt_bit_depth)
{
	enum dc_dither_option option = stream->dither_option;
	enum dc_pixel_encoding pixel_encoding =
			stream->timing.pixel_encoding;

	memset(fmt_bit_depth, 0, sizeof(*fmt_bit_depth));

	if (option == DITHER_OPTION_DEFAULT) {
		switch (stream->timing.display_color_depth) {
		case COLOR_DEPTH_666:
			option = DITHER_OPTION_SPATIAL6;
			break;
		case COLOR_DEPTH_888:
			option = DITHER_OPTION_SPATIAL8;
			break;
		case COLOR_DEPTH_101010:
			option = DITHER_OPTION_SPATIAL10;
			break;
		default:
			option = DITHER_OPTION_DISABLE;
		}
	}

	if (option == DITHER_OPTION_DISABLE)
		return;

	if (option == DITHER_OPTION_TRUN6) {
		fmt_bit_depth->flags.TRUNCATE_ENABLED = 1;
		fmt_bit_depth->flags.TRUNCATE_DEPTH = 0;
	} else if (option == DITHER_OPTION_TRUN8 ||
			option == DITHER_OPTION_TRUN8_SPATIAL6 ||
			option == DITHER_OPTION_TRUN8_FM6) {
		fmt_bit_depth->flags.TRUNCATE_ENABLED = 1;
		fmt_bit_depth->flags.TRUNCATE_DEPTH = 1;
	} else if (option == DITHER_OPTION_TRUN10        ||
			option == DITHER_OPTION_TRUN10_SPATIAL6   ||
			option == DITHER_OPTION_TRUN10_SPATIAL8   ||
			option == DITHER_OPTION_TRUN10_FM8     ||
			option == DITHER_OPTION_TRUN10_FM6     ||
			option == DITHER_OPTION_TRUN10_SPATIAL8_FM6) {
		fmt_bit_depth->flags.TRUNCATE_ENABLED = 1;
		fmt_bit_depth->flags.TRUNCATE_DEPTH = 2;
	}

	/* special case - Formatter can only reduce by 4 bits at most.
	 * When reducing from 12 to 6 bits,
	 * HW recommends we use trunc with round mode
	 * (if we did nothing, trunc to 10 bits would be used)
	 * note that any 12->10 bit reduction is ignored prior to DCE8,
	 * as the input was 10 bits.
	 */
	if (option == DITHER_OPTION_SPATIAL6_FRAME_RANDOM ||
			option == DITHER_OPTION_SPATIAL6 ||
			option == DITHER_OPTION_FM6) {
		fmt_bit_depth->flags.TRUNCATE_ENABLED = 1;
		fmt_bit_depth->flags.TRUNCATE_DEPTH = 2;
		fmt_bit_depth->flags.TRUNCATE_MODE = 1;
	}

	/* spatial dither
	 * note that spatial modes 1-3 are never used
	 */
	if (option == DITHER_OPTION_SPATIAL6_FRAME_RANDOM            ||
			option == DITHER_OPTION_SPATIAL6 ||
			option == DITHER_OPTION_TRUN10_SPATIAL6      ||
			option == DITHER_OPTION_TRUN8_SPATIAL6) {
		fmt_bit_depth->flags.SPATIAL_DITHER_ENABLED = 1;
		fmt_bit_depth->flags.SPATIAL_DITHER_DEPTH = 0;
		fmt_bit_depth->flags.HIGHPASS_RANDOM = 1;
		fmt_bit_depth->flags.RGB_RANDOM =
				(pixel_encoding == PIXEL_ENCODING_RGB) ? 1 : 0;
	} else if (option == DITHER_OPTION_SPATIAL8_FRAME_RANDOM            ||
			option == DITHER_OPTION_SPATIAL8 ||
			option == DITHER_OPTION_SPATIAL8_FM6        ||
			option == DITHER_OPTION_TRUN10_SPATIAL8      ||
			option == DITHER_OPTION_TRUN10_SPATIAL8_FM6) {
		fmt_bit_depth->flags.SPATIAL_DITHER_ENABLED = 1;
		fmt_bit_depth->flags.SPATIAL_DITHER_DEPTH = 1;
		fmt_bit_depth->flags.HIGHPASS_RANDOM = 1;
		fmt_bit_depth->flags.RGB_RANDOM =
				(pixel_encoding == PIXEL_ENCODING_RGB) ? 1 : 0;
	} else if (option == DITHER_OPTION_SPATIAL10_FRAME_RANDOM ||
			option == DITHER_OPTION_SPATIAL10 ||
			option == DITHER_OPTION_SPATIAL10_FM8 ||
			option == DITHER_OPTION_SPATIAL10_FM6) {
		fmt_bit_depth->flags.SPATIAL_DITHER_ENABLED = 1;
		fmt_bit_depth->flags.SPATIAL_DITHER_DEPTH = 2;
		fmt_bit_depth->flags.HIGHPASS_RANDOM = 1;
		fmt_bit_depth->flags.RGB_RANDOM =
				(pixel_encoding == PIXEL_ENCODING_RGB) ? 1 : 0;
	}

	if (option == DITHER_OPTION_SPATIAL6 ||
			option == DITHER_OPTION_SPATIAL8 ||
			option == DITHER_OPTION_SPATIAL10) {
		fmt_bit_depth->flags.FRAME_RANDOM = 0;
	} else {
		fmt_bit_depth->flags.FRAME_RANDOM = 1;
	}

	//////////////////////
	//// temporal dither
	//////////////////////
	if (option == DITHER_OPTION_FM6           ||
			option == DITHER_OPTION_SPATIAL8_FM6     ||
			option == DITHER_OPTION_SPATIAL10_FM6     ||
			option == DITHER_OPTION_TRUN10_FM6     ||
			option == DITHER_OPTION_TRUN8_FM6      ||
			option == DITHER_OPTION_TRUN10_SPATIAL8_FM6) {
		fmt_bit_depth->flags.FRAME_MODULATION_ENABLED = 1;
		fmt_bit_depth->flags.FRAME_MODULATION_DEPTH = 0;
	} else if (option == DITHER_OPTION_FM8        ||
			option == DITHER_OPTION_SPATIAL10_FM8  ||
			option == DITHER_OPTION_TRUN10_FM8) {
		fmt_bit_depth->flags.FRAME_MODULATION_ENABLED = 1;
		fmt_bit_depth->flags.FRAME_MODULATION_DEPTH = 1;
	} else if (option == DITHER_OPTION_FM10) {
		fmt_bit_depth->flags.FRAME_MODULATION_ENABLED = 1;
		fmt_bit_depth->flags.FRAME_MODULATION_DEPTH = 2;
	}

	fmt_bit_depth->pixel_encoding = pixel_encoding;
}

enum dc_status dc_validate_stream(struct dc *dc, struct dc_stream_state *stream)
{
	struct dc_link *link = stream->link;
	struct timing_generator *tg = dc->res_pool->timing_generators[0];
	enum dc_status res = DC_OK;

	calculate_phy_pix_clks(stream);

	if (!tg->funcs->validate_timing(tg, &stream->timing))
		res = DC_FAIL_CONTROLLER_VALIDATE;

	if (res == DC_OK) {
		if (link->ep_type == DISPLAY_ENDPOINT_PHY &&
				!link->link_enc->funcs->validate_output_with_stream(
						link->link_enc, stream))
			res = DC_FAIL_ENC_VALIDATE;
	}

	/* TODO: validate audio ASIC caps, encoder */

	if (res == DC_OK)
		res = dc_link_validate_mode_timing(stream,
		      link,
		      &stream->timing);

	return res;
}

enum dc_status dc_validate_plane(struct dc *dc, const struct dc_plane_state *plane_state)
{
	enum dc_status res = DC_OK;

	/* check if surface has invalid dimensions */
	if (plane_state->src_rect.width == 0 || plane_state->src_rect.height == 0 ||
		plane_state->dst_rect.width == 0 || plane_state->dst_rect.height == 0)
		return DC_FAIL_SURFACE_VALIDATE;

	/* TODO For now validates pixel format only */
	if (dc->res_pool->funcs->validate_plane)
		return dc->res_pool->funcs->validate_plane(plane_state, &dc->caps);

	return res;
}

unsigned int resource_pixel_format_to_bpp(enum surface_pixel_format format)
{
	switch (format) {
	case SURFACE_PIXEL_FORMAT_GRPH_PALETA_256_COLORS:
		return 8;
	case SURFACE_PIXEL_FORMAT_VIDEO_420_YCbCr:
	case SURFACE_PIXEL_FORMAT_VIDEO_420_YCrCb:
		return 12;
	case SURFACE_PIXEL_FORMAT_GRPH_ARGB1555:
	case SURFACE_PIXEL_FORMAT_GRPH_RGB565:
	case SURFACE_PIXEL_FORMAT_VIDEO_420_10bpc_YCbCr:
	case SURFACE_PIXEL_FORMAT_VIDEO_420_10bpc_YCrCb:
		return 16;
	case SURFACE_PIXEL_FORMAT_GRPH_ARGB8888:
	case SURFACE_PIXEL_FORMAT_GRPH_ABGR8888:
	case SURFACE_PIXEL_FORMAT_GRPH_ARGB2101010:
	case SURFACE_PIXEL_FORMAT_GRPH_ABGR2101010:
	case SURFACE_PIXEL_FORMAT_GRPH_ABGR2101010_XR_BIAS:
#if defined(CONFIG_DRM_AMD_DC_DCN)
	case SURFACE_PIXEL_FORMAT_GRPH_RGBE:
	case SURFACE_PIXEL_FORMAT_GRPH_RGBE_ALPHA:
#endif
		return 32;
	case SURFACE_PIXEL_FORMAT_GRPH_ARGB16161616:
	case SURFACE_PIXEL_FORMAT_GRPH_ABGR16161616:
	case SURFACE_PIXEL_FORMAT_GRPH_ARGB16161616F:
	case SURFACE_PIXEL_FORMAT_GRPH_ABGR16161616F:
		return 64;
	default:
		ASSERT_CRITICAL(false);
		return -1;
	}
}
static unsigned int get_max_audio_sample_rate(struct audio_mode *modes)
{
	if (modes) {
		if (modes->sample_rates.rate.RATE_192)
			return 192000;
		if (modes->sample_rates.rate.RATE_176_4)
			return 176400;
		if (modes->sample_rates.rate.RATE_96)
			return 96000;
		if (modes->sample_rates.rate.RATE_88_2)
			return 88200;
		if (modes->sample_rates.rate.RATE_48)
			return 48000;
		if (modes->sample_rates.rate.RATE_44_1)
			return 44100;
		if (modes->sample_rates.rate.RATE_32)
			return 32000;
	}
	/*original logic when no audio info*/
	return 441000;
}

void get_audio_check(struct audio_info *aud_modes,
	struct audio_check *audio_chk)
{
	unsigned int i;
	unsigned int max_sample_rate = 0;

	if (aud_modes) {
		audio_chk->audio_packet_type = 0x2;/*audio sample packet AP = .25 for layout0, 1 for layout1*/

		audio_chk->max_audiosample_rate = 0;
		for (i = 0; i < aud_modes->mode_count; i++) {
			max_sample_rate = get_max_audio_sample_rate(&aud_modes->modes[i]);
			if (audio_chk->max_audiosample_rate < max_sample_rate)
				audio_chk->max_audiosample_rate = max_sample_rate;
			/*dts takes the same as type 2: AP = 0.25*/
		}
		/*check which one take more bandwidth*/
		if (audio_chk->max_audiosample_rate > 192000)
			audio_chk->audio_packet_type = 0x9;/*AP =1*/
		audio_chk->acat = 0;/*not support*/
	}
}

struct hpo_dp_link_encoder *resource_get_hpo_dp_link_enc_for_det_lt(
		const struct resource_context *res_ctx,
		const struct resource_pool *pool,
		const struct dc_link *link)
{
	struct hpo_dp_link_encoder *hpo_dp_link_enc = NULL;
	int enc_index;

	enc_index = find_acquired_hpo_dp_link_enc_for_link(res_ctx, link);

	if (enc_index < 0)
		enc_index = find_free_hpo_dp_link_enc(res_ctx, pool);

	if (enc_index >= 0)
		hpo_dp_link_enc = pool->hpo_dp_link_enc[enc_index];

	return hpo_dp_link_enc;
}

void reset_syncd_pipes_from_disabled_pipes(struct dc *dc,
		struct dc_state *context)
{
	int i, j;
	struct pipe_ctx *pipe_ctx_old, *pipe_ctx, *pipe_ctx_syncd;

	/* If pipe backend is reset, need to reset pipe syncd status */
	for (i = 0; i < dc->res_pool->pipe_count; i++) {
		pipe_ctx_old =	&dc->current_state->res_ctx.pipe_ctx[i];
		pipe_ctx = &context->res_ctx.pipe_ctx[i];

		if (!pipe_ctx_old->stream)
			continue;

		if (pipe_ctx_old->top_pipe || pipe_ctx_old->prev_odm_pipe)
			continue;

		if (!pipe_ctx->stream ||
				pipe_need_reprogram(pipe_ctx_old, pipe_ctx)) {

			/* Reset all the syncd pipes from the disabled pipe */
			for (j = 0; j < dc->res_pool->pipe_count; j++) {
				pipe_ctx_syncd = &context->res_ctx.pipe_ctx[j];
				if ((GET_PIPE_SYNCD_FROM_PIPE(pipe_ctx_syncd) == pipe_ctx_old->pipe_idx) ||
					!IS_PIPE_SYNCD_VALID(pipe_ctx_syncd))
					SET_PIPE_SYNCD_TO_PIPE(pipe_ctx_syncd, j);
			}
		}
	}
}

void check_syncd_pipes_for_disabled_master_pipe(struct dc *dc,
	struct dc_state *context,
	uint8_t disabled_master_pipe_idx)
{
	int i;
	struct pipe_ctx *pipe_ctx, *pipe_ctx_check;

	pipe_ctx = &context->res_ctx.pipe_ctx[disabled_master_pipe_idx];
	if ((GET_PIPE_SYNCD_FROM_PIPE(pipe_ctx) != disabled_master_pipe_idx) ||
		!IS_PIPE_SYNCD_VALID(pipe_ctx))
		SET_PIPE_SYNCD_TO_PIPE(pipe_ctx, disabled_master_pipe_idx);

	/* for the pipe disabled, check if any slave pipe exists and assert */
	for (i = 0; i < dc->res_pool->pipe_count; i++) {
		pipe_ctx_check = &context->res_ctx.pipe_ctx[i];

		if ((GET_PIPE_SYNCD_FROM_PIPE(pipe_ctx_check) == disabled_master_pipe_idx) &&
			IS_PIPE_SYNCD_VALID(pipe_ctx_check) && (i != disabled_master_pipe_idx))
			DC_ERR("DC: Failure: pipe_idx[%d] syncd with disabled master pipe_idx[%d]\n",
				i, disabled_master_pipe_idx);
	}
}

uint8_t resource_transmitter_to_phy_idx(const struct dc *dc, enum transmitter transmitter)
{
	/* TODO - get transmitter to phy idx mapping from DMUB */
	uint8_t phy_idx = transmitter - TRANSMITTER_UNIPHY_A;

#if defined(CONFIG_DRM_AMD_DC_DCN)
	if (dc->ctx->dce_version == DCN_VERSION_3_1 &&
			dc->ctx->asic_id.hw_internal_rev == YELLOW_CARP_B0) {
		switch (transmitter) {
		case TRANSMITTER_UNIPHY_A:
			phy_idx = 0;
			break;
		case TRANSMITTER_UNIPHY_B:
			phy_idx = 1;
			break;
		case TRANSMITTER_UNIPHY_C:
			phy_idx = 5;
			break;
		case TRANSMITTER_UNIPHY_D:
			phy_idx = 6;
			break;
		case TRANSMITTER_UNIPHY_E:
			phy_idx = 4;
			break;
		default:
			phy_idx = 0;
			break;
		}
	}
#endif
	return phy_idx;
}<|MERGE_RESOLUTION|>--- conflicted
+++ resolved
@@ -2969,28 +2969,9 @@
 		return true;
 
 	if (pipe_ctx_old->stream_res.hpo_dp_stream_enc != pipe_ctx->stream_res.hpo_dp_stream_enc)
-<<<<<<< HEAD
-		return true;
-	if (pipe_ctx_old->link_res.hpo_dp_link_enc != pipe_ctx->link_res.hpo_dp_link_enc)
-=======
->>>>>>> 30593642
 		return true;
 	if (pipe_ctx_old->link_res.hpo_dp_link_enc != pipe_ctx->link_res.hpo_dp_link_enc)
 		return true;
-
-	/* DIG link encoder resource assignment for stream changed. */
-	if (pipe_ctx_old->stream->ctx->dc->res_pool->funcs->link_encs_assign) {
-		bool need_reprogram = false;
-		struct dc *dc = pipe_ctx_old->stream->ctx->dc;
-		enum link_enc_cfg_mode mode = dc->current_state->res_ctx.link_enc_cfg_ctx.mode;
-
-		dc->current_state->res_ctx.link_enc_cfg_ctx.mode = LINK_ENC_CFG_STEADY;
-		if (link_enc_cfg_get_link_enc_used_by_stream(dc, pipe_ctx_old->stream) != pipe_ctx->stream->link_enc)
-			need_reprogram = true;
-		dc->current_state->res_ctx.link_enc_cfg_ctx.mode = mode;
-
-		return need_reprogram;
-	}
 
 	/* DIG link encoder resource assignment for stream changed. */
 	if (pipe_ctx_old->stream->ctx->dc->res_pool->funcs->link_encs_assign) {
