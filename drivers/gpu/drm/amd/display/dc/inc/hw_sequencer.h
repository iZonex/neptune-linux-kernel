--- conflicted
+++ resolved
@@ -263,10 +263,7 @@
 	void (*update_phantom_vp_position)(struct dc *dc,
 			struct dc_state *context,
 			struct pipe_ctx *phantom_pipe);
-<<<<<<< HEAD
-=======
 	void (*apply_update_flags_for_phantom)(struct pipe_ctx *phantom_pipe);
->>>>>>> 48acfe8d
 
 	void (*commit_subvp_config)(struct dc *dc, struct dc_state *context);
 	void (*subvp_pipe_control_lock)(struct dc *dc,
