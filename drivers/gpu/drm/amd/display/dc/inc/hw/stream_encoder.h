/*
 * Copyright 2017 Advanced Micro Devices, Inc.
 *
 * Permission is hereby granted, free of charge, to any person obtaining a
 * copy of this software and associated documentation files (the "Software"),
 * to deal in the Software without restriction, including without limitation
 * the rights to use, copy, modify, merge, publish, distribute, sublicense,
 * and/or sell copies of the Software, and to permit persons to whom the
 * Software is furnished to do so, subject to the following conditions:
 *
 * The above copyright notice and this permission notice shall be included in
 * all copies or substantial portions of the Software.
 *
 * THE SOFTWARE IS PROVIDED "AS IS", WITHOUT WARRANTY OF ANY KIND, EXPRESS OR
 * IMPLIED, INCLUDING BUT NOT LIMITED TO THE WARRANTIES OF MERCHANTABILITY,
 * FITNESS FOR A PARTICULAR PURPOSE AND NONINFRINGEMENT.  IN NO EVENT SHALL
 * THE COPYRIGHT HOLDER(S) OR AUTHOR(S) BE LIABLE FOR ANY CLAIM, DAMAGES OR
 * OTHER LIABILITY, WHETHER IN AN ACTION OF CONTRACT, TORT OR OTHERWISE,
 * ARISING FROM, OUT OF OR IN CONNECTION WITH THE SOFTWARE OR THE USE OR
 * OTHER DEALINGS IN THE SOFTWARE.
 *
 */
/*
 * stream_encoder.h
 *
 */

#ifndef STREAM_ENCODER_H_
#define STREAM_ENCODER_H_

#include "audio_types.h"
#include "hw_shared.h"

struct dc_bios;
struct dc_context;
struct dc_crtc_timing;

enum dp_pixel_encoding_type {
	DP_PIXEL_ENCODING_TYPE_RGB444		= 0x00000000,
	DP_PIXEL_ENCODING_TYPE_YCBCR422		= 0x00000001,
	DP_PIXEL_ENCODING_TYPE_YCBCR444		= 0x00000002,
	DP_PIXEL_ENCODING_TYPE_RGB_WIDE_GAMUT	= 0x00000003,
	DP_PIXEL_ENCODING_TYPE_Y_ONLY		= 0x00000004,
	DP_PIXEL_ENCODING_TYPE_YCBCR420		= 0x00000005
};

enum dp_component_depth {
	DP_COMPONENT_PIXEL_DEPTH_6BPC		= 0x00000000,
	DP_COMPONENT_PIXEL_DEPTH_8BPC		= 0x00000001,
	DP_COMPONENT_PIXEL_DEPTH_10BPC		= 0x00000002,
	DP_COMPONENT_PIXEL_DEPTH_12BPC		= 0x00000003,
	DP_COMPONENT_PIXEL_DEPTH_16BPC		= 0x00000004
};

struct audio_clock_info {
	/* pixel clock frequency*/
	uint32_t pixel_clock_in_10khz;
	/* N - 32KHz audio */
	uint32_t n_32khz;
	/* CTS - 32KHz audio*/
	uint32_t cts_32khz;
	uint32_t n_44khz;
	uint32_t cts_44khz;
	uint32_t n_48khz;
	uint32_t cts_48khz;
};

enum dynamic_metadata_mode {
	dmdata_dp,
	dmdata_hdmi,
	dmdata_dolby_vision
};

struct enc_sdp_line_num {
	/* Adaptive Sync SDP */
	bool adaptive_sync_line_num_valid;
	uint32_t adaptive_sync_line_num;
};

struct encoder_info_frame {
	/* auxiliary video information */
	struct dc_info_packet avi;
	struct dc_info_packet gamut;
	struct dc_info_packet vendor;
	struct dc_info_packet hfvsif;
	/* source product description */
	struct dc_info_packet spd;
	/* video stream configuration */
	struct dc_info_packet vsc;
	/* HDR Static MetaData */
	struct dc_info_packet hdrsmd;
	/* Adaptive Sync SDP*/
	struct dc_info_packet adaptive_sync;
	struct enc_sdp_line_num sdp_line_num;
};

struct encoder_unblank_param {
	struct dc_link_settings link_settings;
	struct dc_crtc_timing timing;
	int opp_cnt;
};

struct encoder_set_dp_phy_pattern_param {
	enum dp_test_pattern dp_phy_pattern;
	const uint8_t *custom_pattern;
	uint32_t custom_pattern_size;
	enum dp_panel_mode dp_panel_mode;
};

struct stream_encoder {
	const struct stream_encoder_funcs *funcs;
	struct dc_context *ctx;
	struct dc_bios *bp;
	enum engine_id id;
	uint32_t stream_enc_inst;
	struct vpg *vpg;
	struct afmt *afmt;
};

struct enc_state {
	uint32_t dsc_mode;  // DISABLED  0; 1 or 2 indicate enabled state.
	uint32_t dsc_slice_width;
	uint32_t sec_gsp_pps_line_num;
	uint32_t vbid6_line_reference;
	uint32_t vbid6_line_num;
	uint32_t sec_gsp_pps_enable;
	uint32_t sec_stream_enable;
};

struct stream_encoder_funcs {
	void (*dp_set_stream_attribute)(
		struct stream_encoder *enc,
		struct dc_crtc_timing *crtc_timing,
		enum dc_color_space output_color_space,
		bool use_vsc_sdp_for_colorimetry,
		uint32_t enable_sdp_splitting);

	void (*hdmi_set_stream_attribute)(
		struct stream_encoder *enc,
		struct dc_crtc_timing *crtc_timing,
		int actual_pix_clk_khz,
		bool enable_audio);

	void (*dvi_set_stream_attribute)(
		struct stream_encoder *enc,
		struct dc_crtc_timing *crtc_timing,
		bool is_dual_link);

	void (*lvds_set_stream_attribute)(
		struct stream_encoder *enc,
		struct dc_crtc_timing *crtc_timing);

	void (*set_throttled_vcp_size)(
		struct stream_encoder *enc,
		struct fixed31_32 avg_time_slots_per_mtp);

	void (*update_hdmi_info_packets)(
		struct stream_encoder *enc,
		const struct encoder_info_frame *info_frame);

	void (*stop_hdmi_info_packets)(
		struct stream_encoder *enc);

	void (*update_dp_info_packets_sdp_line_num)(
		struct stream_encoder *enc,
		struct encoder_info_frame *info_frame);

	void (*update_dp_info_packets)(
		struct stream_encoder *enc,
		const struct encoder_info_frame *info_frame);

	void (*send_immediate_sdp_message)(
				struct stream_encoder *enc,
				const uint8_t *custom_sdp_message,
				unsigned int sdp_message_size);

	void (*stop_dp_info_packets)(
		struct stream_encoder *enc);

	void (*reset_fifo)(
		struct stream_encoder *enc
	);

	void (*dp_blank)(
		struct dc_link *link,
		struct stream_encoder *enc);

	void (*dp_unblank)(
		struct dc_link *link,
		struct stream_encoder *enc,
		const struct encoder_unblank_param *param);

	void (*audio_mute_control)(
		struct stream_encoder *enc, bool mute);

	void (*dp_audio_setup)(
		struct stream_encoder *enc,
		unsigned int az_inst,
		struct audio_info *info);

	void (*dp_audio_enable) (
			struct stream_encoder *enc);

	void (*dp_audio_disable) (
			struct stream_encoder *enc);

	void (*hdmi_audio_setup)(
		struct stream_encoder *enc,
		unsigned int az_inst,
		struct audio_info *info,
		struct audio_crtc_info *audio_crtc_info);

	void (*hdmi_audio_disable) (
			struct stream_encoder *enc);

	void (*setup_stereo_sync) (
			struct stream_encoder *enc,
			int tg_inst,
			bool enable);

	void (*set_avmute)(
		struct stream_encoder *enc, bool enable);

	void (*dig_connect_to_otg)(
		struct stream_encoder *enc,
		int tg_inst);

	void (*hdmi_reset_stream_attribute)(
		struct stream_encoder *enc);

	unsigned int (*dig_source_otg)(
		struct stream_encoder *enc);

	bool (*dp_get_pixel_format)(
		struct stream_encoder *enc,
		enum dc_pixel_encoding *encoding,
		enum dc_color_depth *depth);

	void (*enc_read_state)(struct stream_encoder *enc, struct enc_state *s);

	void (*dp_set_dsc_config)(
			struct stream_encoder *enc,
			enum optc_dsc_mode dsc_mode,
			uint32_t dsc_bytes_per_pixel,
			uint32_t dsc_slice_width);

	void (*dp_set_dsc_pps_info_packet)(struct stream_encoder *enc,
				bool enable,
				uint8_t *dsc_packed_pps,
				bool immediate_update);

	void (*set_dynamic_metadata)(struct stream_encoder *enc,
			bool enable,
			uint32_t hubp_requestor_id,
			enum dynamic_metadata_mode dmdata_mode);

	void (*dp_set_odm_combine)(
		struct stream_encoder *enc,
		bool odm_combine);

	uint32_t (*get_fifo_cal_average_level)(
		struct stream_encoder *enc);
};

struct hpo_dp_stream_encoder_state {
	uint32_t stream_enc_enabled;
	uint32_t vid_stream_enabled;
	uint32_t otg_inst;
	uint32_t pixel_encoding;
	uint32_t component_depth;
	uint32_t compressed_format;
	uint32_t sdp_enabled;
	uint32_t mapped_to_link_enc;
};

struct hpo_dp_stream_encoder {
	const struct hpo_dp_stream_encoder_funcs *funcs;
	struct dc_context *ctx;
	struct dc_bios *bp;
	uint32_t inst;
	enum engine_id id;
	struct vpg *vpg;
	struct apg *apg;
};

struct hpo_dp_stream_encoder_funcs {
	void (*enable_stream)(
			struct hpo_dp_stream_encoder *enc);

	void (*dp_unblank)(
			struct hpo_dp_stream_encoder *enc,
			uint32_t stream_source);

	void (*dp_blank)(
			struct hpo_dp_stream_encoder *enc);

	void (*disable)(
			struct hpo_dp_stream_encoder *enc);

	void (*set_stream_attribute)(
		struct hpo_dp_stream_encoder *enc,
		struct dc_crtc_timing *crtc_timing,
		enum dc_color_space output_color_space,
		bool use_vsc_sdp_for_colorimetry,
		bool compressed_format,
		bool double_buffer_en);

<<<<<<< HEAD
=======
	void (*update_dp_info_packets_sdp_line_num)(
		struct hpo_dp_stream_encoder *enc,
		struct encoder_info_frame *info_frame);

>>>>>>> 30593642
	void (*update_dp_info_packets)(
		struct hpo_dp_stream_encoder *enc,
		const struct encoder_info_frame *info_frame);

	void (*stop_dp_info_packets)(
		struct hpo_dp_stream_encoder *enc);

	void (*dp_set_dsc_pps_info_packet)(
			struct hpo_dp_stream_encoder *enc,
			bool enable,
			uint8_t *dsc_packed_pps,
			bool immediate_update);

	void (*map_stream_to_link)(
			struct hpo_dp_stream_encoder *enc,
			uint32_t stream_enc_inst,
			uint32_t link_enc_inst);

	void (*audio_mute_control)(
			struct hpo_dp_stream_encoder *enc, bool mute);

	void (*dp_audio_setup)(
			struct hpo_dp_stream_encoder *enc,
			unsigned int az_inst,
			struct audio_info *info);

	void (*dp_audio_enable)(
			struct hpo_dp_stream_encoder *enc);

	void (*dp_audio_disable)(
			struct hpo_dp_stream_encoder *enc);

	void (*read_state)(
			struct hpo_dp_stream_encoder *enc,
			struct hpo_dp_stream_encoder_state *state);

	void (*set_hblank_min_symbol_width)(
			struct hpo_dp_stream_encoder *enc,
			uint16_t width);
};

#endif /* STREAM_ENCODER_H_ */<|MERGE_RESOLUTION|>--- conflicted
+++ resolved
@@ -305,13 +305,10 @@
 		bool compressed_format,
 		bool double_buffer_en);
 
-<<<<<<< HEAD
-=======
 	void (*update_dp_info_packets_sdp_line_num)(
 		struct hpo_dp_stream_encoder *enc,
 		struct encoder_info_frame *info_frame);
 
->>>>>>> 30593642
 	void (*update_dp_info_packets)(
 		struct hpo_dp_stream_encoder *enc,
 		const struct encoder_info_frame *info_frame);
