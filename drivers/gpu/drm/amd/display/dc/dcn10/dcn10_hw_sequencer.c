/*
 * Copyright 2016 Advanced Micro Devices, Inc.
 *
 * Permission is hereby granted, free of charge, to any person obtaining a
 * copy of this software and associated documentation files (the "Software"),
 * to deal in the Software without restriction, including without limitation
 * the rights to use, copy, modify, merge, publish, distribute, sublicense,
 * and/or sell copies of the Software, and to permit persons to whom the
 * Software is furnished to do so, subject to the following conditions:
 *
 * The above copyright notice and this permission notice shall be included in
 * all copies or substantial portions of the Software.
 *
 * THE SOFTWARE IS PROVIDED "AS IS", WITHOUT WARRANTY OF ANY KIND, EXPRESS OR
 * IMPLIED, INCLUDING BUT NOT LIMITED TO THE WARRANTIES OF MERCHANTABILITY,
 * FITNESS FOR A PARTICULAR PURPOSE AND NONINFRINGEMENT.  IN NO EVENT SHALL
 * THE COPYRIGHT HOLDER(S) OR AUTHOR(S) BE LIABLE FOR ANY CLAIM, DAMAGES OR
 * OTHER LIABILITY, WHETHER IN AN ACTION OF CONTRACT, TORT OR OTHERWISE,
 * ARISING FROM, OUT OF OR IN CONNECTION WITH THE SOFTWARE OR THE USE OR
 * OTHER DEALINGS IN THE SOFTWARE.
 *
 * Authors: AMD
 *
 */

#include <linux/delay.h>
#include "dm_services.h"
#include "basics/dc_common.h"
#include "core_types.h"
#include "resource.h"
#include "custom_float.h"
#include "dcn10_hw_sequencer.h"
#include "dcn10_hw_sequencer_debug.h"
#include "dce/dce_hwseq.h"
#include "abm.h"
#include "dmcu.h"
#include "dcn10_optc.h"
#include "dcn10_dpp.h"
#include "dcn10_mpc.h"
#include "timing_generator.h"
#include "opp.h"
#include "ipp.h"
#include "mpc.h"
#include "reg_helper.h"
#include "dcn10_hubp.h"
#include "dcn10_hubbub.h"
#include "dcn10_cm_common.h"
#include "dc_link_dp.h"
#include "dccg.h"
#include "clk_mgr.h"
#include "link_hwss.h"
#include "dpcd_defs.h"
#include "dsc.h"
#include "dce/dmub_hw_lock_mgr.h"
#include "dc_trace.h"
#include "dce/dmub_outbox.h"
#include "inc/dc_link_dp.h"
#include "inc/link_dpcd.h"

#define DC_LOGGER_INIT(logger)

#define CTX \
	hws->ctx
#define REG(reg)\
	hws->regs->reg

#undef FN
#define FN(reg_name, field_name) \
	hws->shifts->field_name, hws->masks->field_name

/*print is 17 wide, first two characters are spaces*/
#define DTN_INFO_MICRO_SEC(ref_cycle) \
	print_microsec(dc_ctx, log_ctx, ref_cycle)

#define GAMMA_HW_POINTS_NUM 256

#define PGFSM_POWER_ON 0
#define PGFSM_POWER_OFF 2

static void print_microsec(struct dc_context *dc_ctx,
			   struct dc_log_buffer_ctx *log_ctx,
			   uint32_t ref_cycle)
{
	const uint32_t ref_clk_mhz = dc_ctx->dc->res_pool->ref_clocks.dchub_ref_clock_inKhz / 1000;
	static const unsigned int frac = 1000;
	uint32_t us_x10 = (ref_cycle * frac) / ref_clk_mhz;

	DTN_INFO("  %11d.%03d",
			us_x10 / frac,
			us_x10 % frac);
}

void dcn10_lock_all_pipes(struct dc *dc,
	struct dc_state *context,
	bool lock)
{
	struct pipe_ctx *pipe_ctx;
	struct timing_generator *tg;
	int i;

	for (i = 0; i < dc->res_pool->pipe_count; i++) {
		pipe_ctx = &context->res_ctx.pipe_ctx[i];
		tg = pipe_ctx->stream_res.tg;

		/*
		 * Only lock the top pipe's tg to prevent redundant
		 * (un)locking. Also skip if pipe is disabled.
		 */
		if (pipe_ctx->top_pipe ||
		    !pipe_ctx->stream || !pipe_ctx->plane_state ||
		    !tg->funcs->is_tg_enabled(tg))
			continue;

		if (lock)
			dc->hwss.pipe_control_lock(dc, pipe_ctx, true);
		else
			dc->hwss.pipe_control_lock(dc, pipe_ctx, false);
	}
}

static void log_mpc_crc(struct dc *dc,
	struct dc_log_buffer_ctx *log_ctx)
{
	struct dc_context *dc_ctx = dc->ctx;
	struct dce_hwseq *hws = dc->hwseq;

	if (REG(MPC_CRC_RESULT_GB))
		DTN_INFO("MPC_CRC_RESULT_GB:%d MPC_CRC_RESULT_C:%d MPC_CRC_RESULT_AR:%d\n",
		REG_READ(MPC_CRC_RESULT_GB), REG_READ(MPC_CRC_RESULT_C), REG_READ(MPC_CRC_RESULT_AR));
	if (REG(DPP_TOP0_DPP_CRC_VAL_B_A))
		DTN_INFO("DPP_TOP0_DPP_CRC_VAL_B_A:%d DPP_TOP0_DPP_CRC_VAL_R_G:%d\n",
		REG_READ(DPP_TOP0_DPP_CRC_VAL_B_A), REG_READ(DPP_TOP0_DPP_CRC_VAL_R_G));
}

static void dcn10_log_hubbub_state(struct dc *dc,
				   struct dc_log_buffer_ctx *log_ctx)
{
	struct dc_context *dc_ctx = dc->ctx;
	struct dcn_hubbub_wm wm;
	int i;

	memset(&wm, 0, sizeof(struct dcn_hubbub_wm));
	dc->res_pool->hubbub->funcs->wm_read_state(dc->res_pool->hubbub, &wm);

	DTN_INFO("HUBBUB WM:      data_urgent  pte_meta_urgent"
			"         sr_enter          sr_exit  dram_clk_change\n");

	for (i = 0; i < 4; i++) {
		struct dcn_hubbub_wm_set *s;

		s = &wm.sets[i];
		DTN_INFO("WM_Set[%d]:", s->wm_set);
		DTN_INFO_MICRO_SEC(s->data_urgent);
		DTN_INFO_MICRO_SEC(s->pte_meta_urgent);
		DTN_INFO_MICRO_SEC(s->sr_enter);
		DTN_INFO_MICRO_SEC(s->sr_exit);
		DTN_INFO_MICRO_SEC(s->dram_clk_chanage);
		DTN_INFO("\n");
	}

	DTN_INFO("\n");
}

static void dcn10_log_hubp_states(struct dc *dc, void *log_ctx)
{
	struct dc_context *dc_ctx = dc->ctx;
	struct resource_pool *pool = dc->res_pool;
	int i;

	DTN_INFO(
		"HUBP:  format  addr_hi  width  height  rot  mir  sw_mode  dcc_en  blank_en  clock_en  ttu_dis  underflow   min_ttu_vblank       qos_low_wm      qos_high_wm\n");
	for (i = 0; i < pool->pipe_count; i++) {
		struct hubp *hubp = pool->hubps[i];
		struct dcn_hubp_state *s = &(TO_DCN10_HUBP(hubp)->state);

		hubp->funcs->hubp_read_state(hubp);

		if (!s->blank_en) {
			DTN_INFO("[%2d]:  %5xh  %6xh  %5d  %6d  %2xh  %2xh  %6xh  %6d  %8d  %8d  %7d  %8xh",
					hubp->inst,
					s->pixel_format,
					s->inuse_addr_hi,
					s->viewport_width,
					s->viewport_height,
					s->rotation_angle,
					s->h_mirror_en,
					s->sw_mode,
					s->dcc_en,
					s->blank_en,
					s->clock_en,
					s->ttu_disable,
					s->underflow_status);
			DTN_INFO_MICRO_SEC(s->min_ttu_vblank);
			DTN_INFO_MICRO_SEC(s->qos_level_low_wm);
			DTN_INFO_MICRO_SEC(s->qos_level_high_wm);
			DTN_INFO("\n");
		}
	}

	DTN_INFO("\n=========RQ========\n");
	DTN_INFO("HUBP:  drq_exp_m  prq_exp_m  mrq_exp_m  crq_exp_m  plane1_ba  L:chunk_s  min_chu_s  meta_ch_s"
		"  min_m_c_s  dpte_gr_s  mpte_gr_s  swath_hei  pte_row_h  C:chunk_s  min_chu_s  meta_ch_s"
		"  min_m_c_s  dpte_gr_s  mpte_gr_s  swath_hei  pte_row_h\n");
	for (i = 0; i < pool->pipe_count; i++) {
		struct dcn_hubp_state *s = &(TO_DCN10_HUBP(pool->hubps[i])->state);
		struct _vcs_dpi_display_rq_regs_st *rq_regs = &s->rq_regs;

		if (!s->blank_en)
			DTN_INFO("[%2d]:  %8xh  %8xh  %8xh  %8xh  %8xh  %8xh  %8xh  %8xh  %8xh  %8xh  %8xh  %8xh  %8xh  %8xh  %8xh  %8xh  %8xh  %8xh  %8xh  %8xh  %8xh\n",
				pool->hubps[i]->inst, rq_regs->drq_expansion_mode, rq_regs->prq_expansion_mode, rq_regs->mrq_expansion_mode,
				rq_regs->crq_expansion_mode, rq_regs->plane1_base_address, rq_regs->rq_regs_l.chunk_size,
				rq_regs->rq_regs_l.min_chunk_size, rq_regs->rq_regs_l.meta_chunk_size,
				rq_regs->rq_regs_l.min_meta_chunk_size, rq_regs->rq_regs_l.dpte_group_size,
				rq_regs->rq_regs_l.mpte_group_size, rq_regs->rq_regs_l.swath_height,
				rq_regs->rq_regs_l.pte_row_height_linear, rq_regs->rq_regs_c.chunk_size, rq_regs->rq_regs_c.min_chunk_size,
				rq_regs->rq_regs_c.meta_chunk_size, rq_regs->rq_regs_c.min_meta_chunk_size,
				rq_regs->rq_regs_c.dpte_group_size, rq_regs->rq_regs_c.mpte_group_size,
				rq_regs->rq_regs_c.swath_height, rq_regs->rq_regs_c.pte_row_height_linear);
	}

	DTN_INFO("========DLG========\n");
	DTN_INFO("HUBP:  rc_hbe     dlg_vbe    min_d_y_n  rc_per_ht  rc_x_a_s "
			"  dst_y_a_s  dst_y_pf   dst_y_vvb  dst_y_rvb  dst_y_vfl  dst_y_rfl  rf_pix_fq"
			"  vratio_pf  vrat_pf_c  rc_pg_vbl  rc_pg_vbc  rc_mc_vbl  rc_mc_vbc  rc_pg_fll"
			"  rc_pg_flc  rc_mc_fll  rc_mc_flc  pr_nom_l   pr_nom_c   rc_pg_nl   rc_pg_nc "
			"  mr_nom_l   mr_nom_c   rc_mc_nl   rc_mc_nc   rc_ld_pl   rc_ld_pc   rc_ld_l  "
			"  rc_ld_c    cha_cur0   ofst_cur1  cha_cur1   vr_af_vc0  ddrq_limt  x_rt_dlay"
			"  x_rp_dlay  x_rr_sfl\n");
	for (i = 0; i < pool->pipe_count; i++) {
		struct dcn_hubp_state *s = &(TO_DCN10_HUBP(pool->hubps[i])->state);
		struct _vcs_dpi_display_dlg_regs_st *dlg_regs = &s->dlg_attr;

		if (!s->blank_en)
			DTN_INFO("[%2d]:  %8xh  %8xh  %8xh  %8xh  %8xh  %8xh  %8xh  %8xh  %8xh  %8xh  %8xh  %8xh  %8xh"
				"  %8xh  %8xh  %8xh  %8xh  %8xh  %8xh  %8xh  %8xh  %8xh  %8xh  %8xh  %8xh  %8xh  %8xh"
				"  %8xh  %8xh  %8xh  %8xh  %8xh  %8xh  %8xh  %8xh  %8xh  %8xh  %8xh  %8xh  %8xh  %8xh  %8xh\n",
				pool->hubps[i]->inst, dlg_regs->refcyc_h_blank_end, dlg_regs->dlg_vblank_end, dlg_regs->min_dst_y_next_start,
				dlg_regs->refcyc_per_htotal, dlg_regs->refcyc_x_after_scaler, dlg_regs->dst_y_after_scaler,
				dlg_regs->dst_y_prefetch, dlg_regs->dst_y_per_vm_vblank, dlg_regs->dst_y_per_row_vblank,
				dlg_regs->dst_y_per_vm_flip, dlg_regs->dst_y_per_row_flip, dlg_regs->ref_freq_to_pix_freq,
				dlg_regs->vratio_prefetch, dlg_regs->vratio_prefetch_c, dlg_regs->refcyc_per_pte_group_vblank_l,
				dlg_regs->refcyc_per_pte_group_vblank_c, dlg_regs->refcyc_per_meta_chunk_vblank_l,
				dlg_regs->refcyc_per_meta_chunk_vblank_c, dlg_regs->refcyc_per_pte_group_flip_l,
				dlg_regs->refcyc_per_pte_group_flip_c, dlg_regs->refcyc_per_meta_chunk_flip_l,
				dlg_regs->refcyc_per_meta_chunk_flip_c, dlg_regs->dst_y_per_pte_row_nom_l,
				dlg_regs->dst_y_per_pte_row_nom_c, dlg_regs->refcyc_per_pte_group_nom_l,
				dlg_regs->refcyc_per_pte_group_nom_c, dlg_regs->dst_y_per_meta_row_nom_l,
				dlg_regs->dst_y_per_meta_row_nom_c, dlg_regs->refcyc_per_meta_chunk_nom_l,
				dlg_regs->refcyc_per_meta_chunk_nom_c, dlg_regs->refcyc_per_line_delivery_pre_l,
				dlg_regs->refcyc_per_line_delivery_pre_c, dlg_regs->refcyc_per_line_delivery_l,
				dlg_regs->refcyc_per_line_delivery_c, dlg_regs->chunk_hdl_adjust_cur0, dlg_regs->dst_y_offset_cur1,
				dlg_regs->chunk_hdl_adjust_cur1, dlg_regs->vready_after_vcount0, dlg_regs->dst_y_delta_drq_limit,
				dlg_regs->xfc_reg_transfer_delay, dlg_regs->xfc_reg_precharge_delay,
				dlg_regs->xfc_reg_remote_surface_flip_latency);
	}

	DTN_INFO("========TTU========\n");
	DTN_INFO("HUBP:  qos_ll_wm  qos_lh_wm  mn_ttu_vb  qos_l_flp  rc_rd_p_l  rc_rd_l    rc_rd_p_c"
			"  rc_rd_c    rc_rd_c0   rc_rd_pc0  rc_rd_c1   rc_rd_pc1  qos_lf_l   qos_rds_l"
			"  qos_lf_c   qos_rds_c  qos_lf_c0  qos_rds_c0 qos_lf_c1  qos_rds_c1\n");
	for (i = 0; i < pool->pipe_count; i++) {
		struct dcn_hubp_state *s = &(TO_DCN10_HUBP(pool->hubps[i])->state);
		struct _vcs_dpi_display_ttu_regs_st *ttu_regs = &s->ttu_attr;

		if (!s->blank_en)
			DTN_INFO("[%2d]:  %8xh  %8xh  %8xh  %8xh  %8xh  %8xh  %8xh  %8xh  %8xh  %8xh  %8xh  %8xh  %8xh  %8xh  %8xh  %8xh  %8xh  %8xh  %8xh  %8xh\n",
				pool->hubps[i]->inst, ttu_regs->qos_level_low_wm, ttu_regs->qos_level_high_wm, ttu_regs->min_ttu_vblank,
				ttu_regs->qos_level_flip, ttu_regs->refcyc_per_req_delivery_pre_l, ttu_regs->refcyc_per_req_delivery_l,
				ttu_regs->refcyc_per_req_delivery_pre_c, ttu_regs->refcyc_per_req_delivery_c, ttu_regs->refcyc_per_req_delivery_cur0,
				ttu_regs->refcyc_per_req_delivery_pre_cur0, ttu_regs->refcyc_per_req_delivery_cur1,
				ttu_regs->refcyc_per_req_delivery_pre_cur1, ttu_regs->qos_level_fixed_l, ttu_regs->qos_ramp_disable_l,
				ttu_regs->qos_level_fixed_c, ttu_regs->qos_ramp_disable_c, ttu_regs->qos_level_fixed_cur0,
				ttu_regs->qos_ramp_disable_cur0, ttu_regs->qos_level_fixed_cur1, ttu_regs->qos_ramp_disable_cur1);
	}
	DTN_INFO("\n");
}

void dcn10_log_hw_state(struct dc *dc,
	struct dc_log_buffer_ctx *log_ctx)
{
	struct dc_context *dc_ctx = dc->ctx;
	struct resource_pool *pool = dc->res_pool;
	int i;

	DTN_INFO_BEGIN();

	dcn10_log_hubbub_state(dc, log_ctx);

	dcn10_log_hubp_states(dc, log_ctx);

	DTN_INFO("DPP:    IGAM format  IGAM mode    DGAM mode    RGAM mode"
			"  GAMUT mode  C11 C12   C13 C14   C21 C22   C23 C24   "
			"C31 C32   C33 C34\n");
	for (i = 0; i < pool->pipe_count; i++) {
		struct dpp *dpp = pool->dpps[i];
		struct dcn_dpp_state s = {0};

		dpp->funcs->dpp_read_state(dpp, &s);

		if (!s.is_enabled)
			continue;

		DTN_INFO("[%2d]:  %11xh  %-11s  %-11s  %-11s"
				"%8x    %08xh %08xh %08xh %08xh %08xh %08xh",
				dpp->inst,
				s.igam_input_format,
				(s.igam_lut_mode == 0) ? "BypassFixed" :
					((s.igam_lut_mode == 1) ? "BypassFloat" :
					((s.igam_lut_mode == 2) ? "RAM" :
					((s.igam_lut_mode == 3) ? "RAM" :
								 "Unknown"))),
				(s.dgam_lut_mode == 0) ? "Bypass" :
					((s.dgam_lut_mode == 1) ? "sRGB" :
					((s.dgam_lut_mode == 2) ? "Ycc" :
					((s.dgam_lut_mode == 3) ? "RAM" :
					((s.dgam_lut_mode == 4) ? "RAM" :
								 "Unknown")))),
				(s.rgam_lut_mode == 0) ? "Bypass" :
					((s.rgam_lut_mode == 1) ? "sRGB" :
					((s.rgam_lut_mode == 2) ? "Ycc" :
					((s.rgam_lut_mode == 3) ? "RAM" :
					((s.rgam_lut_mode == 4) ? "RAM" :
								 "Unknown")))),
				s.gamut_remap_mode,
				s.gamut_remap_c11_c12,
				s.gamut_remap_c13_c14,
				s.gamut_remap_c21_c22,
				s.gamut_remap_c23_c24,
				s.gamut_remap_c31_c32,
				s.gamut_remap_c33_c34);
		DTN_INFO("\n");
	}
	DTN_INFO("\n");

	DTN_INFO("MPCC:  OPP  DPP  MPCCBOT  MODE  ALPHA_MODE  PREMULT  OVERLAP_ONLY  IDLE\n");
	for (i = 0; i < pool->pipe_count; i++) {
		struct mpcc_state s = {0};

		pool->mpc->funcs->read_mpcc_state(pool->mpc, i, &s);
		if (s.opp_id != 0xf)
			DTN_INFO("[%2d]:  %2xh  %2xh  %6xh  %4d  %10d  %7d  %12d  %4d\n",
				i, s.opp_id, s.dpp_id, s.bot_mpcc_id,
				s.mode, s.alpha_mode, s.pre_multiplied_alpha, s.overlap_only,
				s.idle);
	}
	DTN_INFO("\n");

	DTN_INFO("OTG:  v_bs  v_be  v_ss  v_se  vpol  vmax  vmin  vmax_sel  vmin_sel  h_bs  h_be  h_ss  h_se  hpol  htot  vtot  underflow blank_en\n");

	for (i = 0; i < pool->timing_generator_count; i++) {
		struct timing_generator *tg = pool->timing_generators[i];
		struct dcn_otg_state s = {0};
		/* Read shared OTG state registers for all DCNx */
		optc1_read_otg_state(DCN10TG_FROM_TG(tg), &s);

		/*
		 * For DCN2 and greater, a register on the OPP is used to
		 * determine if the CRTC is blanked instead of the OTG. So use
		 * dpg_is_blanked() if exists, otherwise fallback on otg.
		 *
		 * TODO: Implement DCN-specific read_otg_state hooks.
		 */
		if (pool->opps[i]->funcs->dpg_is_blanked)
			s.blank_enabled = pool->opps[i]->funcs->dpg_is_blanked(pool->opps[i]);
		else
			s.blank_enabled = tg->funcs->is_blanked(tg);

		//only print if OTG master is enabled
		if ((s.otg_enabled & 1) == 0)
			continue;

		DTN_INFO("[%d]: %5d %5d %5d %5d %5d %5d %5d %9d %9d %5d %5d %5d %5d %5d %5d %5d  %9d %8d\n",
				tg->inst,
				s.v_blank_start,
				s.v_blank_end,
				s.v_sync_a_start,
				s.v_sync_a_end,
				s.v_sync_a_pol,
				s.v_total_max,
				s.v_total_min,
				s.v_total_max_sel,
				s.v_total_min_sel,
				s.h_blank_start,
				s.h_blank_end,
				s.h_sync_a_start,
				s.h_sync_a_end,
				s.h_sync_a_pol,
				s.h_total,
				s.v_total,
				s.underflow_occurred_status,
				s.blank_enabled);

		// Clear underflow for debug purposes
		// We want to keep underflow sticky bit on for the longevity tests outside of test environment.
		// This function is called only from Windows or Diags test environment, hence it's safe to clear
		// it from here without affecting the original intent.
		tg->funcs->clear_optc_underflow(tg);
	}
	DTN_INFO("\n");

	// dcn_dsc_state struct field bytes_per_pixel was renamed to bits_per_pixel
	// TODO: Update golden log header to reflect this name change
	DTN_INFO("DSC: CLOCK_EN  SLICE_WIDTH  Bytes_pp\n");
	for (i = 0; i < pool->res_cap->num_dsc; i++) {
		struct display_stream_compressor *dsc = pool->dscs[i];
		struct dcn_dsc_state s = {0};

		dsc->funcs->dsc_read_state(dsc, &s);
		DTN_INFO("[%d]: %-9d %-12d %-10d\n",
		dsc->inst,
			s.dsc_clock_en,
			s.dsc_slice_width,
			s.dsc_bits_per_pixel);
		DTN_INFO("\n");
	}
	DTN_INFO("\n");

	DTN_INFO("S_ENC: DSC_MODE  SEC_GSP7_LINE_NUM"
			"  VBID6_LINE_REFERENCE  VBID6_LINE_NUM  SEC_GSP7_ENABLE  SEC_STREAM_ENABLE\n");
	for (i = 0; i < pool->stream_enc_count; i++) {
		struct stream_encoder *enc = pool->stream_enc[i];
		struct enc_state s = {0};

		if (enc->funcs->enc_read_state) {
			enc->funcs->enc_read_state(enc, &s);
			DTN_INFO("[%-3d]: %-9d %-18d %-21d %-15d %-16d %-17d\n",
				enc->id,
				s.dsc_mode,
				s.sec_gsp_pps_line_num,
				s.vbid6_line_reference,
				s.vbid6_line_num,
				s.sec_gsp_pps_enable,
				s.sec_stream_enable);
			DTN_INFO("\n");
		}
	}
	DTN_INFO("\n");

	DTN_INFO("L_ENC: DPHY_FEC_EN  DPHY_FEC_READY_SHADOW  DPHY_FEC_ACTIVE_STATUS  DP_LINK_TRAINING_COMPLETE\n");
	for (i = 0; i < dc->link_count; i++) {
		struct link_encoder *lenc = dc->links[i]->link_enc;

		struct link_enc_state s = {0};

		if (lenc->funcs->read_state) {
			lenc->funcs->read_state(lenc, &s);
			DTN_INFO("[%-3d]: %-12d %-22d %-22d %-25d\n",
				i,
				s.dphy_fec_en,
				s.dphy_fec_ready_shadow,
				s.dphy_fec_active_status,
				s.dp_link_training_complete);
			DTN_INFO("\n");
		}
	}
	DTN_INFO("\n");

	DTN_INFO("\nCALCULATED Clocks: dcfclk_khz:%d  dcfclk_deep_sleep_khz:%d  dispclk_khz:%d\n"
		"dppclk_khz:%d  max_supported_dppclk_khz:%d  fclk_khz:%d  socclk_khz:%d\n\n",
			dc->current_state->bw_ctx.bw.dcn.clk.dcfclk_khz,
			dc->current_state->bw_ctx.bw.dcn.clk.dcfclk_deep_sleep_khz,
			dc->current_state->bw_ctx.bw.dcn.clk.dispclk_khz,
			dc->current_state->bw_ctx.bw.dcn.clk.dppclk_khz,
			dc->current_state->bw_ctx.bw.dcn.clk.max_supported_dppclk_khz,
			dc->current_state->bw_ctx.bw.dcn.clk.fclk_khz,
			dc->current_state->bw_ctx.bw.dcn.clk.socclk_khz);

	log_mpc_crc(dc, log_ctx);

	{
		if (pool->hpo_dp_stream_enc_count > 0) {
			DTN_INFO("DP HPO S_ENC:  Enabled  OTG   Format   Depth   Vid   SDP   Compressed  Link\n");
			for (i = 0; i < pool->hpo_dp_stream_enc_count; i++) {
				struct hpo_dp_stream_encoder_state hpo_dp_se_state = {0};
				struct hpo_dp_stream_encoder *hpo_dp_stream_enc = pool->hpo_dp_stream_enc[i];

				if (hpo_dp_stream_enc && hpo_dp_stream_enc->funcs->read_state) {
					hpo_dp_stream_enc->funcs->read_state(hpo_dp_stream_enc, &hpo_dp_se_state);

					DTN_INFO("[%d]:                 %d    %d   %6s       %d     %d     %d            %d     %d\n",
							hpo_dp_stream_enc->id - ENGINE_ID_HPO_DP_0,
							hpo_dp_se_state.stream_enc_enabled,
							hpo_dp_se_state.otg_inst,
							(hpo_dp_se_state.pixel_encoding == 0) ? "4:4:4" :
									((hpo_dp_se_state.pixel_encoding == 1) ? "4:2:2" :
									(hpo_dp_se_state.pixel_encoding == 2) ? "4:2:0" : "Y-Only"),
							(hpo_dp_se_state.component_depth == 0) ? 6 :
									((hpo_dp_se_state.component_depth == 1) ? 8 :
									(hpo_dp_se_state.component_depth == 2) ? 10 : 12),
							hpo_dp_se_state.vid_stream_enabled,
							hpo_dp_se_state.sdp_enabled,
							hpo_dp_se_state.compressed_format,
							hpo_dp_se_state.mapped_to_link_enc);
				}
			}

			DTN_INFO("\n");
		}

		/* log DP HPO L_ENC section if any hpo_dp_link_enc exists */
		if (pool->hpo_dp_link_enc_count) {
			DTN_INFO("DP HPO L_ENC:  Enabled  Mode   Lanes   Stream  Slots   VC Rate X    VC Rate Y\n");

			for (i = 0; i < pool->hpo_dp_link_enc_count; i++) {
				struct hpo_dp_link_encoder *hpo_dp_link_enc = pool->hpo_dp_link_enc[i];
				struct hpo_dp_link_enc_state hpo_dp_le_state = {0};

				if (hpo_dp_link_enc->funcs->read_state) {
					hpo_dp_link_enc->funcs->read_state(hpo_dp_link_enc, &hpo_dp_le_state);
					DTN_INFO("[%d]:                 %d  %6s     %d        %d      %d     %d     %d\n",
							hpo_dp_link_enc->inst,
							hpo_dp_le_state.link_enc_enabled,
							(hpo_dp_le_state.link_mode == 0) ? "TPS1" :
									(hpo_dp_le_state.link_mode == 1) ? "TPS2" :
									(hpo_dp_le_state.link_mode == 2) ? "ACTIVE" : "TEST",
							hpo_dp_le_state.lane_count,
							hpo_dp_le_state.stream_src[0],
							hpo_dp_le_state.slot_count[0],
							hpo_dp_le_state.vc_rate_x[0],
							hpo_dp_le_state.vc_rate_y[0]);
					DTN_INFO("\n");
				}
			}

			DTN_INFO("\n");
		}
	}

	DTN_INFO_END();
}

bool dcn10_did_underflow_occur(struct dc *dc, struct pipe_ctx *pipe_ctx)
{
	struct hubp *hubp = pipe_ctx->plane_res.hubp;
	struct timing_generator *tg = pipe_ctx->stream_res.tg;

	if (tg->funcs->is_optc_underflow_occurred(tg)) {
		tg->funcs->clear_optc_underflow(tg);
		return true;
	}

	if (hubp->funcs->hubp_get_underflow_status(hubp)) {
		hubp->funcs->hubp_clear_underflow(hubp);
		return true;
	}
	return false;
}

void dcn10_enable_power_gating_plane(
	struct dce_hwseq *hws,
	bool enable)
{
	bool force_on = true; /* disable power gating */

	if (enable)
		force_on = false;

	/* DCHUBP0/1/2/3 */
	REG_UPDATE(DOMAIN0_PG_CONFIG, DOMAIN0_POWER_FORCEON, force_on);
	REG_UPDATE(DOMAIN2_PG_CONFIG, DOMAIN2_POWER_FORCEON, force_on);
	REG_UPDATE(DOMAIN4_PG_CONFIG, DOMAIN4_POWER_FORCEON, force_on);
	REG_UPDATE(DOMAIN6_PG_CONFIG, DOMAIN6_POWER_FORCEON, force_on);

	/* DPP0/1/2/3 */
	REG_UPDATE(DOMAIN1_PG_CONFIG, DOMAIN1_POWER_FORCEON, force_on);
	REG_UPDATE(DOMAIN3_PG_CONFIG, DOMAIN3_POWER_FORCEON, force_on);
	REG_UPDATE(DOMAIN5_PG_CONFIG, DOMAIN5_POWER_FORCEON, force_on);
	REG_UPDATE(DOMAIN7_PG_CONFIG, DOMAIN7_POWER_FORCEON, force_on);
}

void dcn10_disable_vga(
	struct dce_hwseq *hws)
{
	unsigned int in_vga1_mode = 0;
	unsigned int in_vga2_mode = 0;
	unsigned int in_vga3_mode = 0;
	unsigned int in_vga4_mode = 0;

	REG_GET(D1VGA_CONTROL, D1VGA_MODE_ENABLE, &in_vga1_mode);
	REG_GET(D2VGA_CONTROL, D2VGA_MODE_ENABLE, &in_vga2_mode);
	REG_GET(D3VGA_CONTROL, D3VGA_MODE_ENABLE, &in_vga3_mode);
	REG_GET(D4VGA_CONTROL, D4VGA_MODE_ENABLE, &in_vga4_mode);

	if (in_vga1_mode == 0 && in_vga2_mode == 0 &&
			in_vga3_mode == 0 && in_vga4_mode == 0)
		return;

	REG_WRITE(D1VGA_CONTROL, 0);
	REG_WRITE(D2VGA_CONTROL, 0);
	REG_WRITE(D3VGA_CONTROL, 0);
	REG_WRITE(D4VGA_CONTROL, 0);

	/* HW Engineer's Notes:
	 *  During switch from vga->extended, if we set the VGA_TEST_ENABLE and
	 *  then hit the VGA_TEST_RENDER_START, then the DCHUBP timing gets updated correctly.
	 *
	 *  Then vBIOS will have it poll for the VGA_TEST_RENDER_DONE and unset
	 *  VGA_TEST_ENABLE, to leave it in the same state as before.
	 */
	REG_UPDATE(VGA_TEST_CONTROL, VGA_TEST_ENABLE, 1);
	REG_UPDATE(VGA_TEST_CONTROL, VGA_TEST_RENDER_START, 1);
}

/**
 * dcn10_dpp_pg_control - DPP power gate control.
 *
 * @hws: dce_hwseq reference.
 * @dpp_inst: DPP instance reference.
 * @power_on: true if we want to enable power gate, false otherwise.
 *
 * Enable or disable power gate in the specific DPP instance.
 */
void dcn10_dpp_pg_control(
		struct dce_hwseq *hws,
		unsigned int dpp_inst,
		bool power_on)
{
	uint32_t power_gate = power_on ? 0 : 1;
	uint32_t pwr_status = power_on ? PGFSM_POWER_ON : PGFSM_POWER_OFF;

	if (hws->ctx->dc->debug.disable_dpp_power_gate)
		return;
	if (REG(DOMAIN1_PG_CONFIG) == 0)
		return;

	switch (dpp_inst) {
	case 0: /* DPP0 */
		REG_UPDATE(DOMAIN1_PG_CONFIG,
				DOMAIN1_POWER_GATE, power_gate);

		REG_WAIT(DOMAIN1_PG_STATUS,
				DOMAIN1_PGFSM_PWR_STATUS, pwr_status,
				1, 1000);
		break;
	case 1: /* DPP1 */
		REG_UPDATE(DOMAIN3_PG_CONFIG,
				DOMAIN3_POWER_GATE, power_gate);

		REG_WAIT(DOMAIN3_PG_STATUS,
				DOMAIN3_PGFSM_PWR_STATUS, pwr_status,
				1, 1000);
		break;
	case 2: /* DPP2 */
		REG_UPDATE(DOMAIN5_PG_CONFIG,
				DOMAIN5_POWER_GATE, power_gate);

		REG_WAIT(DOMAIN5_PG_STATUS,
				DOMAIN5_PGFSM_PWR_STATUS, pwr_status,
				1, 1000);
		break;
	case 3: /* DPP3 */
		REG_UPDATE(DOMAIN7_PG_CONFIG,
				DOMAIN7_POWER_GATE, power_gate);

		REG_WAIT(DOMAIN7_PG_STATUS,
				DOMAIN7_PGFSM_PWR_STATUS, pwr_status,
				1, 1000);
		break;
	default:
		BREAK_TO_DEBUGGER();
		break;
	}
}

/**
 * dcn10_hubp_pg_control - HUBP power gate control.
 *
 * @hws: dce_hwseq reference.
 * @hubp_inst: DPP instance reference.
 * @power_on: true if we want to enable power gate, false otherwise.
 *
 * Enable or disable power gate in the specific HUBP instance.
 */
void dcn10_hubp_pg_control(
		struct dce_hwseq *hws,
		unsigned int hubp_inst,
		bool power_on)
{
	uint32_t power_gate = power_on ? 0 : 1;
	uint32_t pwr_status = power_on ? PGFSM_POWER_ON : PGFSM_POWER_OFF;

	if (hws->ctx->dc->debug.disable_hubp_power_gate)
		return;
	if (REG(DOMAIN0_PG_CONFIG) == 0)
		return;

	switch (hubp_inst) {
	case 0: /* DCHUBP0 */
		REG_UPDATE(DOMAIN0_PG_CONFIG,
				DOMAIN0_POWER_GATE, power_gate);

		REG_WAIT(DOMAIN0_PG_STATUS,
				DOMAIN0_PGFSM_PWR_STATUS, pwr_status,
				1, 1000);
		break;
	case 1: /* DCHUBP1 */
		REG_UPDATE(DOMAIN2_PG_CONFIG,
				DOMAIN2_POWER_GATE, power_gate);

		REG_WAIT(DOMAIN2_PG_STATUS,
				DOMAIN2_PGFSM_PWR_STATUS, pwr_status,
				1, 1000);
		break;
	case 2: /* DCHUBP2 */
		REG_UPDATE(DOMAIN4_PG_CONFIG,
				DOMAIN4_POWER_GATE, power_gate);

		REG_WAIT(DOMAIN4_PG_STATUS,
				DOMAIN4_PGFSM_PWR_STATUS, pwr_status,
				1, 1000);
		break;
	case 3: /* DCHUBP3 */
		REG_UPDATE(DOMAIN6_PG_CONFIG,
				DOMAIN6_POWER_GATE, power_gate);

		REG_WAIT(DOMAIN6_PG_STATUS,
				DOMAIN6_PGFSM_PWR_STATUS, pwr_status,
				1, 1000);
		break;
	default:
		BREAK_TO_DEBUGGER();
		break;
	}
}

static void power_on_plane(
	struct dce_hwseq *hws,
	int plane_id)
{
	DC_LOGGER_INIT(hws->ctx->logger);
	if (REG(DC_IP_REQUEST_CNTL)) {
		REG_SET(DC_IP_REQUEST_CNTL, 0,
				IP_REQUEST_EN, 1);

		if (hws->funcs.dpp_pg_control)
			hws->funcs.dpp_pg_control(hws, plane_id, true);

		if (hws->funcs.hubp_pg_control)
			hws->funcs.hubp_pg_control(hws, plane_id, true);

		REG_SET(DC_IP_REQUEST_CNTL, 0,
				IP_REQUEST_EN, 0);
		DC_LOG_DEBUG(
				"Un-gated front end for pipe %d\n", plane_id);
	}
}

static void undo_DEGVIDCN10_253_wa(struct dc *dc)
{
	struct dce_hwseq *hws = dc->hwseq;
	struct hubp *hubp = dc->res_pool->hubps[0];

	if (!hws->wa_state.DEGVIDCN10_253_applied)
		return;

	hubp->funcs->set_blank(hubp, true);

	REG_SET(DC_IP_REQUEST_CNTL, 0,
			IP_REQUEST_EN, 1);

	hws->funcs.hubp_pg_control(hws, 0, false);
	REG_SET(DC_IP_REQUEST_CNTL, 0,
			IP_REQUEST_EN, 0);

	hws->wa_state.DEGVIDCN10_253_applied = false;
}

static void apply_DEGVIDCN10_253_wa(struct dc *dc)
{
	struct dce_hwseq *hws = dc->hwseq;
	struct hubp *hubp = dc->res_pool->hubps[0];
	int i;

	if (dc->debug.disable_stutter)
		return;

	if (!hws->wa.DEGVIDCN10_253)
		return;

	for (i = 0; i < dc->res_pool->pipe_count; i++) {
		if (!dc->res_pool->hubps[i]->power_gated)
			return;
	}

	/* all pipe power gated, apply work around to enable stutter. */

	REG_SET(DC_IP_REQUEST_CNTL, 0,
			IP_REQUEST_EN, 1);

	hws->funcs.hubp_pg_control(hws, 0, true);
	REG_SET(DC_IP_REQUEST_CNTL, 0,
			IP_REQUEST_EN, 0);

	hubp->funcs->set_hubp_blank_en(hubp, false);
	hws->wa_state.DEGVIDCN10_253_applied = true;
}

void dcn10_bios_golden_init(struct dc *dc)
{
	struct dce_hwseq *hws = dc->hwseq;
	struct dc_bios *bp = dc->ctx->dc_bios;
	int i;
	bool allow_self_fresh_force_enable = true;

	if (hws->funcs.s0i3_golden_init_wa && hws->funcs.s0i3_golden_init_wa(dc))
		return;

	if (dc->res_pool->hubbub->funcs->is_allow_self_refresh_enabled)
		allow_self_fresh_force_enable =
				dc->res_pool->hubbub->funcs->is_allow_self_refresh_enabled(dc->res_pool->hubbub);


	/* WA for making DF sleep when idle after resume from S0i3.
	 * DCHUBBUB_ARB_ALLOW_SELF_REFRESH_FORCE_ENABLE is set to 1 by
	 * command table, if DCHUBBUB_ARB_ALLOW_SELF_REFRESH_FORCE_ENABLE = 0
	 * before calling command table and it changed to 1 after,
	 * it should be set back to 0.
	 */

	/* initialize dcn global */
	bp->funcs->enable_disp_power_gating(bp,
			CONTROLLER_ID_D0, ASIC_PIPE_INIT);

	for (i = 0; i < dc->res_pool->pipe_count; i++) {
		/* initialize dcn per pipe */
		bp->funcs->enable_disp_power_gating(bp,
				CONTROLLER_ID_D0 + i, ASIC_PIPE_DISABLE);
	}

	if (dc->res_pool->hubbub->funcs->allow_self_refresh_control)
		if (allow_self_fresh_force_enable == false &&
				dc->res_pool->hubbub->funcs->is_allow_self_refresh_enabled(dc->res_pool->hubbub))
			dc->res_pool->hubbub->funcs->allow_self_refresh_control(dc->res_pool->hubbub,
										!dc->res_pool->hubbub->ctx->dc->debug.disable_stutter);

}

static void false_optc_underflow_wa(
		struct dc *dc,
		const struct dc_stream_state *stream,
		struct timing_generator *tg)
{
	int i;
	bool underflow;

	if (!dc->hwseq->wa.false_optc_underflow)
		return;

	underflow = tg->funcs->is_optc_underflow_occurred(tg);

	for (i = 0; i < dc->res_pool->pipe_count; i++) {
		struct pipe_ctx *old_pipe_ctx = &dc->current_state->res_ctx.pipe_ctx[i];

		if (old_pipe_ctx->stream != stream)
			continue;

		dc->hwss.wait_for_mpcc_disconnect(dc, dc->res_pool, old_pipe_ctx);
	}

	if (tg->funcs->set_blank_data_double_buffer)
		tg->funcs->set_blank_data_double_buffer(tg, true);

	if (tg->funcs->is_optc_underflow_occurred(tg) && !underflow)
		tg->funcs->clear_optc_underflow(tg);
}

enum dc_status dcn10_enable_stream_timing(
		struct pipe_ctx *pipe_ctx,
		struct dc_state *context,
		struct dc *dc)
{
	struct dc_stream_state *stream = pipe_ctx->stream;
	enum dc_color_space color_space;
	struct tg_color black_color = {0};

	/* by upper caller loop, pipe0 is parent pipe and be called first.
	 * back end is set up by for pipe0. Other children pipe share back end
	 * with pipe 0. No program is needed.
	 */
	if (pipe_ctx->top_pipe != NULL)
		return DC_OK;

	/* TODO check if timing_changed, disable stream if timing changed */

	/* HW program guide assume display already disable
	 * by unplug sequence. OTG assume stop.
	 */
	pipe_ctx->stream_res.tg->funcs->enable_optc_clock(pipe_ctx->stream_res.tg, true);

	if (false == pipe_ctx->clock_source->funcs->program_pix_clk(
			pipe_ctx->clock_source,
			&pipe_ctx->stream_res.pix_clk_params,
			&pipe_ctx->pll_settings)) {
		BREAK_TO_DEBUGGER();
		return DC_ERROR_UNEXPECTED;
	}

	pipe_ctx->stream_res.tg->funcs->program_timing(
			pipe_ctx->stream_res.tg,
			&stream->timing,
			pipe_ctx->pipe_dlg_param.vready_offset,
			pipe_ctx->pipe_dlg_param.vstartup_start,
			pipe_ctx->pipe_dlg_param.vupdate_offset,
			pipe_ctx->pipe_dlg_param.vupdate_width,
			pipe_ctx->stream->signal,
			true);

#if 0 /* move to after enable_crtc */
	/* TODO: OPP FMT, ABM. etc. should be done here. */
	/* or FPGA now. instance 0 only. TODO: move to opp.c */

	inst_offset = reg_offsets[pipe_ctx->stream_res.tg->inst].fmt;

	pipe_ctx->stream_res.opp->funcs->opp_program_fmt(
				pipe_ctx->stream_res.opp,
				&stream->bit_depth_params,
				&stream->clamping);
#endif
	/* program otg blank color */
	color_space = stream->output_color_space;
	color_space_to_black_color(dc, color_space, &black_color);

	/*
	 * The way 420 is packed, 2 channels carry Y component, 1 channel
	 * alternate between Cb and Cr, so both channels need the pixel
	 * value for Y
	 */
	if (stream->timing.pixel_encoding == PIXEL_ENCODING_YCBCR420)
		black_color.color_r_cr = black_color.color_g_y;

	if (pipe_ctx->stream_res.tg->funcs->set_blank_color)
		pipe_ctx->stream_res.tg->funcs->set_blank_color(
				pipe_ctx->stream_res.tg,
				&black_color);

	if (pipe_ctx->stream_res.tg->funcs->is_blanked &&
			!pipe_ctx->stream_res.tg->funcs->is_blanked(pipe_ctx->stream_res.tg)) {
		pipe_ctx->stream_res.tg->funcs->set_blank(pipe_ctx->stream_res.tg, true);
		hwss_wait_for_blank_complete(pipe_ctx->stream_res.tg);
		false_optc_underflow_wa(dc, pipe_ctx->stream, pipe_ctx->stream_res.tg);
	}

	/* VTG is  within DCHUB command block. DCFCLK is always on */
	if (false == pipe_ctx->stream_res.tg->funcs->enable_crtc(pipe_ctx->stream_res.tg)) {
		BREAK_TO_DEBUGGER();
		return DC_ERROR_UNEXPECTED;
	}

	/* TODO program crtc source select for non-virtual signal*/
	/* TODO program FMT */
	/* TODO setup link_enc */
	/* TODO set stream attributes */
	/* TODO program audio */
	/* TODO enable stream if timing changed */
	/* TODO unblank stream if DP */

	return DC_OK;
}

static void dcn10_reset_back_end_for_pipe(
		struct dc *dc,
		struct pipe_ctx *pipe_ctx,
		struct dc_state *context)
{
	int i;
	struct dc_link *link;
	DC_LOGGER_INIT(dc->ctx->logger);
	if (pipe_ctx->stream_res.stream_enc == NULL) {
		pipe_ctx->stream = NULL;
		return;
	}

	if (!IS_FPGA_MAXIMUS_DC(dc->ctx->dce_environment)) {
		link = pipe_ctx->stream->link;
		/* DPMS may already disable or */
		/* dpms_off status is incorrect due to fastboot
		 * feature. When system resume from S4 with second
		 * screen only, the dpms_off would be true but
		 * VBIOS lit up eDP, so check link status too.
		 */
		if (!pipe_ctx->stream->dpms_off || link->link_status.link_active)
			core_link_disable_stream(pipe_ctx);
		else if (pipe_ctx->stream_res.audio)
			dc->hwss.disable_audio_stream(pipe_ctx);

		if (pipe_ctx->stream_res.audio) {
			/*disable az_endpoint*/
			pipe_ctx->stream_res.audio->funcs->az_disable(pipe_ctx->stream_res.audio);

			/*free audio*/
			if (dc->caps.dynamic_audio == true) {
				/*we have to dynamic arbitrate the audio endpoints*/
				/*we free the resource, need reset is_audio_acquired*/
				update_audio_usage(&dc->current_state->res_ctx, dc->res_pool,
						pipe_ctx->stream_res.audio, false);
				pipe_ctx->stream_res.audio = NULL;
			}
		}
	}

	/* by upper caller loop, parent pipe: pipe0, will be reset last.
	 * back end share by all pipes and will be disable only when disable
	 * parent pipe.
	 */
	if (pipe_ctx->top_pipe == NULL) {

		if (pipe_ctx->stream_res.abm)
			dc->hwss.set_abm_immediate_disable(pipe_ctx);

		pipe_ctx->stream_res.tg->funcs->disable_crtc(pipe_ctx->stream_res.tg);

		pipe_ctx->stream_res.tg->funcs->enable_optc_clock(pipe_ctx->stream_res.tg, false);
		if (pipe_ctx->stream_res.tg->funcs->set_drr)
			pipe_ctx->stream_res.tg->funcs->set_drr(
					pipe_ctx->stream_res.tg, NULL);
	}

	for (i = 0; i < dc->res_pool->pipe_count; i++)
		if (&dc->current_state->res_ctx.pipe_ctx[i] == pipe_ctx)
			break;

	if (i == dc->res_pool->pipe_count)
		return;

	pipe_ctx->stream = NULL;
	DC_LOG_DEBUG("Reset back end for pipe %d, tg:%d\n",
					pipe_ctx->pipe_idx, pipe_ctx->stream_res.tg->inst);
}

static bool dcn10_hw_wa_force_recovery(struct dc *dc)
{
	struct hubp *hubp ;
	unsigned int i;
	bool need_recover = true;

	if (!dc->debug.recovery_enabled)
		return false;

	for (i = 0; i < dc->res_pool->pipe_count; i++) {
		struct pipe_ctx *pipe_ctx =
			&dc->current_state->res_ctx.pipe_ctx[i];
		if (pipe_ctx != NULL) {
			hubp = pipe_ctx->plane_res.hubp;
			if (hubp != NULL && hubp->funcs->hubp_get_underflow_status) {
				if (hubp->funcs->hubp_get_underflow_status(hubp) != 0) {
					/* one pipe underflow, we will reset all the pipes*/
					need_recover = true;
				}
			}
		}
	}
	if (!need_recover)
		return false;
	/*
	DCHUBP_CNTL:HUBP_BLANK_EN=1
	DCHUBBUB_SOFT_RESET:DCHUBBUB_GLOBAL_SOFT_RESET=1
	DCHUBP_CNTL:HUBP_DISABLE=1
	DCHUBP_CNTL:HUBP_DISABLE=0
	DCHUBBUB_SOFT_RESET:DCHUBBUB_GLOBAL_SOFT_RESET=0
	DCSURF_PRIMARY_SURFACE_ADDRESS
	DCHUBP_CNTL:HUBP_BLANK_EN=0
	*/

	for (i = 0; i < dc->res_pool->pipe_count; i++) {
		struct pipe_ctx *pipe_ctx =
			&dc->current_state->res_ctx.pipe_ctx[i];
		if (pipe_ctx != NULL) {
			hubp = pipe_ctx->plane_res.hubp;
			/*DCHUBP_CNTL:HUBP_BLANK_EN=1*/
			if (hubp != NULL && hubp->funcs->set_hubp_blank_en)
				hubp->funcs->set_hubp_blank_en(hubp, true);
		}
	}
	/*DCHUBBUB_SOFT_RESET:DCHUBBUB_GLOBAL_SOFT_RESET=1*/
	hubbub1_soft_reset(dc->res_pool->hubbub, true);

	for (i = 0; i < dc->res_pool->pipe_count; i++) {
		struct pipe_ctx *pipe_ctx =
			&dc->current_state->res_ctx.pipe_ctx[i];
		if (pipe_ctx != NULL) {
			hubp = pipe_ctx->plane_res.hubp;
			/*DCHUBP_CNTL:HUBP_DISABLE=1*/
			if (hubp != NULL && hubp->funcs->hubp_disable_control)
				hubp->funcs->hubp_disable_control(hubp, true);
		}
	}
	for (i = 0; i < dc->res_pool->pipe_count; i++) {
		struct pipe_ctx *pipe_ctx =
			&dc->current_state->res_ctx.pipe_ctx[i];
		if (pipe_ctx != NULL) {
			hubp = pipe_ctx->plane_res.hubp;
			/*DCHUBP_CNTL:HUBP_DISABLE=0*/
			if (hubp != NULL && hubp->funcs->hubp_disable_control)
				hubp->funcs->hubp_disable_control(hubp, true);
		}
	}
	/*DCHUBBUB_SOFT_RESET:DCHUBBUB_GLOBAL_SOFT_RESET=0*/
	hubbub1_soft_reset(dc->res_pool->hubbub, false);
	for (i = 0; i < dc->res_pool->pipe_count; i++) {
		struct pipe_ctx *pipe_ctx =
			&dc->current_state->res_ctx.pipe_ctx[i];
		if (pipe_ctx != NULL) {
			hubp = pipe_ctx->plane_res.hubp;
			/*DCHUBP_CNTL:HUBP_BLANK_EN=0*/
			if (hubp != NULL && hubp->funcs->set_hubp_blank_en)
				hubp->funcs->set_hubp_blank_en(hubp, true);
		}
	}
	return true;

}

void dcn10_verify_allow_pstate_change_high(struct dc *dc)
{
	static bool should_log_hw_state; /* prevent hw state log by default */

	if (!hubbub1_verify_allow_pstate_change_high(dc->res_pool->hubbub)) {
		int i = 0;

		if (should_log_hw_state)
			dcn10_log_hw_state(dc, NULL);

		TRACE_DC_PIPE_STATE(pipe_ctx, i, MAX_PIPES);
		BREAK_TO_DEBUGGER();
		if (dcn10_hw_wa_force_recovery(dc)) {
		/*check again*/
			if (!hubbub1_verify_allow_pstate_change_high(dc->res_pool->hubbub))
				BREAK_TO_DEBUGGER();
		}
	}
}

/* trigger HW to start disconnect plane from stream on the next vsync */
void dcn10_plane_atomic_disconnect(struct dc *dc, struct pipe_ctx *pipe_ctx)
{
	struct dce_hwseq *hws = dc->hwseq;
	struct hubp *hubp = pipe_ctx->plane_res.hubp;
	int dpp_id = pipe_ctx->plane_res.dpp->inst;
	struct mpc *mpc = dc->res_pool->mpc;
	struct mpc_tree *mpc_tree_params;
	struct mpcc *mpcc_to_remove = NULL;
	struct output_pixel_processor *opp = pipe_ctx->stream_res.opp;

	mpc_tree_params = &(opp->mpc_tree_params);
	mpcc_to_remove = mpc->funcs->get_mpcc_for_dpp(mpc_tree_params, dpp_id);

	/*Already reset*/
	if (mpcc_to_remove == NULL)
		return;

	mpc->funcs->remove_mpcc(mpc, mpc_tree_params, mpcc_to_remove);
	if (opp != NULL)
		opp->mpcc_disconnect_pending[pipe_ctx->plane_res.mpcc_inst] = true;

	dc->optimized_required = true;

	if (hubp->funcs->hubp_disconnect)
		hubp->funcs->hubp_disconnect(hubp);

	if (dc->debug.sanity_checks)
		hws->funcs.verify_allow_pstate_change_high(dc);
}

/**
 * dcn10_plane_atomic_power_down - Power down plane components.
 *
 * @dc: dc struct reference. used for grab hwseq.
 * @dpp: dpp struct reference.
 * @hubp: hubp struct reference.
 *
 * Keep in mind that this operation requires a power gate configuration;
 * however, requests for switch power gate are precisely controlled to avoid
 * problems. For this reason, power gate request is usually disabled. This
 * function first needs to enable the power gate request before disabling DPP
 * and HUBP. Finally, it disables the power gate request again.
 */
void dcn10_plane_atomic_power_down(struct dc *dc,
		struct dpp *dpp,
		struct hubp *hubp)
{
	struct dce_hwseq *hws = dc->hwseq;
	DC_LOGGER_INIT(dc->ctx->logger);

	if (REG(DC_IP_REQUEST_CNTL)) {
		REG_SET(DC_IP_REQUEST_CNTL, 0,
				IP_REQUEST_EN, 1);

		if (hws->funcs.dpp_pg_control)
			hws->funcs.dpp_pg_control(hws, dpp->inst, false);

		if (hws->funcs.hubp_pg_control)
			hws->funcs.hubp_pg_control(hws, hubp->inst, false);

		dpp->funcs->dpp_reset(dpp);
		REG_SET(DC_IP_REQUEST_CNTL, 0,
				IP_REQUEST_EN, 0);
		DC_LOG_DEBUG(
				"Power gated front end %d\n", hubp->inst);
	}
}

/* disable HW used by plane.
 * note:  cannot disable until disconnect is complete
 */
void dcn10_plane_atomic_disable(struct dc *dc, struct pipe_ctx *pipe_ctx)
{
	struct dce_hwseq *hws = dc->hwseq;
	struct hubp *hubp = pipe_ctx->plane_res.hubp;
	struct dpp *dpp = pipe_ctx->plane_res.dpp;
	int opp_id = hubp->opp_id;

	dc->hwss.wait_for_mpcc_disconnect(dc, dc->res_pool, pipe_ctx);

	hubp->funcs->hubp_clk_cntl(hubp, false);

	dpp->funcs->dpp_dppclk_control(dpp, false, false);

	if (opp_id != 0xf && pipe_ctx->stream_res.opp->mpc_tree_params.opp_list == NULL)
		pipe_ctx->stream_res.opp->funcs->opp_pipe_clock_control(
				pipe_ctx->stream_res.opp,
				false);

	hubp->power_gated = true;
	dc->optimized_required = false; /* We're powering off, no need to optimize */

	hws->funcs.plane_atomic_power_down(dc,
			pipe_ctx->plane_res.dpp,
			pipe_ctx->plane_res.hubp);

	pipe_ctx->stream = NULL;
	memset(&pipe_ctx->stream_res, 0, sizeof(pipe_ctx->stream_res));
	memset(&pipe_ctx->plane_res, 0, sizeof(pipe_ctx->plane_res));
	pipe_ctx->top_pipe = NULL;
	pipe_ctx->bottom_pipe = NULL;
	pipe_ctx->plane_state = NULL;
}

void dcn10_disable_plane(struct dc *dc, struct pipe_ctx *pipe_ctx)
{
	struct dce_hwseq *hws = dc->hwseq;
	DC_LOGGER_INIT(dc->ctx->logger);

	if (!pipe_ctx->plane_res.hubp || pipe_ctx->plane_res.hubp->power_gated)
		return;

	hws->funcs.plane_atomic_disable(dc, pipe_ctx);

	apply_DEGVIDCN10_253_wa(dc);

	DC_LOG_DC("Power down front end %d\n",
					pipe_ctx->pipe_idx);
}

void dcn10_init_pipes(struct dc *dc, struct dc_state *context)
{
	int i;
	struct dce_hwseq *hws = dc->hwseq;
	bool can_apply_seamless_boot = false;

	for (i = 0; i < context->stream_count; i++) {
		if (context->streams[i]->apply_seamless_boot_optimization) {
			can_apply_seamless_boot = true;
			break;
		}
	}

	for (i = 0; i < dc->res_pool->pipe_count; i++) {
		struct timing_generator *tg = dc->res_pool->timing_generators[i];
		struct pipe_ctx *pipe_ctx = &context->res_ctx.pipe_ctx[i];

		/* There is assumption that pipe_ctx is not mapping irregularly
		 * to non-preferred front end. If pipe_ctx->stream is not NULL,
		 * we will use the pipe, so don't disable
		 */
		if (pipe_ctx->stream != NULL && can_apply_seamless_boot)
			continue;

		/* Blank controller using driver code instead of
		 * command table.
		 */
		if (tg->funcs->is_tg_enabled(tg)) {
			if (hws->funcs.init_blank != NULL) {
				hws->funcs.init_blank(dc, tg);
				tg->funcs->lock(tg);
			} else {
				tg->funcs->lock(tg);
				tg->funcs->set_blank(tg, true);
				hwss_wait_for_blank_complete(tg);
			}
		}
	}

	/* num_opp will be equal to number of mpcc */
	for (i = 0; i < dc->res_pool->res_cap->num_opp; i++) {
		struct pipe_ctx *pipe_ctx = &context->res_ctx.pipe_ctx[i];

		/* Cannot reset the MPC mux if seamless boot */
		if (pipe_ctx->stream != NULL && can_apply_seamless_boot)
			continue;

		dc->res_pool->mpc->funcs->mpc_init_single_inst(
				dc->res_pool->mpc, i);
	}

	for (i = 0; i < dc->res_pool->pipe_count; i++) {
		struct timing_generator *tg = dc->res_pool->timing_generators[i];
		struct hubp *hubp = dc->res_pool->hubps[i];
		struct dpp *dpp = dc->res_pool->dpps[i];
		struct pipe_ctx *pipe_ctx = &context->res_ctx.pipe_ctx[i];

		/* There is assumption that pipe_ctx is not mapping irregularly
		 * to non-preferred front end. If pipe_ctx->stream is not NULL,
		 * we will use the pipe, so don't disable
		 */
		if (can_apply_seamless_boot &&
			pipe_ctx->stream != NULL &&
			pipe_ctx->stream_res.tg->funcs->is_tg_enabled(
				pipe_ctx->stream_res.tg)) {
			// Enable double buffering for OTG_BLANK no matter if
			// seamless boot is enabled or not to suppress global sync
			// signals when OTG blanked. This is to prevent pipe from
			// requesting data while in PSR.
			tg->funcs->tg_init(tg);
			hubp->power_gated = true;
			continue;
		}

		/* Disable on the current state so the new one isn't cleared. */
		pipe_ctx = &dc->current_state->res_ctx.pipe_ctx[i];

		dpp->funcs->dpp_reset(dpp);

		pipe_ctx->stream_res.tg = tg;
		pipe_ctx->pipe_idx = i;

		pipe_ctx->plane_res.hubp = hubp;
		pipe_ctx->plane_res.dpp = dpp;
		pipe_ctx->plane_res.mpcc_inst = dpp->inst;
		hubp->mpcc_id = dpp->inst;
		hubp->opp_id = OPP_ID_INVALID;
		hubp->power_gated = false;

		dc->res_pool->opps[i]->mpc_tree_params.opp_id = dc->res_pool->opps[i]->inst;
		dc->res_pool->opps[i]->mpc_tree_params.opp_list = NULL;
		dc->res_pool->opps[i]->mpcc_disconnect_pending[pipe_ctx->plane_res.mpcc_inst] = true;
		pipe_ctx->stream_res.opp = dc->res_pool->opps[i];

		hws->funcs.plane_atomic_disconnect(dc, pipe_ctx);

		if (tg->funcs->is_tg_enabled(tg))
			tg->funcs->unlock(tg);

		dc->hwss.disable_plane(dc, pipe_ctx);

		pipe_ctx->stream_res.tg = NULL;
		pipe_ctx->plane_res.hubp = NULL;

		tg->funcs->tg_init(tg);
	}

	/* Power gate DSCs */
	if (hws->funcs.dsc_pg_control != NULL) {
		uint32_t num_opps = 0;
		uint32_t opp_id_src0 = OPP_ID_INVALID;
		uint32_t opp_id_src1 = OPP_ID_INVALID;

		// Step 1: To find out which OPTC is running & OPTC DSC is ON
		// We can't use res_pool->res_cap->num_timing_generator to check
		// Because it records display pipes default setting built in driver,
		// not display pipes of the current chip.
		// Some ASICs would be fused display pipes less than the default setting.
		// In dcnxx_resource_construct function, driver would obatin real information.
		for (i = 0; i < dc->res_pool->timing_generator_count; i++) {
			uint32_t optc_dsc_state = 0;
			struct timing_generator *tg = dc->res_pool->timing_generators[i];

			if (tg->funcs->is_tg_enabled(tg)) {
				if (tg->funcs->get_dsc_status)
					tg->funcs->get_dsc_status(tg, &optc_dsc_state);
				// Only one OPTC with DSC is ON, so if we got one result, we would exit this block.
				// non-zero value is DSC enabled
				if (optc_dsc_state != 0) {
					tg->funcs->get_optc_source(tg, &num_opps, &opp_id_src0, &opp_id_src1);
					break;
				}
			}
		}

		// Step 2: To power down DSC but skip DSC  of running OPTC
		for (i = 0; i < dc->res_pool->res_cap->num_dsc; i++) {
			struct dcn_dsc_state s  = {0};

			dc->res_pool->dscs[i]->funcs->dsc_read_state(dc->res_pool->dscs[i], &s);

			if ((s.dsc_opp_source == opp_id_src0 || s.dsc_opp_source == opp_id_src1) &&
				s.dsc_clock_en && s.dsc_fw_en)
				continue;

			hws->funcs.dsc_pg_control(hws, dc->res_pool->dscs[i]->inst, false);
		}
	}
}

void dcn10_init_hw(struct dc *dc)
{
	int i;
	struct abm *abm = dc->res_pool->abm;
	struct dmcu *dmcu = dc->res_pool->dmcu;
	struct dce_hwseq *hws = dc->hwseq;
	struct dc_bios *dcb = dc->ctx->dc_bios;
	struct resource_pool *res_pool = dc->res_pool;
	uint32_t backlight = MAX_BACKLIGHT_LEVEL;
	bool   is_optimized_init_done = false;

	if (dc->clk_mgr && dc->clk_mgr->funcs->init_clocks)
		dc->clk_mgr->funcs->init_clocks(dc->clk_mgr);

	/* Align bw context with hw config when system resume. */
	if (dc->clk_mgr->clks.dispclk_khz != 0 && dc->clk_mgr->clks.dppclk_khz != 0) {
		dc->current_state->bw_ctx.bw.dcn.clk.dispclk_khz = dc->clk_mgr->clks.dispclk_khz;
		dc->current_state->bw_ctx.bw.dcn.clk.dppclk_khz = dc->clk_mgr->clks.dppclk_khz;
	}

	// Initialize the dccg
	if (dc->res_pool->dccg && dc->res_pool->dccg->funcs->dccg_init)
		dc->res_pool->dccg->funcs->dccg_init(res_pool->dccg);

	if (IS_FPGA_MAXIMUS_DC(dc->ctx->dce_environment)) {

		REG_WRITE(REFCLK_CNTL, 0);
		REG_UPDATE(DCHUBBUB_GLOBAL_TIMER_CNTL, DCHUBBUB_GLOBAL_TIMER_ENABLE, 1);
		REG_WRITE(DIO_MEM_PWR_CTRL, 0);

		if (!dc->debug.disable_clock_gate) {
			/* enable all DCN clock gating */
			REG_WRITE(DCCG_GATE_DISABLE_CNTL, 0);

			REG_WRITE(DCCG_GATE_DISABLE_CNTL2, 0);

			REG_UPDATE(DCFCLK_CNTL, DCFCLK_GATE_DIS, 0);
		}

		//Enable ability to power gate / don't force power on permanently
		if (hws->funcs.enable_power_gating_plane)
			hws->funcs.enable_power_gating_plane(hws, true);

		return;
	}

	if (!dcb->funcs->is_accelerated_mode(dcb))
		hws->funcs.disable_vga(dc->hwseq);

	hws->funcs.bios_golden_init(dc);

	if (dc->ctx->dc_bios->fw_info_valid) {
		res_pool->ref_clocks.xtalin_clock_inKhz =
				dc->ctx->dc_bios->fw_info.pll_info.crystal_frequency;

		if (!IS_FPGA_MAXIMUS_DC(dc->ctx->dce_environment)) {
			if (res_pool->dccg && res_pool->hubbub) {

				(res_pool->dccg->funcs->get_dccg_ref_freq)(res_pool->dccg,
						dc->ctx->dc_bios->fw_info.pll_info.crystal_frequency,
						&res_pool->ref_clocks.dccg_ref_clock_inKhz);

				(res_pool->hubbub->funcs->get_dchub_ref_freq)(res_pool->hubbub,
						res_pool->ref_clocks.dccg_ref_clock_inKhz,
						&res_pool->ref_clocks.dchub_ref_clock_inKhz);
			} else {
				// Not all ASICs have DCCG sw component
				res_pool->ref_clocks.dccg_ref_clock_inKhz =
						res_pool->ref_clocks.xtalin_clock_inKhz;
				res_pool->ref_clocks.dchub_ref_clock_inKhz =
						res_pool->ref_clocks.xtalin_clock_inKhz;
			}
		}
	} else
		ASSERT_CRITICAL(false);

	for (i = 0; i < dc->link_count; i++) {
		/* Power up AND update implementation according to the
		 * required signal (which may be different from the
		 * default signal on connector).
		 */
		struct dc_link *link = dc->links[i];

		if (!is_optimized_init_done)
			link->link_enc->funcs->hw_init(link->link_enc);

		/* Check for enabled DIG to identify enabled display */
		if (link->link_enc->funcs->is_dig_enabled &&
			link->link_enc->funcs->is_dig_enabled(link->link_enc))
			link->link_status.link_active = true;
	}

	/* Power gate DSCs */
	if (!is_optimized_init_done) {
		for (i = 0; i < res_pool->res_cap->num_dsc; i++)
			if (hws->funcs.dsc_pg_control != NULL)
				hws->funcs.dsc_pg_control(hws, res_pool->dscs[i]->inst, false);
	}

	/* Enable outbox notification feature of dmub */
	if (dc->debug.enable_dmub_aux_for_legacy_ddc)
		dmub_enable_outbox_notification(dc);

	/* we want to turn off all dp displays before doing detection */
	dc_link_blank_all_dp_displays(dc);

	/* If taking control over from VBIOS, we may want to optimize our first
	 * mode set, so we need to skip powering down pipes until we know which
	 * pipes we want to use.
	 * Otherwise, if taking control is not possible, we need to power
	 * everything down.
	 */
	if (dcb->funcs->is_accelerated_mode(dcb) || !dc->config.seamless_boot_edp_requested) {
		if (!is_optimized_init_done) {
			hws->funcs.init_pipes(dc, dc->current_state);
			if (dc->res_pool->hubbub->funcs->allow_self_refresh_control)
				dc->res_pool->hubbub->funcs->allow_self_refresh_control(dc->res_pool->hubbub,
						!dc->res_pool->hubbub->ctx->dc->debug.disable_stutter);
		}
	}

	if (!is_optimized_init_done) {

		for (i = 0; i < res_pool->audio_count; i++) {
			struct audio *audio = res_pool->audios[i];

			audio->funcs->hw_init(audio);
		}

		for (i = 0; i < dc->link_count; i++) {
			struct dc_link *link = dc->links[i];

			if (link->panel_cntl)
				backlight = link->panel_cntl->funcs->hw_init(link->panel_cntl);
		}

		if (abm != NULL)
			abm->funcs->abm_init(abm, backlight);

		if (dmcu != NULL && !dmcu->auto_load_dmcu)
			dmcu->funcs->dmcu_init(dmcu);
	}

	if (abm != NULL && dmcu != NULL)
		abm->dmcu_is_running = dmcu->funcs->is_dmcu_initialized(dmcu);

	/* power AFMT HDMI memory TODO: may move to dis/en output save power*/
	if (!is_optimized_init_done)
		REG_WRITE(DIO_MEM_PWR_CTRL, 0);

	if (!dc->debug.disable_clock_gate) {
		/* enable all DCN clock gating */
		REG_WRITE(DCCG_GATE_DISABLE_CNTL, 0);

		REG_WRITE(DCCG_GATE_DISABLE_CNTL2, 0);

		REG_UPDATE(DCFCLK_CNTL, DCFCLK_GATE_DIS, 0);
	}
	if (hws->funcs.enable_power_gating_plane)
		hws->funcs.enable_power_gating_plane(dc->hwseq, true);

	if (dc->clk_mgr->funcs->notify_wm_ranges)
		dc->clk_mgr->funcs->notify_wm_ranges(dc->clk_mgr);
}

/* In headless boot cases, DIG may be turned
 * on which causes HW/SW discrepancies.
 * To avoid this, power down hardware on boot
 * if DIG is turned on
 */
void dcn10_power_down_on_boot(struct dc *dc)
{
	struct dc_link *edp_links[MAX_NUM_EDP];
	struct dc_link *edp_link = NULL;
	int edp_num;
	int i = 0;

	get_edp_links(dc, edp_links, &edp_num);
	if (edp_num)
		edp_link = edp_links[0];

	if (edp_link && edp_link->link_enc->funcs->is_dig_enabled &&
			edp_link->link_enc->funcs->is_dig_enabled(edp_link->link_enc) &&
			dc->hwseq->funcs.edp_backlight_control &&
			dc->hwss.power_down &&
			dc->hwss.edp_power_control) {
		dc->hwseq->funcs.edp_backlight_control(edp_link, false);
		dc->hwss.power_down(dc);
		dc->hwss.edp_power_control(edp_link, false);
	} else {
		for (i = 0; i < dc->link_count; i++) {
			struct dc_link *link = dc->links[i];

			if (link->link_enc && link->link_enc->funcs->is_dig_enabled &&
					link->link_enc->funcs->is_dig_enabled(link->link_enc) &&
					dc->hwss.power_down) {
				dc->hwss.power_down(dc);
				break;
			}

		}
	}

	/*
	 * Call update_clocks with empty context
	 * to send DISPLAY_OFF
	 * Otherwise DISPLAY_OFF may not be asserted
	 */
	if (dc->clk_mgr->funcs->set_low_power_state)
		dc->clk_mgr->funcs->set_low_power_state(dc->clk_mgr);
}

void dcn10_reset_hw_ctx_wrap(
		struct dc *dc,
		struct dc_state *context)
{
	int i;
	struct dce_hwseq *hws = dc->hwseq;

	/* Reset Back End*/
	for (i = dc->res_pool->pipe_count - 1; i >= 0 ; i--) {
		struct pipe_ctx *pipe_ctx_old =
			&dc->current_state->res_ctx.pipe_ctx[i];
		struct pipe_ctx *pipe_ctx = &context->res_ctx.pipe_ctx[i];

		if (!pipe_ctx_old->stream)
			continue;

		if (pipe_ctx_old->top_pipe)
			continue;

		if (!pipe_ctx->stream ||
				pipe_need_reprogram(pipe_ctx_old, pipe_ctx)) {
			struct clock_source *old_clk = pipe_ctx_old->clock_source;

			dcn10_reset_back_end_for_pipe(dc, pipe_ctx_old, dc->current_state);
			if (hws->funcs.enable_stream_gating)
				hws->funcs.enable_stream_gating(dc, pipe_ctx_old);
			if (old_clk)
				old_clk->funcs->cs_power_down(old_clk);
		}
	}
}

static bool patch_address_for_sbs_tb_stereo(
		struct pipe_ctx *pipe_ctx, PHYSICAL_ADDRESS_LOC *addr)
{
	struct dc_plane_state *plane_state = pipe_ctx->plane_state;
	bool sec_split = pipe_ctx->top_pipe &&
			pipe_ctx->top_pipe->plane_state == pipe_ctx->plane_state;
	if (sec_split && plane_state->address.type == PLN_ADDR_TYPE_GRPH_STEREO &&
		(pipe_ctx->stream->timing.timing_3d_format ==
		 TIMING_3D_FORMAT_SIDE_BY_SIDE ||
		 pipe_ctx->stream->timing.timing_3d_format ==
		 TIMING_3D_FORMAT_TOP_AND_BOTTOM)) {
		*addr = plane_state->address.grph_stereo.left_addr;
		plane_state->address.grph_stereo.left_addr =
		plane_state->address.grph_stereo.right_addr;
		return true;
	} else {
		if (pipe_ctx->stream->view_format != VIEW_3D_FORMAT_NONE &&
			plane_state->address.type != PLN_ADDR_TYPE_GRPH_STEREO) {
			plane_state->address.type = PLN_ADDR_TYPE_GRPH_STEREO;
			plane_state->address.grph_stereo.right_addr =
			plane_state->address.grph_stereo.left_addr;
			plane_state->address.grph_stereo.right_meta_addr =
			plane_state->address.grph_stereo.left_meta_addr;
		}
	}
	return false;
}

void dcn10_update_plane_addr(const struct dc *dc, struct pipe_ctx *pipe_ctx)
{
	bool addr_patched = false;
	PHYSICAL_ADDRESS_LOC addr;
	struct dc_plane_state *plane_state = pipe_ctx->plane_state;

	if (plane_state == NULL)
		return;

	addr_patched = patch_address_for_sbs_tb_stereo(pipe_ctx, &addr);

	pipe_ctx->plane_res.hubp->funcs->hubp_program_surface_flip_and_addr(
			pipe_ctx->plane_res.hubp,
			&plane_state->address,
			plane_state->flip_immediate);

	plane_state->status.requested_address = plane_state->address;

	if (plane_state->flip_immediate)
		plane_state->status.current_address = plane_state->address;

	if (addr_patched)
		pipe_ctx->plane_state->address.grph_stereo.left_addr = addr;
}

bool dcn10_set_input_transfer_func(struct dc *dc, struct pipe_ctx *pipe_ctx,
			const struct dc_plane_state *plane_state)
{
	struct dpp *dpp_base = pipe_ctx->plane_res.dpp;
	const struct dc_transfer_func *tf = NULL;
	bool result = true;

	if (dpp_base == NULL)
		return false;

	if (plane_state->in_transfer_func)
		tf = plane_state->in_transfer_func;

	if (plane_state->gamma_correction &&
		!dpp_base->ctx->dc->debug.always_use_regamma
		&& !plane_state->gamma_correction->is_identity
			&& dce_use_lut(plane_state->format))
		dpp_base->funcs->dpp_program_input_lut(dpp_base, plane_state->gamma_correction);

	if (tf == NULL)
		dpp_base->funcs->dpp_set_degamma(dpp_base, IPP_DEGAMMA_MODE_BYPASS);
	else if (tf->type == TF_TYPE_PREDEFINED) {
		switch (tf->tf) {
		case TRANSFER_FUNCTION_SRGB:
			dpp_base->funcs->dpp_set_degamma(dpp_base, IPP_DEGAMMA_MODE_HW_sRGB);
			break;
		case TRANSFER_FUNCTION_BT709:
			dpp_base->funcs->dpp_set_degamma(dpp_base, IPP_DEGAMMA_MODE_HW_xvYCC);
			break;
		case TRANSFER_FUNCTION_LINEAR:
			dpp_base->funcs->dpp_set_degamma(dpp_base, IPP_DEGAMMA_MODE_BYPASS);
			break;
		case TRANSFER_FUNCTION_PQ:
			dpp_base->funcs->dpp_set_degamma(dpp_base, IPP_DEGAMMA_MODE_USER_PWL);
			cm_helper_translate_curve_to_degamma_hw_format(tf, &dpp_base->degamma_params);
			dpp_base->funcs->dpp_program_degamma_pwl(dpp_base, &dpp_base->degamma_params);
			result = true;
			break;
		default:
			result = false;
			break;
		}
	} else if (tf->type == TF_TYPE_BYPASS) {
		dpp_base->funcs->dpp_set_degamma(dpp_base, IPP_DEGAMMA_MODE_BYPASS);
	} else {
		cm_helper_translate_curve_to_degamma_hw_format(tf,
					&dpp_base->degamma_params);
		dpp_base->funcs->dpp_program_degamma_pwl(dpp_base,
				&dpp_base->degamma_params);
		result = true;
	}

	return result;
}

#define MAX_NUM_HW_POINTS 0x200

static void log_tf(struct dc_context *ctx,
				struct dc_transfer_func *tf, uint32_t hw_points_num)
{
	// DC_LOG_GAMMA is default logging of all hw points
	// DC_LOG_ALL_GAMMA logs all points, not only hw points
	// DC_LOG_ALL_TF_POINTS logs all channels of the tf
	int i = 0;

	DC_LOGGER_INIT(ctx->logger);
	DC_LOG_GAMMA("Gamma Correction TF");
	DC_LOG_ALL_GAMMA("Logging all tf points...");
	DC_LOG_ALL_TF_CHANNELS("Logging all channels...");

	for (i = 0; i < hw_points_num; i++) {
		DC_LOG_GAMMA("R\t%d\t%llu", i, tf->tf_pts.red[i].value);
		DC_LOG_ALL_TF_CHANNELS("G\t%d\t%llu", i, tf->tf_pts.green[i].value);
		DC_LOG_ALL_TF_CHANNELS("B\t%d\t%llu", i, tf->tf_pts.blue[i].value);
	}

	for (i = hw_points_num; i < MAX_NUM_HW_POINTS; i++) {
		DC_LOG_ALL_GAMMA("R\t%d\t%llu", i, tf->tf_pts.red[i].value);
		DC_LOG_ALL_TF_CHANNELS("G\t%d\t%llu", i, tf->tf_pts.green[i].value);
		DC_LOG_ALL_TF_CHANNELS("B\t%d\t%llu", i, tf->tf_pts.blue[i].value);
	}
}

bool dcn10_set_output_transfer_func(struct dc *dc, struct pipe_ctx *pipe_ctx,
				const struct dc_stream_state *stream)
{
	struct dpp *dpp = pipe_ctx->plane_res.dpp;

	if (dpp == NULL)
		return false;

	dpp->regamma_params.hw_points_num = GAMMA_HW_POINTS_NUM;

	if (stream->out_transfer_func &&
	    stream->out_transfer_func->type == TF_TYPE_PREDEFINED &&
	    stream->out_transfer_func->tf == TRANSFER_FUNCTION_SRGB)
		dpp->funcs->dpp_program_regamma_pwl(dpp, NULL, OPP_REGAMMA_SRGB);

	/* dcn10_translate_regamma_to_hw_format takes 750us, only do it when full
	 * update.
	 */
	else if (cm_helper_translate_curve_to_hw_format(
			stream->out_transfer_func,
			&dpp->regamma_params, false)) {
		dpp->funcs->dpp_program_regamma_pwl(
				dpp,
				&dpp->regamma_params, OPP_REGAMMA_USER);
	} else
		dpp->funcs->dpp_program_regamma_pwl(dpp, NULL, OPP_REGAMMA_BYPASS);

	if (stream != NULL && stream->ctx != NULL &&
			stream->out_transfer_func != NULL) {
		log_tf(stream->ctx,
				stream->out_transfer_func,
				dpp->regamma_params.hw_points_num);
	}

	return true;
}

void dcn10_pipe_control_lock(
	struct dc *dc,
	struct pipe_ctx *pipe,
	bool lock)
{
	struct dce_hwseq *hws = dc->hwseq;

	/* use TG master update lock to lock everything on the TG
	 * therefore only top pipe need to lock
	 */
	if (!pipe || pipe->top_pipe)
		return;

	if (dc->debug.sanity_checks)
		hws->funcs.verify_allow_pstate_change_high(dc);

	if (lock)
		pipe->stream_res.tg->funcs->lock(pipe->stream_res.tg);
	else
		pipe->stream_res.tg->funcs->unlock(pipe->stream_res.tg);

	if (dc->debug.sanity_checks)
		hws->funcs.verify_allow_pstate_change_high(dc);
}

/**
 * delay_cursor_until_vupdate() - Delay cursor update if too close to VUPDATE.
 *
 * Software keepout workaround to prevent cursor update locking from stalling
 * out cursor updates indefinitely or from old values from being retained in
 * the case where the viewport changes in the same frame as the cursor.
 *
 * The idea is to calculate the remaining time from VPOS to VUPDATE. If it's
 * too close to VUPDATE, then stall out until VUPDATE finishes.
 *
 * TODO: Optimize cursor programming to be once per frame before VUPDATE
 *       to avoid the need for this workaround.
 */
static void delay_cursor_until_vupdate(struct dc *dc, struct pipe_ctx *pipe_ctx)
{
	struct dc_stream_state *stream = pipe_ctx->stream;
	struct crtc_position position;
	uint32_t vupdate_start, vupdate_end;
	unsigned int lines_to_vupdate, us_to_vupdate, vpos;
	unsigned int us_per_line, us_vupdate;

	if (!dc->hwss.calc_vupdate_position || !dc->hwss.get_position)
		return;

	if (!pipe_ctx->stream_res.stream_enc || !pipe_ctx->stream_res.tg)
		return;

	dc->hwss.calc_vupdate_position(dc, pipe_ctx, &vupdate_start,
				       &vupdate_end);

	dc->hwss.get_position(&pipe_ctx, 1, &position);
	vpos = position.vertical_count;

	/* Avoid wraparound calculation issues */
	vupdate_start += stream->timing.v_total;
	vupdate_end += stream->timing.v_total;
	vpos += stream->timing.v_total;

	if (vpos <= vupdate_start) {
		/* VPOS is in VACTIVE or back porch. */
		lines_to_vupdate = vupdate_start - vpos;
	} else if (vpos > vupdate_end) {
		/* VPOS is in the front porch. */
		return;
	} else {
		/* VPOS is in VUPDATE. */
		lines_to_vupdate = 0;
	}

	/* Calculate time until VUPDATE in microseconds. */
	us_per_line =
		stream->timing.h_total * 10000u / stream->timing.pix_clk_100hz;
	us_to_vupdate = lines_to_vupdate * us_per_line;

	/* 70 us is a conservative estimate of cursor update time*/
	if (us_to_vupdate > 70)
		return;

	/* Stall out until the cursor update completes. */
	if (vupdate_end < vupdate_start)
		vupdate_end += stream->timing.v_total;
	us_vupdate = (vupdate_end - vupdate_start + 1) * us_per_line;
	udelay(us_to_vupdate + us_vupdate);
}

void dcn10_cursor_lock(struct dc *dc, struct pipe_ctx *pipe, bool lock)
{
	/* cursor lock is per MPCC tree, so only need to lock one pipe per stream */
	if (!pipe || pipe->top_pipe)
		return;

	/* Prevent cursor lock from stalling out cursor updates. */
	if (lock)
		delay_cursor_until_vupdate(dc, pipe);

	if (pipe->stream && should_use_dmub_lock(pipe->stream->link)) {
		union dmub_hw_lock_flags hw_locks = { 0 };
		struct dmub_hw_lock_inst_flags inst_flags = { 0 };

		hw_locks.bits.lock_cursor = 1;
		inst_flags.opp_inst = pipe->stream_res.opp->inst;

		dmub_hw_lock_mgr_cmd(dc->ctx->dmub_srv,
					lock,
					&hw_locks,
					&inst_flags);
	} else
		dc->res_pool->mpc->funcs->cursor_lock(dc->res_pool->mpc,
				pipe->stream_res.opp->inst, lock);
}

static bool wait_for_reset_trigger_to_occur(
	struct dc_context *dc_ctx,
	struct timing_generator *tg)
{
	bool rc = false;

	/* To avoid endless loop we wait at most
	 * frames_to_wait_on_triggered_reset frames for the reset to occur. */
	const uint32_t frames_to_wait_on_triggered_reset = 10;
	int i;

	for (i = 0; i < frames_to_wait_on_triggered_reset; i++) {

		if (!tg->funcs->is_counter_moving(tg)) {
			DC_ERROR("TG counter is not moving!\n");
			break;
		}

		if (tg->funcs->did_triggered_reset_occur(tg)) {
			rc = true;
			/* usually occurs at i=1 */
			DC_SYNC_INFO("GSL: reset occurred at wait count: %d\n",
					i);
			break;
		}

		/* Wait for one frame. */
		tg->funcs->wait_for_state(tg, CRTC_STATE_VACTIVE);
		tg->funcs->wait_for_state(tg, CRTC_STATE_VBLANK);
	}

	if (false == rc)
		DC_ERROR("GSL: Timeout on reset trigger!\n");

	return rc;
}

static uint64_t reduceSizeAndFraction(uint64_t *numerator,
				      uint64_t *denominator,
				      bool checkUint32Bounary)
{
	int i;
	bool ret = checkUint32Bounary == false;
	uint64_t max_int32 = 0xffffffff;
	uint64_t num, denom;
	static const uint16_t prime_numbers[] = {
		2, 3, 5, 7, 11, 13, 17, 19, 23, 29, 31, 37, 41, 43,
		47, 53, 59, 61, 67, 71, 73, 79, 83, 89, 97, 101, 103,
		107, 109, 113, 127, 131, 137, 139, 149, 151, 157, 163,
		167, 173, 179, 181, 191, 193, 197, 199, 211, 223, 227,
		229, 233, 239, 241, 251, 257, 263, 269, 271, 277, 281,
		283, 293, 307, 311, 313, 317, 331, 337, 347, 349, 353,
		359, 367, 373, 379, 383, 389, 397, 401, 409, 419, 421,
		431, 433, 439, 443, 449, 457, 461, 463, 467, 479, 487,
		491, 499, 503, 509, 521, 523, 541, 547, 557, 563, 569,
		571, 577, 587, 593, 599, 601, 607, 613, 617, 619, 631,
		641, 643, 647, 653, 659, 661, 673, 677, 683, 691, 701,
		709, 719, 727, 733, 739, 743, 751, 757, 761, 769, 773,
		787, 797, 809, 811, 821, 823, 827, 829, 839, 853, 857,
		859, 863, 877, 881, 883, 887, 907, 911, 919, 929, 937,
		941, 947, 953, 967, 971, 977, 983, 991, 997};
	int count = ARRAY_SIZE(prime_numbers);

	num = *numerator;
	denom = *denominator;
	for (i = 0; i < count; i++) {
		uint32_t num_remainder, denom_remainder;
		uint64_t num_result, denom_result;
		if (checkUint32Bounary &&
			num <= max_int32 && denom <= max_int32) {
			ret = true;
			break;
		}
		do {
			num_result = div_u64_rem(num, prime_numbers[i], &num_remainder);
			denom_result = div_u64_rem(denom, prime_numbers[i], &denom_remainder);
			if (num_remainder == 0 && denom_remainder == 0) {
				num = num_result;
				denom = denom_result;
			}
		} while (num_remainder == 0 && denom_remainder == 0);
	}
	*numerator = num;
	*denominator = denom;
	return ret;
}

static bool is_low_refresh_rate(struct pipe_ctx *pipe)
{
	uint32_t master_pipe_refresh_rate =
		pipe->stream->timing.pix_clk_100hz * 100 /
		pipe->stream->timing.h_total /
		pipe->stream->timing.v_total;
	return master_pipe_refresh_rate <= 30;
}

static uint8_t get_clock_divider(struct pipe_ctx *pipe,
				 bool account_low_refresh_rate)
{
	uint32_t clock_divider = 1;
	uint32_t numpipes = 1;

	if (account_low_refresh_rate && is_low_refresh_rate(pipe))
		clock_divider *= 2;

	if (pipe->stream_res.pix_clk_params.pixel_encoding == PIXEL_ENCODING_YCBCR420)
		clock_divider *= 2;

	while (pipe->next_odm_pipe) {
		pipe = pipe->next_odm_pipe;
		numpipes++;
	}
	clock_divider *= numpipes;

	return clock_divider;
}

static int dcn10_align_pixel_clocks(struct dc *dc, int group_size,
				    struct pipe_ctx *grouped_pipes[])
{
	struct dc_context *dc_ctx = dc->ctx;
	int i, master = -1, embedded = -1;
	struct dc_crtc_timing hw_crtc_timing[MAX_PIPES] = {0};
	uint64_t phase[MAX_PIPES];
	uint64_t modulo[MAX_PIPES];
	unsigned int pclk;

	uint32_t embedded_pix_clk_100hz;
	uint16_t embedded_h_total;
	uint16_t embedded_v_total;
	bool clamshell_closed = false;
	uint32_t dp_ref_clk_100hz =
		dc->res_pool->dp_clock_source->ctx->dc->clk_mgr->dprefclk_khz*10;

	if (dc->config.vblank_alignment_dto_params &&
		dc->res_pool->dp_clock_source->funcs->override_dp_pix_clk) {
		clamshell_closed =
			(dc->config.vblank_alignment_dto_params >> 63);
		embedded_h_total =
			(dc->config.vblank_alignment_dto_params >> 32) & 0x7FFF;
		embedded_v_total =
			(dc->config.vblank_alignment_dto_params >> 48) & 0x7FFF;
		embedded_pix_clk_100hz =
			dc->config.vblank_alignment_dto_params & 0xFFFFFFFF;

		for (i = 0; i < group_size; i++) {
			grouped_pipes[i]->stream_res.tg->funcs->get_hw_timing(
					grouped_pipes[i]->stream_res.tg,
					&hw_crtc_timing[i]);
			dc->res_pool->dp_clock_source->funcs->get_pixel_clk_frequency_100hz(
				dc->res_pool->dp_clock_source,
				grouped_pipes[i]->stream_res.tg->inst,
				&pclk);
			hw_crtc_timing[i].pix_clk_100hz = pclk;
			if (dc_is_embedded_signal(
					grouped_pipes[i]->stream->signal)) {
				embedded = i;
				master = i;
				phase[i] = embedded_pix_clk_100hz*100;
				modulo[i] = dp_ref_clk_100hz*100;
			} else {

				phase[i] = (uint64_t)embedded_pix_clk_100hz*
					hw_crtc_timing[i].h_total*
					hw_crtc_timing[i].v_total;
				phase[i] = div_u64(phase[i], get_clock_divider(grouped_pipes[i], true));
				modulo[i] = (uint64_t)dp_ref_clk_100hz*
					embedded_h_total*
					embedded_v_total;

				if (reduceSizeAndFraction(&phase[i],
						&modulo[i], true) == false) {
					/*
					 * this will help to stop reporting
					 * this timing synchronizable
					 */
					DC_SYNC_INFO("Failed to reduce DTO parameters\n");
					grouped_pipes[i]->stream->has_non_synchronizable_pclk = true;
				}
			}
		}

		for (i = 0; i < group_size; i++) {
			if (i != embedded && !grouped_pipes[i]->stream->has_non_synchronizable_pclk) {
				dc->res_pool->dp_clock_source->funcs->override_dp_pix_clk(
					dc->res_pool->dp_clock_source,
					grouped_pipes[i]->stream_res.tg->inst,
					phase[i], modulo[i]);
				dc->res_pool->dp_clock_source->funcs->get_pixel_clk_frequency_100hz(
					dc->res_pool->dp_clock_source,
					grouped_pipes[i]->stream_res.tg->inst, &pclk);
					grouped_pipes[i]->stream->timing.pix_clk_100hz =
						pclk*get_clock_divider(grouped_pipes[i], false);
				if (master == -1)
					master = i;
			}
		}

	}
	return master;
}

void dcn10_enable_vblanks_synchronization(
	struct dc *dc,
	int group_index,
	int group_size,
	struct pipe_ctx *grouped_pipes[])
{
	struct dc_context *dc_ctx = dc->ctx;
	struct output_pixel_processor *opp;
	struct timing_generator *tg;
	int i, width, height, master;

	for (i = 1; i < group_size; i++) {
		opp = grouped_pipes[i]->stream_res.opp;
		tg = grouped_pipes[i]->stream_res.tg;
		tg->funcs->get_otg_active_size(tg, &width, &height);
		if (opp->funcs->opp_program_dpg_dimensions)
			opp->funcs->opp_program_dpg_dimensions(opp, width, 2*(height) + 1);
	}

	for (i = 0; i < group_size; i++) {
		if (grouped_pipes[i]->stream == NULL)
			continue;
		grouped_pipes[i]->stream->vblank_synchronized = false;
		grouped_pipes[i]->stream->has_non_synchronizable_pclk = false;
	}

	DC_SYNC_INFO("Aligning DP DTOs\n");

	master = dcn10_align_pixel_clocks(dc, group_size, grouped_pipes);

	DC_SYNC_INFO("Synchronizing VBlanks\n");

	if (master >= 0) {
		for (i = 0; i < group_size; i++) {
			if (i != master && !grouped_pipes[i]->stream->has_non_synchronizable_pclk)
			grouped_pipes[i]->stream_res.tg->funcs->align_vblanks(
				grouped_pipes[master]->stream_res.tg,
				grouped_pipes[i]->stream_res.tg,
				grouped_pipes[master]->stream->timing.pix_clk_100hz,
				grouped_pipes[i]->stream->timing.pix_clk_100hz,
				get_clock_divider(grouped_pipes[master], false),
				get_clock_divider(grouped_pipes[i], false));
				grouped_pipes[i]->stream->vblank_synchronized = true;
		}
		grouped_pipes[master]->stream->vblank_synchronized = true;
		DC_SYNC_INFO("Sync complete\n");
	}

	for (i = 1; i < group_size; i++) {
		opp = grouped_pipes[i]->stream_res.opp;
		tg = grouped_pipes[i]->stream_res.tg;
		tg->funcs->get_otg_active_size(tg, &width, &height);
		if (opp->funcs->opp_program_dpg_dimensions)
			opp->funcs->opp_program_dpg_dimensions(opp, width, height);
	}
}

void dcn10_enable_timing_synchronization(
	struct dc *dc,
	int group_index,
	int group_size,
	struct pipe_ctx *grouped_pipes[])
{
	struct dc_context *dc_ctx = dc->ctx;
	struct output_pixel_processor *opp;
	struct timing_generator *tg;
	int i, width, height;

	DC_SYNC_INFO("Setting up OTG reset trigger\n");

	for (i = 1; i < group_size; i++) {
		opp = grouped_pipes[i]->stream_res.opp;
		tg = grouped_pipes[i]->stream_res.tg;
		tg->funcs->get_otg_active_size(tg, &width, &height);
		if (opp->funcs->opp_program_dpg_dimensions)
			opp->funcs->opp_program_dpg_dimensions(opp, width, 2*(height) + 1);
	}

	for (i = 0; i < group_size; i++) {
		if (grouped_pipes[i]->stream == NULL)
			continue;
		grouped_pipes[i]->stream->vblank_synchronized = false;
	}

	for (i = 1; i < group_size; i++)
		grouped_pipes[i]->stream_res.tg->funcs->enable_reset_trigger(
				grouped_pipes[i]->stream_res.tg,
				grouped_pipes[0]->stream_res.tg->inst);

	DC_SYNC_INFO("Waiting for trigger\n");

	/* Need to get only check 1 pipe for having reset as all the others are
	 * synchronized. Look at last pipe programmed to reset.
	 */

	wait_for_reset_trigger_to_occur(dc_ctx, grouped_pipes[1]->stream_res.tg);
	for (i = 1; i < group_size; i++)
		grouped_pipes[i]->stream_res.tg->funcs->disable_reset_trigger(
				grouped_pipes[i]->stream_res.tg);

	for (i = 1; i < group_size; i++) {
		opp = grouped_pipes[i]->stream_res.opp;
		tg = grouped_pipes[i]->stream_res.tg;
		tg->funcs->get_otg_active_size(tg, &width, &height);
		if (opp->funcs->opp_program_dpg_dimensions)
			opp->funcs->opp_program_dpg_dimensions(opp, width, height);
	}

	DC_SYNC_INFO("Sync complete\n");
}

void dcn10_enable_per_frame_crtc_position_reset(
	struct dc *dc,
	int group_size,
	struct pipe_ctx *grouped_pipes[])
{
	struct dc_context *dc_ctx = dc->ctx;
	int i;

	DC_SYNC_INFO("Setting up\n");
	for (i = 0; i < group_size; i++)
		if (grouped_pipes[i]->stream_res.tg->funcs->enable_crtc_reset)
			grouped_pipes[i]->stream_res.tg->funcs->enable_crtc_reset(
					grouped_pipes[i]->stream_res.tg,
					0,
					&grouped_pipes[i]->stream->triggered_crtc_reset);

	DC_SYNC_INFO("Waiting for trigger\n");

	for (i = 0; i < group_size; i++)
		wait_for_reset_trigger_to_occur(dc_ctx, grouped_pipes[i]->stream_res.tg);

	DC_SYNC_INFO("Multi-display sync is complete\n");
}

static void mmhub_read_vm_system_aperture_settings(struct dcn10_hubp *hubp1,
		struct vm_system_aperture_param *apt,
		struct dce_hwseq *hws)
{
	PHYSICAL_ADDRESS_LOC physical_page_number;
	uint32_t logical_addr_low;
	uint32_t logical_addr_high;

	REG_GET(MC_VM_SYSTEM_APERTURE_DEFAULT_ADDR_MSB,
			PHYSICAL_PAGE_NUMBER_MSB, &physical_page_number.high_part);
	REG_GET(MC_VM_SYSTEM_APERTURE_DEFAULT_ADDR_LSB,
			PHYSICAL_PAGE_NUMBER_LSB, &physical_page_number.low_part);

	REG_GET(MC_VM_SYSTEM_APERTURE_LOW_ADDR,
			LOGICAL_ADDR, &logical_addr_low);

	REG_GET(MC_VM_SYSTEM_APERTURE_HIGH_ADDR,
			LOGICAL_ADDR, &logical_addr_high);

	apt->sys_default.quad_part =  physical_page_number.quad_part << 12;
	apt->sys_low.quad_part =  (int64_t)logical_addr_low << 18;
	apt->sys_high.quad_part =  (int64_t)logical_addr_high << 18;
}

/* Temporary read settings, future will get values from kmd directly */
static void mmhub_read_vm_context0_settings(struct dcn10_hubp *hubp1,
		struct vm_context0_param *vm0,
		struct dce_hwseq *hws)
{
	PHYSICAL_ADDRESS_LOC fb_base;
	PHYSICAL_ADDRESS_LOC fb_offset;
	uint32_t fb_base_value;
	uint32_t fb_offset_value;

	REG_GET(DCHUBBUB_SDPIF_FB_BASE, SDPIF_FB_BASE, &fb_base_value);
	REG_GET(DCHUBBUB_SDPIF_FB_OFFSET, SDPIF_FB_OFFSET, &fb_offset_value);

	REG_GET(VM_CONTEXT0_PAGE_TABLE_BASE_ADDR_HI32,
			PAGE_DIRECTORY_ENTRY_HI32, &vm0->pte_base.high_part);
	REG_GET(VM_CONTEXT0_PAGE_TABLE_BASE_ADDR_LO32,
			PAGE_DIRECTORY_ENTRY_LO32, &vm0->pte_base.low_part);

	REG_GET(VM_CONTEXT0_PAGE_TABLE_START_ADDR_HI32,
			LOGICAL_PAGE_NUMBER_HI4, &vm0->pte_start.high_part);
	REG_GET(VM_CONTEXT0_PAGE_TABLE_START_ADDR_LO32,
			LOGICAL_PAGE_NUMBER_LO32, &vm0->pte_start.low_part);

	REG_GET(VM_CONTEXT0_PAGE_TABLE_END_ADDR_HI32,
			LOGICAL_PAGE_NUMBER_HI4, &vm0->pte_end.high_part);
	REG_GET(VM_CONTEXT0_PAGE_TABLE_END_ADDR_LO32,
			LOGICAL_PAGE_NUMBER_LO32, &vm0->pte_end.low_part);

	REG_GET(VM_L2_PROTECTION_FAULT_DEFAULT_ADDR_HI32,
			PHYSICAL_PAGE_ADDR_HI4, &vm0->fault_default.high_part);
	REG_GET(VM_L2_PROTECTION_FAULT_DEFAULT_ADDR_LO32,
			PHYSICAL_PAGE_ADDR_LO32, &vm0->fault_default.low_part);

	/*
	 * The values in VM_CONTEXT0_PAGE_TABLE_BASE_ADDR is in UMA space.
	 * Therefore we need to do
	 * DCN_VM_CONTEXT0_PAGE_TABLE_BASE_ADDR = VM_CONTEXT0_PAGE_TABLE_BASE_ADDR
	 * - DCHUBBUB_SDPIF_FB_OFFSET + DCHUBBUB_SDPIF_FB_BASE
	 */
	fb_base.quad_part = (uint64_t)fb_base_value << 24;
	fb_offset.quad_part = (uint64_t)fb_offset_value << 24;
	vm0->pte_base.quad_part += fb_base.quad_part;
	vm0->pte_base.quad_part -= fb_offset.quad_part;
}


static void dcn10_program_pte_vm(struct dce_hwseq *hws, struct hubp *hubp)
{
	struct dcn10_hubp *hubp1 = TO_DCN10_HUBP(hubp);
	struct vm_system_aperture_param apt = {0};
	struct vm_context0_param vm0 = {0};

	mmhub_read_vm_system_aperture_settings(hubp1, &apt, hws);
	mmhub_read_vm_context0_settings(hubp1, &vm0, hws);

	hubp->funcs->hubp_set_vm_system_aperture_settings(hubp, &apt);
	hubp->funcs->hubp_set_vm_context0_settings(hubp, &vm0);
}

static void dcn10_enable_plane(
	struct dc *dc,
	struct pipe_ctx *pipe_ctx,
	struct dc_state *context)
{
	struct dce_hwseq *hws = dc->hwseq;

	if (dc->debug.sanity_checks) {
		hws->funcs.verify_allow_pstate_change_high(dc);
	}

	undo_DEGVIDCN10_253_wa(dc);

	power_on_plane(dc->hwseq,
		pipe_ctx->plane_res.hubp->inst);

	/* enable DCFCLK current DCHUB */
	pipe_ctx->plane_res.hubp->funcs->hubp_clk_cntl(pipe_ctx->plane_res.hubp, true);

	/* make sure OPP_PIPE_CLOCK_EN = 1 */
	pipe_ctx->stream_res.opp->funcs->opp_pipe_clock_control(
			pipe_ctx->stream_res.opp,
			true);

	if (dc->config.gpu_vm_support)
		dcn10_program_pte_vm(hws, pipe_ctx->plane_res.hubp);

	if (dc->debug.sanity_checks) {
		hws->funcs.verify_allow_pstate_change_high(dc);
	}

	if (!pipe_ctx->top_pipe
		&& pipe_ctx->plane_state
		&& pipe_ctx->plane_state->flip_int_enabled
		&& pipe_ctx->plane_res.hubp->funcs->hubp_set_flip_int)
			pipe_ctx->plane_res.hubp->funcs->hubp_set_flip_int(pipe_ctx->plane_res.hubp);

}

void dcn10_program_gamut_remap(struct pipe_ctx *pipe_ctx)
{
	int i = 0;
	struct dpp_grph_csc_adjustment adjust;
	memset(&adjust, 0, sizeof(adjust));
	adjust.gamut_adjust_type = GRAPHICS_GAMUT_ADJUST_TYPE_BYPASS;


	if (pipe_ctx->stream->gamut_remap_matrix.enable_remap == true) {
		adjust.gamut_adjust_type = GRAPHICS_GAMUT_ADJUST_TYPE_SW;
		for (i = 0; i < CSC_TEMPERATURE_MATRIX_SIZE; i++)
			adjust.temperature_matrix[i] =
				pipe_ctx->stream->gamut_remap_matrix.matrix[i];
	} else if (pipe_ctx->plane_state &&
		   pipe_ctx->plane_state->gamut_remap_matrix.enable_remap == true) {
		adjust.gamut_adjust_type = GRAPHICS_GAMUT_ADJUST_TYPE_SW;
		for (i = 0; i < CSC_TEMPERATURE_MATRIX_SIZE; i++)
			adjust.temperature_matrix[i] =
				pipe_ctx->plane_state->gamut_remap_matrix.matrix[i];
	}

	pipe_ctx->plane_res.dpp->funcs->dpp_set_gamut_remap(pipe_ctx->plane_res.dpp, &adjust);
}


static bool dcn10_is_rear_mpo_fix_required(struct pipe_ctx *pipe_ctx, enum dc_color_space colorspace)
{
	if (pipe_ctx->plane_state && pipe_ctx->plane_state->layer_index > 0 && is_rgb_cspace(colorspace)) {
		if (pipe_ctx->top_pipe) {
			struct pipe_ctx *top = pipe_ctx->top_pipe;

			while (top->top_pipe)
				top = top->top_pipe; // Traverse to top pipe_ctx
			if (top->plane_state && top->plane_state->layer_index == 0)
				return true; // Front MPO plane not hidden
		}
	}
	return false;
}

static void dcn10_set_csc_adjustment_rgb_mpo_fix(struct pipe_ctx *pipe_ctx, uint16_t *matrix)
{
	// Override rear plane RGB bias to fix MPO brightness
	uint16_t rgb_bias = matrix[3];

	matrix[3] = 0;
	matrix[7] = 0;
	matrix[11] = 0;
	pipe_ctx->plane_res.dpp->funcs->dpp_set_csc_adjustment(pipe_ctx->plane_res.dpp, matrix);
	matrix[3] = rgb_bias;
	matrix[7] = rgb_bias;
	matrix[11] = rgb_bias;
}

void dcn10_program_output_csc(struct dc *dc,
		struct pipe_ctx *pipe_ctx,
		enum dc_color_space colorspace,
		uint16_t *matrix,
		int opp_id)
{
	if (pipe_ctx->stream->csc_color_matrix.enable_adjustment == true) {
		if (pipe_ctx->plane_res.dpp->funcs->dpp_set_csc_adjustment != NULL) {

			/* MPO is broken with RGB colorspaces when OCSC matrix
			 * brightness offset >= 0 on DCN1 due to OCSC before MPC
			 * Blending adds offsets from front + rear to rear plane
			 *
			 * Fix is to set RGB bias to 0 on rear plane, top plane
			 * black value pixels add offset instead of rear + front
			 */

			int16_t rgb_bias = matrix[3];
			// matrix[3/7/11] are all the same offset value

			if (rgb_bias > 0 && dcn10_is_rear_mpo_fix_required(pipe_ctx, colorspace)) {
				dcn10_set_csc_adjustment_rgb_mpo_fix(pipe_ctx, matrix);
			} else {
				pipe_ctx->plane_res.dpp->funcs->dpp_set_csc_adjustment(pipe_ctx->plane_res.dpp, matrix);
			}
		}
	} else {
		if (pipe_ctx->plane_res.dpp->funcs->dpp_set_csc_default != NULL)
			pipe_ctx->plane_res.dpp->funcs->dpp_set_csc_default(pipe_ctx->plane_res.dpp, colorspace);
	}
}

static void dcn10_update_dpp(struct dpp *dpp, struct dc_plane_state *plane_state)
{
	struct dc_bias_and_scale bns_params = {0};

	// program the input csc
	dpp->funcs->dpp_setup(dpp,
			plane_state->format,
			EXPANSION_MODE_ZERO,
			plane_state->input_csc_color_matrix,
			plane_state->color_space,
			NULL);

	//set scale and bias registers
	build_prescale_params(&bns_params, plane_state);
	if (dpp->funcs->dpp_program_bias_and_scale)
		dpp->funcs->dpp_program_bias_and_scale(dpp, &bns_params);
}

void dcn10_update_visual_confirm_color(struct dc *dc, struct pipe_ctx *pipe_ctx, struct tg_color *color, int mpcc_id)
{
	struct mpc *mpc = dc->res_pool->mpc;

	if (dc->debug.visual_confirm == VISUAL_CONFIRM_HDR)
		get_hdr_visual_confirm_color(pipe_ctx, color);
	else if (dc->debug.visual_confirm == VISUAL_CONFIRM_SURFACE)
		get_surface_visual_confirm_color(pipe_ctx, color);
	else if (dc->debug.visual_confirm == VISUAL_CONFIRM_SWIZZLE)
		get_surface_tile_visual_confirm_color(pipe_ctx, color);
	else
		color_space_to_black_color(
				dc, pipe_ctx->stream->output_color_space, color);

	if (mpc->funcs->set_bg_color)
		mpc->funcs->set_bg_color(mpc, color, mpcc_id);
}

void dcn10_update_mpcc(struct dc *dc, struct pipe_ctx *pipe_ctx)
{
	struct hubp *hubp = pipe_ctx->plane_res.hubp;
	struct mpcc_blnd_cfg blnd_cfg = {0};
	bool per_pixel_alpha = pipe_ctx->plane_state->per_pixel_alpha && pipe_ctx->bottom_pipe;
	int mpcc_id;
	struct mpcc *new_mpcc;
	struct mpc *mpc = dc->res_pool->mpc;
	struct mpc_tree *mpc_tree_params = &(pipe_ctx->stream_res.opp->mpc_tree_params);

<<<<<<< HEAD
	if (per_pixel_alpha)
=======
	blnd_cfg.overlap_only = false;
	blnd_cfg.global_gain = 0xff;

	if (per_pixel_alpha && pipe_ctx->plane_state->global_alpha) {
		blnd_cfg.alpha_mode = MPCC_ALPHA_BLEND_MODE_PER_PIXEL_ALPHA_COMBINED_GLOBAL_GAIN;
		blnd_cfg.global_gain = pipe_ctx->plane_state->global_alpha_value;
	} else if (per_pixel_alpha) {
>>>>>>> 30593642
		blnd_cfg.alpha_mode = MPCC_ALPHA_BLEND_MODE_PER_PIXEL_ALPHA;
	} else {
		blnd_cfg.alpha_mode = MPCC_ALPHA_BLEND_MODE_GLOBAL_ALPHA;
	}

	if (pipe_ctx->plane_state->global_alpha)
		blnd_cfg.global_alpha = pipe_ctx->plane_state->global_alpha_value;
	else
		blnd_cfg.global_alpha = 0xff;

	/* DCN1.0 has output CM before MPC which seems to screw with
	 * pre-multiplied alpha.
	 */
	blnd_cfg.pre_multiplied_alpha = is_rgb_cspace(
			pipe_ctx->stream->output_color_space)
					&& per_pixel_alpha;


	/*
	 * TODO: remove hack
	 * Note: currently there is a bug in init_hw such that
	 * on resume from hibernate, BIOS sets up MPCC0, and
	 * we do mpcc_remove but the mpcc cannot go to idle
	 * after remove. This cause us to pick mpcc1 here,
	 * which causes a pstate hang for yet unknown reason.
	 */
	mpcc_id = hubp->inst;

	/* If there is no full update, don't need to touch MPC tree*/
	if (!pipe_ctx->plane_state->update_flags.bits.full_update) {
		mpc->funcs->update_blending(mpc, &blnd_cfg, mpcc_id);
		dc->hwss.update_visual_confirm_color(dc, pipe_ctx, &blnd_cfg.black_color, mpcc_id);
		return;
	}

	/* check if this MPCC is already being used */
	new_mpcc = mpc->funcs->get_mpcc_for_dpp(mpc_tree_params, mpcc_id);
	/* remove MPCC if being used */
	if (new_mpcc != NULL)
		mpc->funcs->remove_mpcc(mpc, mpc_tree_params, new_mpcc);
	else
		if (dc->debug.sanity_checks)
			mpc->funcs->assert_mpcc_idle_before_connect(
					dc->res_pool->mpc, mpcc_id);

	/* Call MPC to insert new plane */
	new_mpcc = mpc->funcs->insert_plane(dc->res_pool->mpc,
			mpc_tree_params,
			&blnd_cfg,
			NULL,
			NULL,
			hubp->inst,
			mpcc_id);
	dc->hwss.update_visual_confirm_color(dc, pipe_ctx, &blnd_cfg.black_color, mpcc_id);

	ASSERT(new_mpcc != NULL);

	hubp->opp_id = pipe_ctx->stream_res.opp->inst;
	hubp->mpcc_id = mpcc_id;
}

static void update_scaler(struct pipe_ctx *pipe_ctx)
{
	bool per_pixel_alpha =
			pipe_ctx->plane_state->per_pixel_alpha && pipe_ctx->bottom_pipe;

	pipe_ctx->plane_res.scl_data.lb_params.alpha_en = per_pixel_alpha;
	pipe_ctx->plane_res.scl_data.lb_params.depth = LB_PIXEL_DEPTH_36BPP;
	/* scaler configuration */
	pipe_ctx->plane_res.dpp->funcs->dpp_set_scaler(
			pipe_ctx->plane_res.dpp, &pipe_ctx->plane_res.scl_data);
}

static void dcn10_update_dchubp_dpp(
	struct dc *dc,
	struct pipe_ctx *pipe_ctx,
	struct dc_state *context)
{
	struct dce_hwseq *hws = dc->hwseq;
	struct hubp *hubp = pipe_ctx->plane_res.hubp;
	struct dpp *dpp = pipe_ctx->plane_res.dpp;
	struct dc_plane_state *plane_state = pipe_ctx->plane_state;
	struct plane_size size = plane_state->plane_size;
	unsigned int compat_level = 0;
	bool should_divided_by_2 = false;

	/* depends on DML calculation, DPP clock value may change dynamically */
	/* If request max dpp clk is lower than current dispclk, no need to
	 * divided by 2
	 */
	if (plane_state->update_flags.bits.full_update) {

		/* new calculated dispclk, dppclk are stored in
		 * context->bw_ctx.bw.dcn.clk.dispclk_khz / dppclk_khz. current
		 * dispclk, dppclk are from dc->clk_mgr->clks.dispclk_khz.
		 * dcn10_validate_bandwidth compute new dispclk, dppclk.
		 * dispclk will put in use after optimize_bandwidth when
		 * ramp_up_dispclk_with_dpp is called.
		 * there are two places for dppclk be put in use. One location
		 * is the same as the location as dispclk. Another is within
		 * update_dchubp_dpp which happens between pre_bandwidth and
		 * optimize_bandwidth.
		 * dppclk updated within update_dchubp_dpp will cause new
		 * clock values of dispclk and dppclk not be in use at the same
		 * time. when clocks are decreased, this may cause dppclk is
		 * lower than previous configuration and let pipe stuck.
		 * for example, eDP + external dp,  change resolution of DP from
		 * 1920x1080x144hz to 1280x960x60hz.
		 * before change: dispclk = 337889 dppclk = 337889
		 * change mode, dcn10_validate_bandwidth calculate
		 *                dispclk = 143122 dppclk = 143122
		 * update_dchubp_dpp be executed before dispclk be updated,
		 * dispclk = 337889, but dppclk use new value dispclk /2 =
		 * 168944. this will cause pipe pstate warning issue.
		 * solution: between pre_bandwidth and optimize_bandwidth, while
		 * dispclk is going to be decreased, keep dppclk = dispclk
		 **/
		if (context->bw_ctx.bw.dcn.clk.dispclk_khz <
				dc->clk_mgr->clks.dispclk_khz)
			should_divided_by_2 = false;
		else
			should_divided_by_2 =
					context->bw_ctx.bw.dcn.clk.dppclk_khz <=
					dc->clk_mgr->clks.dispclk_khz / 2;

		dpp->funcs->dpp_dppclk_control(
				dpp,
				should_divided_by_2,
				true);

		if (dc->res_pool->dccg)
			dc->res_pool->dccg->funcs->update_dpp_dto(
					dc->res_pool->dccg,
					dpp->inst,
					pipe_ctx->plane_res.bw.dppclk_khz);
		else
			dc->clk_mgr->clks.dppclk_khz = should_divided_by_2 ?
						dc->clk_mgr->clks.dispclk_khz / 2 :
							dc->clk_mgr->clks.dispclk_khz;
	}

	/* TODO: Need input parameter to tell current DCHUB pipe tie to which OTG
	 * VTG is within DCHUBBUB which is commond block share by each pipe HUBP.
	 * VTG is 1:1 mapping with OTG. Each pipe HUBP will select which VTG
	 */
	if (plane_state->update_flags.bits.full_update) {
		hubp->funcs->hubp_vtg_sel(hubp, pipe_ctx->stream_res.tg->inst);

		hubp->funcs->hubp_setup(
			hubp,
			&pipe_ctx->dlg_regs,
			&pipe_ctx->ttu_regs,
			&pipe_ctx->rq_regs,
			&pipe_ctx->pipe_dlg_param);
		hubp->funcs->hubp_setup_interdependent(
			hubp,
			&pipe_ctx->dlg_regs,
			&pipe_ctx->ttu_regs);
	}

	size.surface_size = pipe_ctx->plane_res.scl_data.viewport;

	if (plane_state->update_flags.bits.full_update ||
		plane_state->update_flags.bits.bpp_change)
		dcn10_update_dpp(dpp, plane_state);

	if (plane_state->update_flags.bits.full_update ||
		plane_state->update_flags.bits.per_pixel_alpha_change ||
		plane_state->update_flags.bits.global_alpha_change)
		hws->funcs.update_mpcc(dc, pipe_ctx);

	if (plane_state->update_flags.bits.full_update ||
		plane_state->update_flags.bits.per_pixel_alpha_change ||
		plane_state->update_flags.bits.global_alpha_change ||
		plane_state->update_flags.bits.scaling_change ||
		plane_state->update_flags.bits.position_change) {
		update_scaler(pipe_ctx);
	}

	if (plane_state->update_flags.bits.full_update ||
		plane_state->update_flags.bits.scaling_change ||
		plane_state->update_flags.bits.position_change) {
		hubp->funcs->mem_program_viewport(
			hubp,
			&pipe_ctx->plane_res.scl_data.viewport,
			&pipe_ctx->plane_res.scl_data.viewport_c);
	}

	if (pipe_ctx->stream->cursor_attributes.address.quad_part != 0) {
		dc->hwss.set_cursor_position(pipe_ctx);
		dc->hwss.set_cursor_attribute(pipe_ctx);

		if (dc->hwss.set_cursor_sdr_white_level)
			dc->hwss.set_cursor_sdr_white_level(pipe_ctx);
	}

	if (plane_state->update_flags.bits.full_update) {
		/*gamut remap*/
		dc->hwss.program_gamut_remap(pipe_ctx);

		dc->hwss.program_output_csc(dc,
				pipe_ctx,
				pipe_ctx->stream->output_color_space,
				pipe_ctx->stream->csc_color_matrix.matrix,
				pipe_ctx->stream_res.opp->inst);
	}

	if (plane_state->update_flags.bits.full_update ||
		plane_state->update_flags.bits.pixel_format_change ||
		plane_state->update_flags.bits.horizontal_mirror_change ||
		plane_state->update_flags.bits.rotation_change ||
		plane_state->update_flags.bits.swizzle_change ||
		plane_state->update_flags.bits.dcc_change ||
		plane_state->update_flags.bits.bpp_change ||
		plane_state->update_flags.bits.scaling_change ||
		plane_state->update_flags.bits.plane_size_change) {
		hubp->funcs->hubp_program_surface_config(
			hubp,
			plane_state->format,
			&plane_state->tiling_info,
			&size,
			plane_state->rotation,
			&plane_state->dcc,
			plane_state->horizontal_mirror,
			compat_level);
	}

	hubp->power_gated = false;

	hws->funcs.update_plane_addr(dc, pipe_ctx);

	if (is_pipe_tree_visible(pipe_ctx))
		hubp->funcs->set_blank(hubp, false);
}

void dcn10_blank_pixel_data(
		struct dc *dc,
		struct pipe_ctx *pipe_ctx,
		bool blank)
{
	enum dc_color_space color_space;
	struct tg_color black_color = {0};
	struct stream_resource *stream_res = &pipe_ctx->stream_res;
	struct dc_stream_state *stream = pipe_ctx->stream;

	/* program otg blank color */
	color_space = stream->output_color_space;
	color_space_to_black_color(dc, color_space, &black_color);

	/*
	 * The way 420 is packed, 2 channels carry Y component, 1 channel
	 * alternate between Cb and Cr, so both channels need the pixel
	 * value for Y
	 */
	if (stream->timing.pixel_encoding == PIXEL_ENCODING_YCBCR420)
		black_color.color_r_cr = black_color.color_g_y;


	if (stream_res->tg->funcs->set_blank_color)
		stream_res->tg->funcs->set_blank_color(
				stream_res->tg,
				&black_color);

	if (!blank) {
		if (stream_res->tg->funcs->set_blank)
			stream_res->tg->funcs->set_blank(stream_res->tg, blank);
		if (stream_res->abm) {
			dc->hwss.set_pipe(pipe_ctx);
			stream_res->abm->funcs->set_abm_level(stream_res->abm, stream->abm_level);
		}
	} else if (blank) {
		dc->hwss.set_abm_immediate_disable(pipe_ctx);
		if (stream_res->tg->funcs->set_blank) {
			stream_res->tg->funcs->wait_for_state(stream_res->tg, CRTC_STATE_VBLANK);
			stream_res->tg->funcs->set_blank(stream_res->tg, blank);
		}
	}
}

void dcn10_set_hdr_multiplier(struct pipe_ctx *pipe_ctx)
{
	struct fixed31_32 multiplier = pipe_ctx->plane_state->hdr_mult;
	uint32_t hw_mult = 0x1f000; // 1.0 default multiplier
	struct custom_float_format fmt;

	fmt.exponenta_bits = 6;
	fmt.mantissa_bits = 12;
	fmt.sign = true;


	if (!dc_fixpt_eq(multiplier, dc_fixpt_from_int(0))) // check != 0
		convert_to_custom_float_format(multiplier, &fmt, &hw_mult);

	pipe_ctx->plane_res.dpp->funcs->dpp_set_hdr_multiplier(
			pipe_ctx->plane_res.dpp, hw_mult);
}

void dcn10_program_pipe(
		struct dc *dc,
		struct pipe_ctx *pipe_ctx,
		struct dc_state *context)
{
	struct dce_hwseq *hws = dc->hwseq;

	if (pipe_ctx->top_pipe == NULL) {
		bool blank = !is_pipe_tree_visible(pipe_ctx);

		pipe_ctx->stream_res.tg->funcs->program_global_sync(
				pipe_ctx->stream_res.tg,
				pipe_ctx->pipe_dlg_param.vready_offset,
				pipe_ctx->pipe_dlg_param.vstartup_start,
				pipe_ctx->pipe_dlg_param.vupdate_offset,
				pipe_ctx->pipe_dlg_param.vupdate_width);

		pipe_ctx->stream_res.tg->funcs->set_vtg_params(
				pipe_ctx->stream_res.tg, &pipe_ctx->stream->timing, true);

		if (hws->funcs.setup_vupdate_interrupt)
			hws->funcs.setup_vupdate_interrupt(dc, pipe_ctx);

		hws->funcs.blank_pixel_data(dc, pipe_ctx, blank);
	}

	if (pipe_ctx->plane_state->update_flags.bits.full_update)
		dcn10_enable_plane(dc, pipe_ctx, context);

	dcn10_update_dchubp_dpp(dc, pipe_ctx, context);

	hws->funcs.set_hdr_multiplier(pipe_ctx);

	if (pipe_ctx->plane_state->update_flags.bits.full_update ||
			pipe_ctx->plane_state->update_flags.bits.in_transfer_func_change ||
			pipe_ctx->plane_state->update_flags.bits.gamma_change)
		hws->funcs.set_input_transfer_func(dc, pipe_ctx, pipe_ctx->plane_state);

	/* dcn10_translate_regamma_to_hw_format takes 750us to finish
	 * only do gamma programming for full update.
	 * TODO: This can be further optimized/cleaned up
	 * Always call this for now since it does memcmp inside before
	 * doing heavy calculation and programming
	 */
	if (pipe_ctx->plane_state->update_flags.bits.full_update)
		hws->funcs.set_output_transfer_func(dc, pipe_ctx, pipe_ctx->stream);
}

void dcn10_wait_for_pending_cleared(struct dc *dc,
		struct dc_state *context)
{
		struct pipe_ctx *pipe_ctx;
		struct timing_generator *tg;
		int i;

		for (i = 0; i < dc->res_pool->pipe_count; i++) {
			pipe_ctx = &context->res_ctx.pipe_ctx[i];
			tg = pipe_ctx->stream_res.tg;

			/*
			 * Only wait for top pipe's tg penindg bit
			 * Also skip if pipe is disabled.
			 */
			if (pipe_ctx->top_pipe ||
			    !pipe_ctx->stream || !pipe_ctx->plane_state ||
			    !tg->funcs->is_tg_enabled(tg))
				continue;

			/*
			 * Wait for VBLANK then VACTIVE to ensure we get VUPDATE.
			 * For some reason waiting for OTG_UPDATE_PENDING cleared
			 * seems to not trigger the update right away, and if we
			 * lock again before VUPDATE then we don't get a separated
			 * operation.
			 */
			pipe_ctx->stream_res.tg->funcs->wait_for_state(pipe_ctx->stream_res.tg, CRTC_STATE_VBLANK);
			pipe_ctx->stream_res.tg->funcs->wait_for_state(pipe_ctx->stream_res.tg, CRTC_STATE_VACTIVE);
		}
}

void dcn10_post_unlock_program_front_end(
		struct dc *dc,
		struct dc_state *context)
{
	int i;

	DC_LOGGER_INIT(dc->ctx->logger);

	for (i = 0; i < dc->res_pool->pipe_count; i++) {
		struct pipe_ctx *pipe_ctx = &context->res_ctx.pipe_ctx[i];

		if (!pipe_ctx->top_pipe &&
			!pipe_ctx->prev_odm_pipe &&
			pipe_ctx->stream) {
			struct timing_generator *tg = pipe_ctx->stream_res.tg;

			if (context->stream_status[i].plane_count == 0)
				false_optc_underflow_wa(dc, pipe_ctx->stream, tg);
		}
	}

	for (i = 0; i < dc->res_pool->pipe_count; i++)
		if (context->res_ctx.pipe_ctx[i].update_flags.bits.disable)
			dc->hwss.disable_plane(dc, &dc->current_state->res_ctx.pipe_ctx[i]);

	for (i = 0; i < dc->res_pool->pipe_count; i++)
		if (context->res_ctx.pipe_ctx[i].update_flags.bits.disable) {
			dc->hwss.optimize_bandwidth(dc, context);
			break;
		}

	if (dc->hwseq->wa.DEGVIDCN10_254)
		hubbub1_wm_change_req_wa(dc->res_pool->hubbub);
}

static void dcn10_stereo_hw_frame_pack_wa(struct dc *dc, struct dc_state *context)
{
	uint8_t i;

	for (i = 0; i < context->stream_count; i++) {
		if (context->streams[i]->timing.timing_3d_format
				== TIMING_3D_FORMAT_HW_FRAME_PACKING) {
			/*
			 * Disable stutter
			 */
			hubbub1_allow_self_refresh_control(dc->res_pool->hubbub, false);
			break;
		}
	}
}

void dcn10_prepare_bandwidth(
		struct dc *dc,
		struct dc_state *context)
{
	struct dce_hwseq *hws = dc->hwseq;
	struct hubbub *hubbub = dc->res_pool->hubbub;

	if (dc->debug.sanity_checks)
		hws->funcs.verify_allow_pstate_change_high(dc);

	if (!IS_FPGA_MAXIMUS_DC(dc->ctx->dce_environment)) {
		if (context->stream_count == 0)
			context->bw_ctx.bw.dcn.clk.phyclk_khz = 0;

		dc->clk_mgr->funcs->update_clocks(
				dc->clk_mgr,
				context,
				false);
	}

	dc->wm_optimized_required = hubbub->funcs->program_watermarks(hubbub,
			&context->bw_ctx.bw.dcn.watermarks,
			dc->res_pool->ref_clocks.dchub_ref_clock_inKhz / 1000,
			true);
	dcn10_stereo_hw_frame_pack_wa(dc, context);

	if (dc->debug.pplib_wm_report_mode == WM_REPORT_OVERRIDE)
		dcn_bw_notify_pplib_of_wm_ranges(dc);

	if (dc->debug.sanity_checks)
		hws->funcs.verify_allow_pstate_change_high(dc);
}

void dcn10_optimize_bandwidth(
		struct dc *dc,
		struct dc_state *context)
{
	struct dce_hwseq *hws = dc->hwseq;
	struct hubbub *hubbub = dc->res_pool->hubbub;

	if (dc->debug.sanity_checks)
		hws->funcs.verify_allow_pstate_change_high(dc);

	if (!IS_FPGA_MAXIMUS_DC(dc->ctx->dce_environment)) {
		if (context->stream_count == 0)
			context->bw_ctx.bw.dcn.clk.phyclk_khz = 0;

		dc->clk_mgr->funcs->update_clocks(
				dc->clk_mgr,
				context,
				true);
	}

	hubbub->funcs->program_watermarks(hubbub,
			&context->bw_ctx.bw.dcn.watermarks,
			dc->res_pool->ref_clocks.dchub_ref_clock_inKhz / 1000,
			true);

	dcn10_stereo_hw_frame_pack_wa(dc, context);

	if (dc->debug.pplib_wm_report_mode == WM_REPORT_OVERRIDE)
		dcn_bw_notify_pplib_of_wm_ranges(dc);

	if (dc->debug.sanity_checks)
		hws->funcs.verify_allow_pstate_change_high(dc);
}

void dcn10_set_drr(struct pipe_ctx **pipe_ctx,
		int num_pipes, struct dc_crtc_timing_adjust adjust)
{
	int i = 0;
	struct drr_params params = {0};
	// DRR set trigger event mapped to OTG_TRIG_A (bit 11) for manual control flow
	unsigned int event_triggers = 0x800;
	// Note DRR trigger events are generated regardless of whether num frames met.
	unsigned int num_frames = 2;

	params.vertical_total_max = adjust.v_total_max;
	params.vertical_total_min = adjust.v_total_min;
	params.vertical_total_mid = adjust.v_total_mid;
	params.vertical_total_mid_frame_num = adjust.v_total_mid_frame_num;
	/* TODO: If multiple pipes are to be supported, you need
	 * some GSL stuff. Static screen triggers may be programmed differently
	 * as well.
	 */
	for (i = 0; i < num_pipes; i++) {
		pipe_ctx[i]->stream_res.tg->funcs->set_drr(
			pipe_ctx[i]->stream_res.tg, &params);
		if (adjust.v_total_max != 0 && adjust.v_total_min != 0)
			pipe_ctx[i]->stream_res.tg->funcs->set_static_screen_control(
					pipe_ctx[i]->stream_res.tg,
					event_triggers, num_frames);
	}
}

void dcn10_get_position(struct pipe_ctx **pipe_ctx,
		int num_pipes,
		struct crtc_position *position)
{
	int i = 0;

	/* TODO: handle pipes > 1
	 */
	for (i = 0; i < num_pipes; i++)
		pipe_ctx[i]->stream_res.tg->funcs->get_position(pipe_ctx[i]->stream_res.tg, position);
}

void dcn10_set_static_screen_control(struct pipe_ctx **pipe_ctx,
		int num_pipes, const struct dc_static_screen_params *params)
{
	unsigned int i;
	unsigned int triggers = 0;

	if (params->triggers.surface_update)
		triggers |= 0x80;
	if (params->triggers.cursor_update)
		triggers |= 0x2;
	if (params->triggers.force_trigger)
		triggers |= 0x1;

	for (i = 0; i < num_pipes; i++)
		pipe_ctx[i]->stream_res.tg->funcs->
			set_static_screen_control(pipe_ctx[i]->stream_res.tg,
					triggers, params->num_frames);
}

static void dcn10_config_stereo_parameters(
		struct dc_stream_state *stream, struct crtc_stereo_flags *flags)
{
	enum view_3d_format view_format = stream->view_format;
	enum dc_timing_3d_format timing_3d_format =\
			stream->timing.timing_3d_format;
	bool non_stereo_timing = false;

	if (timing_3d_format == TIMING_3D_FORMAT_NONE ||
		timing_3d_format == TIMING_3D_FORMAT_SIDE_BY_SIDE ||
		timing_3d_format == TIMING_3D_FORMAT_TOP_AND_BOTTOM)
		non_stereo_timing = true;

	if (non_stereo_timing == false &&
		view_format == VIEW_3D_FORMAT_FRAME_SEQUENTIAL) {

		flags->PROGRAM_STEREO         = 1;
		flags->PROGRAM_POLARITY       = 1;
		if (timing_3d_format == TIMING_3D_FORMAT_INBAND_FA ||
			timing_3d_format == TIMING_3D_FORMAT_DP_HDMI_INBAND_FA ||
			timing_3d_format == TIMING_3D_FORMAT_SIDEBAND_FA) {
			enum display_dongle_type dongle = \
					stream->link->ddc->dongle_type;
			if (dongle == DISPLAY_DONGLE_DP_VGA_CONVERTER ||
				dongle == DISPLAY_DONGLE_DP_DVI_CONVERTER ||
				dongle == DISPLAY_DONGLE_DP_HDMI_CONVERTER)
				flags->DISABLE_STEREO_DP_SYNC = 1;
		}
		flags->RIGHT_EYE_POLARITY =\
				stream->timing.flags.RIGHT_EYE_3D_POLARITY;
		if (timing_3d_format == TIMING_3D_FORMAT_HW_FRAME_PACKING)
			flags->FRAME_PACKED = 1;
	}

	return;
}

void dcn10_setup_stereo(struct pipe_ctx *pipe_ctx, struct dc *dc)
{
	struct crtc_stereo_flags flags = { 0 };
	struct dc_stream_state *stream = pipe_ctx->stream;

	dcn10_config_stereo_parameters(stream, &flags);

	if (stream->timing.timing_3d_format == TIMING_3D_FORMAT_SIDEBAND_FA) {
		if (!dc_set_generic_gpio_for_stereo(true, dc->ctx->gpio_service))
			dc_set_generic_gpio_for_stereo(false, dc->ctx->gpio_service);
	} else {
		dc_set_generic_gpio_for_stereo(false, dc->ctx->gpio_service);
	}

	pipe_ctx->stream_res.opp->funcs->opp_program_stereo(
		pipe_ctx->stream_res.opp,
		flags.PROGRAM_STEREO == 1,
		&stream->timing);

	pipe_ctx->stream_res.tg->funcs->program_stereo(
		pipe_ctx->stream_res.tg,
		&stream->timing,
		&flags);

	return;
}

static struct hubp *get_hubp_by_inst(struct resource_pool *res_pool, int mpcc_inst)
{
	int i;

	for (i = 0; i < res_pool->pipe_count; i++) {
		if (res_pool->hubps[i]->inst == mpcc_inst)
			return res_pool->hubps[i];
	}
	ASSERT(false);
	return NULL;
}

void dcn10_wait_for_mpcc_disconnect(
		struct dc *dc,
		struct resource_pool *res_pool,
		struct pipe_ctx *pipe_ctx)
{
	struct dce_hwseq *hws = dc->hwseq;
	int mpcc_inst;

	if (dc->debug.sanity_checks) {
		hws->funcs.verify_allow_pstate_change_high(dc);
	}

	if (!pipe_ctx->stream_res.opp)
		return;

	for (mpcc_inst = 0; mpcc_inst < MAX_PIPES; mpcc_inst++) {
		if (pipe_ctx->stream_res.opp->mpcc_disconnect_pending[mpcc_inst]) {
			struct hubp *hubp = get_hubp_by_inst(res_pool, mpcc_inst);

			res_pool->mpc->funcs->wait_for_idle(res_pool->mpc, mpcc_inst);
			pipe_ctx->stream_res.opp->mpcc_disconnect_pending[mpcc_inst] = false;
			hubp->funcs->set_blank(hubp, true);
		}
	}

	if (dc->debug.sanity_checks) {
		hws->funcs.verify_allow_pstate_change_high(dc);
	}

}

bool dcn10_dummy_display_power_gating(
	struct dc *dc,
	uint8_t controller_id,
	struct dc_bios *dcb,
	enum pipe_gating_control power_gating)
{
	return true;
}

void dcn10_update_pending_status(struct pipe_ctx *pipe_ctx)
{
	struct dc_plane_state *plane_state = pipe_ctx->plane_state;
	struct timing_generator *tg = pipe_ctx->stream_res.tg;
	bool flip_pending;
	struct dc *dc = plane_state->ctx->dc;

	if (plane_state == NULL)
		return;

	flip_pending = pipe_ctx->plane_res.hubp->funcs->hubp_is_flip_pending(
					pipe_ctx->plane_res.hubp);

	plane_state->status.is_flip_pending = plane_state->status.is_flip_pending || flip_pending;

	if (!flip_pending)
		plane_state->status.current_address = plane_state->status.requested_address;

	if (plane_state->status.current_address.type == PLN_ADDR_TYPE_GRPH_STEREO &&
			tg->funcs->is_stereo_left_eye) {
		plane_state->status.is_right_eye =
				!tg->funcs->is_stereo_left_eye(pipe_ctx->stream_res.tg);
	}

	if (dc->hwseq->wa_state.disallow_self_refresh_during_multi_plane_transition_applied) {
		struct dce_hwseq *hwseq = dc->hwseq;
		struct timing_generator *tg = dc->res_pool->timing_generators[0];
		unsigned int cur_frame = tg->funcs->get_frame_count(tg);

		if (cur_frame != hwseq->wa_state.disallow_self_refresh_during_multi_plane_transition_applied_on_frame) {
			struct hubbub *hubbub = dc->res_pool->hubbub;

			hubbub->funcs->allow_self_refresh_control(hubbub, !dc->debug.disable_stutter);
			hwseq->wa_state.disallow_self_refresh_during_multi_plane_transition_applied = false;
		}
	}
}

void dcn10_update_dchub(struct dce_hwseq *hws, struct dchub_init_data *dh_data)
{
	struct hubbub *hubbub = hws->ctx->dc->res_pool->hubbub;

	/* In DCN, this programming sequence is owned by the hubbub */
	hubbub->funcs->update_dchub(hubbub, dh_data);
}

static bool dcn10_can_pipe_disable_cursor(struct pipe_ctx *pipe_ctx)
{
	struct pipe_ctx *test_pipe, *split_pipe;
	const struct scaler_data *scl_data = &pipe_ctx->plane_res.scl_data;
	struct rect r1 = scl_data->recout, r2, r2_half;
	int r1_r = r1.x + r1.width, r1_b = r1.y + r1.height, r2_r, r2_b;
	int cur_layer = pipe_ctx->plane_state->layer_index;

	/**
	 * Disable the cursor if there's another pipe above this with a
	 * plane that contains this pipe's viewport to prevent double cursor
	 * and incorrect scaling artifacts.
	 */
	for (test_pipe = pipe_ctx->top_pipe; test_pipe;
	     test_pipe = test_pipe->top_pipe) {
		// Skip invisible layer and pipe-split plane on same layer
		if (!test_pipe->plane_state->visible || test_pipe->plane_state->layer_index == cur_layer)
			continue;

		r2 = test_pipe->plane_res.scl_data.recout;
		r2_r = r2.x + r2.width;
		r2_b = r2.y + r2.height;
		split_pipe = test_pipe;
<<<<<<< HEAD

		/**
		 * There is another half plane on same layer because of
		 * pipe-split, merge together per same height.
		 */
		for (split_pipe = pipe_ctx->top_pipe; split_pipe;
		     split_pipe = split_pipe->top_pipe)
			if (split_pipe->plane_state->layer_index == test_pipe->plane_state->layer_index) {
				r2_half = split_pipe->plane_res.scl_data.recout;
				r2.x = (r2_half.x < r2.x) ? r2_half.x : r2.x;
				r2.width = r2.width + r2_half.width;
				r2_r = r2.x + r2.width;
				break;
			}

=======

		/**
		 * There is another half plane on same layer because of
		 * pipe-split, merge together per same height.
		 */
		for (split_pipe = pipe_ctx->top_pipe; split_pipe;
		     split_pipe = split_pipe->top_pipe)
			if (split_pipe->plane_state->layer_index == test_pipe->plane_state->layer_index) {
				r2_half = split_pipe->plane_res.scl_data.recout;
				r2.x = (r2_half.x < r2.x) ? r2_half.x : r2.x;
				r2.width = r2.width + r2_half.width;
				r2_r = r2.x + r2.width;
				break;
			}

>>>>>>> 30593642
		if (r1.x >= r2.x && r1.y >= r2.y && r1_r <= r2_r && r1_b <= r2_b)
			return true;
	}

	return false;
}

void dcn10_set_cursor_position(struct pipe_ctx *pipe_ctx)
{
	struct dc_cursor_position pos_cpy = pipe_ctx->stream->cursor_position;
	struct hubp *hubp = pipe_ctx->plane_res.hubp;
	struct dpp *dpp = pipe_ctx->plane_res.dpp;
	struct dc_cursor_mi_param param = {
		.pixel_clk_khz = pipe_ctx->stream->timing.pix_clk_100hz / 10,
		.ref_clk_khz = pipe_ctx->stream->ctx->dc->res_pool->ref_clocks.dchub_ref_clock_inKhz,
		.viewport = pipe_ctx->plane_res.scl_data.viewport,
		.h_scale_ratio = pipe_ctx->plane_res.scl_data.ratios.horz,
		.v_scale_ratio = pipe_ctx->plane_res.scl_data.ratios.vert,
		.rotation = pipe_ctx->plane_state->rotation,
		.mirror = pipe_ctx->plane_state->horizontal_mirror
	};
	bool pipe_split_on = (pipe_ctx->top_pipe != NULL) ||
		(pipe_ctx->bottom_pipe != NULL);
	bool odm_combine_on = (pipe_ctx->next_odm_pipe != NULL) ||
		(pipe_ctx->prev_odm_pipe != NULL);

	int x_plane = pipe_ctx->plane_state->dst_rect.x;
	int y_plane = pipe_ctx->plane_state->dst_rect.y;
	int x_pos = pos_cpy.x;
	int y_pos = pos_cpy.y;

	/**
	 * DC cursor is stream space, HW cursor is plane space and drawn
	 * as part of the framebuffer.
	 *
	 * Cursor position can't be negative, but hotspot can be used to
	 * shift cursor out of the plane bounds. Hotspot must be smaller
	 * than the cursor size.
	 */

	/**
	 * Translate cursor from stream space to plane space.
	 *
	 * If the cursor is scaled then we need to scale the position
	 * to be in the approximately correct place. We can't do anything
	 * about the actual size being incorrect, that's a limitation of
	 * the hardware.
	 */
	if (param.rotation == ROTATION_ANGLE_90 || param.rotation == ROTATION_ANGLE_270) {
		x_pos = (x_pos - x_plane) * pipe_ctx->plane_state->src_rect.height /
				pipe_ctx->plane_state->dst_rect.width;
		y_pos = (y_pos - y_plane) * pipe_ctx->plane_state->src_rect.width /
				pipe_ctx->plane_state->dst_rect.height;
	} else {
		x_pos = (x_pos - x_plane) * pipe_ctx->plane_state->src_rect.width /
				pipe_ctx->plane_state->dst_rect.width;
		y_pos = (y_pos - y_plane) * pipe_ctx->plane_state->src_rect.height /
				pipe_ctx->plane_state->dst_rect.height;
	}

	/**
	 * If the cursor's source viewport is clipped then we need to
	 * translate the cursor to appear in the correct position on
	 * the screen.
	 *
	 * This translation isn't affected by scaling so it needs to be
	 * done *after* we adjust the position for the scale factor.
	 *
	 * This is only done by opt-in for now since there are still
	 * some usecases like tiled display that might enable the
	 * cursor on both streams while expecting dc to clip it.
	 */
	if (pos_cpy.translate_by_source) {
		x_pos += pipe_ctx->plane_state->src_rect.x;
		y_pos += pipe_ctx->plane_state->src_rect.y;
	}

	/**
	 * If the position is negative then we need to add to the hotspot
	 * to shift the cursor outside the plane.
	 */

	if (x_pos < 0) {
		pos_cpy.x_hotspot -= x_pos;
		x_pos = 0;
	}

	if (y_pos < 0) {
		pos_cpy.y_hotspot -= y_pos;
		y_pos = 0;
	}

	pos_cpy.x = (uint32_t)x_pos;
	pos_cpy.y = (uint32_t)y_pos;

	if (pipe_ctx->plane_state->address.type
			== PLN_ADDR_TYPE_VIDEO_PROGRESSIVE)
		pos_cpy.enable = false;

	if (pos_cpy.enable && dcn10_can_pipe_disable_cursor(pipe_ctx))
		pos_cpy.enable = false;

	// Swap axis and mirror horizontally
	if (param.rotation == ROTATION_ANGLE_90) {
		uint32_t temp_x = pos_cpy.x;

		pos_cpy.x = pipe_ctx->plane_res.scl_data.viewport.width -
				(pos_cpy.y - pipe_ctx->plane_res.scl_data.viewport.x) + pipe_ctx->plane_res.scl_data.viewport.x;
		pos_cpy.y = temp_x;
	}
	// Swap axis and mirror vertically
	else if (param.rotation == ROTATION_ANGLE_270) {
		uint32_t temp_y = pos_cpy.y;
		int viewport_height =
			pipe_ctx->plane_res.scl_data.viewport.height;
		int viewport_y =
			pipe_ctx->plane_res.scl_data.viewport.y;

		/**
		 * Display groups that are 1xnY, have pos_cpy.x > 2 * viewport.height
		 * For pipe split cases:
		 * - apply offset of viewport.y to normalize pos_cpy.x
		 * - calculate the pos_cpy.y as before
		 * - shift pos_cpy.y back by same offset to get final value
		 * - since we iterate through both pipes, use the lower
		 *   viewport.y for offset
		 * For non pipe split cases, use the same calculation for
		 *  pos_cpy.y as the 180 degree rotation case below,
		 *  but use pos_cpy.x as our input because we are rotating
		 *  270 degrees
		 */
		if (pipe_split_on || odm_combine_on) {
			int pos_cpy_x_offset;
			int other_pipe_viewport_y;

			if (pipe_split_on) {
				if (pipe_ctx->bottom_pipe) {
					other_pipe_viewport_y =
						pipe_ctx->bottom_pipe->plane_res.scl_data.viewport.y;
				} else {
					other_pipe_viewport_y =
						pipe_ctx->top_pipe->plane_res.scl_data.viewport.y;
				}
			} else {
				if (pipe_ctx->next_odm_pipe) {
					other_pipe_viewport_y =
						pipe_ctx->next_odm_pipe->plane_res.scl_data.viewport.y;
				} else {
					other_pipe_viewport_y =
						pipe_ctx->prev_odm_pipe->plane_res.scl_data.viewport.y;
				}
			}
			pos_cpy_x_offset = (viewport_y > other_pipe_viewport_y) ?
				other_pipe_viewport_y : viewport_y;
			pos_cpy.x -= pos_cpy_x_offset;
			if (pos_cpy.x > viewport_height) {
				pos_cpy.x = pos_cpy.x - viewport_height;
				pos_cpy.y = viewport_height - pos_cpy.x;
			} else {
				pos_cpy.y = 2 * viewport_height - pos_cpy.x;
			}
			pos_cpy.y += pos_cpy_x_offset;
		} else {
			pos_cpy.y = (2 * viewport_y) + viewport_height - pos_cpy.x;
		}
		pos_cpy.x = temp_y;
	}
	// Mirror horizontally and vertically
	else if (param.rotation == ROTATION_ANGLE_180) {
		int viewport_width =
			pipe_ctx->plane_res.scl_data.viewport.width;
		int viewport_x =
			pipe_ctx->plane_res.scl_data.viewport.x;

		if (pipe_split_on || odm_combine_on) {
			if (pos_cpy.x >= viewport_width + viewport_x) {
				pos_cpy.x = 2 * viewport_width
						- pos_cpy.x + 2 * viewport_x;
			} else {
				uint32_t temp_x = pos_cpy.x;

				pos_cpy.x = 2 * viewport_x - pos_cpy.x;
				if (temp_x >= viewport_x +
					(int)hubp->curs_attr.width || pos_cpy.x
					<= (int)hubp->curs_attr.width +
					pipe_ctx->plane_state->src_rect.x) {
					pos_cpy.x = temp_x + viewport_width;
				}
			}
		} else {
			pos_cpy.x = viewport_width - pos_cpy.x + 2 * viewport_x;
		}

		/**
		 * Display groups that are 1xnY, have pos_cpy.y > viewport.height
		 * Calculation:
		 *   delta_from_bottom = viewport.y + viewport.height - pos_cpy.y
		 *   pos_cpy.y_new = viewport.y + delta_from_bottom
		 * Simplify it as:
		 *   pos_cpy.y = viewport.y * 2 + viewport.height - pos_cpy.y
		 */
		pos_cpy.y = (2 * pipe_ctx->plane_res.scl_data.viewport.y) +
			pipe_ctx->plane_res.scl_data.viewport.height - pos_cpy.y;
	}

	hubp->funcs->set_cursor_position(hubp, &pos_cpy, &param);
	dpp->funcs->set_cursor_position(dpp, &pos_cpy, &param, hubp->curs_attr.width, hubp->curs_attr.height);
}

void dcn10_set_cursor_attribute(struct pipe_ctx *pipe_ctx)
{
	struct dc_cursor_attributes *attributes = &pipe_ctx->stream->cursor_attributes;

	pipe_ctx->plane_res.hubp->funcs->set_cursor_attributes(
			pipe_ctx->plane_res.hubp, attributes);
	pipe_ctx->plane_res.dpp->funcs->set_cursor_attributes(
		pipe_ctx->plane_res.dpp, attributes);
}

void dcn10_set_cursor_sdr_white_level(struct pipe_ctx *pipe_ctx)
{
	uint32_t sdr_white_level = pipe_ctx->stream->cursor_attributes.sdr_white_level;
	struct fixed31_32 multiplier;
	struct dpp_cursor_attributes opt_attr = { 0 };
	uint32_t hw_scale = 0x3c00; // 1.0 default multiplier
	struct custom_float_format fmt;

	if (!pipe_ctx->plane_res.dpp->funcs->set_optional_cursor_attributes)
		return;

	fmt.exponenta_bits = 5;
	fmt.mantissa_bits = 10;
	fmt.sign = true;

	if (sdr_white_level > 80) {
		multiplier = dc_fixpt_from_fraction(sdr_white_level, 80);
		convert_to_custom_float_format(multiplier, &fmt, &hw_scale);
	}

	opt_attr.scale = hw_scale;
	opt_attr.bias = 0;

	pipe_ctx->plane_res.dpp->funcs->set_optional_cursor_attributes(
			pipe_ctx->plane_res.dpp, &opt_attr);
}

/*
 * apply_front_porch_workaround  TODO FPGA still need?
 *
 * This is a workaround for a bug that has existed since R5xx and has not been
 * fixed keep Front porch at minimum 2 for Interlaced mode or 1 for progressive.
 */
static void apply_front_porch_workaround(
	struct dc_crtc_timing *timing)
{
	if (timing->flags.INTERLACE == 1) {
		if (timing->v_front_porch < 2)
			timing->v_front_porch = 2;
	} else {
		if (timing->v_front_porch < 1)
			timing->v_front_porch = 1;
	}
}

int dcn10_get_vupdate_offset_from_vsync(struct pipe_ctx *pipe_ctx)
{
	const struct dc_crtc_timing *dc_crtc_timing = &pipe_ctx->stream->timing;
	struct dc_crtc_timing patched_crtc_timing;
	int vesa_sync_start;
	int asic_blank_end;
	int interlace_factor;
	int vertical_line_start;

	patched_crtc_timing = *dc_crtc_timing;
	apply_front_porch_workaround(&patched_crtc_timing);

	interlace_factor = patched_crtc_timing.flags.INTERLACE ? 2 : 1;

	vesa_sync_start = patched_crtc_timing.v_addressable +
			patched_crtc_timing.v_border_bottom +
			patched_crtc_timing.v_front_porch;

	asic_blank_end = (patched_crtc_timing.v_total -
			vesa_sync_start -
			patched_crtc_timing.v_border_top)
			* interlace_factor;

	vertical_line_start = asic_blank_end -
			pipe_ctx->pipe_dlg_param.vstartup_start + 1;

	return vertical_line_start;
}

void dcn10_calc_vupdate_position(
		struct dc *dc,
		struct pipe_ctx *pipe_ctx,
		uint32_t *start_line,
		uint32_t *end_line)
{
	const struct dc_crtc_timing *dc_crtc_timing = &pipe_ctx->stream->timing;
	int vline_int_offset_from_vupdate =
			pipe_ctx->stream->periodic_interrupt0.lines_offset;
	int vupdate_offset_from_vsync = dc->hwss.get_vupdate_offset_from_vsync(pipe_ctx);
	int start_position;

	if (vline_int_offset_from_vupdate > 0)
		vline_int_offset_from_vupdate--;
	else if (vline_int_offset_from_vupdate < 0)
		vline_int_offset_from_vupdate++;

	start_position = vline_int_offset_from_vupdate + vupdate_offset_from_vsync;

	if (start_position >= 0)
		*start_line = start_position;
	else
		*start_line = dc_crtc_timing->v_total + start_position - 1;

	*end_line = *start_line + 2;

	if (*end_line >= dc_crtc_timing->v_total)
		*end_line = 2;
}

static void dcn10_cal_vline_position(
		struct dc *dc,
		struct pipe_ctx *pipe_ctx,
		enum vline_select vline,
		uint32_t *start_line,
		uint32_t *end_line)
{
	enum vertical_interrupt_ref_point ref_point = INVALID_POINT;

	if (vline == VLINE0)
		ref_point = pipe_ctx->stream->periodic_interrupt0.ref_point;
	else if (vline == VLINE1)
		ref_point = pipe_ctx->stream->periodic_interrupt1.ref_point;

	switch (ref_point) {
	case START_V_UPDATE:
		dcn10_calc_vupdate_position(
				dc,
				pipe_ctx,
				start_line,
				end_line);
		break;
	case START_V_SYNC:
		// Suppose to do nothing because vsync is 0;
		break;
	default:
		ASSERT(0);
		break;
	}
}

void dcn10_setup_periodic_interrupt(
		struct dc *dc,
		struct pipe_ctx *pipe_ctx,
		enum vline_select vline)
{
	struct timing_generator *tg = pipe_ctx->stream_res.tg;

	if (vline == VLINE0) {
		uint32_t start_line = 0;
		uint32_t end_line = 0;

		dcn10_cal_vline_position(dc, pipe_ctx, vline, &start_line, &end_line);

		tg->funcs->setup_vertical_interrupt0(tg, start_line, end_line);

	} else if (vline == VLINE1) {
		pipe_ctx->stream_res.tg->funcs->setup_vertical_interrupt1(
				tg,
				pipe_ctx->stream->periodic_interrupt1.lines_offset);
	}
}

void dcn10_setup_vupdate_interrupt(struct dc *dc, struct pipe_ctx *pipe_ctx)
{
	struct timing_generator *tg = pipe_ctx->stream_res.tg;
	int start_line = dc->hwss.get_vupdate_offset_from_vsync(pipe_ctx);

	if (start_line < 0) {
		ASSERT(0);
		start_line = 0;
	}

	if (tg->funcs->setup_vertical_interrupt2)
		tg->funcs->setup_vertical_interrupt2(tg, start_line);
}

void dcn10_unblank_stream(struct pipe_ctx *pipe_ctx,
		struct dc_link_settings *link_settings)
{
	struct encoder_unblank_param params = {0};
	struct dc_stream_state *stream = pipe_ctx->stream;
	struct dc_link *link = stream->link;
	struct dce_hwseq *hws = link->dc->hwseq;

	/* only 3 items below are used by unblank */
	params.timing = pipe_ctx->stream->timing;

	params.link_settings.link_rate = link_settings->link_rate;

	if (dc_is_dp_signal(pipe_ctx->stream->signal)) {
		if (params.timing.pixel_encoding == PIXEL_ENCODING_YCBCR420)
			params.timing.pix_clk_100hz /= 2;
		pipe_ctx->stream_res.stream_enc->funcs->dp_unblank(link, pipe_ctx->stream_res.stream_enc, &params);
	}

	if (link->local_sink && link->local_sink->sink_signal == SIGNAL_TYPE_EDP) {
		hws->funcs.edp_backlight_control(link, true);
	}
}

void dcn10_send_immediate_sdp_message(struct pipe_ctx *pipe_ctx,
				const uint8_t *custom_sdp_message,
				unsigned int sdp_message_size)
{
	if (dc_is_dp_signal(pipe_ctx->stream->signal)) {
		pipe_ctx->stream_res.stream_enc->funcs->send_immediate_sdp_message(
				pipe_ctx->stream_res.stream_enc,
				custom_sdp_message,
				sdp_message_size);
	}
}
enum dc_status dcn10_set_clock(struct dc *dc,
			enum dc_clock_type clock_type,
			uint32_t clk_khz,
			uint32_t stepping)
{
	struct dc_state *context = dc->current_state;
	struct dc_clock_config clock_cfg = {0};
	struct dc_clocks *current_clocks = &context->bw_ctx.bw.dcn.clk;

	if (!dc->clk_mgr || !dc->clk_mgr->funcs->get_clock)
		return DC_FAIL_UNSUPPORTED_1;

	dc->clk_mgr->funcs->get_clock(dc->clk_mgr,
		context, clock_type, &clock_cfg);

	if (clk_khz > clock_cfg.max_clock_khz)
		return DC_FAIL_CLK_EXCEED_MAX;

	if (clk_khz < clock_cfg.min_clock_khz)
		return DC_FAIL_CLK_BELOW_MIN;

	if (clk_khz < clock_cfg.bw_requirequired_clock_khz)
		return DC_FAIL_CLK_BELOW_CFG_REQUIRED;

	/*update internal request clock for update clock use*/
	if (clock_type == DC_CLOCK_TYPE_DISPCLK)
		current_clocks->dispclk_khz = clk_khz;
	else if (clock_type == DC_CLOCK_TYPE_DPPCLK)
		current_clocks->dppclk_khz = clk_khz;
	else
		return DC_ERROR_UNEXPECTED;

	if (dc->clk_mgr->funcs->update_clocks)
				dc->clk_mgr->funcs->update_clocks(dc->clk_mgr,
				context, true);
	return DC_OK;

}

void dcn10_get_clock(struct dc *dc,
			enum dc_clock_type clock_type,
			struct dc_clock_config *clock_cfg)
{
	struct dc_state *context = dc->current_state;

	if (dc->clk_mgr && dc->clk_mgr->funcs->get_clock)
				dc->clk_mgr->funcs->get_clock(dc->clk_mgr, context, clock_type, clock_cfg);

}

void dcn10_get_dcc_en_bits(struct dc *dc, int *dcc_en_bits)
{
	struct resource_pool *pool = dc->res_pool;
	int i;

	for (i = 0; i < pool->pipe_count; i++) {
		struct hubp *hubp = pool->hubps[i];
		struct dcn_hubp_state *s = &(TO_DCN10_HUBP(hubp)->state);

		hubp->funcs->hubp_read_state(hubp);

		if (!s->blank_en)
			dcc_en_bits[i] = s->dcc_en ? 1 : 0;
	}
}<|MERGE_RESOLUTION|>--- conflicted
+++ resolved
@@ -2525,9 +2525,6 @@
 	struct mpc *mpc = dc->res_pool->mpc;
 	struct mpc_tree *mpc_tree_params = &(pipe_ctx->stream_res.opp->mpc_tree_params);
 
-<<<<<<< HEAD
-	if (per_pixel_alpha)
-=======
 	blnd_cfg.overlap_only = false;
 	blnd_cfg.global_gain = 0xff;
 
@@ -2535,7 +2532,6 @@
 		blnd_cfg.alpha_mode = MPCC_ALPHA_BLEND_MODE_PER_PIXEL_ALPHA_COMBINED_GLOBAL_GAIN;
 		blnd_cfg.global_gain = pipe_ctx->plane_state->global_alpha_value;
 	} else if (per_pixel_alpha) {
->>>>>>> 30593642
 		blnd_cfg.alpha_mode = MPCC_ALPHA_BLEND_MODE_PER_PIXEL_ALPHA;
 	} else {
 		blnd_cfg.alpha_mode = MPCC_ALPHA_BLEND_MODE_GLOBAL_ALPHA;
@@ -3275,7 +3271,6 @@
 		r2_r = r2.x + r2.width;
 		r2_b = r2.y + r2.height;
 		split_pipe = test_pipe;
-<<<<<<< HEAD
 
 		/**
 		 * There is another half plane on same layer because of
@@ -3291,23 +3286,6 @@
 				break;
 			}
 
-=======
-
-		/**
-		 * There is another half plane on same layer because of
-		 * pipe-split, merge together per same height.
-		 */
-		for (split_pipe = pipe_ctx->top_pipe; split_pipe;
-		     split_pipe = split_pipe->top_pipe)
-			if (split_pipe->plane_state->layer_index == test_pipe->plane_state->layer_index) {
-				r2_half = split_pipe->plane_res.scl_data.recout;
-				r2.x = (r2_half.x < r2.x) ? r2_half.x : r2.x;
-				r2.width = r2.width + r2_half.width;
-				r2_r = r2.x + r2.width;
-				break;
-			}
-
->>>>>>> 30593642
 		if (r1.x >= r2.x && r1.y >= r2.y && r1_r <= r2_r && r1_b <= r2_b)
 			return true;
 	}
