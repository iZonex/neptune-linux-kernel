--- conflicted
+++ resolved
@@ -477,13 +477,6 @@
 			(((uint64_t)main_timing->pix_clk_100hz * 100)));
 	drr_active_us = div64_u64(((uint64_t)drr_timing->v_addressable * drr_timing->h_total * 1000000),
 			(((uint64_t)drr_timing->pix_clk_100hz * 100)));
-<<<<<<< HEAD
-	max_drr_vblank_us = div64_u64((subvp_active_us - prefetch_us - drr_active_us), 2) + drr_active_us;
-	max_drr_mallregion_us = subvp_active_us - prefetch_us - mall_region_us;
-	max_drr_supported_us = max_drr_vblank_us > max_drr_mallregion_us ? max_drr_vblank_us : max_drr_mallregion_us;
-	max_vtotal_supported = div64_u64(((uint64_t)drr_timing->pix_clk_100hz * 100 * max_drr_supported_us),
-			(((uint64_t)drr_timing->h_total * 1000000)));
-=======
 	max_drr_vblank_us = div64_u64((subvp_active_us - prefetch_us -
 			dc->caps.subvp_fw_processing_delay_us - drr_active_us), 2) + drr_active_us;
 	max_drr_mallregion_us = subvp_active_us - prefetch_us - mall_region_us - dc->caps.subvp_fw_processing_delay_us;
@@ -497,7 +490,6 @@
 	 * longer).
 	 */
 	max_vtotal_supported = max_vtotal_supported - dc->caps.subvp_drr_max_vblank_margin_us;
->>>>>>> 48acfe8d
 
 	pipe_data->pipe_config.vblank_data.drr_info.min_vtotal_supported = min_vtotal_supported;
 	pipe_data->pipe_config.vblank_data.drr_info.max_vtotal_supported = max_vtotal_supported;
@@ -876,8 +868,6 @@
 		diag_data.is_cw6_enabled);
 }
 
-<<<<<<< HEAD
-=======
 static bool dc_can_pipe_disable_cursor(struct pipe_ctx *pipe_ctx)
 {
 	struct pipe_ctx *test_pipe, *split_pipe;
@@ -923,18 +913,14 @@
 	return false;
 }
 
->>>>>>> 48acfe8d
 static bool dc_dmub_should_update_cursor_data(struct pipe_ctx *pipe_ctx)
 {
 	if (pipe_ctx->plane_state != NULL) {
 		if (pipe_ctx->plane_state->address.type == PLN_ADDR_TYPE_VIDEO_PROGRESSIVE)
 			return false;
-<<<<<<< HEAD
-=======
 
 		if (dc_can_pipe_disable_cursor(pipe_ctx))
 			return false;
->>>>>>> 48acfe8d
 	}
 
 	if ((pipe_ctx->stream->link->psr_settings.psr_version == DC_PSR_VERSION_SU_1 ||
@@ -1010,21 +996,6 @@
 }
 
 /**
-<<<<<<< HEAD
- * ***************************************************************************************
- * dc_send_update_cursor_info_to_dmu: Populate the DMCUB Cursor update info command
- *
- * This function would store the cursor related information and pass it into dmub
- *
- * @param [in] pCtx: pipe context
- * @param [in] pipe_idx: pipe index
- *
- * @return: void
- *
- * ***************************************************************************************
- */
-
-=======
  * dc_send_update_cursor_info_to_dmu - Populate the DMCUB Cursor update info command
  *
  * @pCtx: [in] pipe context
@@ -1033,7 +1004,6 @@
  * This function would store the cursor related information and pass it into
  * dmub
  */
->>>>>>> 48acfe8d
 void dc_send_update_cursor_info_to_dmu(
 		struct pipe_ctx *pCtx, uint8_t pipe_idx)
 {
