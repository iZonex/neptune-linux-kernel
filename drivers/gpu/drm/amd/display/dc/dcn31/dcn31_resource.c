--- conflicted
+++ resolved
@@ -912,13 +912,10 @@
 };
 
 static const struct dc_panel_config panel_config_defaults = {
-<<<<<<< HEAD
-=======
 	.psr = {
 		.disable_psr = false,
 		.disallow_psrsu = false,
 	},
->>>>>>> 48acfe8d
 	.ilr = {
 		.optimize_edp_link_rate = true,
 	},
