// SPDX-License-Identifier: MIT
/*
 * Copyright 2022 Advanced Micro Devices, Inc.
 *
 * Permission is hereby granted, free of charge, to any person obtaining a
 * copy of this software and associated documentation files (the "Software"),
 * to deal in the Software without restriction, including without limitation
 * the rights to use, copy, modify, merge, publish, distribute, sublicense,
 * and/or sell copies of the Software, and to permit persons to whom the
 * Software is furnished to do so, subject to the following conditions:
 *
 * The above copyright notice and this permission notice shall be included in
 * all copies or substantial portions of the Software.
 *
 * THE SOFTWARE IS PROVIDED "AS IS", WITHOUT WARRANTY OF ANY KIND, EXPRESS OR
 * IMPLIED, INCLUDING BUT NOT LIMITED TO THE WARRANTIES OF MERCHANTABILITY,
 * FITNESS FOR A PARTICULAR PURPOSE AND NONINFRINGEMENT.  IN NO EVENT SHALL
 * THE COPYRIGHT HOLDER(S) OR AUTHOR(S) BE LIABLE FOR ANY CLAIM, DAMAGES OR
 * OTHER LIABILITY, WHETHER IN AN ACTION OF CONTRACT, TORT OR OTHERWISE,
 * ARISING FROM, OUT OF OR IN CONNECTION WITH THE SOFTWARE OR THE USE OR
 * OTHER DEALINGS IN THE SOFTWARE.
 *
 * Authors: AMD
 *
 */
#include "dcn32_fpu.h"
#include "dc_link_dp.h"
#include "dcn32/dcn32_resource.h"
#include "dcn20/dcn20_resource.h"
#include "display_mode_vba_util_32.h"
// We need this includes for WATERMARKS_* defines
#include "clk_mgr/dcn32/dcn32_smu13_driver_if.h"
#include "dcn30/dcn30_resource.h"

#define DC_LOGGER_INIT(logger)

struct _vcs_dpi_ip_params_st dcn3_2_ip = {
	.gpuvm_enable = 0,
	.gpuvm_max_page_table_levels = 4,
	.hostvm_enable = 0,
	.rob_buffer_size_kbytes = 128,
	.det_buffer_size_kbytes = DCN3_2_DEFAULT_DET_SIZE,
	.config_return_buffer_size_in_kbytes = 1280,
	.compressed_buffer_segment_size_in_kbytes = 64,
	.meta_fifo_size_in_kentries = 22,
	.zero_size_buffer_entries = 512,
	.compbuf_reserved_space_64b = 256,
	.compbuf_reserved_space_zs = 64,
	.dpp_output_buffer_pixels = 2560,
	.opp_output_buffer_lines = 1,
	.pixel_chunk_size_kbytes = 8,
	.alpha_pixel_chunk_size_kbytes = 4,
	.min_pixel_chunk_size_bytes = 1024,
	.dcc_meta_buffer_size_bytes = 6272,
	.meta_chunk_size_kbytes = 2,
	.min_meta_chunk_size_bytes = 256,
	.writeback_chunk_size_kbytes = 8,
	.ptoi_supported = false,
	.num_dsc = 4,
	.maximum_dsc_bits_per_component = 12,
	.maximum_pixels_per_line_per_dsc_unit = 6016,
	.dsc422_native_support = true,
	.is_line_buffer_bpp_fixed = true,
	.line_buffer_fixed_bpp = 57,
	.line_buffer_size_bits = 1171920,
	.max_line_buffer_lines = 32,
	.writeback_interface_buffer_size_kbytes = 90,
	.max_num_dpp = 4,
	.max_num_otg = 4,
	.max_num_hdmi_frl_outputs = 1,
	.max_num_wb = 1,
	.max_dchub_pscl_bw_pix_per_clk = 4,
	.max_pscl_lb_bw_pix_per_clk = 2,
	.max_lb_vscl_bw_pix_per_clk = 4,
	.max_vscl_hscl_bw_pix_per_clk = 4,
	.max_hscl_ratio = 6,
	.max_vscl_ratio = 6,
	.max_hscl_taps = 8,
	.max_vscl_taps = 8,
	.dpte_buffer_size_in_pte_reqs_luma = 64,
	.dpte_buffer_size_in_pte_reqs_chroma = 34,
	.dispclk_ramp_margin_percent = 1,
	.max_inter_dcn_tile_repeaters = 8,
	.cursor_buffer_size = 16,
	.cursor_chunk_size = 2,
	.writeback_line_buffer_buffer_size = 0,
	.writeback_min_hscl_ratio = 1,
	.writeback_min_vscl_ratio = 1,
	.writeback_max_hscl_ratio = 1,
	.writeback_max_vscl_ratio = 1,
	.writeback_max_hscl_taps = 1,
	.writeback_max_vscl_taps = 1,
	.dppclk_delay_subtotal = 47,
	.dppclk_delay_scl = 50,
	.dppclk_delay_scl_lb_only = 16,
	.dppclk_delay_cnvc_formatter = 28,
	.dppclk_delay_cnvc_cursor = 6,
	.dispclk_delay_subtotal = 125,
	.dynamic_metadata_vm_enabled = false,
	.odm_combine_4to1_supported = false,
	.dcc_supported = true,
	.max_num_dp2p0_outputs = 2,
	.max_num_dp2p0_streams = 4,
};

struct _vcs_dpi_soc_bounding_box_st dcn3_2_soc = {
	.clock_limits = {
		{
			.state = 0,
			.dcfclk_mhz = 1564.0,
			.fabricclk_mhz = 400.0,
			.dispclk_mhz = 2150.0,
			.dppclk_mhz = 2150.0,
			.phyclk_mhz = 810.0,
			.phyclk_d18_mhz = 667.0,
			.phyclk_d32_mhz = 625.0,
			.socclk_mhz = 1200.0,
			.dscclk_mhz = 716.667,
			.dram_speed_mts = 16000.0,
			.dtbclk_mhz = 1564.0,
		},
	},
	.num_states = 1,
	.sr_exit_time_us = 42.97,
	.sr_enter_plus_exit_time_us = 49.94,
	.sr_exit_z8_time_us = 285.0,
	.sr_enter_plus_exit_z8_time_us = 320,
	.writeback_latency_us = 12.0,
	.round_trip_ping_latency_dcfclk_cycles = 263,
	.urgent_latency_pixel_data_only_us = 4.0,
	.urgent_latency_pixel_mixed_with_vm_data_us = 4.0,
	.urgent_latency_vm_data_only_us = 4.0,
	.fclk_change_latency_us = 20,
	.usr_retraining_latency_us = 2,
	.smn_latency_us = 2,
	.mall_allocated_for_dcn_mbytes = 64,
	.urgent_out_of_order_return_per_channel_pixel_only_bytes = 4096,
	.urgent_out_of_order_return_per_channel_pixel_and_vm_bytes = 4096,
	.urgent_out_of_order_return_per_channel_vm_only_bytes = 4096,
	.pct_ideal_sdp_bw_after_urgent = 100.0,
	.pct_ideal_fabric_bw_after_urgent = 67.0,
	.pct_ideal_dram_sdp_bw_after_urgent_pixel_only = 20.0,
	.pct_ideal_dram_sdp_bw_after_urgent_pixel_and_vm = 60.0, // N/A, for now keep as is until DML implemented
	.pct_ideal_dram_sdp_bw_after_urgent_vm_only = 30.0, // N/A, for now keep as is until DML implemented
	.pct_ideal_dram_bw_after_urgent_strobe = 67.0,
	.max_avg_sdp_bw_use_normal_percent = 80.0,
	.max_avg_fabric_bw_use_normal_percent = 60.0,
	.max_avg_dram_bw_use_normal_strobe_percent = 50.0,
	.max_avg_dram_bw_use_normal_percent = 15.0,
	.num_chans = 8,
	.dram_channel_width_bytes = 2,
	.fabric_datapath_to_dcn_data_return_bytes = 64,
	.return_bus_width_bytes = 64,
	.downspread_percent = 0.38,
	.dcn_downspread_percent = 0.5,
	.dram_clock_change_latency_us = 400,
	.dispclk_dppclk_vco_speed_mhz = 4300.0,
	.do_urgent_latency_adjustment = true,
	.urgent_latency_adjustment_fabric_clock_component_us = 1.0,
	.urgent_latency_adjustment_fabric_clock_reference_mhz = 3000,
};

void dcn32_build_wm_range_table_fpu(struct clk_mgr_internal *clk_mgr)
{
	/* defaults */
	double pstate_latency_us = clk_mgr->base.ctx->dc->dml.soc.dram_clock_change_latency_us;
	double fclk_change_latency_us = clk_mgr->base.ctx->dc->dml.soc.fclk_change_latency_us;
	double sr_exit_time_us = clk_mgr->base.ctx->dc->dml.soc.sr_exit_time_us;
	double sr_enter_plus_exit_time_us = clk_mgr->base.ctx->dc->dml.soc.sr_enter_plus_exit_time_us;
	/* For min clocks use as reported by PM FW and report those as min */
	uint16_t min_uclk_mhz			= clk_mgr->base.bw_params->clk_table.entries[0].memclk_mhz;
	uint16_t min_dcfclk_mhz			= clk_mgr->base.bw_params->clk_table.entries[0].dcfclk_mhz;
	uint16_t setb_min_uclk_mhz		= min_uclk_mhz;
	uint16_t dcfclk_mhz_for_the_second_state = clk_mgr->base.ctx->dc->dml.soc.clock_limits[2].dcfclk_mhz;

	dc_assert_fp_enabled();

	/* For Set B ranges use min clocks state 2 when available, and report those to PM FW */
	if (dcfclk_mhz_for_the_second_state)
		clk_mgr->base.bw_params->wm_table.nv_entries[WM_B].pmfw_breakdown.min_dcfclk = dcfclk_mhz_for_the_second_state;
	else
		clk_mgr->base.bw_params->wm_table.nv_entries[WM_B].pmfw_breakdown.min_dcfclk = clk_mgr->base.bw_params->clk_table.entries[0].dcfclk_mhz;

	if (clk_mgr->base.bw_params->clk_table.entries[2].memclk_mhz)
		setb_min_uclk_mhz = clk_mgr->base.bw_params->clk_table.entries[2].memclk_mhz;

	/* Set A - Normal - default values */
	clk_mgr->base.bw_params->wm_table.nv_entries[WM_A].valid = true;
	clk_mgr->base.bw_params->wm_table.nv_entries[WM_A].dml_input.pstate_latency_us = pstate_latency_us;
	clk_mgr->base.bw_params->wm_table.nv_entries[WM_A].dml_input.fclk_change_latency_us = fclk_change_latency_us;
	clk_mgr->base.bw_params->wm_table.nv_entries[WM_A].dml_input.sr_exit_time_us = sr_exit_time_us;
	clk_mgr->base.bw_params->wm_table.nv_entries[WM_A].dml_input.sr_enter_plus_exit_time_us = sr_enter_plus_exit_time_us;
	clk_mgr->base.bw_params->wm_table.nv_entries[WM_A].pmfw_breakdown.wm_type = WATERMARKS_CLOCK_RANGE;
	clk_mgr->base.bw_params->wm_table.nv_entries[WM_A].pmfw_breakdown.min_dcfclk = min_dcfclk_mhz;
	clk_mgr->base.bw_params->wm_table.nv_entries[WM_A].pmfw_breakdown.max_dcfclk = 0xFFFF;
	clk_mgr->base.bw_params->wm_table.nv_entries[WM_A].pmfw_breakdown.min_uclk = min_uclk_mhz;
	clk_mgr->base.bw_params->wm_table.nv_entries[WM_A].pmfw_breakdown.max_uclk = 0xFFFF;

	/* Set B - Performance - higher clocks, using DPM[2] DCFCLK and UCLK */
	clk_mgr->base.bw_params->wm_table.nv_entries[WM_B].valid = true;
	clk_mgr->base.bw_params->wm_table.nv_entries[WM_B].dml_input.pstate_latency_us = pstate_latency_us;
	clk_mgr->base.bw_params->wm_table.nv_entries[WM_B].dml_input.fclk_change_latency_us = fclk_change_latency_us;
	clk_mgr->base.bw_params->wm_table.nv_entries[WM_B].dml_input.sr_exit_time_us = sr_exit_time_us;
	clk_mgr->base.bw_params->wm_table.nv_entries[WM_B].dml_input.sr_enter_plus_exit_time_us = sr_enter_plus_exit_time_us;
	clk_mgr->base.bw_params->wm_table.nv_entries[WM_B].pmfw_breakdown.wm_type = WATERMARKS_CLOCK_RANGE;
	clk_mgr->base.bw_params->wm_table.nv_entries[WM_B].pmfw_breakdown.max_dcfclk = 0xFFFF;
	clk_mgr->base.bw_params->wm_table.nv_entries[WM_B].pmfw_breakdown.min_uclk = setb_min_uclk_mhz;
	clk_mgr->base.bw_params->wm_table.nv_entries[WM_B].pmfw_breakdown.max_uclk = 0xFFFF;

	/* Set C - Dummy P-State - P-State latency set to "dummy p-state" value */
	/* 'DalDummyClockChangeLatencyNs' registry key option set to 0x7FFFFFFF can be used to disable Set C for dummy p-state */
	if (clk_mgr->base.ctx->dc->bb_overrides.dummy_clock_change_latency_ns != 0x7FFFFFFF) {
		clk_mgr->base.bw_params->wm_table.nv_entries[WM_C].valid = true;
		clk_mgr->base.bw_params->wm_table.nv_entries[WM_C].dml_input.pstate_latency_us = 50;
		clk_mgr->base.bw_params->wm_table.nv_entries[WM_C].dml_input.fclk_change_latency_us = fclk_change_latency_us;
		clk_mgr->base.bw_params->wm_table.nv_entries[WM_C].dml_input.sr_exit_time_us = sr_exit_time_us;
		clk_mgr->base.bw_params->wm_table.nv_entries[WM_C].dml_input.sr_enter_plus_exit_time_us = sr_enter_plus_exit_time_us;
		clk_mgr->base.bw_params->wm_table.nv_entries[WM_C].pmfw_breakdown.wm_type = WATERMARKS_DUMMY_PSTATE;
		clk_mgr->base.bw_params->wm_table.nv_entries[WM_C].pmfw_breakdown.min_dcfclk = min_dcfclk_mhz;
		clk_mgr->base.bw_params->wm_table.nv_entries[WM_C].pmfw_breakdown.max_dcfclk = 0xFFFF;
		clk_mgr->base.bw_params->wm_table.nv_entries[WM_C].pmfw_breakdown.min_uclk = min_uclk_mhz;
		clk_mgr->base.bw_params->wm_table.nv_entries[WM_C].pmfw_breakdown.max_uclk = 0xFFFF;
		clk_mgr->base.bw_params->dummy_pstate_table[0].dram_speed_mts = clk_mgr->base.bw_params->clk_table.entries[0].memclk_mhz * 16;
		clk_mgr->base.bw_params->dummy_pstate_table[0].dummy_pstate_latency_us = 50;
		clk_mgr->base.bw_params->dummy_pstate_table[1].dram_speed_mts = clk_mgr->base.bw_params->clk_table.entries[1].memclk_mhz * 16;
		clk_mgr->base.bw_params->dummy_pstate_table[1].dummy_pstate_latency_us = 9;
		clk_mgr->base.bw_params->dummy_pstate_table[2].dram_speed_mts = clk_mgr->base.bw_params->clk_table.entries[2].memclk_mhz * 16;
		clk_mgr->base.bw_params->dummy_pstate_table[2].dummy_pstate_latency_us = 8;
		clk_mgr->base.bw_params->dummy_pstate_table[3].dram_speed_mts = clk_mgr->base.bw_params->clk_table.entries[3].memclk_mhz * 16;
		clk_mgr->base.bw_params->dummy_pstate_table[3].dummy_pstate_latency_us = 5;
	}
	/* Set D - MALL - SR enter and exit time specific to MALL, TBD after bringup or later phase for now use DRAM values / 2 */
	/* For MALL DRAM clock change latency is N/A, for watermak calculations use lowest value dummy P state latency */
	clk_mgr->base.bw_params->wm_table.nv_entries[WM_D].valid = true;
	clk_mgr->base.bw_params->wm_table.nv_entries[WM_D].dml_input.pstate_latency_us = clk_mgr->base.bw_params->dummy_pstate_table[3].dummy_pstate_latency_us;
	clk_mgr->base.bw_params->wm_table.nv_entries[WM_D].dml_input.fclk_change_latency_us = fclk_change_latency_us;
	clk_mgr->base.bw_params->wm_table.nv_entries[WM_D].dml_input.sr_exit_time_us = sr_exit_time_us / 2; // TBD
	clk_mgr->base.bw_params->wm_table.nv_entries[WM_D].dml_input.sr_enter_plus_exit_time_us = sr_enter_plus_exit_time_us / 2; // TBD
	clk_mgr->base.bw_params->wm_table.nv_entries[WM_D].pmfw_breakdown.wm_type = WATERMARKS_MALL;
	clk_mgr->base.bw_params->wm_table.nv_entries[WM_D].pmfw_breakdown.min_dcfclk = min_dcfclk_mhz;
	clk_mgr->base.bw_params->wm_table.nv_entries[WM_D].pmfw_breakdown.max_dcfclk = 0xFFFF;
	clk_mgr->base.bw_params->wm_table.nv_entries[WM_D].pmfw_breakdown.min_uclk = min_uclk_mhz;
	clk_mgr->base.bw_params->wm_table.nv_entries[WM_D].pmfw_breakdown.max_uclk = 0xFFFF;
}

/*
 * Finds dummy_latency_index when MCLK switching using firmware based
 * vblank stretch is enabled. This function will iterate through the
 * table of dummy pstate latencies until the lowest value that allows
 * dm_allow_self_refresh_and_mclk_switch to happen is found
 */
int dcn32_find_dummy_latency_index_for_fw_based_mclk_switch(struct dc *dc,
							    struct dc_state *context,
							    display_e2e_pipe_params_st *pipes,
							    int pipe_cnt,
							    int vlevel)
{
	const int max_latency_table_entries = 4;
<<<<<<< HEAD
	const struct vba_vars_st *vba = &context->bw_ctx.dml.vba;
	int dummy_latency_index = 0;
=======
	struct vba_vars_st *vba = &context->bw_ctx.dml.vba;
	int dummy_latency_index = 0;
	enum clock_change_support temp_clock_change_support = vba->DRAMClockChangeSupport[vlevel][context->bw_ctx.dml.vba.maxMpcComb];
>>>>>>> 48acfe8d

	dc_assert_fp_enabled();

	while (dummy_latency_index < max_latency_table_entries) {
<<<<<<< HEAD
=======
		if (temp_clock_change_support != dm_dram_clock_change_unsupported)
			vba->DRAMClockChangeSupport[vlevel][context->bw_ctx.dml.vba.maxMpcComb] = temp_clock_change_support;
>>>>>>> 48acfe8d
		context->bw_ctx.dml.soc.dram_clock_change_latency_us =
				dc->clk_mgr->bw_params->dummy_pstate_table[dummy_latency_index].dummy_pstate_latency_us;
		dcn32_internal_validate_bw(dc, context, pipes, &pipe_cnt, &vlevel, false);

<<<<<<< HEAD
=======
		/* for subvp + DRR case, if subvp pipes are still present we support pstate */
		if (vba->DRAMClockChangeSupport[vlevel][vba->maxMpcComb] == dm_dram_clock_change_unsupported &&
				dcn32_subvp_in_use(dc, context))
			vba->DRAMClockChangeSupport[vlevel][context->bw_ctx.dml.vba.maxMpcComb] = temp_clock_change_support;

>>>>>>> 48acfe8d
		if (vlevel < context->bw_ctx.dml.vba.soc.num_states &&
				vba->DRAMClockChangeSupport[vlevel][vba->maxMpcComb] != dm_dram_clock_change_unsupported)
			break;

		dummy_latency_index++;
	}

	if (dummy_latency_index == max_latency_table_entries) {
		ASSERT(dummy_latency_index != max_latency_table_entries);
		/* If the execution gets here, it means dummy p_states are
		 * not possible. This should never happen and would mean
		 * something is severely wrong.
		 * Here we reset dummy_latency_index to 3, because it is
		 * better to have underflows than system crashes.
		 */
		dummy_latency_index = max_latency_table_entries - 1;
	}

	return dummy_latency_index;
}

/**
 * dcn32_helper_populate_phantom_dlg_params - Get DLG params for phantom pipes
 * and populate pipe_ctx with those params.
 * @dc: [in] current dc state
 * @context: [in] new dc state
 * @pipes: [in] DML pipe params array
 * @pipe_cnt: [in] DML pipe count
 *
 * This function must be called AFTER the phantom pipes are added to context
 * and run through DML (so that the DLG params for the phantom pipes can be
 * populated), and BEFORE we program the timing for the phantom pipes.
 */
void dcn32_helper_populate_phantom_dlg_params(struct dc *dc,
					      struct dc_state *context,
					      display_e2e_pipe_params_st *pipes,
					      int pipe_cnt)
{
	uint32_t i, pipe_idx;

	dc_assert_fp_enabled();

	for (i = 0, pipe_idx = 0; i < dc->res_pool->pipe_count; i++) {
		struct pipe_ctx *pipe = &context->res_ctx.pipe_ctx[i];

		if (!pipe->stream)
			continue;

		if (pipe->plane_state && pipe->stream->mall_stream_config.type == SUBVP_PHANTOM) {
			pipes[pipe_idx].pipe.dest.vstartup_start =
				get_vstartup(&context->bw_ctx.dml, pipes, pipe_cnt, pipe_idx);
			pipes[pipe_idx].pipe.dest.vupdate_offset =
				get_vupdate_offset(&context->bw_ctx.dml, pipes, pipe_cnt, pipe_idx);
			pipes[pipe_idx].pipe.dest.vupdate_width =
				get_vupdate_width(&context->bw_ctx.dml, pipes, pipe_cnt, pipe_idx);
			pipes[pipe_idx].pipe.dest.vready_offset =
				get_vready_offset(&context->bw_ctx.dml, pipes, pipe_cnt, pipe_idx);
			pipe->pipe_dlg_param = pipes[pipe_idx].pipe.dest;
		}
		pipe_idx++;
	}
}

/**
 * dcn32_predict_pipe_split - Predict if pipe split will occur for a given DML pipe
 * @context: [in] New DC state to be programmed
 * @pipe_e2e: [in] DML pipe end to end context
 *
 * This function takes in a DML pipe (pipe_e2e) and predicts if pipe split is required (both
 * ODM and MPC). For pipe split, ODM combine is determined by the ODM mode, and MPC combine is
 * determined by DPPClk requirements
 *
 * This function follows the same policy as DML:
 * - Check for ODM combine requirements / policy first
 * - MPC combine is only chosen if there is no ODM combine requirements / policy in place, and
 *   MPC is required
 *
 * Return: Number of splits expected (1 for 2:1 split, 3 for 4:1 split, 0 for no splits).
 */
uint8_t dcn32_predict_pipe_split(struct dc_state *context,
				  display_e2e_pipe_params_st *pipe_e2e)
{
	double pscl_throughput;
	double pscl_throughput_chroma;
	double dpp_clk_single_dpp, clock;
	double clk_frequency = 0.0;
	double vco_speed = context->bw_ctx.dml.soc.dispclk_dppclk_vco_speed_mhz;
	bool total_available_pipes_support = false;
	uint32_t number_of_dpp = 0;
	enum odm_combine_mode odm_mode = dm_odm_combine_mode_disabled;
	double req_dispclk_per_surface = 0;
	uint8_t num_splits = 0;

	dc_assert_fp_enabled();

	dml32_CalculateODMMode(context->bw_ctx.dml.ip.maximum_pixels_per_line_per_dsc_unit,
			pipe_e2e->pipe.dest.hactive,
			pipe_e2e->dout.output_format,
			pipe_e2e->dout.output_type,
			pipe_e2e->pipe.dest.odm_combine_policy,
			context->bw_ctx.dml.soc.clock_limits[context->bw_ctx.dml.soc.num_states - 1].dispclk_mhz,
			context->bw_ctx.dml.soc.clock_limits[context->bw_ctx.dml.soc.num_states - 1].dispclk_mhz,
			pipe_e2e->dout.dsc_enable != 0,
			0, /* TotalNumberOfActiveDPP can be 0 since we're predicting pipe split requirement */
			context->bw_ctx.dml.ip.max_num_dpp,
			pipe_e2e->pipe.dest.pixel_rate_mhz,
			context->bw_ctx.dml.soc.dcn_downspread_percent,
			context->bw_ctx.dml.ip.dispclk_ramp_margin_percent,
			context->bw_ctx.dml.soc.dispclk_dppclk_vco_speed_mhz,
			pipe_e2e->dout.dsc_slices,
			/* Output */
			&total_available_pipes_support,
			&number_of_dpp,
			&odm_mode,
			&req_dispclk_per_surface);

	dml32_CalculateSinglePipeDPPCLKAndSCLThroughput(pipe_e2e->pipe.scale_ratio_depth.hscl_ratio,
			pipe_e2e->pipe.scale_ratio_depth.hscl_ratio_c,
			pipe_e2e->pipe.scale_ratio_depth.vscl_ratio,
			pipe_e2e->pipe.scale_ratio_depth.vscl_ratio_c,
			context->bw_ctx.dml.ip.max_dchub_pscl_bw_pix_per_clk,
			context->bw_ctx.dml.ip.max_pscl_lb_bw_pix_per_clk,
			pipe_e2e->pipe.dest.pixel_rate_mhz,
			pipe_e2e->pipe.src.source_format,
			pipe_e2e->pipe.scale_taps.htaps,
			pipe_e2e->pipe.scale_taps.htaps_c,
			pipe_e2e->pipe.scale_taps.vtaps,
			pipe_e2e->pipe.scale_taps.vtaps_c,
			/* Output */
			&pscl_throughput, &pscl_throughput_chroma,
			&dpp_clk_single_dpp);

	clock = dpp_clk_single_dpp * (1 + context->bw_ctx.dml.soc.dcn_downspread_percent / 100);

	if (clock > 0)
		clk_frequency = vco_speed * 4.0 / ((int)(vco_speed * 4.0) / clock);

	if (odm_mode == dm_odm_combine_mode_2to1)
		num_splits = 1;
	else if (odm_mode == dm_odm_combine_mode_4to1)
		num_splits = 3;
	else if (clk_frequency > context->bw_ctx.dml.soc.clock_limits[context->bw_ctx.dml.soc.num_states - 1].dppclk_mhz)
		num_splits = 1;

	return num_splits;
}

static float calculate_net_bw_in_kbytes_sec(struct _vcs_dpi_voltage_scaling_st *entry)
{
	float memory_bw_kbytes_sec;
	float fabric_bw_kbytes_sec;
	float sdp_bw_kbytes_sec;
	float limiting_bw_kbytes_sec;

	memory_bw_kbytes_sec = entry->dram_speed_mts *
				dcn3_2_soc.num_chans *
				dcn3_2_soc.dram_channel_width_bytes *
				((float)dcn3_2_soc.pct_ideal_dram_sdp_bw_after_urgent_pixel_only / 100);

	fabric_bw_kbytes_sec = entry->fabricclk_mhz *
				dcn3_2_soc.return_bus_width_bytes *
				((float)dcn3_2_soc.pct_ideal_fabric_bw_after_urgent / 100);

	sdp_bw_kbytes_sec = entry->dcfclk_mhz *
				dcn3_2_soc.return_bus_width_bytes *
				((float)dcn3_2_soc.pct_ideal_sdp_bw_after_urgent / 100);

	limiting_bw_kbytes_sec = memory_bw_kbytes_sec;

	if (fabric_bw_kbytes_sec < limiting_bw_kbytes_sec)
		limiting_bw_kbytes_sec = fabric_bw_kbytes_sec;

	if (sdp_bw_kbytes_sec < limiting_bw_kbytes_sec)
		limiting_bw_kbytes_sec = sdp_bw_kbytes_sec;

	return limiting_bw_kbytes_sec;
}

static void get_optimal_ntuple(struct _vcs_dpi_voltage_scaling_st *entry)
{
	if (entry->dcfclk_mhz > 0) {
		float bw_on_sdp = entry->dcfclk_mhz * dcn3_2_soc.return_bus_width_bytes * ((float)dcn3_2_soc.pct_ideal_sdp_bw_after_urgent / 100);

		entry->fabricclk_mhz = bw_on_sdp / (dcn3_2_soc.return_bus_width_bytes * ((float)dcn3_2_soc.pct_ideal_fabric_bw_after_urgent / 100));
		entry->dram_speed_mts = bw_on_sdp / (dcn3_2_soc.num_chans *
				dcn3_2_soc.dram_channel_width_bytes * ((float)dcn3_2_soc.pct_ideal_dram_sdp_bw_after_urgent_pixel_only / 100));
	} else if (entry->fabricclk_mhz > 0) {
		float bw_on_fabric = entry->fabricclk_mhz * dcn3_2_soc.return_bus_width_bytes * ((float)dcn3_2_soc.pct_ideal_fabric_bw_after_urgent / 100);

		entry->dcfclk_mhz = bw_on_fabric / (dcn3_2_soc.return_bus_width_bytes * ((float)dcn3_2_soc.pct_ideal_sdp_bw_after_urgent / 100));
		entry->dram_speed_mts = bw_on_fabric / (dcn3_2_soc.num_chans *
				dcn3_2_soc.dram_channel_width_bytes * ((float)dcn3_2_soc.pct_ideal_dram_sdp_bw_after_urgent_pixel_only / 100));
	} else if (entry->dram_speed_mts > 0) {
		float bw_on_dram = entry->dram_speed_mts * dcn3_2_soc.num_chans *
				dcn3_2_soc.dram_channel_width_bytes * ((float)dcn3_2_soc.pct_ideal_dram_sdp_bw_after_urgent_pixel_only / 100);

		entry->fabricclk_mhz = bw_on_dram / (dcn3_2_soc.return_bus_width_bytes * ((float)dcn3_2_soc.pct_ideal_fabric_bw_after_urgent / 100));
		entry->dcfclk_mhz = bw_on_dram / (dcn3_2_soc.return_bus_width_bytes * ((float)dcn3_2_soc.pct_ideal_sdp_bw_after_urgent / 100));
	}
}

void insert_entry_into_table_sorted(struct _vcs_dpi_voltage_scaling_st *table,
				    unsigned int *num_entries,
				    struct _vcs_dpi_voltage_scaling_st *entry)
{
	int i = 0;
	int index = 0;
	float net_bw_of_new_state = 0;

	dc_assert_fp_enabled();

	get_optimal_ntuple(entry);

	if (*num_entries == 0) {
		table[0] = *entry;
		(*num_entries)++;
	} else {
		net_bw_of_new_state = calculate_net_bw_in_kbytes_sec(entry);
		while (net_bw_of_new_state > calculate_net_bw_in_kbytes_sec(&table[index])) {
			index++;
			if (index >= *num_entries)
				break;
		}

		for (i = *num_entries; i > index; i--)
			table[i] = table[i - 1];

		table[index] = *entry;
		(*num_entries)++;
	}
}

/**
 * dcn32_set_phantom_stream_timing - Set timing params for the phantom stream
 * @dc: current dc state
 * @context: new dc state
 * @ref_pipe: Main pipe for the phantom stream
 * @phantom_stream: target phantom stream state
 * @pipes: DML pipe params
 * @pipe_cnt: number of DML pipes
 * @dc_pipe_idx: DC pipe index for the main pipe (i.e. ref_pipe)
 *
 * Set timing params of the phantom stream based on calculated output from DML.
 * This function first gets the DML pipe index using the DC pipe index, then
 * calls into DML (get_subviewport_lines_needed_in_mall) to get the number of
 * lines required for SubVP MCLK switching and assigns to the phantom stream
 * accordingly.
 *
 * - The number of SubVP lines calculated in DML does not take into account
 * FW processing delays and required pstate allow width, so we must include
 * that separately.
 *
 * - Set phantom backporch = vstartup of main pipe
 */
void dcn32_set_phantom_stream_timing(struct dc *dc,
				     struct dc_state *context,
				     struct pipe_ctx *ref_pipe,
				     struct dc_stream_state *phantom_stream,
				     display_e2e_pipe_params_st *pipes,
				     unsigned int pipe_cnt,
				     unsigned int dc_pipe_idx)
{
	unsigned int i, pipe_idx;
	struct pipe_ctx *pipe;
	uint32_t phantom_vactive, phantom_bp, pstate_width_fw_delay_lines;
	unsigned int num_dpp;
	unsigned int vlevel = context->bw_ctx.dml.vba.VoltageLevel;
	unsigned int dcfclk = context->bw_ctx.dml.vba.DCFCLKState[vlevel][context->bw_ctx.dml.vba.maxMpcComb];
	unsigned int socclk = context->bw_ctx.dml.vba.SOCCLKPerState[vlevel];
	struct vba_vars_st *vba = &context->bw_ctx.dml.vba;
	struct dc_stream_state *main_stream = ref_pipe->stream;

	dc_assert_fp_enabled();

	// Find DML pipe index (pipe_idx) using dc_pipe_idx
	for (i = 0, pipe_idx = 0; i < dc->res_pool->pipe_count; i++) {
		pipe = &context->res_ctx.pipe_ctx[i];

		if (!pipe->stream)
			continue;

		if (i == dc_pipe_idx)
			break;

		pipe_idx++;
	}

	// Calculate lines required for pstate allow width and FW processing delays
	pstate_width_fw_delay_lines = ((double)(dc->caps.subvp_fw_processing_delay_us +
			dc->caps.subvp_pstate_allow_width_us) / 1000000) *
			(ref_pipe->stream->timing.pix_clk_100hz * 100) /
			(double)ref_pipe->stream->timing.h_total;

	// Update clks_cfg for calling into recalculate
	pipes[0].clks_cfg.voltage = vlevel;
	pipes[0].clks_cfg.dcfclk_mhz = dcfclk;
	pipes[0].clks_cfg.socclk_mhz = socclk;

	// DML calculation for MALL region doesn't take into account FW delay
	// and required pstate allow width for multi-display cases
	/* Add 16 lines margin to the MALL REGION because SUB_VP_START_LINE must be aligned
	 * to 2 swaths (i.e. 16 lines)
	 */
	phantom_vactive = get_subviewport_lines_needed_in_mall(&context->bw_ctx.dml, pipes, pipe_cnt, pipe_idx) +
				pstate_width_fw_delay_lines + dc->caps.subvp_swath_height_margin_lines;

	// W/A for DCC corruption with certain high resolution timings.
	// Determing if pipesplit is used. If so, add meta_row_height to the phantom vactive.
	num_dpp = vba->NoOfDPP[vba->VoltageLevel][vba->maxMpcComb][vba->pipe_plane[pipe_idx]];
	phantom_vactive += num_dpp > 1 ? vba->meta_row_height[vba->pipe_plane[pipe_idx]] : 0;

	/* dc->debug.subvp_extra_lines 0 by default*/
	phantom_vactive += dc->debug.subvp_extra_lines;

	// For backporch of phantom pipe, use vstartup of the main pipe
	phantom_bp = get_vstartup(&context->bw_ctx.dml, pipes, pipe_cnt, pipe_idx);

	phantom_stream->dst.y = 0;
	phantom_stream->dst.height = phantom_vactive;
	/* When scaling, DML provides the end to end required number of lines for MALL.
	 * dst.height is always correct for this case, but src.height is not which causes a
	 * delta between main and phantom pipe scaling outputs. Need to adjust src.height on
	 * phantom for this case.
	 */
	phantom_stream->src.y = 0;
	phantom_stream->src.height = (double)phantom_vactive * (double)main_stream->src.height / (double)main_stream->dst.height;

	phantom_stream->timing.v_addressable = phantom_vactive;
	phantom_stream->timing.v_front_porch = 1;
	phantom_stream->timing.v_total = phantom_stream->timing.v_addressable +
						phantom_stream->timing.v_front_porch +
						phantom_stream->timing.v_sync_width +
						phantom_bp;
	phantom_stream->timing.flags.DSC = 0; // Don't need DSC for phantom timing
}

/**
 * dcn32_get_num_free_pipes - Calculate number of free pipes
 * @dc: current dc state
 * @context: new dc state
 *
 * This function assumes that a "used" pipe is a pipe that has
 * both a stream and a plane assigned to it.
 *
 * Return: Number of free pipes available in the context
 */
static unsigned int dcn32_get_num_free_pipes(struct dc *dc, struct dc_state *context)
{
	unsigned int i;
	unsigned int free_pipes = 0;
	unsigned int num_pipes = 0;

	for (i = 0; i < dc->res_pool->pipe_count; i++) {
		struct pipe_ctx *pipe = &context->res_ctx.pipe_ctx[i];

		if (pipe->stream && !pipe->top_pipe) {
			while (pipe) {
				num_pipes++;
				pipe = pipe->bottom_pipe;
			}
		}
	}

	free_pipes = dc->res_pool->pipe_count - num_pipes;
	return free_pipes;
}

/**
 * dcn32_assign_subvp_pipe - Function to decide which pipe will use Sub-VP.
 * @dc: current dc state
 * @context: new dc state
 * @index: [out] dc pipe index for the pipe chosen to have phantom pipes assigned
 *
 * We enter this function if we are Sub-VP capable (i.e. enough pipes available)
 * and regular P-State switching (i.e. VACTIVE/VBLANK) is not supported, or if
 * we are forcing SubVP P-State switching on the current config.
 *
 * The number of pipes used for the chosen surface must be less than or equal to the
 * number of free pipes available.
 *
 * In general we choose surfaces with the longest frame time first (better for SubVP + VBLANK).
 * For multi-display cases the ActiveDRAMClockChangeMargin doesn't provide enough info on its own
 * for determining which should be the SubVP pipe (need a way to determine if a pipe / plane doesn't
 * support MCLK switching naturally [i.e. ACTIVE or VBLANK]).
 *
 * Return: True if a valid pipe assignment was found for Sub-VP. Otherwise false.
 */
static bool dcn32_assign_subvp_pipe(struct dc *dc,
				    struct dc_state *context,
				    unsigned int *index)
{
	unsigned int i, pipe_idx;
	unsigned int max_frame_time = 0;
	bool valid_assignment_found = false;
	unsigned int free_pipes = dcn32_get_num_free_pipes(dc, context);
	bool current_assignment_freesync = false;
	struct vba_vars_st *vba = &context->bw_ctx.dml.vba;

	for (i = 0, pipe_idx = 0; i < dc->res_pool->pipe_count; i++) {
		struct pipe_ctx *pipe = &context->res_ctx.pipe_ctx[i];
		unsigned int num_pipes = 0;
		unsigned int refresh_rate = 0;

		if (!pipe->stream)
			continue;

		// Round up
		refresh_rate = (pipe->stream->timing.pix_clk_100hz * 100 +
				pipe->stream->timing.v_total * pipe->stream->timing.h_total - 1)
				/ (double)(pipe->stream->timing.v_total * pipe->stream->timing.h_total);
		/* SubVP pipe candidate requirements:
		 * - Refresh rate < 120hz
		 * - Not able to switch in vactive naturally (switching in active means the
		 *   DET provides enough buffer to hide the P-State switch latency -- trying
		 *   to combine this with SubVP can cause issues with the scheduling).
		 * - Not TMZ surface
		 */
		if (pipe->plane_state && !pipe->top_pipe &&
				pipe->stream->mall_stream_config.type == SUBVP_NONE && refresh_rate < 120 && !pipe->plane_state->address.tmz_surface &&
				vba->ActiveDRAMClockChangeLatencyMarginPerState[vba->VoltageLevel][vba->maxMpcComb][vba->pipe_plane[pipe_idx]] <= 0) {
			while (pipe) {
				num_pipes++;
				pipe = pipe->bottom_pipe;
			}

			pipe = &context->res_ctx.pipe_ctx[i];
			if (num_pipes <= free_pipes) {
				struct dc_stream_state *stream = pipe->stream;
				unsigned int frame_us = (stream->timing.v_total * stream->timing.h_total /
						(double)(stream->timing.pix_clk_100hz * 100)) * 1000000;
				if (frame_us > max_frame_time && !stream->ignore_msa_timing_param) {
					*index = i;
					max_frame_time = frame_us;
					valid_assignment_found = true;
					current_assignment_freesync = false;
				/* For the 2-Freesync display case, still choose the one with the
			     * longest frame time
			     */
				} else if (stream->ignore_msa_timing_param && (!valid_assignment_found ||
						(current_assignment_freesync && frame_us > max_frame_time))) {
					*index = i;
					valid_assignment_found = true;
					current_assignment_freesync = true;
				}
			}
		}
		pipe_idx++;
	}
	return valid_assignment_found;
}

/**
 * dcn32_enough_pipes_for_subvp - Function to check if there are "enough" pipes for SubVP.
 * @dc: current dc state
 * @context: new dc state
 *
 * This function returns true if there are enough free pipes
 * to create the required phantom pipes for any given stream
 * (that does not already have phantom pipe assigned).
 *
 * e.g. For a 2 stream config where the first stream uses one
 * pipe and the second stream uses 2 pipes (i.e. pipe split),
 * this function will return true because there is 1 remaining
 * pipe which can be used as the phantom pipe for the non pipe
 * split pipe.
 *
 * Return:
 * True if there are enough free pipes to assign phantom pipes to at least one
 * stream that does not already have phantom pipes assigned. Otherwise false.
 */
static bool dcn32_enough_pipes_for_subvp(struct dc *dc, struct dc_state *context)
{
	unsigned int i, split_cnt, free_pipes;
	unsigned int min_pipe_split = dc->res_pool->pipe_count + 1; // init as max number of pipes + 1
	bool subvp_possible = false;

	for (i = 0; i < dc->res_pool->pipe_count; i++) {
		struct pipe_ctx *pipe = &context->res_ctx.pipe_ctx[i];

		// Find the minimum pipe split count for non SubVP pipes
		if (pipe->stream && !pipe->top_pipe &&
		    pipe->stream->mall_stream_config.type == SUBVP_NONE) {
			split_cnt = 0;
			while (pipe) {
				split_cnt++;
				pipe = pipe->bottom_pipe;
			}

			if (split_cnt < min_pipe_split)
				min_pipe_split = split_cnt;
		}
	}

	free_pipes = dcn32_get_num_free_pipes(dc, context);

	// SubVP only possible if at least one pipe is being used (i.e. free_pipes
	// should not equal to the pipe_count)
	if (free_pipes >= min_pipe_split && free_pipes < dc->res_pool->pipe_count)
		subvp_possible = true;

	return subvp_possible;
}

/**
 * subvp_subvp_schedulable - Determine if SubVP + SubVP config is schedulable
 * @dc: current dc state
 * @context: new dc state
 *
 * High level algorithm:
 * 1. Find longest microschedule length (in us) between the two SubVP pipes
 * 2. Check if the worst case overlap (VBLANK in middle of ACTIVE) for both
 * pipes still allows for the maximum microschedule to fit in the active
 * region for both pipes.
 *
 * Return: True if the SubVP + SubVP config is schedulable, false otherwise
 */
static bool subvp_subvp_schedulable(struct dc *dc, struct dc_state *context)
{
	struct pipe_ctx *subvp_pipes[2];
	struct dc_stream_state *phantom = NULL;
	uint32_t microschedule_lines = 0;
	uint32_t index = 0;
	uint32_t i;
	uint32_t max_microschedule_us = 0;
	int32_t vactive1_us, vactive2_us, vblank1_us, vblank2_us;

	for (i = 0; i < dc->res_pool->pipe_count; i++) {
		struct pipe_ctx *pipe = &context->res_ctx.pipe_ctx[i];
		uint32_t time_us = 0;

		/* Loop to calculate the maximum microschedule time between the two SubVP pipes,
		 * and also to store the two main SubVP pipe pointers in subvp_pipes[2].
		 */
		if (pipe->stream && pipe->plane_state && !pipe->top_pipe &&
		    pipe->stream->mall_stream_config.type == SUBVP_MAIN) {
			phantom = pipe->stream->mall_stream_config.paired_stream;
			microschedule_lines = (phantom->timing.v_total - phantom->timing.v_front_porch) +
					phantom->timing.v_addressable;

			// Round up when calculating microschedule time (+ 1 at the end)
			time_us = (microschedule_lines * phantom->timing.h_total) /
					(double)(phantom->timing.pix_clk_100hz * 100) * 1000000 +
						dc->caps.subvp_prefetch_end_to_mall_start_us +
						dc->caps.subvp_fw_processing_delay_us + 1;
			if (time_us > max_microschedule_us)
				max_microschedule_us = time_us;

			subvp_pipes[index] = pipe;
			index++;

			// Maximum 2 SubVP pipes
			if (index == 2)
				break;
		}
	}
	vactive1_us = ((subvp_pipes[0]->stream->timing.v_addressable * subvp_pipes[0]->stream->timing.h_total) /
			(double)(subvp_pipes[0]->stream->timing.pix_clk_100hz * 100)) * 1000000;
	vactive2_us = ((subvp_pipes[1]->stream->timing.v_addressable * subvp_pipes[1]->stream->timing.h_total) /
				(double)(subvp_pipes[1]->stream->timing.pix_clk_100hz * 100)) * 1000000;
	vblank1_us = (((subvp_pipes[0]->stream->timing.v_total - subvp_pipes[0]->stream->timing.v_addressable) *
			subvp_pipes[0]->stream->timing.h_total) /
			(double)(subvp_pipes[0]->stream->timing.pix_clk_100hz * 100)) * 1000000;
	vblank2_us = (((subvp_pipes[1]->stream->timing.v_total - subvp_pipes[1]->stream->timing.v_addressable) *
			subvp_pipes[1]->stream->timing.h_total) /
			(double)(subvp_pipes[1]->stream->timing.pix_clk_100hz * 100)) * 1000000;

	if ((vactive1_us - vblank2_us) / 2 > max_microschedule_us &&
	    (vactive2_us - vblank1_us) / 2 > max_microschedule_us)
		return true;

	return false;
}

/**
 * subvp_drr_schedulable - Determine if SubVP + DRR config is schedulable
 * @dc: current dc state
 * @context: new dc state
 * @drr_pipe: DRR pipe_ctx for the SubVP + DRR config
 *
 * High level algorithm:
 * 1. Get timing for SubVP pipe, phantom pipe, and DRR pipe
 * 2. Determine the frame time for the DRR display when adding required margin for MCLK switching
 * (the margin is equal to the MALL region + DRR margin (500us))
 * 3.If (SubVP Active - Prefetch > Stretched DRR frame + max(MALL region, Stretched DRR frame))
 * then report the configuration as supported
 *
 * Return: True if the SubVP + DRR config is schedulable, false otherwise
 */
static bool subvp_drr_schedulable(struct dc *dc, struct dc_state *context, struct pipe_ctx *drr_pipe)
{
	bool schedulable = false;
	uint32_t i;
	struct pipe_ctx *pipe = NULL;
	struct dc_crtc_timing *main_timing = NULL;
	struct dc_crtc_timing *phantom_timing = NULL;
	struct dc_crtc_timing *drr_timing = NULL;
	int16_t prefetch_us = 0;
	int16_t mall_region_us = 0;
	int16_t drr_frame_us = 0;	// nominal frame time
	int16_t subvp_active_us = 0;
	int16_t stretched_drr_us = 0;
	int16_t drr_stretched_vblank_us = 0;
	int16_t max_vblank_mallregion = 0;

	// Find SubVP pipe
	for (i = 0; i < dc->res_pool->pipe_count; i++) {
		pipe = &context->res_ctx.pipe_ctx[i];

		// We check for master pipe, but it shouldn't matter since we only need
		// the pipe for timing info (stream should be same for any pipe splits)
		if (!pipe->stream || !pipe->plane_state || pipe->top_pipe || pipe->prev_odm_pipe)
			continue;

		// Find the SubVP pipe
		if (pipe->stream->mall_stream_config.type == SUBVP_MAIN)
			break;
	}

	main_timing = &pipe->stream->timing;
	phantom_timing = &pipe->stream->mall_stream_config.paired_stream->timing;
	drr_timing = &drr_pipe->stream->timing;
	prefetch_us = (phantom_timing->v_total - phantom_timing->v_front_porch) * phantom_timing->h_total /
			(double)(phantom_timing->pix_clk_100hz * 100) * 1000000 +
			dc->caps.subvp_prefetch_end_to_mall_start_us;
	subvp_active_us = main_timing->v_addressable * main_timing->h_total /
			(double)(main_timing->pix_clk_100hz * 100) * 1000000;
	drr_frame_us = drr_timing->v_total * drr_timing->h_total /
			(double)(drr_timing->pix_clk_100hz * 100) * 1000000;
	// P-State allow width and FW delays already included phantom_timing->v_addressable
	mall_region_us = phantom_timing->v_addressable * phantom_timing->h_total /
			(double)(phantom_timing->pix_clk_100hz * 100) * 1000000;
	stretched_drr_us = drr_frame_us + mall_region_us + SUBVP_DRR_MARGIN_US;
	drr_stretched_vblank_us = (drr_timing->v_total - drr_timing->v_addressable) * drr_timing->h_total /
			(double)(drr_timing->pix_clk_100hz * 100) * 1000000 + (stretched_drr_us - drr_frame_us);
	max_vblank_mallregion = drr_stretched_vblank_us > mall_region_us ? drr_stretched_vblank_us : mall_region_us;

	/* We consider SubVP + DRR schedulable if the stretched frame duration of the DRR display (i.e. the
	 * highest refresh rate + margin that can support UCLK P-State switch) passes the static analysis
	 * for VBLANK: (VACTIVE region of the SubVP pipe can fit the MALL prefetch, VBLANK frame time,
	 * and the max of (VBLANK blanking time, MALL region)).
	 */
	if (stretched_drr_us < (1 / (double)drr_timing->min_refresh_in_uhz) * 1000000 * 1000000 &&
			subvp_active_us - prefetch_us - stretched_drr_us - max_vblank_mallregion > 0)
		schedulable = true;

	return schedulable;
}


/**
 * subvp_vblank_schedulable - Determine if SubVP + VBLANK config is schedulable
 * @dc: current dc state
 * @context: new dc state
 *
 * High level algorithm:
 * 1. Get timing for SubVP pipe, phantom pipe, and VBLANK pipe
 * 2. If (SubVP Active - Prefetch > Vblank Frame Time + max(MALL region, Vblank blanking time))
 * then report the configuration as supported
 * 3. If the VBLANK display is DRR, then take the DRR static schedulability path
 *
 * Return: True if the SubVP + VBLANK/DRR config is schedulable, false otherwise
 */
static bool subvp_vblank_schedulable(struct dc *dc, struct dc_state *context)
{
	struct pipe_ctx *pipe = NULL;
	struct pipe_ctx *subvp_pipe = NULL;
	bool found = false;
	bool schedulable = false;
	uint32_t i = 0;
	uint8_t vblank_index = 0;
	uint16_t prefetch_us = 0;
	uint16_t mall_region_us = 0;
	uint16_t vblank_frame_us = 0;
	uint16_t subvp_active_us = 0;
	uint16_t vblank_blank_us = 0;
	uint16_t max_vblank_mallregion = 0;
	struct dc_crtc_timing *main_timing = NULL;
	struct dc_crtc_timing *phantom_timing = NULL;
	struct dc_crtc_timing *vblank_timing = NULL;

	/* For SubVP + VBLANK/DRR cases, we assume there can only be
	 * a single VBLANK/DRR display. If DML outputs SubVP + VBLANK
	 * is supported, it is either a single VBLANK case or two VBLANK
	 * displays which are synchronized (in which case they have identical
	 * timings).
	 */
	for (i = 0; i < dc->res_pool->pipe_count; i++) {
		pipe = &context->res_ctx.pipe_ctx[i];

		// We check for master pipe, but it shouldn't matter since we only need
		// the pipe for timing info (stream should be same for any pipe splits)
		if (!pipe->stream || !pipe->plane_state || pipe->top_pipe || pipe->prev_odm_pipe)
			continue;

		if (!found && pipe->stream->mall_stream_config.type == SUBVP_NONE) {
			// Found pipe which is not SubVP or Phantom (i.e. the VBLANK pipe).
			vblank_index = i;
			found = true;
		}

		if (!subvp_pipe && pipe->stream->mall_stream_config.type == SUBVP_MAIN)
			subvp_pipe = pipe;
	}
	// Use ignore_msa_timing_param flag to identify as DRR
	if (found && context->res_ctx.pipe_ctx[vblank_index].stream->ignore_msa_timing_param) {
		// SUBVP + DRR case
		schedulable = subvp_drr_schedulable(dc, context, &context->res_ctx.pipe_ctx[vblank_index]);
	} else if (found) {
		main_timing = &subvp_pipe->stream->timing;
		phantom_timing = &subvp_pipe->stream->mall_stream_config.paired_stream->timing;
		vblank_timing = &context->res_ctx.pipe_ctx[vblank_index].stream->timing;
		// Prefetch time is equal to VACTIVE + BP + VSYNC of the phantom pipe
		// Also include the prefetch end to mallstart delay time
		prefetch_us = (phantom_timing->v_total - phantom_timing->v_front_porch) * phantom_timing->h_total /
				(double)(phantom_timing->pix_clk_100hz * 100) * 1000000 +
				dc->caps.subvp_prefetch_end_to_mall_start_us;
		// P-State allow width and FW delays already included phantom_timing->v_addressable
		mall_region_us = phantom_timing->v_addressable * phantom_timing->h_total /
				(double)(phantom_timing->pix_clk_100hz * 100) * 1000000;
		vblank_frame_us = vblank_timing->v_total * vblank_timing->h_total /
				(double)(vblank_timing->pix_clk_100hz * 100) * 1000000;
		vblank_blank_us =  (vblank_timing->v_total - vblank_timing->v_addressable) * vblank_timing->h_total /
				(double)(vblank_timing->pix_clk_100hz * 100) * 1000000;
		subvp_active_us = main_timing->v_addressable * main_timing->h_total /
				(double)(main_timing->pix_clk_100hz * 100) * 1000000;
		max_vblank_mallregion = vblank_blank_us > mall_region_us ? vblank_blank_us : mall_region_us;

		// Schedulable if VACTIVE region of the SubVP pipe can fit the MALL prefetch, VBLANK frame time,
		// and the max of (VBLANK blanking time, MALL region)
		// TODO: Possibly add some margin (i.e. the below conditions should be [...] > X instead of [...] > 0)
		if (subvp_active_us - prefetch_us - vblank_frame_us - max_vblank_mallregion > 0)
			schedulable = true;
	}
	return schedulable;
}

/**
 * subvp_validate_static_schedulability - Check which SubVP case is calculated
 * and handle static analysis based on the case.
 * @dc: current dc state
 * @context: new dc state
 * @vlevel: Voltage level calculated by DML
 *
 * Three cases:
 * 1. SubVP + SubVP
 * 2. SubVP + VBLANK (DRR checked internally)
 * 3. SubVP + VACTIVE (currently unsupported)
 *
 * Return: True if statically schedulable, false otherwise
 */
static bool subvp_validate_static_schedulability(struct dc *dc,
				struct dc_state *context,
				int vlevel)
{
	bool schedulable = true;	// true by default for single display case
	struct vba_vars_st *vba = &context->bw_ctx.dml.vba;
	uint32_t i, pipe_idx;
	uint8_t subvp_count = 0;
	uint8_t vactive_count = 0;

	for (i = 0, pipe_idx = 0; i < dc->res_pool->pipe_count; i++) {
		struct pipe_ctx *pipe = &context->res_ctx.pipe_ctx[i];

		if (!pipe->stream)
			continue;

		if (pipe->plane_state && !pipe->top_pipe &&
				pipe->stream->mall_stream_config.type == SUBVP_MAIN)
			subvp_count++;

		// Count how many planes that aren't SubVP/phantom are capable of VACTIVE
		// switching (SubVP + VACTIVE unsupported). In situations where we force
		// SubVP for a VACTIVE plane, we don't want to increment the vactive_count.
		if (vba->ActiveDRAMClockChangeLatencyMargin[vba->pipe_plane[pipe_idx]] > 0 &&
		    pipe->stream->mall_stream_config.type == SUBVP_NONE) {
			vactive_count++;
		}
		pipe_idx++;
	}

	if (subvp_count == 2) {
		// Static schedulability check for SubVP + SubVP case
		schedulable = subvp_subvp_schedulable(dc, context);
	} else if (vba->DRAMClockChangeSupport[vlevel][vba->maxMpcComb] == dm_dram_clock_change_vblank_w_mall_sub_vp) {
		// Static schedulability check for SubVP + VBLANK case. Also handle the case where
		// DML outputs SubVP + VBLANK + VACTIVE (DML will report as SubVP + VBLANK)
		if (vactive_count > 0)
			schedulable = false;
		else
			schedulable = subvp_vblank_schedulable(dc, context);
	} else if (vba->DRAMClockChangeSupport[vlevel][vba->maxMpcComb] == dm_dram_clock_change_vactive_w_mall_sub_vp &&
			vactive_count > 0) {
		// For single display SubVP cases, DML will output dm_dram_clock_change_vactive_w_mall_sub_vp by default.
		// We tell the difference between SubVP vs. SubVP + VACTIVE by checking the vactive_count.
		// SubVP + VACTIVE currently unsupported
		schedulable = false;
	}
	return schedulable;
}

static void dcn32_full_validate_bw_helper(struct dc *dc,
				   struct dc_state *context,
				   display_e2e_pipe_params_st *pipes,
				   int *vlevel,
				   int *split,
				   bool *merge,
				   int *pipe_cnt)
{
	struct vba_vars_st *vba = &context->bw_ctx.dml.vba;
	unsigned int dc_pipe_idx = 0;
	bool found_supported_config = false;
	struct pipe_ctx *pipe = NULL;
	uint32_t non_subvp_pipes = 0;
	bool drr_pipe_found = false;
	uint32_t drr_pipe_index = 0;
	uint32_t i = 0;

	dc_assert_fp_enabled();

	/*
	 * DML favors voltage over p-state, but we're more interested in
	 * supporting p-state over voltage. We can't support p-state in
	 * prefetch mode > 0 so try capping the prefetch mode to start.
	 * Override present for testing.
	 */
	if (dc->debug.dml_disallow_alternate_prefetch_modes)
		context->bw_ctx.dml.soc.allow_for_pstate_or_stutter_in_vblank_final =
			dm_prefetch_support_uclk_fclk_and_stutter;
	else
		context->bw_ctx.dml.soc.allow_for_pstate_or_stutter_in_vblank_final =
			dm_prefetch_support_uclk_fclk_and_stutter_if_possible;

	*vlevel = dml_get_voltage_level(&context->bw_ctx.dml, pipes, *pipe_cnt);
	/* This may adjust vlevel and maxMpcComb */
	if (*vlevel < context->bw_ctx.dml.soc.num_states) {
		*vlevel = dcn20_validate_apply_pipe_split_flags(dc, context, *vlevel, split, merge);
		vba->VoltageLevel = *vlevel;
	}

	/* Conditions for setting up phantom pipes for SubVP:
	 * 1. Not force disable SubVP
	 * 2. Full update (i.e. !fast_validate)
	 * 3. Enough pipes are available to support SubVP (TODO: Which pipes will use VACTIVE / VBLANK / SUBVP?)
	 * 4. Display configuration passes validation
	 * 5. (Config doesn't support MCLK in VACTIVE/VBLANK || dc->debug.force_subvp_mclk_switch)
	 */
	if (!dc->debug.force_disable_subvp && dcn32_all_pipes_have_stream_and_plane(dc, context) &&
	    !dcn32_mpo_in_use(context) && !dcn32_any_surfaces_rotated(dc, context) &&
		(*vlevel == context->bw_ctx.dml.soc.num_states ||
	    vba->DRAMClockChangeSupport[*vlevel][vba->maxMpcComb] == dm_dram_clock_change_unsupported ||
	    dc->debug.force_subvp_mclk_switch)) {

		dcn32_merge_pipes_for_subvp(dc, context);
		memset(merge, 0, MAX_PIPES * sizeof(bool));

		/* to re-initialize viewport after the pipe merge */
		for (i = 0; i < dc->res_pool->pipe_count; i++) {
			struct pipe_ctx *pipe_ctx = &context->res_ctx.pipe_ctx[i];

			if (!pipe_ctx->plane_state || !pipe_ctx->stream)
				continue;

			resource_build_scaling_params(pipe_ctx);
		}

		while (!found_supported_config && dcn32_enough_pipes_for_subvp(dc, context) &&
			dcn32_assign_subvp_pipe(dc, context, &dc_pipe_idx)) {
			/* For the case where *vlevel = num_states, bandwidth validation has failed for this config.
			 * Adding phantom pipes won't change the validation result, so change the DML input param
			 * for P-State support before adding phantom pipes and recalculating the DML result.
			 * However, this case is only applicable for SubVP + DRR cases because the prefetch mode
			 * will not allow for switch in VBLANK. The DRR display must have it's VBLANK stretched
			 * enough to support MCLK switching.
			 */
			if (*vlevel == context->bw_ctx.dml.soc.num_states &&
				context->bw_ctx.dml.soc.allow_for_pstate_or_stutter_in_vblank_final ==
					dm_prefetch_support_uclk_fclk_and_stutter) {
				context->bw_ctx.dml.soc.allow_for_pstate_or_stutter_in_vblank_final =
								dm_prefetch_support_fclk_and_stutter;
				/* There are params (such as FabricClock) that need to be recalculated
				 * after validation fails (otherwise it will be 0). Calculation for
				 * phantom vactive requires call into DML, so we must ensure all the
				 * vba params are valid otherwise we'll get incorrect phantom vactive.
				 */
				*vlevel = dml_get_voltage_level(&context->bw_ctx.dml, pipes, *pipe_cnt);
			}

			dc->res_pool->funcs->add_phantom_pipes(dc, context, pipes, *pipe_cnt, dc_pipe_idx);

			*pipe_cnt = dc->res_pool->funcs->populate_dml_pipes(dc, context, pipes, false);
			// Populate dppclk to trigger a recalculate in dml_get_voltage_level
			// so the phantom pipe DLG params can be assigned correctly.
			pipes[0].clks_cfg.dppclk_mhz = get_dppclk_calculated(&context->bw_ctx.dml, pipes, *pipe_cnt, 0);
			*vlevel = dml_get_voltage_level(&context->bw_ctx.dml, pipes, *pipe_cnt);

			if (*vlevel < context->bw_ctx.dml.soc.num_states &&
			    vba->DRAMClockChangeSupport[*vlevel][vba->maxMpcComb] != dm_dram_clock_change_unsupported
			    && subvp_validate_static_schedulability(dc, context, *vlevel)) {
				found_supported_config = true;
			} else if (*vlevel < context->bw_ctx.dml.soc.num_states &&
					vba->DRAMClockChangeSupport[*vlevel][vba->maxMpcComb] == dm_dram_clock_change_unsupported) {
				/* Case where 1 SubVP is added, and DML reports MCLK unsupported. This handles
				 * the case for SubVP + DRR, where the DRR display does not support MCLK switch
				 * at it's native refresh rate / timing.
				 */
				for (i = 0; i < dc->res_pool->pipe_count; i++) {
					pipe = &context->res_ctx.pipe_ctx[i];
					if (pipe->stream && pipe->plane_state && !pipe->top_pipe &&
					    pipe->stream->mall_stream_config.type == SUBVP_NONE) {
						non_subvp_pipes++;
						// Use ignore_msa_timing_param flag to identify as DRR
						if (pipe->stream->ignore_msa_timing_param) {
							drr_pipe_found = true;
							drr_pipe_index = i;
						}
					}
				}
				// If there is only 1 remaining non SubVP pipe that is DRR, check static
				// schedulability for SubVP + DRR.
				if (non_subvp_pipes == 1 && drr_pipe_found) {
					found_supported_config = subvp_drr_schedulable(dc, context,
										       &context->res_ctx.pipe_ctx[drr_pipe_index]);
				}
			}
		}

		// If SubVP pipe config is unsupported (or cannot be used for UCLK switching)
		// remove phantom pipes and repopulate dml pipes
		if (!found_supported_config) {
			dc->res_pool->funcs->remove_phantom_pipes(dc, context, false);
			vba->DRAMClockChangeSupport[*vlevel][vba->maxMpcComb] = dm_dram_clock_change_unsupported;
			*pipe_cnt = dc->res_pool->funcs->populate_dml_pipes(dc, context, pipes, false);

			*vlevel = dml_get_voltage_level(&context->bw_ctx.dml, pipes, *pipe_cnt);
			/* This may adjust vlevel and maxMpcComb */
			if (*vlevel < context->bw_ctx.dml.soc.num_states) {
				*vlevel = dcn20_validate_apply_pipe_split_flags(dc, context, *vlevel, split, merge);
				vba->VoltageLevel = *vlevel;
			}
		} else {
			// Most populate phantom DLG params before programming hardware / timing for phantom pipe
			dcn32_helper_populate_phantom_dlg_params(dc, context, pipes, *pipe_cnt);

			/* Call validate_apply_pipe_split flags after calling DML getters for
			 * phantom dlg params, or some of the VBA params indicating pipe split
			 * can be overwritten by the getters.
			 *
			 * When setting up SubVP config, all pipes are merged before attempting to
			 * add phantom pipes. If pipe split (ODM / MPC) is required, both the main
			 * and phantom pipes will be split in the regular pipe splitting sequence.
			 */
			memset(split, 0, MAX_PIPES * sizeof(int));
			memset(merge, 0, MAX_PIPES * sizeof(bool));
			*vlevel = dcn20_validate_apply_pipe_split_flags(dc, context, *vlevel, split, merge);
			vba->VoltageLevel = *vlevel;
			// Note: We can't apply the phantom pipes to hardware at this time. We have to wait
			// until driver has acquired the DMCUB lock to do it safely.
		}
	}
}

static bool is_dtbclk_required(struct dc *dc, struct dc_state *context)
{
	int i;

	for (i = 0; i < dc->res_pool->pipe_count; i++) {
		if (!context->res_ctx.pipe_ctx[i].stream)
			continue;
		if (is_dp_128b_132b_signal(&context->res_ctx.pipe_ctx[i]))
			return true;
	}
	return false;
}

static void dcn32_calculate_dlg_params(struct dc *dc, struct dc_state *context,
				       display_e2e_pipe_params_st *pipes,
				       int pipe_cnt, int vlevel)
{
	int i, pipe_idx, active_hubp_count = 0;
	bool usr_retraining_support = false;
	bool unbounded_req_enabled = false;

	dc_assert_fp_enabled();

	/* Writeback MCIF_WB arbitration parameters */
	dc->res_pool->funcs->set_mcif_arb_params(dc, context, pipes, pipe_cnt);

	context->bw_ctx.bw.dcn.clk.dispclk_khz = context->bw_ctx.dml.vba.DISPCLK * 1000;
	context->bw_ctx.bw.dcn.clk.dcfclk_khz = context->bw_ctx.dml.vba.DCFCLK * 1000;
	context->bw_ctx.bw.dcn.clk.socclk_khz = context->bw_ctx.dml.vba.SOCCLK * 1000;
	context->bw_ctx.bw.dcn.clk.dramclk_khz = context->bw_ctx.dml.vba.DRAMSpeed * 1000 / 16;
	context->bw_ctx.bw.dcn.clk.dcfclk_deep_sleep_khz = context->bw_ctx.dml.vba.DCFCLKDeepSleep * 1000;
	context->bw_ctx.bw.dcn.clk.fclk_khz = context->bw_ctx.dml.vba.FabricClock * 1000;
	context->bw_ctx.bw.dcn.clk.p_state_change_support =
			context->bw_ctx.dml.vba.DRAMClockChangeSupport[vlevel][context->bw_ctx.dml.vba.maxMpcComb]
					!= dm_dram_clock_change_unsupported;
	context->bw_ctx.bw.dcn.clk.num_ways = dcn32_helper_calculate_num_ways_for_subvp(dc, context);

	context->bw_ctx.bw.dcn.clk.dppclk_khz = 0;
	context->bw_ctx.bw.dcn.clk.dtbclk_en = is_dtbclk_required(dc, context);
	context->bw_ctx.bw.dcn.clk.ref_dtbclk_khz = context->bw_ctx.dml.vba.DTBCLKPerState[vlevel] * 1000;
	if (context->bw_ctx.dml.vba.FCLKChangeSupport[vlevel][context->bw_ctx.dml.vba.maxMpcComb] == dm_fclock_change_unsupported)
		context->bw_ctx.bw.dcn.clk.fclk_p_state_change_support = false;
	else
		context->bw_ctx.bw.dcn.clk.fclk_p_state_change_support = true;

	usr_retraining_support = context->bw_ctx.dml.vba.USRRetrainingSupport[vlevel][context->bw_ctx.dml.vba.maxMpcComb];
	ASSERT(usr_retraining_support);

	if (context->bw_ctx.bw.dcn.clk.dispclk_khz < dc->debug.min_disp_clk_khz)
		context->bw_ctx.bw.dcn.clk.dispclk_khz = dc->debug.min_disp_clk_khz;

	unbounded_req_enabled = get_unbounded_request_enabled(&context->bw_ctx.dml, pipes, pipe_cnt);

	if (unbounded_req_enabled && pipe_cnt > 1) {
		// Unbounded requesting should not ever be used when more than 1 pipe is enabled.
		ASSERT(false);
		unbounded_req_enabled = false;
	}

	for (i = 0, pipe_idx = 0; i < dc->res_pool->pipe_count; i++) {
		if (!context->res_ctx.pipe_ctx[i].stream)
			continue;
		if (context->res_ctx.pipe_ctx[i].plane_state)
			active_hubp_count++;
		pipes[pipe_idx].pipe.dest.vstartup_start = get_vstartup(&context->bw_ctx.dml, pipes, pipe_cnt,
				pipe_idx);
		pipes[pipe_idx].pipe.dest.vupdate_offset = get_vupdate_offset(&context->bw_ctx.dml, pipes, pipe_cnt,
				pipe_idx);
		pipes[pipe_idx].pipe.dest.vupdate_width = get_vupdate_width(&context->bw_ctx.dml, pipes, pipe_cnt,
				pipe_idx);
		pipes[pipe_idx].pipe.dest.vready_offset = get_vready_offset(&context->bw_ctx.dml, pipes, pipe_cnt,
				pipe_idx);

		if (context->res_ctx.pipe_ctx[i].stream->mall_stream_config.type == SUBVP_PHANTOM) {
			// Phantom pipe requires that DET_SIZE = 0 and no unbounded requests
			context->res_ctx.pipe_ctx[i].det_buffer_size_kb = 0;
			context->res_ctx.pipe_ctx[i].unbounded_req = false;
		} else {
			context->res_ctx.pipe_ctx[i].det_buffer_size_kb = get_det_buffer_size_kbytes(&context->bw_ctx.dml, pipes, pipe_cnt,
							pipe_idx);
			context->res_ctx.pipe_ctx[i].unbounded_req = unbounded_req_enabled;
		}

		if (context->bw_ctx.bw.dcn.clk.dppclk_khz < pipes[pipe_idx].clks_cfg.dppclk_mhz * 1000)
			context->bw_ctx.bw.dcn.clk.dppclk_khz = pipes[pipe_idx].clks_cfg.dppclk_mhz * 1000;
		if (context->res_ctx.pipe_ctx[i].plane_state)
			context->res_ctx.pipe_ctx[i].plane_res.bw.dppclk_khz = pipes[pipe_idx].clks_cfg.dppclk_mhz * 1000;
		else
			context->res_ctx.pipe_ctx[i].plane_res.bw.dppclk_khz = 0;
		context->res_ctx.pipe_ctx[i].pipe_dlg_param = pipes[pipe_idx].pipe.dest;
		pipe_idx++;
	}
	/* If DCN isn't making memory requests we can allow pstate change and lower clocks */
	if (!active_hubp_count) {
		context->bw_ctx.bw.dcn.clk.socclk_khz = 0;
		context->bw_ctx.bw.dcn.clk.dppclk_khz = 0;
		context->bw_ctx.bw.dcn.clk.dcfclk_khz = 0;
		context->bw_ctx.bw.dcn.clk.dcfclk_deep_sleep_khz = 0;
		context->bw_ctx.bw.dcn.clk.dramclk_khz = 0;
		context->bw_ctx.bw.dcn.clk.fclk_khz = 0;
		context->bw_ctx.bw.dcn.clk.p_state_change_support = true;
	}
	/*save a original dppclock copy*/
	context->bw_ctx.bw.dcn.clk.bw_dppclk_khz = context->bw_ctx.bw.dcn.clk.dppclk_khz;
	context->bw_ctx.bw.dcn.clk.bw_dispclk_khz = context->bw_ctx.bw.dcn.clk.dispclk_khz;
	context->bw_ctx.bw.dcn.clk.max_supported_dppclk_khz = context->bw_ctx.dml.soc.clock_limits[vlevel].dppclk_mhz
			* 1000;
	context->bw_ctx.bw.dcn.clk.max_supported_dispclk_khz = context->bw_ctx.dml.soc.clock_limits[vlevel].dispclk_mhz
			* 1000;

	context->bw_ctx.bw.dcn.compbuf_size_kb = context->bw_ctx.dml.ip.config_return_buffer_size_in_kbytes;

	for (i = 0; i < dc->res_pool->pipe_count; i++) {
		if (context->res_ctx.pipe_ctx[i].stream)
			context->bw_ctx.bw.dcn.compbuf_size_kb -= context->res_ctx.pipe_ctx[i].det_buffer_size_kb;
	}

	for (i = 0, pipe_idx = 0; i < dc->res_pool->pipe_count; i++) {

		if (!context->res_ctx.pipe_ctx[i].stream)
			continue;

		context->bw_ctx.dml.funcs.rq_dlg_get_dlg_reg_v2(&context->bw_ctx.dml,
				&context->res_ctx.pipe_ctx[i].dlg_regs, &context->res_ctx.pipe_ctx[i].ttu_regs, pipes,
				pipe_cnt, pipe_idx);

		context->bw_ctx.dml.funcs.rq_dlg_get_rq_reg_v2(&context->res_ctx.pipe_ctx[i].rq_regs,
				&context->bw_ctx.dml, pipes, pipe_cnt, pipe_idx);
		pipe_idx++;
	}
}

static struct pipe_ctx *dcn32_find_split_pipe(
		struct dc *dc,
		struct dc_state *context,
		int old_index)
{
	struct pipe_ctx *pipe = NULL;
	int i;

	if (old_index >= 0 && context->res_ctx.pipe_ctx[old_index].stream == NULL) {
		pipe = &context->res_ctx.pipe_ctx[old_index];
		pipe->pipe_idx = old_index;
	}

	if (!pipe)
		for (i = dc->res_pool->pipe_count - 1; i >= 0; i--) {
			if (dc->current_state->res_ctx.pipe_ctx[i].top_pipe == NULL
					&& dc->current_state->res_ctx.pipe_ctx[i].prev_odm_pipe == NULL) {
				if (context->res_ctx.pipe_ctx[i].stream == NULL) {
					pipe = &context->res_ctx.pipe_ctx[i];
					pipe->pipe_idx = i;
					break;
				}
			}
		}

	/*
	 * May need to fix pipes getting tossed from 1 opp to another on flip
	 * Add for debugging transient underflow during topology updates:
	 * ASSERT(pipe);
	 */
	if (!pipe)
		for (i = dc->res_pool->pipe_count - 1; i >= 0; i--) {
			if (context->res_ctx.pipe_ctx[i].stream == NULL) {
				pipe = &context->res_ctx.pipe_ctx[i];
				pipe->pipe_idx = i;
				break;
			}
		}

	return pipe;
}

static bool dcn32_split_stream_for_mpc_or_odm(
		const struct dc *dc,
		struct resource_context *res_ctx,
		struct pipe_ctx *pri_pipe,
		struct pipe_ctx *sec_pipe,
		bool odm)
{
	int pipe_idx = sec_pipe->pipe_idx;
	const struct resource_pool *pool = dc->res_pool;

	DC_LOGGER_INIT(dc->ctx->logger);

	if (odm && pri_pipe->plane_state) {
		/* ODM + window MPO, where MPO window is on left half only */
		if (pri_pipe->plane_state->clip_rect.x + pri_pipe->plane_state->clip_rect.width <=
				pri_pipe->stream->src.x + pri_pipe->stream->src.width/2) {

			DC_LOG_SCALER("%s - ODM + window MPO(left). pri_pipe:%d\n",
					__func__,
					pri_pipe->pipe_idx);
			return true;
		}

		/* ODM + window MPO, where MPO window is on right half only */
		if (pri_pipe->plane_state->clip_rect.x >= pri_pipe->stream->src.x +  pri_pipe->stream->src.width/2) {

			DC_LOG_SCALER("%s - ODM + window MPO(right). pri_pipe:%d\n",
					__func__,
					pri_pipe->pipe_idx);
			return true;
		}
	}

	*sec_pipe = *pri_pipe;

	sec_pipe->pipe_idx = pipe_idx;
	sec_pipe->plane_res.mi = pool->mis[pipe_idx];
	sec_pipe->plane_res.hubp = pool->hubps[pipe_idx];
	sec_pipe->plane_res.ipp = pool->ipps[pipe_idx];
	sec_pipe->plane_res.xfm = pool->transforms[pipe_idx];
	sec_pipe->plane_res.dpp = pool->dpps[pipe_idx];
	sec_pipe->plane_res.mpcc_inst = pool->dpps[pipe_idx]->inst;
	sec_pipe->stream_res.dsc = NULL;
	if (odm) {
		if (pri_pipe->next_odm_pipe) {
			ASSERT(pri_pipe->next_odm_pipe != sec_pipe);
			sec_pipe->next_odm_pipe = pri_pipe->next_odm_pipe;
			sec_pipe->next_odm_pipe->prev_odm_pipe = sec_pipe;
		}
		if (pri_pipe->top_pipe && pri_pipe->top_pipe->next_odm_pipe) {
			pri_pipe->top_pipe->next_odm_pipe->bottom_pipe = sec_pipe;
			sec_pipe->top_pipe = pri_pipe->top_pipe->next_odm_pipe;
		}
		if (pri_pipe->bottom_pipe && pri_pipe->bottom_pipe->next_odm_pipe) {
			pri_pipe->bottom_pipe->next_odm_pipe->top_pipe = sec_pipe;
			sec_pipe->bottom_pipe = pri_pipe->bottom_pipe->next_odm_pipe;
		}
		pri_pipe->next_odm_pipe = sec_pipe;
		sec_pipe->prev_odm_pipe = pri_pipe;
		ASSERT(sec_pipe->top_pipe == NULL);

		if (!sec_pipe->top_pipe)
			sec_pipe->stream_res.opp = pool->opps[pipe_idx];
		else
			sec_pipe->stream_res.opp = sec_pipe->top_pipe->stream_res.opp;
		if (sec_pipe->stream->timing.flags.DSC == 1) {
			dcn20_acquire_dsc(dc, res_ctx, &sec_pipe->stream_res.dsc, pipe_idx);
			ASSERT(sec_pipe->stream_res.dsc);
			if (sec_pipe->stream_res.dsc == NULL)
				return false;
		}
	} else {
		if (pri_pipe->bottom_pipe) {
			ASSERT(pri_pipe->bottom_pipe != sec_pipe);
			sec_pipe->bottom_pipe = pri_pipe->bottom_pipe;
			sec_pipe->bottom_pipe->top_pipe = sec_pipe;
		}
		pri_pipe->bottom_pipe = sec_pipe;
		sec_pipe->top_pipe = pri_pipe;

		ASSERT(pri_pipe->plane_state);
	}

	return true;
}

bool dcn32_internal_validate_bw(struct dc *dc,
				struct dc_state *context,
				display_e2e_pipe_params_st *pipes,
				int *pipe_cnt_out,
				int *vlevel_out,
				bool fast_validate)
{
	bool out = false;
	bool repopulate_pipes = false;
	int split[MAX_PIPES] = { 0 };
	bool merge[MAX_PIPES] = { false };
	bool newly_split[MAX_PIPES] = { false };
	int pipe_cnt, i, pipe_idx;
	int vlevel = context->bw_ctx.dml.soc.num_states;
	struct vba_vars_st *vba = &context->bw_ctx.dml.vba;

	dc_assert_fp_enabled();

	ASSERT(pipes);
	if (!pipes)
		return false;

	// For each full update, remove all existing phantom pipes first
	dc->res_pool->funcs->remove_phantom_pipes(dc, context, fast_validate);

	dc->res_pool->funcs->update_soc_for_wm_a(dc, context);

	pipe_cnt = dc->res_pool->funcs->populate_dml_pipes(dc, context, pipes, fast_validate);

	if (!pipe_cnt) {
		out = true;
		goto validate_out;
	}

	dml_log_pipe_params(&context->bw_ctx.dml, pipes, pipe_cnt);

	if (!fast_validate)
		dcn32_full_validate_bw_helper(dc, context, pipes, &vlevel, split, merge, &pipe_cnt);

	if (fast_validate ||
			(dc->debug.dml_disallow_alternate_prefetch_modes &&
			(vlevel == context->bw_ctx.dml.soc.num_states ||
				vba->DRAMClockChangeSupport[vlevel][vba->maxMpcComb] == dm_dram_clock_change_unsupported))) {
		/*
		 * If dml_disallow_alternate_prefetch_modes is false, then we have already
		 * tried alternate prefetch modes during full validation.
		 *
		 * If mode is unsupported or there is no p-state support, then
		 * fall back to favouring voltage.
		 *
		 * If Prefetch mode 0 failed for this config, or passed with Max UCLK, then try
		 * to support with Prefetch mode 1 (dm_prefetch_support_fclk_and_stutter == 2)
		 */
		context->bw_ctx.dml.soc.allow_for_pstate_or_stutter_in_vblank_final =
			dm_prefetch_support_fclk_and_stutter;

		vlevel = dml_get_voltage_level(&context->bw_ctx.dml, pipes, pipe_cnt);

		/* Last attempt with Prefetch mode 2 (dm_prefetch_support_stutter == 3) */
		if (vlevel == context->bw_ctx.dml.soc.num_states) {
			context->bw_ctx.dml.soc.allow_for_pstate_or_stutter_in_vblank_final =
				dm_prefetch_support_stutter;
			vlevel = dml_get_voltage_level(&context->bw_ctx.dml, pipes, pipe_cnt);
		}

		if (vlevel < context->bw_ctx.dml.soc.num_states) {
			memset(split, 0, sizeof(split));
			memset(merge, 0, sizeof(merge));
			vlevel = dcn20_validate_apply_pipe_split_flags(dc, context, vlevel, split, merge);
			// dcn20_validate_apply_pipe_split_flags can modify voltage level outside of DML
			vba->VoltageLevel = vlevel;
		}
	}

	dml_log_mode_support_params(&context->bw_ctx.dml);

	if (vlevel == context->bw_ctx.dml.soc.num_states)
		goto validate_fail;

	for (i = 0, pipe_idx = 0; i < dc->res_pool->pipe_count; i++) {
		struct pipe_ctx *pipe = &context->res_ctx.pipe_ctx[i];
		struct pipe_ctx *mpo_pipe = pipe->bottom_pipe;

		if (!pipe->stream)
			continue;

		if (vba->ODMCombineEnabled[vba->pipe_plane[pipe_idx]] != dm_odm_combine_mode_disabled
				&& !dc->config.enable_windowed_mpo_odm
				&& pipe->plane_state && mpo_pipe
				&& memcmp(&mpo_pipe->plane_res.scl_data.recout,
						&pipe->plane_res.scl_data.recout,
						sizeof(struct rect)) != 0) {
			ASSERT(mpo_pipe->plane_state != pipe->plane_state);
			goto validate_fail;
		}
		pipe_idx++;
	}

	/* merge pipes if necessary */
	for (i = 0; i < dc->res_pool->pipe_count; i++) {
		struct pipe_ctx *pipe = &context->res_ctx.pipe_ctx[i];

		/*skip pipes that don't need merging*/
		if (!merge[i])
			continue;

		/* if ODM merge we ignore mpc tree, mpo pipes will have their own flags */
		if (pipe->prev_odm_pipe) {
			/*split off odm pipe*/
			pipe->prev_odm_pipe->next_odm_pipe = pipe->next_odm_pipe;
			if (pipe->next_odm_pipe)
				pipe->next_odm_pipe->prev_odm_pipe = pipe->prev_odm_pipe;

			/*2:1ODM+MPC Split MPO to Single Pipe + MPC Split MPO*/
			if (pipe->bottom_pipe) {
				if (pipe->bottom_pipe->prev_odm_pipe || pipe->bottom_pipe->next_odm_pipe) {
					/*MPC split rules will handle this case*/
					pipe->bottom_pipe->top_pipe = NULL;
				} else {
					/* when merging an ODM pipes, the bottom MPC pipe must now point to
					 * the previous ODM pipe and its associated stream assets
					 */
					if (pipe->prev_odm_pipe->bottom_pipe) {
						/* 3 plane MPO*/
						pipe->bottom_pipe->top_pipe = pipe->prev_odm_pipe->bottom_pipe;
						pipe->prev_odm_pipe->bottom_pipe->bottom_pipe = pipe->bottom_pipe;
					} else {
						/* 2 plane MPO*/
						pipe->bottom_pipe->top_pipe = pipe->prev_odm_pipe;
						pipe->prev_odm_pipe->bottom_pipe = pipe->bottom_pipe;
					}

					memcpy(&pipe->bottom_pipe->stream_res, &pipe->bottom_pipe->top_pipe->stream_res, sizeof(struct stream_resource));
				}
			}

			if (pipe->top_pipe) {
				pipe->top_pipe->bottom_pipe = NULL;
			}

			pipe->bottom_pipe = NULL;
			pipe->next_odm_pipe = NULL;
			pipe->plane_state = NULL;
			pipe->stream = NULL;
			pipe->top_pipe = NULL;
			pipe->prev_odm_pipe = NULL;
			if (pipe->stream_res.dsc)
				dcn20_release_dsc(&context->res_ctx, dc->res_pool, &pipe->stream_res.dsc);
			memset(&pipe->plane_res, 0, sizeof(pipe->plane_res));
			memset(&pipe->stream_res, 0, sizeof(pipe->stream_res));
			repopulate_pipes = true;
		} else if (pipe->top_pipe && pipe->top_pipe->plane_state == pipe->plane_state) {
			struct pipe_ctx *top_pipe = pipe->top_pipe;
			struct pipe_ctx *bottom_pipe = pipe->bottom_pipe;

			top_pipe->bottom_pipe = bottom_pipe;
			if (bottom_pipe)
				bottom_pipe->top_pipe = top_pipe;

			pipe->top_pipe = NULL;
			pipe->bottom_pipe = NULL;
			pipe->plane_state = NULL;
			pipe->stream = NULL;
			memset(&pipe->plane_res, 0, sizeof(pipe->plane_res));
			memset(&pipe->stream_res, 0, sizeof(pipe->stream_res));
			repopulate_pipes = true;
		} else
			ASSERT(0); /* Should never try to merge master pipe */

	}

	for (i = 0, pipe_idx = -1; i < dc->res_pool->pipe_count; i++) {
		struct pipe_ctx *pipe = &context->res_ctx.pipe_ctx[i];
		struct pipe_ctx *old_pipe = &dc->current_state->res_ctx.pipe_ctx[i];
		struct pipe_ctx *hsplit_pipe = NULL;
		bool odm;
		int old_index = -1;

		if (!pipe->stream || newly_split[i])
			continue;

		pipe_idx++;
		odm = vba->ODMCombineEnabled[vba->pipe_plane[pipe_idx]] != dm_odm_combine_mode_disabled;

		if (!pipe->plane_state && !odm)
			continue;

		if (split[i]) {
			if (odm) {
				if (split[i] == 4 && old_pipe->next_odm_pipe && old_pipe->next_odm_pipe->next_odm_pipe)
					old_index = old_pipe->next_odm_pipe->next_odm_pipe->pipe_idx;
				else if (old_pipe->next_odm_pipe)
					old_index = old_pipe->next_odm_pipe->pipe_idx;
			} else {
				if (split[i] == 4 && old_pipe->bottom_pipe && old_pipe->bottom_pipe->bottom_pipe &&
						old_pipe->bottom_pipe->bottom_pipe->plane_state == old_pipe->plane_state)
					old_index = old_pipe->bottom_pipe->bottom_pipe->pipe_idx;
				else if (old_pipe->bottom_pipe &&
						old_pipe->bottom_pipe->plane_state == old_pipe->plane_state)
					old_index = old_pipe->bottom_pipe->pipe_idx;
			}
			hsplit_pipe = dcn32_find_split_pipe(dc, context, old_index);
			ASSERT(hsplit_pipe);
			if (!hsplit_pipe)
				goto validate_fail;

			if (!dcn32_split_stream_for_mpc_or_odm(
					dc, &context->res_ctx,
					pipe, hsplit_pipe, odm))
				goto validate_fail;

			newly_split[hsplit_pipe->pipe_idx] = true;
			repopulate_pipes = true;
		}
		if (split[i] == 4) {
			struct pipe_ctx *pipe_4to1;

			if (odm && old_pipe->next_odm_pipe)
				old_index = old_pipe->next_odm_pipe->pipe_idx;
			else if (!odm && old_pipe->bottom_pipe &&
						old_pipe->bottom_pipe->plane_state == old_pipe->plane_state)
				old_index = old_pipe->bottom_pipe->pipe_idx;
			else
				old_index = -1;
			pipe_4to1 = dcn32_find_split_pipe(dc, context, old_index);
			ASSERT(pipe_4to1);
			if (!pipe_4to1)
				goto validate_fail;
			if (!dcn32_split_stream_for_mpc_or_odm(
					dc, &context->res_ctx,
					pipe, pipe_4to1, odm))
				goto validate_fail;
			newly_split[pipe_4to1->pipe_idx] = true;

			if (odm && old_pipe->next_odm_pipe && old_pipe->next_odm_pipe->next_odm_pipe
					&& old_pipe->next_odm_pipe->next_odm_pipe->next_odm_pipe)
				old_index = old_pipe->next_odm_pipe->next_odm_pipe->next_odm_pipe->pipe_idx;
			else if (!odm && old_pipe->bottom_pipe && old_pipe->bottom_pipe->bottom_pipe &&
					old_pipe->bottom_pipe->bottom_pipe->bottom_pipe &&
					old_pipe->bottom_pipe->bottom_pipe->bottom_pipe->plane_state == old_pipe->plane_state)
				old_index = old_pipe->bottom_pipe->bottom_pipe->bottom_pipe->pipe_idx;
			else
				old_index = -1;
			pipe_4to1 = dcn32_find_split_pipe(dc, context, old_index);
			ASSERT(pipe_4to1);
			if (!pipe_4to1)
				goto validate_fail;
			if (!dcn32_split_stream_for_mpc_or_odm(
					dc, &context->res_ctx,
					hsplit_pipe, pipe_4to1, odm))
				goto validate_fail;
			newly_split[pipe_4to1->pipe_idx] = true;
		}
		if (odm)
			dcn20_build_mapped_resource(dc, context, pipe->stream);
	}

	for (i = 0; i < dc->res_pool->pipe_count; i++) {
		struct pipe_ctx *pipe = &context->res_ctx.pipe_ctx[i];

		if (pipe->plane_state) {
			if (!resource_build_scaling_params(pipe))
				goto validate_fail;
		}
	}

	/* Actual dsc count per stream dsc validation*/
	if (!dcn20_validate_dsc(dc, context)) {
		vba->ValidationStatus[vba->soc.num_states] = DML_FAIL_DSC_VALIDATION_FAILURE;
		goto validate_fail;
	}

	if (repopulate_pipes) {
<<<<<<< HEAD
=======
		int flag_max_mpc_comb = vba->maxMpcComb;
		int flag_vlevel = vlevel;
		int i;

>>>>>>> 48acfe8d
		pipe_cnt = dc->res_pool->funcs->populate_dml_pipes(dc, context, pipes, fast_validate);

		/* repopulate_pipes = 1 means the pipes were either split or merged. In this case
		 * we have to re-calculate the DET allocation and run through DML once more to
		 * ensure all the params are calculated correctly. We do not need to run the
		 * pipe split check again after this call (pipes are already split / merged).
		 * */
<<<<<<< HEAD
		if (!fast_validate) {
			context->bw_ctx.dml.soc.allow_for_pstate_or_stutter_in_vblank_final =
						dm_prefetch_support_uclk_fclk_and_stutter_if_possible;
			vlevel = dml_get_voltage_level(&context->bw_ctx.dml, pipes, pipe_cnt);
=======
		context->bw_ctx.dml.soc.allow_for_pstate_or_stutter_in_vblank_final =
					dm_prefetch_support_uclk_fclk_and_stutter_if_possible;
		vlevel = dml_get_voltage_level(&context->bw_ctx.dml, pipes, pipe_cnt);
		if (vlevel == context->bw_ctx.dml.soc.num_states) {
			/* failed after DET size changes */
			goto validate_fail;
		} else if (flag_max_mpc_comb == 0 &&
				flag_max_mpc_comb != context->bw_ctx.dml.vba.maxMpcComb) {
			/* check the context constructed with pipe split flags is still valid*/
			bool flags_valid = false;
			for (i = flag_vlevel; i < context->bw_ctx.dml.soc.num_states; i++) {
				if (vba->ModeSupport[i][flag_max_mpc_comb]) {
					vba->maxMpcComb = flag_max_mpc_comb;
					vba->VoltageLevel = i;
					vlevel = i;
					flags_valid = true;
				}
			}

			/* this should never happen */
			if (!flags_valid)
				goto validate_fail;
>>>>>>> 48acfe8d
		}
	}
	*vlevel_out = vlevel;
	*pipe_cnt_out = pipe_cnt;

	out = true;
	goto validate_out;

validate_fail:
	out = false;

validate_out:
	return out;
}


void dcn32_calculate_wm_and_dlg_fpu(struct dc *dc, struct dc_state *context,
				display_e2e_pipe_params_st *pipes,
				int pipe_cnt,
				int vlevel)
{
	int i, pipe_idx, vlevel_temp = 0;
	double dcfclk = dcn3_2_soc.clock_limits[0].dcfclk_mhz;
	double dcfclk_from_validation = context->bw_ctx.dml.vba.DCFCLKState[vlevel][context->bw_ctx.dml.vba.maxMpcComb];
	double dcfclk_from_fw_based_mclk_switching = dcfclk_from_validation;
	bool pstate_en = context->bw_ctx.dml.vba.DRAMClockChangeSupport[vlevel][context->bw_ctx.dml.vba.maxMpcComb] !=
			dm_dram_clock_change_unsupported;
	unsigned int dummy_latency_index = 0;
	int maxMpcComb = context->bw_ctx.dml.vba.maxMpcComb;
	unsigned int min_dram_speed_mts = context->bw_ctx.dml.vba.DRAMSpeed;
	bool subvp_in_use = dcn32_subvp_in_use(dc, context);
	unsigned int min_dram_speed_mts_margin;
	bool need_fclk_lat_as_dummy = false;
	bool is_subvp_p_drr = true;

	dc_assert_fp_enabled();

	/* need to find dummy latency index for subvp */
	if (subvp_in_use) {
		/* Override DRAMClockChangeSupport for SubVP + DRR case where the DRR cannot switch without stretching it's VBLANK */
		if (!pstate_en) {
			context->bw_ctx.dml.vba.DRAMClockChangeSupport[vlevel][context->bw_ctx.dml.vba.maxMpcComb] = dm_dram_clock_change_vblank_w_mall_sub_vp;
			pstate_en = true;
			is_subvp_p_drr = true;
		}
		dummy_latency_index = dcn32_find_dummy_latency_index_for_fw_based_mclk_switch(dc,
						context, pipes, pipe_cnt, vlevel);

		/* For DCN32/321 need to validate with fclk pstate change latency equal to dummy so prefetch is
		 * scheduled correctly to account for dummy pstate.
		 */
		if (context->bw_ctx.dml.soc.fclk_change_latency_us < dc->clk_mgr->bw_params->dummy_pstate_table[dummy_latency_index].dummy_pstate_latency_us) {
			need_fclk_lat_as_dummy = true;
			context->bw_ctx.dml.soc.fclk_change_latency_us =
					dc->clk_mgr->bw_params->dummy_pstate_table[dummy_latency_index].dummy_pstate_latency_us;
		}
		context->bw_ctx.dml.soc.dram_clock_change_latency_us =
							dc->clk_mgr->bw_params->wm_table.nv_entries[WM_A].dml_input.pstate_latency_us;
		dcn32_internal_validate_bw(dc, context, pipes, &pipe_cnt, &vlevel, false);
		if (is_subvp_p_drr) {
			context->bw_ctx.dml.vba.DRAMClockChangeSupport[vlevel][context->bw_ctx.dml.vba.maxMpcComb] = dm_dram_clock_change_vblank_w_mall_sub_vp;
		}
	}

	context->bw_ctx.bw.dcn.clk.fw_based_mclk_switching = false;

	if (!pstate_en) {
		/* only when the mclk switch can not be natural, is the fw based vblank stretch attempted */
		context->bw_ctx.bw.dcn.clk.fw_based_mclk_switching =
			dcn30_can_support_mclk_switch_using_fw_based_vblank_stretch(dc, context);

		if (context->bw_ctx.bw.dcn.clk.fw_based_mclk_switching) {
			dummy_latency_index = dcn32_find_dummy_latency_index_for_fw_based_mclk_switch(dc,
				context, pipes, pipe_cnt, vlevel);

			/* After calling dcn30_find_dummy_latency_index_for_fw_based_mclk_switch
			 * we reinstate the original dram_clock_change_latency_us on the context
			 * and all variables that may have changed up to this point, except the
			 * newly found dummy_latency_index
			 */
			context->bw_ctx.dml.soc.dram_clock_change_latency_us =
					dc->clk_mgr->bw_params->wm_table.nv_entries[WM_A].dml_input.pstate_latency_us;
			/* For DCN32/321 need to validate with fclk pstate change latency equal to dummy so
			 * prefetch is scheduled correctly to account for dummy pstate.
			 */
<<<<<<< HEAD
			if (dummy_latency_index == 0)
				context->bw_ctx.dml.soc.fclk_change_latency_us =
						dc->clk_mgr->bw_params->dummy_pstate_table[dummy_latency_index].dummy_pstate_latency_us;
=======
			if (context->bw_ctx.dml.soc.fclk_change_latency_us < dc->clk_mgr->bw_params->dummy_pstate_table[dummy_latency_index].dummy_pstate_latency_us) {
				need_fclk_lat_as_dummy = true;
				context->bw_ctx.dml.soc.fclk_change_latency_us =
						dc->clk_mgr->bw_params->dummy_pstate_table[dummy_latency_index].dummy_pstate_latency_us;
			}
>>>>>>> 48acfe8d
			dcn32_internal_validate_bw(dc, context, pipes, &pipe_cnt, &vlevel, false);
			maxMpcComb = context->bw_ctx.dml.vba.maxMpcComb;
			dcfclk_from_fw_based_mclk_switching = context->bw_ctx.dml.vba.DCFCLKState[vlevel][context->bw_ctx.dml.vba.maxMpcComb];
			pstate_en = context->bw_ctx.dml.vba.DRAMClockChangeSupport[vlevel][maxMpcComb] !=
					dm_dram_clock_change_unsupported;
		}
	}

	/* Set B:
	 * For Set B calculations use clocks from clock_limits[2] when available i.e. when SMU is present,
	 * otherwise use arbitrary low value from spreadsheet for DCFCLK as lower is safer for watermark
	 * calculations to cover bootup clocks.
	 * DCFCLK: soc.clock_limits[2] when available
	 * UCLK: soc.clock_limits[2] when available
	 */
	if (dcn3_2_soc.num_states > 2) {
		vlevel_temp = 2;
		dcfclk = dcn3_2_soc.clock_limits[2].dcfclk_mhz;
	} else
		dcfclk = 615; //DCFCLK Vmin_lv

	pipes[0].clks_cfg.voltage = vlevel_temp;
	pipes[0].clks_cfg.dcfclk_mhz = dcfclk;
	pipes[0].clks_cfg.socclk_mhz = context->bw_ctx.dml.soc.clock_limits[vlevel_temp].socclk_mhz;

	if (dc->clk_mgr->bw_params->wm_table.nv_entries[WM_B].valid) {
		context->bw_ctx.dml.soc.dram_clock_change_latency_us = dc->clk_mgr->bw_params->wm_table.nv_entries[WM_B].dml_input.pstate_latency_us;
		context->bw_ctx.dml.soc.fclk_change_latency_us = dc->clk_mgr->bw_params->wm_table.nv_entries[WM_B].dml_input.fclk_change_latency_us;
		context->bw_ctx.dml.soc.sr_enter_plus_exit_time_us = dc->clk_mgr->bw_params->wm_table.nv_entries[WM_B].dml_input.sr_enter_plus_exit_time_us;
		context->bw_ctx.dml.soc.sr_exit_time_us = dc->clk_mgr->bw_params->wm_table.nv_entries[WM_B].dml_input.sr_exit_time_us;
	}
	context->bw_ctx.bw.dcn.watermarks.b.urgent_ns = get_wm_urgent(&context->bw_ctx.dml, pipes, pipe_cnt) * 1000;
	context->bw_ctx.bw.dcn.watermarks.b.cstate_pstate.cstate_enter_plus_exit_ns = get_wm_stutter_enter_exit(&context->bw_ctx.dml, pipes, pipe_cnt) * 1000;
	context->bw_ctx.bw.dcn.watermarks.b.cstate_pstate.cstate_exit_ns = get_wm_stutter_exit(&context->bw_ctx.dml, pipes, pipe_cnt) * 1000;
	context->bw_ctx.bw.dcn.watermarks.b.cstate_pstate.pstate_change_ns = get_wm_dram_clock_change(&context->bw_ctx.dml, pipes, pipe_cnt) * 1000;
	context->bw_ctx.bw.dcn.watermarks.b.pte_meta_urgent_ns = get_wm_memory_trip(&context->bw_ctx.dml, pipes, pipe_cnt) * 1000;
	context->bw_ctx.bw.dcn.watermarks.b.frac_urg_bw_nom = get_fraction_of_urgent_bandwidth(&context->bw_ctx.dml, pipes, pipe_cnt) * 1000;
	context->bw_ctx.bw.dcn.watermarks.b.frac_urg_bw_flip = get_fraction_of_urgent_bandwidth_imm_flip(&context->bw_ctx.dml, pipes, pipe_cnt) * 1000;
	context->bw_ctx.bw.dcn.watermarks.b.urgent_latency_ns = get_urgent_latency(&context->bw_ctx.dml, pipes, pipe_cnt) * 1000;
	context->bw_ctx.bw.dcn.watermarks.b.cstate_pstate.fclk_pstate_change_ns = get_fclk_watermark(&context->bw_ctx.dml, pipes, pipe_cnt) * 1000;
	context->bw_ctx.bw.dcn.watermarks.b.usr_retraining_ns = get_usr_retraining_watermark(&context->bw_ctx.dml, pipes, pipe_cnt) * 1000;

	/* Set D:
	 * All clocks min.
	 * DCFCLK: Min, as reported by PM FW when available
	 * UCLK  : Min, as reported by PM FW when available
	 * sr_enter_exit/sr_exit should be lower than used for DRAM (TBD after bringup or later, use as decided in Clk Mgr)
	 */

	if (dcn3_2_soc.num_states > 2) {
		vlevel_temp = 0;
		dcfclk = dc->clk_mgr->bw_params->clk_table.entries[0].dcfclk_mhz;
	} else
		dcfclk = 615; //DCFCLK Vmin_lv

	pipes[0].clks_cfg.voltage = vlevel_temp;
	pipes[0].clks_cfg.dcfclk_mhz = dcfclk;
	pipes[0].clks_cfg.socclk_mhz = context->bw_ctx.dml.soc.clock_limits[vlevel_temp].socclk_mhz;

	if (dc->clk_mgr->bw_params->wm_table.nv_entries[WM_D].valid) {
		context->bw_ctx.dml.soc.dram_clock_change_latency_us = dc->clk_mgr->bw_params->wm_table.nv_entries[WM_D].dml_input.pstate_latency_us;
		context->bw_ctx.dml.soc.fclk_change_latency_us = dc->clk_mgr->bw_params->wm_table.nv_entries[WM_D].dml_input.fclk_change_latency_us;
		context->bw_ctx.dml.soc.sr_enter_plus_exit_time_us = dc->clk_mgr->bw_params->wm_table.nv_entries[WM_D].dml_input.sr_enter_plus_exit_time_us;
		context->bw_ctx.dml.soc.sr_exit_time_us = dc->clk_mgr->bw_params->wm_table.nv_entries[WM_D].dml_input.sr_exit_time_us;
	}
	context->bw_ctx.bw.dcn.watermarks.d.urgent_ns = get_wm_urgent(&context->bw_ctx.dml, pipes, pipe_cnt) * 1000;
	context->bw_ctx.bw.dcn.watermarks.d.cstate_pstate.cstate_enter_plus_exit_ns = get_wm_stutter_enter_exit(&context->bw_ctx.dml, pipes, pipe_cnt) * 1000;
	context->bw_ctx.bw.dcn.watermarks.d.cstate_pstate.cstate_exit_ns = get_wm_stutter_exit(&context->bw_ctx.dml, pipes, pipe_cnt) * 1000;
	context->bw_ctx.bw.dcn.watermarks.d.cstate_pstate.pstate_change_ns = get_wm_dram_clock_change(&context->bw_ctx.dml, pipes, pipe_cnt) * 1000;
	context->bw_ctx.bw.dcn.watermarks.d.pte_meta_urgent_ns = get_wm_memory_trip(&context->bw_ctx.dml, pipes, pipe_cnt) * 1000;
	context->bw_ctx.bw.dcn.watermarks.d.frac_urg_bw_nom = get_fraction_of_urgent_bandwidth(&context->bw_ctx.dml, pipes, pipe_cnt) * 1000;
	context->bw_ctx.bw.dcn.watermarks.d.frac_urg_bw_flip = get_fraction_of_urgent_bandwidth_imm_flip(&context->bw_ctx.dml, pipes, pipe_cnt) * 1000;
	context->bw_ctx.bw.dcn.watermarks.d.urgent_latency_ns = get_urgent_latency(&context->bw_ctx.dml, pipes, pipe_cnt) * 1000;
	context->bw_ctx.bw.dcn.watermarks.d.cstate_pstate.fclk_pstate_change_ns = get_fclk_watermark(&context->bw_ctx.dml, pipes, pipe_cnt) * 1000;
	context->bw_ctx.bw.dcn.watermarks.d.usr_retraining_ns = get_usr_retraining_watermark(&context->bw_ctx.dml, pipes, pipe_cnt) * 1000;

	/* Set C, for Dummy P-State:
	 * All clocks min.
	 * DCFCLK: Min, as reported by PM FW, when available
	 * UCLK  : Min,  as reported by PM FW, when available
	 * pstate latency as per UCLK state dummy pstate latency
	 */

	// For Set A and Set C use values from validation
	pipes[0].clks_cfg.voltage = vlevel;
	pipes[0].clks_cfg.dcfclk_mhz = dcfclk_from_validation;
	pipes[0].clks_cfg.socclk_mhz = context->bw_ctx.dml.soc.clock_limits[vlevel].socclk_mhz;

	if (context->bw_ctx.bw.dcn.clk.fw_based_mclk_switching) {
		pipes[0].clks_cfg.dcfclk_mhz = dcfclk_from_fw_based_mclk_switching;
	}

	if (dc->clk_mgr->bw_params->wm_table.nv_entries[WM_C].valid) {
		min_dram_speed_mts = context->bw_ctx.dml.vba.DRAMSpeed;
		min_dram_speed_mts_margin = 160;

		context->bw_ctx.dml.soc.dram_clock_change_latency_us =
			dc->clk_mgr->bw_params->dummy_pstate_table[0].dummy_pstate_latency_us;

		if (context->bw_ctx.dml.vba.DRAMClockChangeSupport[vlevel][maxMpcComb] ==
			dm_dram_clock_change_unsupported) {
			int min_dram_speed_mts_offset = dc->clk_mgr->bw_params->clk_table.num_entries_per_clk.num_memclk_levels - 1;

			min_dram_speed_mts =
				dc->clk_mgr->bw_params->clk_table.entries[min_dram_speed_mts_offset].memclk_mhz * 16;
		}

		if (!context->bw_ctx.bw.dcn.clk.fw_based_mclk_switching && !subvp_in_use) {
			/* find largest table entry that is lower than dram speed,
			 * but lower than DPM0 still uses DPM0
			 */
			for (dummy_latency_index = 3; dummy_latency_index > 0; dummy_latency_index--)
				if (min_dram_speed_mts + min_dram_speed_mts_margin >
					dc->clk_mgr->bw_params->dummy_pstate_table[dummy_latency_index].dram_speed_mts)
					break;
		}

		context->bw_ctx.dml.soc.dram_clock_change_latency_us =
			dc->clk_mgr->bw_params->dummy_pstate_table[dummy_latency_index].dummy_pstate_latency_us;

		context->bw_ctx.dml.soc.fclk_change_latency_us = dc->clk_mgr->bw_params->wm_table.nv_entries[WM_C].dml_input.fclk_change_latency_us;
		context->bw_ctx.dml.soc.sr_enter_plus_exit_time_us = dc->clk_mgr->bw_params->wm_table.nv_entries[WM_C].dml_input.sr_enter_plus_exit_time_us;
		context->bw_ctx.dml.soc.sr_exit_time_us = dc->clk_mgr->bw_params->wm_table.nv_entries[WM_C].dml_input.sr_exit_time_us;
	}

	context->bw_ctx.bw.dcn.watermarks.c.urgent_ns = get_wm_urgent(&context->bw_ctx.dml, pipes, pipe_cnt) * 1000;
	context->bw_ctx.bw.dcn.watermarks.c.cstate_pstate.cstate_enter_plus_exit_ns = get_wm_stutter_enter_exit(&context->bw_ctx.dml, pipes, pipe_cnt) * 1000;
	context->bw_ctx.bw.dcn.watermarks.c.cstate_pstate.cstate_exit_ns = get_wm_stutter_exit(&context->bw_ctx.dml, pipes, pipe_cnt) * 1000;
	context->bw_ctx.bw.dcn.watermarks.c.cstate_pstate.pstate_change_ns = get_wm_dram_clock_change(&context->bw_ctx.dml, pipes, pipe_cnt) * 1000;
	context->bw_ctx.bw.dcn.watermarks.c.pte_meta_urgent_ns = get_wm_memory_trip(&context->bw_ctx.dml, pipes, pipe_cnt) * 1000;
	context->bw_ctx.bw.dcn.watermarks.c.frac_urg_bw_nom = get_fraction_of_urgent_bandwidth(&context->bw_ctx.dml, pipes, pipe_cnt) * 1000;
	context->bw_ctx.bw.dcn.watermarks.c.frac_urg_bw_flip = get_fraction_of_urgent_bandwidth_imm_flip(&context->bw_ctx.dml, pipes, pipe_cnt) * 1000;
	context->bw_ctx.bw.dcn.watermarks.c.urgent_latency_ns = get_urgent_latency(&context->bw_ctx.dml, pipes, pipe_cnt) * 1000;
	/* On DCN32/321, PMFW will set PSTATE_CHANGE_TYPE = 1 (FCLK) for UCLK dummy p-state.
	 * In this case we must program FCLK WM Set C to use the UCLK dummy p-state WM
	 * value.
	 */
	context->bw_ctx.bw.dcn.watermarks.c.cstate_pstate.fclk_pstate_change_ns = get_wm_dram_clock_change(&context->bw_ctx.dml, pipes, pipe_cnt) * 1000;
	context->bw_ctx.bw.dcn.watermarks.c.usr_retraining_ns = get_usr_retraining_watermark(&context->bw_ctx.dml, pipes, pipe_cnt) * 1000;

	if ((!pstate_en) && (dc->clk_mgr->bw_params->wm_table.nv_entries[WM_C].valid)) {
		/* The only difference between A and C is p-state latency, if p-state is not supported
		 * with full p-state latency we want to calculate DLG based on dummy p-state latency,
		 * Set A p-state watermark set to 0 on DCN30, when p-state unsupported, for now keep as DCN30.
		 */
		context->bw_ctx.bw.dcn.watermarks.a = context->bw_ctx.bw.dcn.watermarks.c;
		context->bw_ctx.bw.dcn.watermarks.a.cstate_pstate.pstate_change_ns = 0;
	} else {
		/* Set A:
		 * All clocks min.
		 * DCFCLK: Min, as reported by PM FW, when available
		 * UCLK: Min, as reported by PM FW, when available
		 */
		dc->res_pool->funcs->update_soc_for_wm_a(dc, context);
		context->bw_ctx.bw.dcn.watermarks.a.urgent_ns = get_wm_urgent(&context->bw_ctx.dml, pipes, pipe_cnt) * 1000;
		context->bw_ctx.bw.dcn.watermarks.a.cstate_pstate.cstate_enter_plus_exit_ns = get_wm_stutter_enter_exit(&context->bw_ctx.dml, pipes, pipe_cnt) * 1000;
		context->bw_ctx.bw.dcn.watermarks.a.cstate_pstate.cstate_exit_ns = get_wm_stutter_exit(&context->bw_ctx.dml, pipes, pipe_cnt) * 1000;
		context->bw_ctx.bw.dcn.watermarks.a.cstate_pstate.pstate_change_ns = get_wm_dram_clock_change(&context->bw_ctx.dml, pipes, pipe_cnt) * 1000;
		context->bw_ctx.bw.dcn.watermarks.a.pte_meta_urgent_ns = get_wm_memory_trip(&context->bw_ctx.dml, pipes, pipe_cnt) * 1000;
		context->bw_ctx.bw.dcn.watermarks.a.frac_urg_bw_nom = get_fraction_of_urgent_bandwidth(&context->bw_ctx.dml, pipes, pipe_cnt) * 1000;
		context->bw_ctx.bw.dcn.watermarks.a.frac_urg_bw_flip = get_fraction_of_urgent_bandwidth_imm_flip(&context->bw_ctx.dml, pipes, pipe_cnt) * 1000;
		context->bw_ctx.bw.dcn.watermarks.a.urgent_latency_ns = get_urgent_latency(&context->bw_ctx.dml, pipes, pipe_cnt) * 1000;
		context->bw_ctx.bw.dcn.watermarks.a.cstate_pstate.fclk_pstate_change_ns = get_fclk_watermark(&context->bw_ctx.dml, pipes, pipe_cnt) * 1000;
		context->bw_ctx.bw.dcn.watermarks.a.usr_retraining_ns = get_usr_retraining_watermark(&context->bw_ctx.dml, pipes, pipe_cnt) * 1000;
	}

	for (i = 0, pipe_idx = 0; i < dc->res_pool->pipe_count; i++) {
		if (!context->res_ctx.pipe_ctx[i].stream)
			continue;

		pipes[pipe_idx].clks_cfg.dispclk_mhz = get_dispclk_calculated(&context->bw_ctx.dml, pipes, pipe_cnt);
		pipes[pipe_idx].clks_cfg.dppclk_mhz = get_dppclk_calculated(&context->bw_ctx.dml, pipes, pipe_cnt, pipe_idx);

		if (dc->config.forced_clocks) {
			pipes[pipe_idx].clks_cfg.dispclk_mhz = context->bw_ctx.dml.soc.clock_limits[0].dispclk_mhz;
			pipes[pipe_idx].clks_cfg.dppclk_mhz = context->bw_ctx.dml.soc.clock_limits[0].dppclk_mhz;
		}
		if (dc->debug.min_disp_clk_khz > pipes[pipe_idx].clks_cfg.dispclk_mhz * 1000)
			pipes[pipe_idx].clks_cfg.dispclk_mhz = dc->debug.min_disp_clk_khz / 1000.0;
		if (dc->debug.min_dpp_clk_khz > pipes[pipe_idx].clks_cfg.dppclk_mhz * 1000)
			pipes[pipe_idx].clks_cfg.dppclk_mhz = dc->debug.min_dpp_clk_khz / 1000.0;

		pipe_idx++;
	}

	context->perf_params.stutter_period_us = context->bw_ctx.dml.vba.StutterPeriod;

<<<<<<< HEAD
	if (context->bw_ctx.bw.dcn.clk.fw_based_mclk_switching && dummy_latency_index == 0)
=======
	/* for proper prefetch calculations, if dummy lat > fclk lat, use fclk lat = dummy lat */
	if (need_fclk_lat_as_dummy)
>>>>>>> 48acfe8d
		context->bw_ctx.dml.soc.fclk_change_latency_us =
				dc->clk_mgr->bw_params->dummy_pstate_table[dummy_latency_index].dummy_pstate_latency_us;

	dcn32_calculate_dlg_params(dc, context, pipes, pipe_cnt, vlevel);

	if (!pstate_en)
		/* Restore full p-state latency */
		context->bw_ctx.dml.soc.dram_clock_change_latency_us =
				dc->clk_mgr->bw_params->wm_table.nv_entries[WM_A].dml_input.pstate_latency_us;

	if (context->bw_ctx.bw.dcn.clk.fw_based_mclk_switching) {
		dcn30_setup_mclk_switch_using_fw_based_vblank_stretch(dc, context);
<<<<<<< HEAD
		if (dummy_latency_index == 0)
			context->bw_ctx.dml.soc.fclk_change_latency_us =
					dc->clk_mgr->bw_params->wm_table.nv_entries[WM_A].dml_input.fclk_change_latency_us;
	}
=======
	}

	/* revert fclk lat changes if required */
	if (need_fclk_lat_as_dummy)
		context->bw_ctx.dml.soc.fclk_change_latency_us =
				dc->clk_mgr->bw_params->wm_table.nv_entries[WM_A].dml_input.fclk_change_latency_us;
>>>>>>> 48acfe8d
}

static void dcn32_get_optimal_dcfclk_fclk_for_uclk(unsigned int uclk_mts,
		unsigned int *optimal_dcfclk,
		unsigned int *optimal_fclk)
{
	double bw_from_dram, bw_from_dram1, bw_from_dram2;

	bw_from_dram1 = uclk_mts * dcn3_2_soc.num_chans *
		dcn3_2_soc.dram_channel_width_bytes * (dcn3_2_soc.max_avg_dram_bw_use_normal_percent / 100);
	bw_from_dram2 = uclk_mts * dcn3_2_soc.num_chans *
		dcn3_2_soc.dram_channel_width_bytes * (dcn3_2_soc.max_avg_sdp_bw_use_normal_percent / 100);

	bw_from_dram = (bw_from_dram1 < bw_from_dram2) ? bw_from_dram1 : bw_from_dram2;

	if (optimal_fclk)
		*optimal_fclk = bw_from_dram /
		(dcn3_2_soc.fabric_datapath_to_dcn_data_return_bytes * (dcn3_2_soc.max_avg_sdp_bw_use_normal_percent / 100));

	if (optimal_dcfclk)
		*optimal_dcfclk =  bw_from_dram /
		(dcn3_2_soc.return_bus_width_bytes * (dcn3_2_soc.max_avg_sdp_bw_use_normal_percent / 100));
}

static void remove_entry_from_table_at_index(struct _vcs_dpi_voltage_scaling_st *table, unsigned int *num_entries,
		unsigned int index)
{
	int i;

	if (*num_entries == 0)
		return;

	for (i = index; i < *num_entries - 1; i++) {
		table[i] = table[i + 1];
	}
	memset(&table[--(*num_entries)], 0, sizeof(struct _vcs_dpi_voltage_scaling_st));
}

void dcn32_patch_dpm_table(struct clk_bw_params *bw_params)
{
	int i;
	unsigned int max_dcfclk_mhz = 0, max_dispclk_mhz = 0, max_dppclk_mhz = 0,
			max_phyclk_mhz = 0, max_dtbclk_mhz = 0, max_fclk_mhz = 0, max_uclk_mhz = 0;

	for (i = 0; i < MAX_NUM_DPM_LVL; i++) {
		if (bw_params->clk_table.entries[i].dcfclk_mhz > max_dcfclk_mhz)
			max_dcfclk_mhz = bw_params->clk_table.entries[i].dcfclk_mhz;
		if (bw_params->clk_table.entries[i].fclk_mhz > max_fclk_mhz)
			max_fclk_mhz = bw_params->clk_table.entries[i].fclk_mhz;
		if (bw_params->clk_table.entries[i].memclk_mhz > max_uclk_mhz)
			max_uclk_mhz = bw_params->clk_table.entries[i].memclk_mhz;
		if (bw_params->clk_table.entries[i].dispclk_mhz > max_dispclk_mhz)
			max_dispclk_mhz = bw_params->clk_table.entries[i].dispclk_mhz;
		if (bw_params->clk_table.entries[i].dppclk_mhz > max_dppclk_mhz)
			max_dppclk_mhz = bw_params->clk_table.entries[i].dppclk_mhz;
		if (bw_params->clk_table.entries[i].phyclk_mhz > max_phyclk_mhz)
			max_phyclk_mhz = bw_params->clk_table.entries[i].phyclk_mhz;
		if (bw_params->clk_table.entries[i].dtbclk_mhz > max_dtbclk_mhz)
			max_dtbclk_mhz = bw_params->clk_table.entries[i].dtbclk_mhz;
	}

	/* Scan through clock values we currently have and if they are 0,
	 *  then populate it with dcn3_2_soc.clock_limits[] value.
	 *
	 * Do it for DCFCLK, DISPCLK, DTBCLK and UCLK as any of those being
	 *  0, will cause it to skip building the clock table.
	 */
	if (max_dcfclk_mhz == 0)
		bw_params->clk_table.entries[0].dcfclk_mhz = dcn3_2_soc.clock_limits[0].dcfclk_mhz;
	if (max_dispclk_mhz == 0)
		bw_params->clk_table.entries[0].dispclk_mhz = dcn3_2_soc.clock_limits[0].dispclk_mhz;
	if (max_dtbclk_mhz == 0)
		bw_params->clk_table.entries[0].dtbclk_mhz = dcn3_2_soc.clock_limits[0].dtbclk_mhz;
	if (max_uclk_mhz == 0)
		bw_params->clk_table.entries[0].memclk_mhz = dcn3_2_soc.clock_limits[0].dram_speed_mts / 16;
}

static int build_synthetic_soc_states(struct clk_bw_params *bw_params,
		struct _vcs_dpi_voltage_scaling_st *table, unsigned int *num_entries)
{
	int i, j;
	struct _vcs_dpi_voltage_scaling_st entry = {0};

	unsigned int max_dcfclk_mhz = 0, max_dispclk_mhz = 0, max_dppclk_mhz = 0,
			max_phyclk_mhz = 0, max_dtbclk_mhz = 0, max_fclk_mhz = 0, max_uclk_mhz = 0;

	unsigned int min_dcfclk_mhz = 199, min_fclk_mhz = 299;

	static const unsigned int num_dcfclk_stas = 5;
	unsigned int dcfclk_sta_targets[DC__VOLTAGE_STATES] = {199, 615, 906, 1324, 1564};

	unsigned int num_uclk_dpms = 0;
	unsigned int num_fclk_dpms = 0;
	unsigned int num_dcfclk_dpms = 0;

	for (i = 0; i < MAX_NUM_DPM_LVL; i++) {
		if (bw_params->clk_table.entries[i].dcfclk_mhz > max_dcfclk_mhz)
			max_dcfclk_mhz = bw_params->clk_table.entries[i].dcfclk_mhz;
		if (bw_params->clk_table.entries[i].fclk_mhz > max_fclk_mhz)
			max_fclk_mhz = bw_params->clk_table.entries[i].fclk_mhz;
		if (bw_params->clk_table.entries[i].memclk_mhz > max_uclk_mhz)
			max_uclk_mhz = bw_params->clk_table.entries[i].memclk_mhz;
		if (bw_params->clk_table.entries[i].dispclk_mhz > max_dispclk_mhz)
			max_dispclk_mhz = bw_params->clk_table.entries[i].dispclk_mhz;
		if (bw_params->clk_table.entries[i].dppclk_mhz > max_dppclk_mhz)
			max_dppclk_mhz = bw_params->clk_table.entries[i].dppclk_mhz;
		if (bw_params->clk_table.entries[i].phyclk_mhz > max_phyclk_mhz)
			max_phyclk_mhz = bw_params->clk_table.entries[i].phyclk_mhz;
		if (bw_params->clk_table.entries[i].dtbclk_mhz > max_dtbclk_mhz)
			max_dtbclk_mhz = bw_params->clk_table.entries[i].dtbclk_mhz;

		if (bw_params->clk_table.entries[i].memclk_mhz > 0)
			num_uclk_dpms++;
		if (bw_params->clk_table.entries[i].fclk_mhz > 0)
			num_fclk_dpms++;
		if (bw_params->clk_table.entries[i].dcfclk_mhz > 0)
			num_dcfclk_dpms++;
	}

	if (!max_dcfclk_mhz || !max_dispclk_mhz || !max_dtbclk_mhz)
		return -1;

	if (max_dppclk_mhz == 0)
		max_dppclk_mhz = max_dispclk_mhz;

	if (max_fclk_mhz == 0)
		max_fclk_mhz = max_dcfclk_mhz * dcn3_2_soc.pct_ideal_sdp_bw_after_urgent / dcn3_2_soc.pct_ideal_fabric_bw_after_urgent;

	if (max_phyclk_mhz == 0)
		max_phyclk_mhz = dcn3_2_soc.clock_limits[0].phyclk_mhz;

	*num_entries = 0;
	entry.dispclk_mhz = max_dispclk_mhz;
	entry.dscclk_mhz = max_dispclk_mhz / 3;
	entry.dppclk_mhz = max_dppclk_mhz;
	entry.dtbclk_mhz = max_dtbclk_mhz;
	entry.phyclk_mhz = max_phyclk_mhz;
	entry.phyclk_d18_mhz = dcn3_2_soc.clock_limits[0].phyclk_d18_mhz;
	entry.phyclk_d32_mhz = dcn3_2_soc.clock_limits[0].phyclk_d32_mhz;

	// Insert all the DCFCLK STAs
	for (i = 0; i < num_dcfclk_stas; i++) {
		entry.dcfclk_mhz = dcfclk_sta_targets[i];
		entry.fabricclk_mhz = 0;
		entry.dram_speed_mts = 0;

		insert_entry_into_table_sorted(table, num_entries, &entry);
	}

	// Insert the max DCFCLK
	entry.dcfclk_mhz = max_dcfclk_mhz;
	entry.fabricclk_mhz = 0;
	entry.dram_speed_mts = 0;

	insert_entry_into_table_sorted(table, num_entries, &entry);

	// Insert the UCLK DPMS
	for (i = 0; i < num_uclk_dpms; i++) {
		entry.dcfclk_mhz = 0;
		entry.fabricclk_mhz = 0;
		entry.dram_speed_mts = bw_params->clk_table.entries[i].memclk_mhz * 16;

		insert_entry_into_table_sorted(table, num_entries, &entry);
	}

	// If FCLK is coarse grained, insert individual DPMs.
	if (num_fclk_dpms > 2) {
		for (i = 0; i < num_fclk_dpms; i++) {
			entry.dcfclk_mhz = 0;
			entry.fabricclk_mhz = bw_params->clk_table.entries[i].fclk_mhz;
			entry.dram_speed_mts = 0;

			insert_entry_into_table_sorted(table, num_entries, &entry);
		}
	}
	// If FCLK fine grained, only insert max
	else {
		entry.dcfclk_mhz = 0;
		entry.fabricclk_mhz = max_fclk_mhz;
		entry.dram_speed_mts = 0;

		insert_entry_into_table_sorted(table, num_entries, &entry);
	}

	// At this point, the table contains all "points of interest" based on
	// DPMs from PMFW, and STAs.  Table is sorted by BW, and all clock
	// ratios (by derate, are exact).

	// Remove states that require higher clocks than are supported
	for (i = *num_entries - 1; i >= 0 ; i--) {
		if (table[i].dcfclk_mhz > max_dcfclk_mhz ||
				table[i].fabricclk_mhz > max_fclk_mhz ||
				table[i].dram_speed_mts > max_uclk_mhz * 16)
			remove_entry_from_table_at_index(table, num_entries, i);
	}

	// At this point, the table only contains supported points of interest
	// it could be used as is, but some states may be redundant due to
	// coarse grained nature of some clocks, so we want to round up to
	// coarse grained DPMs and remove duplicates.

	// Round up UCLKs
	for (i = *num_entries - 1; i >= 0 ; i--) {
		for (j = 0; j < num_uclk_dpms; j++) {
			if (bw_params->clk_table.entries[j].memclk_mhz * 16 >= table[i].dram_speed_mts) {
				table[i].dram_speed_mts = bw_params->clk_table.entries[j].memclk_mhz * 16;
				break;
			}
		}
	}

	// If FCLK is coarse grained, round up to next DPMs
	if (num_fclk_dpms > 2) {
		for (i = *num_entries - 1; i >= 0 ; i--) {
			for (j = 0; j < num_fclk_dpms; j++) {
				if (bw_params->clk_table.entries[j].fclk_mhz >= table[i].fabricclk_mhz) {
					table[i].fabricclk_mhz = bw_params->clk_table.entries[j].fclk_mhz;
					break;
				}
			}
		}
	}
	// Otherwise, round up to minimum.
	else {
		for (i = *num_entries - 1; i >= 0 ; i--) {
			if (table[i].fabricclk_mhz < min_fclk_mhz) {
				table[i].fabricclk_mhz = min_fclk_mhz;
				break;
			}
		}
	}

	// Round DCFCLKs up to minimum
	for (i = *num_entries - 1; i >= 0 ; i--) {
		if (table[i].dcfclk_mhz < min_dcfclk_mhz) {
			table[i].dcfclk_mhz = min_dcfclk_mhz;
			break;
		}
	}

	// Remove duplicate states, note duplicate states are always neighbouring since table is sorted.
	i = 0;
	while (i < *num_entries - 1) {
		if (table[i].dcfclk_mhz == table[i + 1].dcfclk_mhz &&
				table[i].fabricclk_mhz == table[i + 1].fabricclk_mhz &&
				table[i].dram_speed_mts == table[i + 1].dram_speed_mts)
			remove_entry_from_table_at_index(table, num_entries, i + 1);
		else
			i++;
	}

	// Fix up the state indicies
	for (i = *num_entries - 1; i >= 0 ; i--) {
		table[i].state = i;
	}

	return 0;
}

/*
 * dcn32_update_bw_bounding_box
 *
 * This would override some dcn3_2 ip_or_soc initial parameters hardcoded from
 * spreadsheet with actual values as per dGPU SKU:
 * - with passed few options from dc->config
 * - with dentist_vco_frequency from Clk Mgr (currently hardcoded, but might
 *   need to get it from PM FW)
 * - with passed latency values (passed in ns units) in dc-> bb override for
 *   debugging purposes
 * - with passed latencies from VBIOS (in 100_ns units) if available for
 *   certain dGPU SKU
 * - with number of DRAM channels from VBIOS (which differ for certain dGPU SKU
 *   of the same ASIC)
 * - clocks levels with passed clk_table entries from Clk Mgr as reported by PM
 *   FW for different clocks (which might differ for certain dGPU SKU of the
 *   same ASIC)
 */
void dcn32_update_bw_bounding_box_fpu(struct dc *dc, struct clk_bw_params *bw_params)
{
	dc_assert_fp_enabled();

	if (!IS_FPGA_MAXIMUS_DC(dc->ctx->dce_environment)) {
		/* Overrides from dc->config options */
		dcn3_2_ip.clamp_min_dcfclk = dc->config.clamp_min_dcfclk;

		/* Override from passed dc->bb_overrides if available*/
		if ((int)(dcn3_2_soc.sr_exit_time_us * 1000) != dc->bb_overrides.sr_exit_time_ns
				&& dc->bb_overrides.sr_exit_time_ns) {
			dcn3_2_soc.sr_exit_time_us = dc->bb_overrides.sr_exit_time_ns / 1000.0;
		}

		if ((int)(dcn3_2_soc.sr_enter_plus_exit_time_us * 1000)
				!= dc->bb_overrides.sr_enter_plus_exit_time_ns
				&& dc->bb_overrides.sr_enter_plus_exit_time_ns) {
			dcn3_2_soc.sr_enter_plus_exit_time_us =
				dc->bb_overrides.sr_enter_plus_exit_time_ns / 1000.0;
		}

		if ((int)(dcn3_2_soc.urgent_latency_us * 1000) != dc->bb_overrides.urgent_latency_ns
			&& dc->bb_overrides.urgent_latency_ns) {
			dcn3_2_soc.urgent_latency_us = dc->bb_overrides.urgent_latency_ns / 1000.0;
			dcn3_2_soc.urgent_latency_pixel_data_only_us = dc->bb_overrides.urgent_latency_ns / 1000.0;
		}

		if ((int)(dcn3_2_soc.dram_clock_change_latency_us * 1000)
				!= dc->bb_overrides.dram_clock_change_latency_ns
				&& dc->bb_overrides.dram_clock_change_latency_ns) {
			dcn3_2_soc.dram_clock_change_latency_us =
				dc->bb_overrides.dram_clock_change_latency_ns / 1000.0;
		}

		if ((int)(dcn3_2_soc.fclk_change_latency_us * 1000)
				!= dc->bb_overrides.fclk_clock_change_latency_ns
				&& dc->bb_overrides.fclk_clock_change_latency_ns) {
			dcn3_2_soc.fclk_change_latency_us =
				dc->bb_overrides.fclk_clock_change_latency_ns / 1000;
		}

		if ((int)(dcn3_2_soc.dummy_pstate_latency_us * 1000)
				!= dc->bb_overrides.dummy_clock_change_latency_ns
				&& dc->bb_overrides.dummy_clock_change_latency_ns) {
			dcn3_2_soc.dummy_pstate_latency_us =
				dc->bb_overrides.dummy_clock_change_latency_ns / 1000.0;
		}

		/* Override from VBIOS if VBIOS bb_info available */
		if (dc->ctx->dc_bios->funcs->get_soc_bb_info) {
			struct bp_soc_bb_info bb_info = {0};

			if (dc->ctx->dc_bios->funcs->get_soc_bb_info(dc->ctx->dc_bios, &bb_info) == BP_RESULT_OK) {
				if (bb_info.dram_clock_change_latency_100ns > 0)
					dcn3_2_soc.dram_clock_change_latency_us =
						bb_info.dram_clock_change_latency_100ns * 10;

				if (bb_info.dram_sr_enter_exit_latency_100ns > 0)
					dcn3_2_soc.sr_enter_plus_exit_time_us =
						bb_info.dram_sr_enter_exit_latency_100ns * 10;

				if (bb_info.dram_sr_exit_latency_100ns > 0)
					dcn3_2_soc.sr_exit_time_us =
						bb_info.dram_sr_exit_latency_100ns * 10;
			}
		}

		/* Override from VBIOS for num_chan */
		if (dc->ctx->dc_bios->vram_info.num_chans)
			dcn3_2_soc.num_chans = dc->ctx->dc_bios->vram_info.num_chans;

		if (dc->ctx->dc_bios->vram_info.dram_channel_width_bytes)
			dcn3_2_soc.dram_channel_width_bytes = dc->ctx->dc_bios->vram_info.dram_channel_width_bytes;
	}

	/* DML DSC delay factor workaround */
	dcn3_2_ip.dsc_delay_factor_wa = dc->debug.dsc_delay_factor_wa_x1000 / 1000.0;

	dcn3_2_ip.min_prefetch_in_strobe_us = dc->debug.min_prefetch_in_strobe_ns / 1000.0;

	/* Override dispclk_dppclk_vco_speed_mhz from Clk Mgr */
	dcn3_2_soc.dispclk_dppclk_vco_speed_mhz = dc->clk_mgr->dentist_vco_freq_khz / 1000.0;
	dc->dml.soc.dispclk_dppclk_vco_speed_mhz = dc->clk_mgr->dentist_vco_freq_khz / 1000.0;

	/* Overrides Clock levelsfrom CLK Mgr table entries as reported by PM FW */
	if ((!IS_FPGA_MAXIMUS_DC(dc->ctx->dce_environment)) && (bw_params->clk_table.entries[0].memclk_mhz)) {
		if (dc->debug.use_legacy_soc_bb_mechanism) {
			unsigned int i = 0, j = 0, num_states = 0;

			unsigned int dcfclk_mhz[DC__VOLTAGE_STATES] = {0};
			unsigned int dram_speed_mts[DC__VOLTAGE_STATES] = {0};
			unsigned int optimal_uclk_for_dcfclk_sta_targets[DC__VOLTAGE_STATES] = {0};
			unsigned int optimal_dcfclk_for_uclk[DC__VOLTAGE_STATES] = {0};
			unsigned int min_dcfclk = UINT_MAX;
			/* Set 199 as first value in STA target array to have a minimum DCFCLK value.
			 * For DCN32 we set min to 199 so minimum FCLK DPM0 (300Mhz can be achieved) */
			unsigned int dcfclk_sta_targets[DC__VOLTAGE_STATES] = {199, 615, 906, 1324, 1564};
			unsigned int num_dcfclk_sta_targets = 4, num_uclk_states = 0;
			unsigned int max_dcfclk_mhz = 0, max_dispclk_mhz = 0, max_dppclk_mhz = 0, max_phyclk_mhz = 0;

			for (i = 0; i < MAX_NUM_DPM_LVL; i++) {
				if (bw_params->clk_table.entries[i].dcfclk_mhz > max_dcfclk_mhz)
					max_dcfclk_mhz = bw_params->clk_table.entries[i].dcfclk_mhz;
				if (bw_params->clk_table.entries[i].dcfclk_mhz != 0 &&
						bw_params->clk_table.entries[i].dcfclk_mhz < min_dcfclk)
					min_dcfclk = bw_params->clk_table.entries[i].dcfclk_mhz;
				if (bw_params->clk_table.entries[i].dispclk_mhz > max_dispclk_mhz)
					max_dispclk_mhz = bw_params->clk_table.entries[i].dispclk_mhz;
				if (bw_params->clk_table.entries[i].dppclk_mhz > max_dppclk_mhz)
					max_dppclk_mhz = bw_params->clk_table.entries[i].dppclk_mhz;
				if (bw_params->clk_table.entries[i].phyclk_mhz > max_phyclk_mhz)
					max_phyclk_mhz = bw_params->clk_table.entries[i].phyclk_mhz;
			}
			if (min_dcfclk > dcfclk_sta_targets[0])
				dcfclk_sta_targets[0] = min_dcfclk;
			if (!max_dcfclk_mhz)
				max_dcfclk_mhz = dcn3_2_soc.clock_limits[0].dcfclk_mhz;
			if (!max_dispclk_mhz)
				max_dispclk_mhz = dcn3_2_soc.clock_limits[0].dispclk_mhz;
			if (!max_dppclk_mhz)
				max_dppclk_mhz = dcn3_2_soc.clock_limits[0].dppclk_mhz;
			if (!max_phyclk_mhz)
				max_phyclk_mhz = dcn3_2_soc.clock_limits[0].phyclk_mhz;

			if (max_dcfclk_mhz > dcfclk_sta_targets[num_dcfclk_sta_targets-1]) {
				// If max DCFCLK is greater than the max DCFCLK STA target, insert into the DCFCLK STA target array
				dcfclk_sta_targets[num_dcfclk_sta_targets] = max_dcfclk_mhz;
				num_dcfclk_sta_targets++;
			} else if (max_dcfclk_mhz < dcfclk_sta_targets[num_dcfclk_sta_targets-1]) {
				// If max DCFCLK is less than the max DCFCLK STA target, cap values and remove duplicates
				for (i = 0; i < num_dcfclk_sta_targets; i++) {
					if (dcfclk_sta_targets[i] > max_dcfclk_mhz) {
						dcfclk_sta_targets[i] = max_dcfclk_mhz;
						break;
					}
				}
				// Update size of array since we "removed" duplicates
				num_dcfclk_sta_targets = i + 1;
			}

			num_uclk_states = bw_params->clk_table.num_entries;

			// Calculate optimal dcfclk for each uclk
			for (i = 0; i < num_uclk_states; i++) {
				dcn32_get_optimal_dcfclk_fclk_for_uclk(bw_params->clk_table.entries[i].memclk_mhz * 16,
						&optimal_dcfclk_for_uclk[i], NULL);
				if (optimal_dcfclk_for_uclk[i] < bw_params->clk_table.entries[0].dcfclk_mhz) {
					optimal_dcfclk_for_uclk[i] = bw_params->clk_table.entries[0].dcfclk_mhz;
				}
			}

			// Calculate optimal uclk for each dcfclk sta target
			for (i = 0; i < num_dcfclk_sta_targets; i++) {
				for (j = 0; j < num_uclk_states; j++) {
					if (dcfclk_sta_targets[i] < optimal_dcfclk_for_uclk[j]) {
						optimal_uclk_for_dcfclk_sta_targets[i] =
								bw_params->clk_table.entries[j].memclk_mhz * 16;
						break;
					}
				}
			}

			i = 0;
			j = 0;
			// create the final dcfclk and uclk table
			while (i < num_dcfclk_sta_targets && j < num_uclk_states && num_states < DC__VOLTAGE_STATES) {
				if (dcfclk_sta_targets[i] < optimal_dcfclk_for_uclk[j] && i < num_dcfclk_sta_targets) {
					dcfclk_mhz[num_states] = dcfclk_sta_targets[i];
					dram_speed_mts[num_states++] = optimal_uclk_for_dcfclk_sta_targets[i++];
				} else {
					if (j < num_uclk_states && optimal_dcfclk_for_uclk[j] <= max_dcfclk_mhz) {
						dcfclk_mhz[num_states] = optimal_dcfclk_for_uclk[j];
						dram_speed_mts[num_states++] = bw_params->clk_table.entries[j++].memclk_mhz * 16;
					} else {
						j = num_uclk_states;
					}
				}
			}

			while (i < num_dcfclk_sta_targets && num_states < DC__VOLTAGE_STATES) {
				dcfclk_mhz[num_states] = dcfclk_sta_targets[i];
				dram_speed_mts[num_states++] = optimal_uclk_for_dcfclk_sta_targets[i++];
			}

			while (j < num_uclk_states && num_states < DC__VOLTAGE_STATES &&
					optimal_dcfclk_for_uclk[j] <= max_dcfclk_mhz) {
				dcfclk_mhz[num_states] = optimal_dcfclk_for_uclk[j];
				dram_speed_mts[num_states++] = bw_params->clk_table.entries[j++].memclk_mhz * 16;
			}

			dcn3_2_soc.num_states = num_states;
			for (i = 0; i < dcn3_2_soc.num_states; i++) {
				dcn3_2_soc.clock_limits[i].state = i;
				dcn3_2_soc.clock_limits[i].dcfclk_mhz = dcfclk_mhz[i];
				dcn3_2_soc.clock_limits[i].fabricclk_mhz = dcfclk_mhz[i];

				/* Fill all states with max values of all these clocks */
				dcn3_2_soc.clock_limits[i].dispclk_mhz = max_dispclk_mhz;
				dcn3_2_soc.clock_limits[i].dppclk_mhz  = max_dppclk_mhz;
				dcn3_2_soc.clock_limits[i].phyclk_mhz  = max_phyclk_mhz;
				dcn3_2_soc.clock_limits[i].dscclk_mhz  = max_dispclk_mhz / 3;

				/* Populate from bw_params for DTBCLK, SOCCLK */
				if (i > 0) {
					if (!bw_params->clk_table.entries[i].dtbclk_mhz) {
						dcn3_2_soc.clock_limits[i].dtbclk_mhz  = dcn3_2_soc.clock_limits[i-1].dtbclk_mhz;
					} else {
						dcn3_2_soc.clock_limits[i].dtbclk_mhz  = bw_params->clk_table.entries[i].dtbclk_mhz;
					}
				} else if (bw_params->clk_table.entries[i].dtbclk_mhz) {
					dcn3_2_soc.clock_limits[i].dtbclk_mhz  = bw_params->clk_table.entries[i].dtbclk_mhz;
				}

				if (!bw_params->clk_table.entries[i].socclk_mhz && i > 0)
					dcn3_2_soc.clock_limits[i].socclk_mhz = dcn3_2_soc.clock_limits[i-1].socclk_mhz;
				else
					dcn3_2_soc.clock_limits[i].socclk_mhz = bw_params->clk_table.entries[i].socclk_mhz;

				if (!dram_speed_mts[i] && i > 0)
					dcn3_2_soc.clock_limits[i].dram_speed_mts = dcn3_2_soc.clock_limits[i-1].dram_speed_mts;
				else
					dcn3_2_soc.clock_limits[i].dram_speed_mts = dram_speed_mts[i];

				/* These clocks cannot come from bw_params, always fill from dcn3_2_soc[0] */
				/* PHYCLK_D18, PHYCLK_D32 */
				dcn3_2_soc.clock_limits[i].phyclk_d18_mhz = dcn3_2_soc.clock_limits[0].phyclk_d18_mhz;
				dcn3_2_soc.clock_limits[i].phyclk_d32_mhz = dcn3_2_soc.clock_limits[0].phyclk_d32_mhz;
			}
		} else {
			build_synthetic_soc_states(bw_params, dcn3_2_soc.clock_limits, &dcn3_2_soc.num_states);
		}

		/* Re-init DML with updated bb */
		dml_init_instance(&dc->dml, &dcn3_2_soc, &dcn3_2_ip, DML_PROJECT_DCN32);
		if (dc->current_state)
			dml_init_instance(&dc->current_state->bw_ctx.dml, &dcn3_2_soc, &dcn3_2_ip, DML_PROJECT_DCN32);
	}
}

void dcn32_zero_pipe_dcc_fraction(display_e2e_pipe_params_st *pipes,
				  int pipe_cnt)
{
	dc_assert_fp_enabled();

	pipes[pipe_cnt].pipe.src.dcc_fraction_of_zs_req_luma = 0;
	pipes[pipe_cnt].pipe.src.dcc_fraction_of_zs_req_chroma = 0;
}<|MERGE_RESOLUTION|>--- conflicted
+++ resolved
@@ -256,35 +256,24 @@
 							    int vlevel)
 {
 	const int max_latency_table_entries = 4;
-<<<<<<< HEAD
-	const struct vba_vars_st *vba = &context->bw_ctx.dml.vba;
-	int dummy_latency_index = 0;
-=======
 	struct vba_vars_st *vba = &context->bw_ctx.dml.vba;
 	int dummy_latency_index = 0;
 	enum clock_change_support temp_clock_change_support = vba->DRAMClockChangeSupport[vlevel][context->bw_ctx.dml.vba.maxMpcComb];
->>>>>>> 48acfe8d
 
 	dc_assert_fp_enabled();
 
 	while (dummy_latency_index < max_latency_table_entries) {
-<<<<<<< HEAD
-=======
 		if (temp_clock_change_support != dm_dram_clock_change_unsupported)
 			vba->DRAMClockChangeSupport[vlevel][context->bw_ctx.dml.vba.maxMpcComb] = temp_clock_change_support;
->>>>>>> 48acfe8d
 		context->bw_ctx.dml.soc.dram_clock_change_latency_us =
 				dc->clk_mgr->bw_params->dummy_pstate_table[dummy_latency_index].dummy_pstate_latency_us;
 		dcn32_internal_validate_bw(dc, context, pipes, &pipe_cnt, &vlevel, false);
 
-<<<<<<< HEAD
-=======
 		/* for subvp + DRR case, if subvp pipes are still present we support pstate */
 		if (vba->DRAMClockChangeSupport[vlevel][vba->maxMpcComb] == dm_dram_clock_change_unsupported &&
 				dcn32_subvp_in_use(dc, context))
 			vba->DRAMClockChangeSupport[vlevel][context->bw_ctx.dml.vba.maxMpcComb] = temp_clock_change_support;
 
->>>>>>> 48acfe8d
 		if (vlevel < context->bw_ctx.dml.vba.soc.num_states &&
 				vba->DRAMClockChangeSupport[vlevel][vba->maxMpcComb] != dm_dram_clock_change_unsupported)
 			break;
@@ -1779,13 +1768,10 @@
 	}
 
 	if (repopulate_pipes) {
-<<<<<<< HEAD
-=======
 		int flag_max_mpc_comb = vba->maxMpcComb;
 		int flag_vlevel = vlevel;
 		int i;
 
->>>>>>> 48acfe8d
 		pipe_cnt = dc->res_pool->funcs->populate_dml_pipes(dc, context, pipes, fast_validate);
 
 		/* repopulate_pipes = 1 means the pipes were either split or merged. In this case
@@ -1793,12 +1779,6 @@
 		 * ensure all the params are calculated correctly. We do not need to run the
 		 * pipe split check again after this call (pipes are already split / merged).
 		 * */
-<<<<<<< HEAD
-		if (!fast_validate) {
-			context->bw_ctx.dml.soc.allow_for_pstate_or_stutter_in_vblank_final =
-						dm_prefetch_support_uclk_fclk_and_stutter_if_possible;
-			vlevel = dml_get_voltage_level(&context->bw_ctx.dml, pipes, pipe_cnt);
-=======
 		context->bw_ctx.dml.soc.allow_for_pstate_or_stutter_in_vblank_final =
 					dm_prefetch_support_uclk_fclk_and_stutter_if_possible;
 		vlevel = dml_get_voltage_level(&context->bw_ctx.dml, pipes, pipe_cnt);
@@ -1821,7 +1801,6 @@
 			/* this should never happen */
 			if (!flags_valid)
 				goto validate_fail;
->>>>>>> 48acfe8d
 		}
 	}
 	*vlevel_out = vlevel;
@@ -1907,17 +1886,11 @@
 			/* For DCN32/321 need to validate with fclk pstate change latency equal to dummy so
 			 * prefetch is scheduled correctly to account for dummy pstate.
 			 */
-<<<<<<< HEAD
-			if (dummy_latency_index == 0)
-				context->bw_ctx.dml.soc.fclk_change_latency_us =
-						dc->clk_mgr->bw_params->dummy_pstate_table[dummy_latency_index].dummy_pstate_latency_us;
-=======
 			if (context->bw_ctx.dml.soc.fclk_change_latency_us < dc->clk_mgr->bw_params->dummy_pstate_table[dummy_latency_index].dummy_pstate_latency_us) {
 				need_fclk_lat_as_dummy = true;
 				context->bw_ctx.dml.soc.fclk_change_latency_us =
 						dc->clk_mgr->bw_params->dummy_pstate_table[dummy_latency_index].dummy_pstate_latency_us;
 			}
->>>>>>> 48acfe8d
 			dcn32_internal_validate_bw(dc, context, pipes, &pipe_cnt, &vlevel, false);
 			maxMpcComb = context->bw_ctx.dml.vba.maxMpcComb;
 			dcfclk_from_fw_based_mclk_switching = context->bw_ctx.dml.vba.DCFCLKState[vlevel][context->bw_ctx.dml.vba.maxMpcComb];
@@ -2105,12 +2078,8 @@
 
 	context->perf_params.stutter_period_us = context->bw_ctx.dml.vba.StutterPeriod;
 
-<<<<<<< HEAD
-	if (context->bw_ctx.bw.dcn.clk.fw_based_mclk_switching && dummy_latency_index == 0)
-=======
 	/* for proper prefetch calculations, if dummy lat > fclk lat, use fclk lat = dummy lat */
 	if (need_fclk_lat_as_dummy)
->>>>>>> 48acfe8d
 		context->bw_ctx.dml.soc.fclk_change_latency_us =
 				dc->clk_mgr->bw_params->dummy_pstate_table[dummy_latency_index].dummy_pstate_latency_us;
 
@@ -2123,19 +2092,12 @@
 
 	if (context->bw_ctx.bw.dcn.clk.fw_based_mclk_switching) {
 		dcn30_setup_mclk_switch_using_fw_based_vblank_stretch(dc, context);
-<<<<<<< HEAD
-		if (dummy_latency_index == 0)
-			context->bw_ctx.dml.soc.fclk_change_latency_us =
-					dc->clk_mgr->bw_params->wm_table.nv_entries[WM_A].dml_input.fclk_change_latency_us;
-	}
-=======
 	}
 
 	/* revert fclk lat changes if required */
 	if (need_fclk_lat_as_dummy)
 		context->bw_ctx.dml.soc.fclk_change_latency_us =
 				dc->clk_mgr->bw_params->wm_table.nv_entries[WM_A].dml_input.fclk_change_latency_us;
->>>>>>> 48acfe8d
 }
 
 static void dcn32_get_optimal_dcfclk_fclk_for_uclk(unsigned int uclk_mts,
