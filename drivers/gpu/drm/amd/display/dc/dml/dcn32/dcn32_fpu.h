/* SPDX-License-Identifier: MIT */
/*
 * Copyright 2022 Advanced Micro Devices, Inc.
 *
 * Permission is hereby granted, free of charge, to any person obtaining a
 * copy of this software and associated documentation files (the "Software"),
 * to deal in the Software without restriction, including without limitation
 * the rights to use, copy, modify, merge, publish, distribute, sublicense,
 * and/or sell copies of the Software, and to permit persons to whom the
 * Software is furnished to do so, subject to the following conditions:
 *
 * The above copyright notice and this permission notice shall be included in
 * all copies or substantial portions of the Software.
 *
 * THE SOFTWARE IS PROVIDED "AS IS", WITHOUT WARRANTY OF ANY KIND, EXPRESS OR
 * IMPLIED, INCLUDING BUT NOT LIMITED TO THE WARRANTIES OF MERCHANTABILITY,
 * FITNESS FOR A PARTICULAR PURPOSE AND NONINFRINGEMENT.  IN NO EVENT SHALL
 * THE COPYRIGHT HOLDER(S) OR AUTHOR(S) BE LIABLE FOR ANY CLAIM, DAMAGES OR
 * OTHER LIABILITY, WHETHER IN AN ACTION OF CONTRACT, TORT OR OTHERWISE,
 * ARISING FROM, OUT OF OR IN CONNECTION WITH THE SOFTWARE OR THE USE OR
 * OTHER DEALINGS IN THE SOFTWARE.
 *
 * Authors: AMD
 *
 */

#ifndef __DCN32_FPU_H__
#define __DCN32_FPU_H__

#include "clk_mgr_internal.h"

void dcn32_build_wm_range_table_fpu(struct clk_mgr_internal *clk_mgr);

void dcn32_helper_populate_phantom_dlg_params(struct dc *dc,
					      struct dc_state *context,
					      display_e2e_pipe_params_st *pipes,
					      int pipe_cnt);

uint8_t dcn32_predict_pipe_split(struct dc_state *context,
				  display_e2e_pipe_params_st *pipe_e2e);

void insert_entry_into_table_sorted(struct _vcs_dpi_voltage_scaling_st *table,
				    unsigned int *num_entries,
				    struct _vcs_dpi_voltage_scaling_st *entry);

void dcn32_set_phantom_stream_timing(struct dc *dc,
				     struct dc_state *context,
				     struct pipe_ctx *ref_pipe,
				     struct dc_stream_state *phantom_stream,
				     display_e2e_pipe_params_st *pipes,
				     unsigned int pipe_cnt,
				     unsigned int dc_pipe_idx);

bool dcn32_internal_validate_bw(struct dc *dc,
				struct dc_state *context,
				display_e2e_pipe_params_st *pipes,
				int *pipe_cnt_out,
				int *vlevel_out,
				bool fast_validate);

void dcn32_calculate_wm_and_dlg_fpu(struct dc *dc, struct dc_state *context,
				display_e2e_pipe_params_st *pipes,
				int pipe_cnt,
				int vlevel);

void dcn32_update_bw_bounding_box_fpu(struct dc *dc, struct clk_bw_params *bw_params);

int dcn32_find_dummy_latency_index_for_fw_based_mclk_switch(struct dc *dc,
							    struct dc_state *context,
							    display_e2e_pipe_params_st *pipes,
							    int pipe_cnt,
							    int vlevel);

void dcn32_patch_dpm_table(struct clk_bw_params *bw_params);

<<<<<<< HEAD
=======
void dcn32_zero_pipe_dcc_fraction(display_e2e_pipe_params_st *pipes,
				  int pipe_cnt);

>>>>>>> 48acfe8d
#endif<|MERGE_RESOLUTION|>--- conflicted
+++ resolved
@@ -73,10 +73,7 @@
 
 void dcn32_patch_dpm_table(struct clk_bw_params *bw_params);
 
-<<<<<<< HEAD
-=======
 void dcn32_zero_pipe_dcc_fraction(display_e2e_pipe_params_st *pipes,
 				  int pipe_cnt);
 
->>>>>>> 48acfe8d
 #endif