--- conflicted
+++ resolved
@@ -92,11 +92,8 @@
 		struct dc_state *context,
 		struct pipe_ctx *phantom_pipe);
 
-<<<<<<< HEAD
-=======
 void dcn32_apply_update_flags_for_phantom(struct pipe_ctx *phantom_pipe);
 
->>>>>>> 48acfe8d
 bool dcn32_dsc_pg_status(
 		struct dce_hwseq *hws,
 		unsigned int dsc_inst);
