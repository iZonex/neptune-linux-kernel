/*
 * Copyright 2021 Advanced Micro Devices, Inc.
 *
 * Permission is hereby granted, free of charge, to any person obtaining a
 * copy of this software and associated documentation files (the "Software"),
 * to deal in the Software without restriction, including without limitation
 * the rights to use, copy, modify, merge, publish, distribute, sublicense,
 * and/or sell copies of the Software, and to permit persons to whom the
 * Software is furnished to do so, subject to the following conditions:
 *
 * The above copyright notice and this permission notice shall be included in
 * all copies or substantial portions of the Software.
 *
 * THE SOFTWARE IS PROVIDED "AS IS", WITHOUT WARRANTY OF ANY KIND, EXPRESS OR
 * IMPLIED, INCLUDING BUT NOT LIMITED TO THE WARRANTIES OF MERCHANTABILITY,
 * FITNESS FOR A PARTICULAR PURPOSE AND NONINFRINGEMENT.  IN NO EVENT SHALL
 * THE COPYRIGHT HOLDER(S) OR AUTHOR(S) BE LIABLE FOR ANY CLAIM, DAMAGES OR
 * OTHER LIABILITY, WHETHER IN AN ACTION OF CONTRACT, TORT OR OTHERWISE,
 * ARISING FROM, OUT OF OR IN CONNECTION WITH THE SOFTWARE OR THE USE OR
 * OTHER DEALINGS IN THE SOFTWARE.
 *
 * Authors: AMD
 *
 */


#include "dcn30/dcn30_hubbub.h"
#include "dcn32_hubbub.h"
#include "dm_services.h"
#include "reg_helper.h"


#define CTX \
	hubbub2->base.ctx
#define DC_LOGGER \
	hubbub2->base.ctx->logger
#define REG(reg)\
	hubbub2->regs->reg

#undef FN
#define FN(reg_name, field_name) \
	hubbub2->shifts->field_name, hubbub2->masks->field_name

/**
 * @DCN32_CRB_SEGMENT_SIZE_KB: Maximum Configurable Return Buffer size for
 * DCN32
 */
#define DCN32_CRB_SEGMENT_SIZE_KB 64

static void dcn32_init_crb(struct hubbub *hubbub)
{
	struct dcn20_hubbub *hubbub2 = TO_DCN20_HUBBUB(hubbub);

	REG_GET(DCHUBBUB_DET0_CTRL, DET0_SIZE_CURRENT,
		&hubbub2->det0_size);

	REG_GET(DCHUBBUB_DET1_CTRL, DET1_SIZE_CURRENT,
		&hubbub2->det1_size);

	REG_GET(DCHUBBUB_DET2_CTRL, DET2_SIZE_CURRENT,
		&hubbub2->det2_size);

	REG_GET(DCHUBBUB_DET3_CTRL, DET3_SIZE_CURRENT,
		&hubbub2->det3_size);

	REG_GET(DCHUBBUB_COMPBUF_CTRL, COMPBUF_SIZE_CURRENT,
		&hubbub2->compbuf_size_segments);

	REG_SET_2(COMPBUF_RESERVED_SPACE, 0,
			COMPBUF_RESERVED_SPACE_64B, hubbub2->pixel_chunk_size / 32,
			COMPBUF_RESERVED_SPACE_ZS, hubbub2->pixel_chunk_size / 128);
	REG_UPDATE(DCHUBBUB_DEBUG_CTRL_0, DET_DEPTH, 0x47F);
}

<<<<<<< HEAD
=======
void hubbub32_set_request_limit(struct hubbub *hubbub, int memory_channel_count, int words_per_channel)
{
	struct dcn20_hubbub *hubbub2 = TO_DCN20_HUBBUB(hubbub);

	uint32_t request_limit = 3 * memory_channel_count * words_per_channel / 4;

	ASSERT((request_limit & (~0xFFF)) == 0); //field is only 24 bits long
	ASSERT(request_limit > 0); //field is only 24 bits long

	if (request_limit > 0xFFF)
		request_limit = 0xFFF;

	if (request_limit > 0)
		REG_UPDATE(SDPIF_REQUEST_RATE_LIMIT, SDPIF_REQUEST_RATE_LIMIT, request_limit);
}


>>>>>>> 48acfe8d
void dcn32_program_det_size(struct hubbub *hubbub, int hubp_inst, unsigned int det_buffer_size_in_kbyte)
{
	struct dcn20_hubbub *hubbub2 = TO_DCN20_HUBBUB(hubbub);

	unsigned int det_size_segments = (det_buffer_size_in_kbyte + DCN32_CRB_SEGMENT_SIZE_KB - 1) / DCN32_CRB_SEGMENT_SIZE_KB;

	switch (hubp_inst) {
	case 0:
		REG_UPDATE(DCHUBBUB_DET0_CTRL,
					DET0_SIZE, det_size_segments);
		hubbub2->det0_size = det_size_segments;
		break;
	case 1:
		REG_UPDATE(DCHUBBUB_DET1_CTRL,
					DET1_SIZE, det_size_segments);
		hubbub2->det1_size = det_size_segments;
		break;
	case 2:
		REG_UPDATE(DCHUBBUB_DET2_CTRL,
					DET2_SIZE, det_size_segments);
		hubbub2->det2_size = det_size_segments;
		break;
	case 3:
		REG_UPDATE(DCHUBBUB_DET3_CTRL,
					DET3_SIZE, det_size_segments);
		hubbub2->det3_size = det_size_segments;
		break;
	default:
		break;
	}
	if (hubbub2->det0_size + hubbub2->det1_size + hubbub2->det2_size
			+ hubbub2->det3_size + hubbub2->compbuf_size_segments > hubbub2->crb_size_segs) {
		/* This may happen during seamless transition from ODM 2:1 to ODM4:1 */
		DC_LOG_WARNING("CRB Config Warning: DET size (%d,%d,%d,%d) + Compbuf size (%d) >  CRB segments (%d)\n",
						hubbub2->det0_size, hubbub2->det1_size, hubbub2->det2_size, hubbub2->det3_size,
						hubbub2->compbuf_size_segments, hubbub2->crb_size_segs);
	}
}

static void dcn32_program_compbuf_size(struct hubbub *hubbub, unsigned int compbuf_size_kb, bool safe_to_increase)
{
	struct dcn20_hubbub *hubbub2 = TO_DCN20_HUBBUB(hubbub);
	unsigned int compbuf_size_segments = (compbuf_size_kb + DCN32_CRB_SEGMENT_SIZE_KB - 1) / DCN32_CRB_SEGMENT_SIZE_KB;

	if (safe_to_increase || compbuf_size_segments <= hubbub2->compbuf_size_segments) {
		if (compbuf_size_segments > hubbub2->compbuf_size_segments) {
			REG_WAIT(DCHUBBUB_DET0_CTRL, DET0_SIZE_CURRENT, hubbub2->det0_size, 1, 100);
			REG_WAIT(DCHUBBUB_DET1_CTRL, DET1_SIZE_CURRENT, hubbub2->det1_size, 1, 100);
			REG_WAIT(DCHUBBUB_DET2_CTRL, DET2_SIZE_CURRENT, hubbub2->det2_size, 1, 100);
			REG_WAIT(DCHUBBUB_DET3_CTRL, DET3_SIZE_CURRENT, hubbub2->det3_size, 1, 100);
		}
		/* Should never be hit, if it is we have an erroneous hw config*/
		ASSERT(hubbub2->det0_size + hubbub2->det1_size + hubbub2->det2_size
				+ hubbub2->det3_size + compbuf_size_segments <= hubbub2->crb_size_segs);
		REG_UPDATE(DCHUBBUB_COMPBUF_CTRL, COMPBUF_SIZE, compbuf_size_segments);
		hubbub2->compbuf_size_segments = compbuf_size_segments;
		ASSERT(REG_GET(DCHUBBUB_COMPBUF_CTRL, CONFIG_ERROR, &compbuf_size_segments) && !compbuf_size_segments);
	}
}

static uint32_t convert_and_clamp(
	uint32_t wm_ns,
	uint32_t refclk_mhz,
	uint32_t clamp_value)
{
	uint32_t ret_val = 0;
	ret_val = wm_ns * refclk_mhz;

	ret_val /= 1000;

	if (ret_val > clamp_value)
		ret_val = clamp_value;

	return ret_val;
}

bool hubbub32_program_urgent_watermarks(
		struct hubbub *hubbub,
		struct dcn_watermark_set *watermarks,
		unsigned int refclk_mhz,
		bool safe_to_lower)
{
	struct dcn20_hubbub *hubbub2 = TO_DCN20_HUBBUB(hubbub);
	uint32_t prog_wm_value;
	bool wm_pending = false;

	/* Repeat for water mark set A, B, C and D. */
	/* clock state A */
	if (safe_to_lower || watermarks->a.urgent_ns > hubbub2->watermarks.a.urgent_ns) {
		hubbub2->watermarks.a.urgent_ns = watermarks->a.urgent_ns;
		prog_wm_value = convert_and_clamp(watermarks->a.urgent_ns,
				refclk_mhz, 0x3fff);
		REG_SET(DCHUBBUB_ARB_DATA_URGENCY_WATERMARK_A, 0,
				DCHUBBUB_ARB_DATA_URGENCY_WATERMARK_A, prog_wm_value);

		DC_LOG_BANDWIDTH_CALCS("URGENCY_WATERMARK_A calculated =%d\n"
			"HW register value = 0x%x\n",
			watermarks->a.urgent_ns, prog_wm_value);
	} else if (watermarks->a.urgent_ns < hubbub2->watermarks.a.urgent_ns)
		wm_pending = true;

	/* determine the transfer time for a quantity of data for a particular requestor.*/
	if (safe_to_lower || watermarks->a.frac_urg_bw_flip
			> hubbub2->watermarks.a.frac_urg_bw_flip) {
		hubbub2->watermarks.a.frac_urg_bw_flip = watermarks->a.frac_urg_bw_flip;

		REG_SET(DCHUBBUB_ARB_FRAC_URG_BW_FLIP_A, 0,
				DCHUBBUB_ARB_FRAC_URG_BW_FLIP_A, watermarks->a.frac_urg_bw_flip);
	} else if (watermarks->a.frac_urg_bw_flip
			< hubbub2->watermarks.a.frac_urg_bw_flip)
		wm_pending = true;

	if (safe_to_lower || watermarks->a.frac_urg_bw_nom
			> hubbub2->watermarks.a.frac_urg_bw_nom) {
		hubbub2->watermarks.a.frac_urg_bw_nom = watermarks->a.frac_urg_bw_nom;

		REG_SET(DCHUBBUB_ARB_FRAC_URG_BW_NOM_A, 0,
				DCHUBBUB_ARB_FRAC_URG_BW_NOM_A, watermarks->a.frac_urg_bw_nom);
	} else if (watermarks->a.frac_urg_bw_nom
			< hubbub2->watermarks.a.frac_urg_bw_nom)
		wm_pending = true;

	if (safe_to_lower || watermarks->a.urgent_latency_ns > hubbub2->watermarks.a.urgent_latency_ns) {
		hubbub2->watermarks.a.urgent_latency_ns = watermarks->a.urgent_latency_ns;
		prog_wm_value = convert_and_clamp(watermarks->a.urgent_latency_ns,
				refclk_mhz, 0x3fff);
		REG_SET(DCHUBBUB_ARB_REFCYC_PER_TRIP_TO_MEMORY_A, 0,
				DCHUBBUB_ARB_REFCYC_PER_TRIP_TO_MEMORY_A, prog_wm_value);
	} else if (watermarks->a.urgent_latency_ns < hubbub2->watermarks.a.urgent_latency_ns)
		wm_pending = true;

	/* clock state B */
	if (safe_to_lower || watermarks->b.urgent_ns > hubbub2->watermarks.b.urgent_ns) {
		hubbub2->watermarks.b.urgent_ns = watermarks->b.urgent_ns;
		prog_wm_value = convert_and_clamp(watermarks->b.urgent_ns,
				refclk_mhz, 0x3fff);
		REG_SET(DCHUBBUB_ARB_DATA_URGENCY_WATERMARK_B, 0,
				DCHUBBUB_ARB_DATA_URGENCY_WATERMARK_B, prog_wm_value);

		DC_LOG_BANDWIDTH_CALCS("URGENCY_WATERMARK_B calculated =%d\n"
			"HW register value = 0x%x\n",
			watermarks->b.urgent_ns, prog_wm_value);
	} else if (watermarks->b.urgent_ns < hubbub2->watermarks.b.urgent_ns)
		wm_pending = true;

	/* determine the transfer time for a quantity of data for a particular requestor.*/
	if (safe_to_lower || watermarks->b.frac_urg_bw_flip
			> hubbub2->watermarks.b.frac_urg_bw_flip) {
		hubbub2->watermarks.b.frac_urg_bw_flip = watermarks->b.frac_urg_bw_flip;

		REG_SET(DCHUBBUB_ARB_FRAC_URG_BW_FLIP_B, 0,
				DCHUBBUB_ARB_FRAC_URG_BW_FLIP_B, watermarks->b.frac_urg_bw_flip);
	} else if (watermarks->b.frac_urg_bw_flip
			< hubbub2->watermarks.b.frac_urg_bw_flip)
		wm_pending = true;

	if (safe_to_lower || watermarks->b.frac_urg_bw_nom
			> hubbub2->watermarks.b.frac_urg_bw_nom) {
		hubbub2->watermarks.b.frac_urg_bw_nom = watermarks->b.frac_urg_bw_nom;

		REG_SET(DCHUBBUB_ARB_FRAC_URG_BW_NOM_B, 0,
				DCHUBBUB_ARB_FRAC_URG_BW_NOM_B, watermarks->b.frac_urg_bw_nom);
	} else if (watermarks->b.frac_urg_bw_nom
			< hubbub2->watermarks.b.frac_urg_bw_nom)
		wm_pending = true;

	if (safe_to_lower || watermarks->b.urgent_latency_ns > hubbub2->watermarks.b.urgent_latency_ns) {
		hubbub2->watermarks.b.urgent_latency_ns = watermarks->b.urgent_latency_ns;
		prog_wm_value = convert_and_clamp(watermarks->b.urgent_latency_ns,
				refclk_mhz, 0x3fff);
		REG_SET(DCHUBBUB_ARB_REFCYC_PER_TRIP_TO_MEMORY_B, 0,
				DCHUBBUB_ARB_REFCYC_PER_TRIP_TO_MEMORY_B, prog_wm_value);
	} else if (watermarks->b.urgent_latency_ns < hubbub2->watermarks.b.urgent_latency_ns)
		wm_pending = true;

	/* clock state C */
	if (safe_to_lower || watermarks->c.urgent_ns > hubbub2->watermarks.c.urgent_ns) {
		hubbub2->watermarks.c.urgent_ns = watermarks->c.urgent_ns;
		prog_wm_value = convert_and_clamp(watermarks->c.urgent_ns,
				refclk_mhz, 0x3fff);
		REG_SET(DCHUBBUB_ARB_DATA_URGENCY_WATERMARK_C, 0,
				DCHUBBUB_ARB_DATA_URGENCY_WATERMARK_C, prog_wm_value);

		DC_LOG_BANDWIDTH_CALCS("URGENCY_WATERMARK_C calculated =%d\n"
			"HW register value = 0x%x\n",
			watermarks->c.urgent_ns, prog_wm_value);
	} else if (watermarks->c.urgent_ns < hubbub2->watermarks.c.urgent_ns)
		wm_pending = true;

	/* determine the transfer time for a quantity of data for a particular requestor.*/
	if (safe_to_lower || watermarks->c.frac_urg_bw_flip
			> hubbub2->watermarks.c.frac_urg_bw_flip) {
		hubbub2->watermarks.c.frac_urg_bw_flip = watermarks->c.frac_urg_bw_flip;

		REG_SET(DCHUBBUB_ARB_FRAC_URG_BW_FLIP_C, 0,
				DCHUBBUB_ARB_FRAC_URG_BW_FLIP_C, watermarks->c.frac_urg_bw_flip);
	} else if (watermarks->c.frac_urg_bw_flip
			< hubbub2->watermarks.c.frac_urg_bw_flip)
		wm_pending = true;

	if (safe_to_lower || watermarks->c.frac_urg_bw_nom
			> hubbub2->watermarks.c.frac_urg_bw_nom) {
		hubbub2->watermarks.c.frac_urg_bw_nom = watermarks->c.frac_urg_bw_nom;

		REG_SET(DCHUBBUB_ARB_FRAC_URG_BW_NOM_C, 0,
				DCHUBBUB_ARB_FRAC_URG_BW_NOM_C, watermarks->c.frac_urg_bw_nom);
	} else if (watermarks->c.frac_urg_bw_nom
			< hubbub2->watermarks.c.frac_urg_bw_nom)
		wm_pending = true;

	if (safe_to_lower || watermarks->c.urgent_latency_ns > hubbub2->watermarks.c.urgent_latency_ns) {
		hubbub2->watermarks.c.urgent_latency_ns = watermarks->c.urgent_latency_ns;
		prog_wm_value = convert_and_clamp(watermarks->c.urgent_latency_ns,
				refclk_mhz, 0x3fff);
		REG_SET(DCHUBBUB_ARB_REFCYC_PER_TRIP_TO_MEMORY_C, 0,
				DCHUBBUB_ARB_REFCYC_PER_TRIP_TO_MEMORY_C, prog_wm_value);
	} else if (watermarks->c.urgent_latency_ns < hubbub2->watermarks.c.urgent_latency_ns)
		wm_pending = true;

	/* clock state D */
	if (safe_to_lower || watermarks->d.urgent_ns > hubbub2->watermarks.d.urgent_ns) {
		hubbub2->watermarks.d.urgent_ns = watermarks->d.urgent_ns;
		prog_wm_value = convert_and_clamp(watermarks->d.urgent_ns,
				refclk_mhz, 0x3fff);
		REG_SET(DCHUBBUB_ARB_DATA_URGENCY_WATERMARK_D, 0,
				DCHUBBUB_ARB_DATA_URGENCY_WATERMARK_D, prog_wm_value);

		DC_LOG_BANDWIDTH_CALCS("URGENCY_WATERMARK_D calculated =%d\n"
			"HW register value = 0x%x\n",
			watermarks->d.urgent_ns, prog_wm_value);
	} else if (watermarks->d.urgent_ns < hubbub2->watermarks.d.urgent_ns)
		wm_pending = true;

	/* determine the transfer time for a quantity of data for a particular requestor.*/
	if (safe_to_lower || watermarks->d.frac_urg_bw_flip
			> hubbub2->watermarks.d.frac_urg_bw_flip) {
		hubbub2->watermarks.d.frac_urg_bw_flip = watermarks->d.frac_urg_bw_flip;

		REG_SET(DCHUBBUB_ARB_FRAC_URG_BW_FLIP_D, 0,
				DCHUBBUB_ARB_FRAC_URG_BW_FLIP_D, watermarks->d.frac_urg_bw_flip);
	} else if (watermarks->d.frac_urg_bw_flip
			< hubbub2->watermarks.d.frac_urg_bw_flip)
		wm_pending = true;

	if (safe_to_lower || watermarks->d.frac_urg_bw_nom
			> hubbub2->watermarks.d.frac_urg_bw_nom) {
		hubbub2->watermarks.d.frac_urg_bw_nom = watermarks->d.frac_urg_bw_nom;

		REG_SET(DCHUBBUB_ARB_FRAC_URG_BW_NOM_D, 0,
				DCHUBBUB_ARB_FRAC_URG_BW_NOM_D, watermarks->d.frac_urg_bw_nom);
	} else if (watermarks->d.frac_urg_bw_nom
			< hubbub2->watermarks.d.frac_urg_bw_nom)
		wm_pending = true;

	if (safe_to_lower || watermarks->d.urgent_latency_ns > hubbub2->watermarks.d.urgent_latency_ns) {
		hubbub2->watermarks.d.urgent_latency_ns = watermarks->d.urgent_latency_ns;
		prog_wm_value = convert_and_clamp(watermarks->d.urgent_latency_ns,
				refclk_mhz, 0x3fff);
		REG_SET(DCHUBBUB_ARB_REFCYC_PER_TRIP_TO_MEMORY_D, 0,
				DCHUBBUB_ARB_REFCYC_PER_TRIP_TO_MEMORY_D, prog_wm_value);
	} else if (watermarks->d.urgent_latency_ns < hubbub2->watermarks.d.urgent_latency_ns)
		wm_pending = true;

	return wm_pending;
}

bool hubbub32_program_stutter_watermarks(
		struct hubbub *hubbub,
		struct dcn_watermark_set *watermarks,
		unsigned int refclk_mhz,
		bool safe_to_lower)
{
	struct dcn20_hubbub *hubbub2 = TO_DCN20_HUBBUB(hubbub);
	uint32_t prog_wm_value;
	bool wm_pending = false;

	/* clock state A */
	if (safe_to_lower || watermarks->a.cstate_pstate.cstate_enter_plus_exit_ns
			> hubbub2->watermarks.a.cstate_pstate.cstate_enter_plus_exit_ns) {
		hubbub2->watermarks.a.cstate_pstate.cstate_enter_plus_exit_ns =
				watermarks->a.cstate_pstate.cstate_enter_plus_exit_ns;
		prog_wm_value = convert_and_clamp(
				watermarks->a.cstate_pstate.cstate_enter_plus_exit_ns,
				refclk_mhz, 0xffff);
		REG_SET(DCHUBBUB_ARB_ALLOW_SR_ENTER_WATERMARK_A, 0,
				DCHUBBUB_ARB_ALLOW_SR_ENTER_WATERMARK_A, prog_wm_value);
		DC_LOG_BANDWIDTH_CALCS("SR_ENTER_EXIT_WATERMARK_A calculated =%d\n"
			"HW register value = 0x%x\n",
			watermarks->a.cstate_pstate.cstate_enter_plus_exit_ns, prog_wm_value);
	} else if (watermarks->a.cstate_pstate.cstate_enter_plus_exit_ns
			< hubbub2->watermarks.a.cstate_pstate.cstate_enter_plus_exit_ns)
		wm_pending = true;

	if (safe_to_lower || watermarks->a.cstate_pstate.cstate_exit_ns
			> hubbub2->watermarks.a.cstate_pstate.cstate_exit_ns) {
		hubbub2->watermarks.a.cstate_pstate.cstate_exit_ns =
				watermarks->a.cstate_pstate.cstate_exit_ns;
		prog_wm_value = convert_and_clamp(
				watermarks->a.cstate_pstate.cstate_exit_ns,
				refclk_mhz, 0xffff);
		REG_SET(DCHUBBUB_ARB_ALLOW_SR_EXIT_WATERMARK_A, 0,
				DCHUBBUB_ARB_ALLOW_SR_EXIT_WATERMARK_A, prog_wm_value);
		DC_LOG_BANDWIDTH_CALCS("SR_EXIT_WATERMARK_A calculated =%d\n"
			"HW register value = 0x%x\n",
			watermarks->a.cstate_pstate.cstate_exit_ns, prog_wm_value);
	} else if (watermarks->a.cstate_pstate.cstate_exit_ns
			< hubbub2->watermarks.a.cstate_pstate.cstate_exit_ns)
		wm_pending = true;

	/* clock state B */
	if (safe_to_lower || watermarks->b.cstate_pstate.cstate_enter_plus_exit_ns
			> hubbub2->watermarks.b.cstate_pstate.cstate_enter_plus_exit_ns) {
		hubbub2->watermarks.b.cstate_pstate.cstate_enter_plus_exit_ns =
				watermarks->b.cstate_pstate.cstate_enter_plus_exit_ns;
		prog_wm_value = convert_and_clamp(
				watermarks->b.cstate_pstate.cstate_enter_plus_exit_ns,
				refclk_mhz, 0xffff);
		REG_SET(DCHUBBUB_ARB_ALLOW_SR_ENTER_WATERMARK_B, 0,
				DCHUBBUB_ARB_ALLOW_SR_ENTER_WATERMARK_B, prog_wm_value);
		DC_LOG_BANDWIDTH_CALCS("SR_ENTER_EXIT_WATERMARK_B calculated =%d\n"
			"HW register value = 0x%x\n",
			watermarks->b.cstate_pstate.cstate_enter_plus_exit_ns, prog_wm_value);
	} else if (watermarks->b.cstate_pstate.cstate_enter_plus_exit_ns
			< hubbub2->watermarks.b.cstate_pstate.cstate_enter_plus_exit_ns)
		wm_pending = true;

	if (safe_to_lower || watermarks->b.cstate_pstate.cstate_exit_ns
			> hubbub2->watermarks.b.cstate_pstate.cstate_exit_ns) {
		hubbub2->watermarks.b.cstate_pstate.cstate_exit_ns =
				watermarks->b.cstate_pstate.cstate_exit_ns;
		prog_wm_value = convert_and_clamp(
				watermarks->b.cstate_pstate.cstate_exit_ns,
				refclk_mhz, 0xffff);
		REG_SET(DCHUBBUB_ARB_ALLOW_SR_EXIT_WATERMARK_B, 0,
				DCHUBBUB_ARB_ALLOW_SR_EXIT_WATERMARK_B, prog_wm_value);
		DC_LOG_BANDWIDTH_CALCS("SR_EXIT_WATERMARK_B calculated =%d\n"
			"HW register value = 0x%x\n",
			watermarks->b.cstate_pstate.cstate_exit_ns, prog_wm_value);
	} else if (watermarks->b.cstate_pstate.cstate_exit_ns
			< hubbub2->watermarks.b.cstate_pstate.cstate_exit_ns)
		wm_pending = true;

	/* clock state C */
	if (safe_to_lower || watermarks->c.cstate_pstate.cstate_enter_plus_exit_ns
			> hubbub2->watermarks.c.cstate_pstate.cstate_enter_plus_exit_ns) {
		hubbub2->watermarks.c.cstate_pstate.cstate_enter_plus_exit_ns =
				watermarks->c.cstate_pstate.cstate_enter_plus_exit_ns;
		prog_wm_value = convert_and_clamp(
				watermarks->c.cstate_pstate.cstate_enter_plus_exit_ns,
				refclk_mhz, 0xffff);
		REG_SET(DCHUBBUB_ARB_ALLOW_SR_ENTER_WATERMARK_C, 0,
				DCHUBBUB_ARB_ALLOW_SR_ENTER_WATERMARK_C, prog_wm_value);
		DC_LOG_BANDWIDTH_CALCS("SR_ENTER_EXIT_WATERMARK_C calculated =%d\n"
			"HW register value = 0x%x\n",
			watermarks->c.cstate_pstate.cstate_enter_plus_exit_ns, prog_wm_value);
	} else if (watermarks->c.cstate_pstate.cstate_enter_plus_exit_ns
			< hubbub2->watermarks.c.cstate_pstate.cstate_enter_plus_exit_ns)
		wm_pending = true;

	if (safe_to_lower || watermarks->c.cstate_pstate.cstate_exit_ns
			> hubbub2->watermarks.c.cstate_pstate.cstate_exit_ns) {
		hubbub2->watermarks.c.cstate_pstate.cstate_exit_ns =
				watermarks->c.cstate_pstate.cstate_exit_ns;
		prog_wm_value = convert_and_clamp(
				watermarks->c.cstate_pstate.cstate_exit_ns,
				refclk_mhz, 0xffff);
		REG_SET(DCHUBBUB_ARB_ALLOW_SR_EXIT_WATERMARK_C, 0,
				DCHUBBUB_ARB_ALLOW_SR_EXIT_WATERMARK_C, prog_wm_value);
		DC_LOG_BANDWIDTH_CALCS("SR_EXIT_WATERMARK_C calculated =%d\n"
			"HW register value = 0x%x\n",
			watermarks->c.cstate_pstate.cstate_exit_ns, prog_wm_value);
	} else if (watermarks->c.cstate_pstate.cstate_exit_ns
			< hubbub2->watermarks.c.cstate_pstate.cstate_exit_ns)
		wm_pending = true;

	/* clock state D */
	if (safe_to_lower || watermarks->d.cstate_pstate.cstate_enter_plus_exit_ns
			> hubbub2->watermarks.d.cstate_pstate.cstate_enter_plus_exit_ns) {
		hubbub2->watermarks.d.cstate_pstate.cstate_enter_plus_exit_ns =
				watermarks->d.cstate_pstate.cstate_enter_plus_exit_ns;
		prog_wm_value = convert_and_clamp(
				watermarks->d.cstate_pstate.cstate_enter_plus_exit_ns,
				refclk_mhz, 0xffff);
		REG_SET(DCHUBBUB_ARB_ALLOW_SR_ENTER_WATERMARK_D, 0,
				DCHUBBUB_ARB_ALLOW_SR_ENTER_WATERMARK_D, prog_wm_value);
		DC_LOG_BANDWIDTH_CALCS("SR_ENTER_EXIT_WATERMARK_D calculated =%d\n"
			"HW register value = 0x%x\n",
			watermarks->d.cstate_pstate.cstate_enter_plus_exit_ns, prog_wm_value);
	} else if (watermarks->d.cstate_pstate.cstate_enter_plus_exit_ns
			< hubbub2->watermarks.d.cstate_pstate.cstate_enter_plus_exit_ns)
		wm_pending = true;

	if (safe_to_lower || watermarks->d.cstate_pstate.cstate_exit_ns
			> hubbub2->watermarks.d.cstate_pstate.cstate_exit_ns) {
		hubbub2->watermarks.d.cstate_pstate.cstate_exit_ns =
				watermarks->d.cstate_pstate.cstate_exit_ns;
		prog_wm_value = convert_and_clamp(
				watermarks->d.cstate_pstate.cstate_exit_ns,
				refclk_mhz, 0xffff);
		REG_SET(DCHUBBUB_ARB_ALLOW_SR_EXIT_WATERMARK_D, 0,
				DCHUBBUB_ARB_ALLOW_SR_EXIT_WATERMARK_D, prog_wm_value);
		DC_LOG_BANDWIDTH_CALCS("SR_EXIT_WATERMARK_D calculated =%d\n"
			"HW register value = 0x%x\n",
			watermarks->d.cstate_pstate.cstate_exit_ns, prog_wm_value);
	} else if (watermarks->d.cstate_pstate.cstate_exit_ns
			< hubbub2->watermarks.d.cstate_pstate.cstate_exit_ns)
		wm_pending = true;

	return wm_pending;
}


bool hubbub32_program_pstate_watermarks(
		struct hubbub *hubbub,
		struct dcn_watermark_set *watermarks,
		unsigned int refclk_mhz,
		bool safe_to_lower)
{
	struct dcn20_hubbub *hubbub2 = TO_DCN20_HUBBUB(hubbub);
	uint32_t prog_wm_value;

	bool wm_pending = false;

	/* Section for UCLK_PSTATE_CHANGE_WATERMARKS */
	/* clock state A */
	if (safe_to_lower || watermarks->a.cstate_pstate.pstate_change_ns
			> hubbub2->watermarks.a.cstate_pstate.pstate_change_ns) {
		hubbub2->watermarks.a.cstate_pstate.pstate_change_ns =
				watermarks->a.cstate_pstate.pstate_change_ns;
		prog_wm_value = convert_and_clamp(
				watermarks->a.cstate_pstate.pstate_change_ns,
				refclk_mhz, 0xffff);
		REG_SET(DCHUBBUB_ARB_UCLK_PSTATE_CHANGE_WATERMARK_A, 0,
				DCHUBBUB_ARB_UCLK_PSTATE_CHANGE_WATERMARK_A, prog_wm_value);
		DC_LOG_BANDWIDTH_CALCS("DRAM_CLK_CHANGE_WATERMARK_A calculated =%d\n"
			"HW register value = 0x%x\n\n",
			watermarks->a.cstate_pstate.pstate_change_ns, prog_wm_value);
	} else if (watermarks->a.cstate_pstate.pstate_change_ns
			< hubbub2->watermarks.a.cstate_pstate.pstate_change_ns)
		wm_pending = true;

	/* clock state B */
	if (safe_to_lower || watermarks->b.cstate_pstate.pstate_change_ns
			> hubbub2->watermarks.b.cstate_pstate.pstate_change_ns) {
		hubbub2->watermarks.b.cstate_pstate.pstate_change_ns =
				watermarks->b.cstate_pstate.pstate_change_ns;
		prog_wm_value = convert_and_clamp(
				watermarks->b.cstate_pstate.pstate_change_ns,
				refclk_mhz, 0xffff);
		REG_SET(DCHUBBUB_ARB_UCLK_PSTATE_CHANGE_WATERMARK_B, 0,
				DCHUBBUB_ARB_UCLK_PSTATE_CHANGE_WATERMARK_B, prog_wm_value);
		DC_LOG_BANDWIDTH_CALCS("DRAM_CLK_CHANGE_WATERMARK_B calculated =%d\n"
			"HW register value = 0x%x\n\n",
			watermarks->b.cstate_pstate.pstate_change_ns, prog_wm_value);
	} else if (watermarks->b.cstate_pstate.pstate_change_ns
			< hubbub2->watermarks.b.cstate_pstate.pstate_change_ns)
		wm_pending = true;

	/* clock state C */
	if (safe_to_lower || watermarks->c.cstate_pstate.pstate_change_ns
			> hubbub2->watermarks.c.cstate_pstate.pstate_change_ns) {
		hubbub2->watermarks.c.cstate_pstate.pstate_change_ns =
				watermarks->c.cstate_pstate.pstate_change_ns;
		prog_wm_value = convert_and_clamp(
				watermarks->c.cstate_pstate.pstate_change_ns,
				refclk_mhz, 0xffff);
		REG_SET(DCHUBBUB_ARB_UCLK_PSTATE_CHANGE_WATERMARK_C, 0,
				DCHUBBUB_ARB_UCLK_PSTATE_CHANGE_WATERMARK_C, prog_wm_value);
		DC_LOG_BANDWIDTH_CALCS("DRAM_CLK_CHANGE_WATERMARK_C calculated =%d\n"
			"HW register value = 0x%x\n\n",
			watermarks->c.cstate_pstate.pstate_change_ns, prog_wm_value);
	} else if (watermarks->c.cstate_pstate.pstate_change_ns
			< hubbub2->watermarks.c.cstate_pstate.pstate_change_ns)
		wm_pending = true;

	/* clock state D */
	if (safe_to_lower || watermarks->d.cstate_pstate.pstate_change_ns
			> hubbub2->watermarks.d.cstate_pstate.pstate_change_ns) {
		hubbub2->watermarks.d.cstate_pstate.pstate_change_ns =
				watermarks->d.cstate_pstate.pstate_change_ns;
		prog_wm_value = convert_and_clamp(
				watermarks->d.cstate_pstate.pstate_change_ns,
				refclk_mhz, 0xffff);
		REG_SET(DCHUBBUB_ARB_UCLK_PSTATE_CHANGE_WATERMARK_D, 0,
				DCHUBBUB_ARB_UCLK_PSTATE_CHANGE_WATERMARK_D, prog_wm_value);
		DC_LOG_BANDWIDTH_CALCS("DRAM_CLK_CHANGE_WATERMARK_D calculated =%d\n"
			"HW register value = 0x%x\n\n",
			watermarks->d.cstate_pstate.pstate_change_ns, prog_wm_value);
	} else if (watermarks->d.cstate_pstate.pstate_change_ns
			< hubbub2->watermarks.d.cstate_pstate.pstate_change_ns)
		wm_pending = true;

	/* Section for FCLK_PSTATE_CHANGE_WATERMARKS */
	/* clock state A */
	if (safe_to_lower || watermarks->a.cstate_pstate.fclk_pstate_change_ns
			> hubbub2->watermarks.a.cstate_pstate.fclk_pstate_change_ns) {
		hubbub2->watermarks.a.cstate_pstate.fclk_pstate_change_ns =
				watermarks->a.cstate_pstate.fclk_pstate_change_ns;
		prog_wm_value = convert_and_clamp(
				watermarks->a.cstate_pstate.fclk_pstate_change_ns,
				refclk_mhz, 0xffff);
		REG_SET(DCHUBBUB_ARB_FCLK_PSTATE_CHANGE_WATERMARK_A, 0,
				DCHUBBUB_ARB_FCLK_PSTATE_CHANGE_WATERMARK_A, prog_wm_value);
		DC_LOG_BANDWIDTH_CALCS("FCLK_CHANGE_WATERMARK_A calculated =%d\n"
			"HW register value = 0x%x\n\n",
			watermarks->a.cstate_pstate.fclk_pstate_change_ns, prog_wm_value);
	} else if (watermarks->a.cstate_pstate.fclk_pstate_change_ns
			< hubbub2->watermarks.a.cstate_pstate.fclk_pstate_change_ns)
		wm_pending = true;

	/* clock state B */
	if (safe_to_lower || watermarks->b.cstate_pstate.fclk_pstate_change_ns
			> hubbub2->watermarks.b.cstate_pstate.fclk_pstate_change_ns) {
		hubbub2->watermarks.b.cstate_pstate.fclk_pstate_change_ns =
				watermarks->b.cstate_pstate.fclk_pstate_change_ns;
		prog_wm_value = convert_and_clamp(
				watermarks->b.cstate_pstate.fclk_pstate_change_ns,
				refclk_mhz, 0xffff);
		REG_SET(DCHUBBUB_ARB_FCLK_PSTATE_CHANGE_WATERMARK_B, 0,
				DCHUBBUB_ARB_FCLK_PSTATE_CHANGE_WATERMARK_B, prog_wm_value);
		DC_LOG_BANDWIDTH_CALCS("FCLK_CHANGE_WATERMARK_B calculated =%d\n"
			"HW register value = 0x%x\n\n",
			watermarks->b.cstate_pstate.fclk_pstate_change_ns, prog_wm_value);
	} else if (watermarks->b.cstate_pstate.fclk_pstate_change_ns
			< hubbub2->watermarks.b.cstate_pstate.fclk_pstate_change_ns)
		wm_pending = true;

	/* clock state C */
	if (safe_to_lower || watermarks->c.cstate_pstate.fclk_pstate_change_ns
			> hubbub2->watermarks.c.cstate_pstate.fclk_pstate_change_ns) {
		hubbub2->watermarks.c.cstate_pstate.fclk_pstate_change_ns =
				watermarks->c.cstate_pstate.fclk_pstate_change_ns;
		prog_wm_value = convert_and_clamp(
				watermarks->c.cstate_pstate.fclk_pstate_change_ns,
				refclk_mhz, 0xffff);
		REG_SET(DCHUBBUB_ARB_FCLK_PSTATE_CHANGE_WATERMARK_C, 0,
				DCHUBBUB_ARB_FCLK_PSTATE_CHANGE_WATERMARK_C, prog_wm_value);
		DC_LOG_BANDWIDTH_CALCS("FCLK_CHANGE_WATERMARK_C calculated =%d\n"
			"HW register value = 0x%x\n\n",
			watermarks->c.cstate_pstate.fclk_pstate_change_ns, prog_wm_value);
	} else if (watermarks->c.cstate_pstate.fclk_pstate_change_ns
			< hubbub2->watermarks.c.cstate_pstate.fclk_pstate_change_ns)
		wm_pending = true;

	/* clock state D */
	if (safe_to_lower || watermarks->d.cstate_pstate.fclk_pstate_change_ns
			> hubbub2->watermarks.d.cstate_pstate.fclk_pstate_change_ns) {
		hubbub2->watermarks.d.cstate_pstate.fclk_pstate_change_ns =
				watermarks->d.cstate_pstate.fclk_pstate_change_ns;
		prog_wm_value = convert_and_clamp(
				watermarks->d.cstate_pstate.fclk_pstate_change_ns,
				refclk_mhz, 0xffff);
		REG_SET(DCHUBBUB_ARB_FCLK_PSTATE_CHANGE_WATERMARK_D, 0,
				DCHUBBUB_ARB_FCLK_PSTATE_CHANGE_WATERMARK_D, prog_wm_value);
		DC_LOG_BANDWIDTH_CALCS("FCLK_CHANGE_WATERMARK_D calculated =%d\n"
			"HW register value = 0x%x\n\n",
			watermarks->d.cstate_pstate.fclk_pstate_change_ns, prog_wm_value);
	} else if (watermarks->d.cstate_pstate.fclk_pstate_change_ns
			< hubbub2->watermarks.d.cstate_pstate.fclk_pstate_change_ns)
		wm_pending = true;

	return wm_pending;
}


bool hubbub32_program_usr_watermarks(
		struct hubbub *hubbub,
		struct dcn_watermark_set *watermarks,
		unsigned int refclk_mhz,
		bool safe_to_lower)
{
	struct dcn20_hubbub *hubbub2 = TO_DCN20_HUBBUB(hubbub);
	uint32_t prog_wm_value;

	bool wm_pending = false;

	/* clock state A */
	if (safe_to_lower || watermarks->a.usr_retraining_ns
			> hubbub2->watermarks.a.usr_retraining_ns) {
		hubbub2->watermarks.a.usr_retraining_ns = watermarks->a.usr_retraining_ns;
		prog_wm_value = convert_and_clamp(
				watermarks->a.usr_retraining_ns,
				refclk_mhz, 0x3fff);
		REG_SET(DCHUBBUB_ARB_USR_RETRAINING_WATERMARK_A, 0,
				DCHUBBUB_ARB_USR_RETRAINING_WATERMARK_A, prog_wm_value);
		DC_LOG_BANDWIDTH_CALCS("USR_RETRAINING_WATERMARK_A calculated =%d\n"
			"HW register value = 0x%x\n\n",
			watermarks->a.usr_retraining_ns, prog_wm_value);
	} else if (watermarks->a.usr_retraining_ns
			< hubbub2->watermarks.a.usr_retraining_ns)
		wm_pending = true;

	/* clock state B */
	if (safe_to_lower || watermarks->b.usr_retraining_ns
			> hubbub2->watermarks.b.usr_retraining_ns) {
		hubbub2->watermarks.b.usr_retraining_ns = watermarks->b.usr_retraining_ns;
		prog_wm_value = convert_and_clamp(
				watermarks->b.usr_retraining_ns,
				refclk_mhz, 0x3fff);
		REG_SET(DCHUBBUB_ARB_USR_RETRAINING_WATERMARK_B, 0,
				DCHUBBUB_ARB_USR_RETRAINING_WATERMARK_B, prog_wm_value);
		DC_LOG_BANDWIDTH_CALCS("USR_RETRAINING_WATERMARK_B calculated =%d\n"
			"HW register value = 0x%x\n\n",
			watermarks->b.usr_retraining_ns, prog_wm_value);
	} else if (watermarks->b.usr_retraining_ns
			< hubbub2->watermarks.b.usr_retraining_ns)
		wm_pending = true;

	/* clock state C */
	if (safe_to_lower || watermarks->c.usr_retraining_ns
			> hubbub2->watermarks.c.usr_retraining_ns) {
		hubbub2->watermarks.c.usr_retraining_ns =
				watermarks->c.usr_retraining_ns;
		prog_wm_value = convert_and_clamp(
				watermarks->c.usr_retraining_ns,
				refclk_mhz, 0x3fff);
		REG_SET(DCHUBBUB_ARB_USR_RETRAINING_WATERMARK_C, 0,
				DCHUBBUB_ARB_USR_RETRAINING_WATERMARK_C, prog_wm_value);
		DC_LOG_BANDWIDTH_CALCS("USR_RETRAINING_WATERMARK_C calculated =%d\n"
			"HW register value = 0x%x\n\n",
			watermarks->c.usr_retraining_ns, prog_wm_value);
	} else if (watermarks->c.usr_retraining_ns
			< hubbub2->watermarks.c.usr_retraining_ns)
		wm_pending = true;

	/* clock state D */
	if (safe_to_lower || watermarks->d.usr_retraining_ns
			> hubbub2->watermarks.d.usr_retraining_ns) {
		hubbub2->watermarks.d.usr_retraining_ns =
				watermarks->d.usr_retraining_ns;
		prog_wm_value = convert_and_clamp(
				watermarks->d.usr_retraining_ns,
				refclk_mhz, 0x3fff);
		REG_SET(DCHUBBUB_ARB_USR_RETRAINING_WATERMARK_D, 0,
				DCHUBBUB_ARB_USR_RETRAINING_WATERMARK_D, prog_wm_value);
		DC_LOG_BANDWIDTH_CALCS("USR_RETRAINING_WATERMARK_D calculated =%d\n"
			"HW register value = 0x%x\n\n",
			watermarks->d.usr_retraining_ns, prog_wm_value);
	} else if (watermarks->d.usr_retraining_ns
			< hubbub2->watermarks.d.usr_retraining_ns)
		wm_pending = true;

	return wm_pending;
}

void hubbub32_force_usr_retraining_allow(struct hubbub *hubbub, bool allow)
{
	struct dcn20_hubbub *hubbub2 = TO_DCN20_HUBBUB(hubbub);

	/*
	 * DCHUBBUB_ARB_ALLOW_USR_RETRAINING_FORCE_ENABLE = 1 means enabling forcing value
	 * DCHUBBUB_ARB_ALLOW_USR_RETRAINING_FORCE_VALUE = 1 or 0,  means value to be forced when force enable
	 */

	REG_UPDATE_2(DCHUBBUB_ARB_USR_RETRAINING_CNTL,
			DCHUBBUB_ARB_ALLOW_USR_RETRAINING_FORCE_VALUE, allow,
			DCHUBBUB_ARB_ALLOW_USR_RETRAINING_FORCE_ENABLE, allow);
}

static bool hubbub32_program_watermarks(
		struct hubbub *hubbub,
		struct dcn_watermark_set *watermarks,
		unsigned int refclk_mhz,
		bool safe_to_lower)
{
	bool wm_pending = false;

	if (hubbub32_program_urgent_watermarks(hubbub, watermarks, refclk_mhz, safe_to_lower))
		wm_pending = true;

	if (hubbub32_program_stutter_watermarks(hubbub, watermarks, refclk_mhz, safe_to_lower))
		wm_pending = true;

	if (hubbub32_program_pstate_watermarks(hubbub, watermarks, refclk_mhz, safe_to_lower))
		wm_pending = true;

	if (hubbub32_program_usr_watermarks(hubbub, watermarks, refclk_mhz, safe_to_lower))
		wm_pending = true;

	/*
	 * The DCHub arbiter has a mechanism to dynamically rate limit the DCHub request stream to the fabric.
	 * If the memory controller is fully utilized and the DCHub requestors are
	 * well ahead of their amortized schedule, then it is safe to prevent the next winner
	 * from being committed and sent to the fabric.
	 * The utilization of the memory controller is approximated by ensuring that
	 * the number of outstanding requests is greater than a threshold specified
	 * by the ARB_MIN_REQ_OUTSTANDING. To determine that the DCHub requestors are well ahead of the amortized schedule,
	 * the slack of the next winner is compared with the ARB_SAT_LEVEL in DLG RefClk cycles.
	 *
	 * TODO: Revisit request limit after figure out right number. request limit for RM isn't decided yet, set maximum value (0x1FF)
	 * to turn off it for now.
	 */
	/*REG_SET(DCHUBBUB_ARB_SAT_LEVEL, 0,
			DCHUBBUB_ARB_SAT_LEVEL, 60 * refclk_mhz);
	REG_UPDATE(DCHUBBUB_ARB_DF_REQ_OUTSTAND,
			DCHUBBUB_ARB_MIN_REQ_OUTSTAND, 0x1FF);*/

	hubbub1_allow_self_refresh_control(hubbub, !hubbub->ctx->dc->debug.disable_stutter);

	hubbub32_force_usr_retraining_allow(hubbub, hubbub->ctx->dc->debug.force_usr_allow);

	return wm_pending;
}

/* Copy values from WM set A to all other sets */
static void hubbub32_init_watermarks(struct hubbub *hubbub)
{
	struct dcn20_hubbub *hubbub2 = TO_DCN20_HUBBUB(hubbub);
	uint32_t reg;

	reg = REG_READ(DCHUBBUB_ARB_DATA_URGENCY_WATERMARK_A);
	REG_WRITE(DCHUBBUB_ARB_DATA_URGENCY_WATERMARK_B, reg);
	REG_WRITE(DCHUBBUB_ARB_DATA_URGENCY_WATERMARK_C, reg);
	REG_WRITE(DCHUBBUB_ARB_DATA_URGENCY_WATERMARK_D, reg);

	reg = REG_READ(DCHUBBUB_ARB_FRAC_URG_BW_FLIP_A);
	REG_WRITE(DCHUBBUB_ARB_FRAC_URG_BW_FLIP_B, reg);
	REG_WRITE(DCHUBBUB_ARB_FRAC_URG_BW_FLIP_C, reg);
	REG_WRITE(DCHUBBUB_ARB_FRAC_URG_BW_FLIP_D, reg);

	reg = REG_READ(DCHUBBUB_ARB_FRAC_URG_BW_NOM_A);
	REG_WRITE(DCHUBBUB_ARB_FRAC_URG_BW_NOM_B, reg);
	REG_WRITE(DCHUBBUB_ARB_FRAC_URG_BW_NOM_C, reg);
	REG_WRITE(DCHUBBUB_ARB_FRAC_URG_BW_NOM_D, reg);

	reg = REG_READ(DCHUBBUB_ARB_REFCYC_PER_TRIP_TO_MEMORY_A);
	REG_WRITE(DCHUBBUB_ARB_REFCYC_PER_TRIP_TO_MEMORY_B, reg);
	REG_WRITE(DCHUBBUB_ARB_REFCYC_PER_TRIP_TO_MEMORY_C, reg);
	REG_WRITE(DCHUBBUB_ARB_REFCYC_PER_TRIP_TO_MEMORY_D, reg);

	reg = REG_READ(DCHUBBUB_ARB_ALLOW_SR_ENTER_WATERMARK_A);
	REG_WRITE(DCHUBBUB_ARB_ALLOW_SR_ENTER_WATERMARK_B, reg);
	REG_WRITE(DCHUBBUB_ARB_ALLOW_SR_ENTER_WATERMARK_C, reg);
	REG_WRITE(DCHUBBUB_ARB_ALLOW_SR_ENTER_WATERMARK_D, reg);

	reg = REG_READ(DCHUBBUB_ARB_ALLOW_SR_EXIT_WATERMARK_A);
	REG_WRITE(DCHUBBUB_ARB_ALLOW_SR_EXIT_WATERMARK_B, reg);
	REG_WRITE(DCHUBBUB_ARB_ALLOW_SR_EXIT_WATERMARK_C, reg);
	REG_WRITE(DCHUBBUB_ARB_ALLOW_SR_EXIT_WATERMARK_D, reg);

	reg = REG_READ(DCHUBBUB_ARB_USR_RETRAINING_WATERMARK_A);
	REG_WRITE(DCHUBBUB_ARB_USR_RETRAINING_WATERMARK_B, reg);
	REG_WRITE(DCHUBBUB_ARB_USR_RETRAINING_WATERMARK_C, reg);
	REG_WRITE(DCHUBBUB_ARB_USR_RETRAINING_WATERMARK_D, reg);

	reg = REG_READ(DCHUBBUB_ARB_UCLK_PSTATE_CHANGE_WATERMARK_A);
	REG_WRITE(DCHUBBUB_ARB_UCLK_PSTATE_CHANGE_WATERMARK_B, reg);
	REG_WRITE(DCHUBBUB_ARB_UCLK_PSTATE_CHANGE_WATERMARK_C, reg);
	REG_WRITE(DCHUBBUB_ARB_UCLK_PSTATE_CHANGE_WATERMARK_D, reg);

	reg = REG_READ(DCHUBBUB_ARB_FCLK_PSTATE_CHANGE_WATERMARK_A);
	REG_WRITE(DCHUBBUB_ARB_FCLK_PSTATE_CHANGE_WATERMARK_B, reg);
	REG_WRITE(DCHUBBUB_ARB_FCLK_PSTATE_CHANGE_WATERMARK_C, reg);
	REG_WRITE(DCHUBBUB_ARB_FCLK_PSTATE_CHANGE_WATERMARK_D, reg);
}

static void hubbub32_wm_read_state(struct hubbub *hubbub,
		struct dcn_hubbub_wm *wm)
{
	struct dcn20_hubbub *hubbub2 = TO_DCN20_HUBBUB(hubbub);
	struct dcn_hubbub_wm_set *s;

	memset(wm, 0, sizeof(struct dcn_hubbub_wm));

	s = &wm->sets[0];
	s->wm_set = 0;
	REG_GET(DCHUBBUB_ARB_DATA_URGENCY_WATERMARK_A,
			DCHUBBUB_ARB_DATA_URGENCY_WATERMARK_A, &s->data_urgent);

	REG_GET(DCHUBBUB_ARB_ALLOW_SR_ENTER_WATERMARK_A,
			DCHUBBUB_ARB_ALLOW_SR_ENTER_WATERMARK_A, &s->sr_enter);

	REG_GET(DCHUBBUB_ARB_ALLOW_SR_EXIT_WATERMARK_A,
			DCHUBBUB_ARB_ALLOW_SR_EXIT_WATERMARK_A, &s->sr_exit);

	REG_GET(DCHUBBUB_ARB_UCLK_PSTATE_CHANGE_WATERMARK_A,
			 DCHUBBUB_ARB_UCLK_PSTATE_CHANGE_WATERMARK_A, &s->dram_clk_change);

	REG_GET(DCHUBBUB_ARB_USR_RETRAINING_WATERMARK_A,
			 DCHUBBUB_ARB_USR_RETRAINING_WATERMARK_A, &s->usr_retrain);

	REG_GET(DCHUBBUB_ARB_FCLK_PSTATE_CHANGE_WATERMARK_A,
			 DCHUBBUB_ARB_FCLK_PSTATE_CHANGE_WATERMARK_A, &s->fclk_pstate_change);

	s = &wm->sets[1];
	s->wm_set = 1;
	REG_GET(DCHUBBUB_ARB_DATA_URGENCY_WATERMARK_B,
			DCHUBBUB_ARB_DATA_URGENCY_WATERMARK_B, &s->data_urgent);

	REG_GET(DCHUBBUB_ARB_ALLOW_SR_ENTER_WATERMARK_B,
			DCHUBBUB_ARB_ALLOW_SR_ENTER_WATERMARK_B, &s->sr_enter);

	REG_GET(DCHUBBUB_ARB_ALLOW_SR_EXIT_WATERMARK_B,
			DCHUBBUB_ARB_ALLOW_SR_EXIT_WATERMARK_B, &s->sr_exit);

	REG_GET(DCHUBBUB_ARB_UCLK_PSTATE_CHANGE_WATERMARK_B,
			DCHUBBUB_ARB_UCLK_PSTATE_CHANGE_WATERMARK_B, &s->dram_clk_change);

	REG_GET(DCHUBBUB_ARB_USR_RETRAINING_WATERMARK_B,
			 DCHUBBUB_ARB_USR_RETRAINING_WATERMARK_B, &s->usr_retrain);

	REG_GET(DCHUBBUB_ARB_FCLK_PSTATE_CHANGE_WATERMARK_B,
			DCHUBBUB_ARB_FCLK_PSTATE_CHANGE_WATERMARK_B, &s->fclk_pstate_change);

	s = &wm->sets[2];
	s->wm_set = 2;
	REG_GET(DCHUBBUB_ARB_DATA_URGENCY_WATERMARK_C,
			DCHUBBUB_ARB_DATA_URGENCY_WATERMARK_C, &s->data_urgent);

	REG_GET(DCHUBBUB_ARB_ALLOW_SR_ENTER_WATERMARK_C,
			DCHUBBUB_ARB_ALLOW_SR_ENTER_WATERMARK_C, &s->sr_enter);

	REG_GET(DCHUBBUB_ARB_ALLOW_SR_EXIT_WATERMARK_C,
			DCHUBBUB_ARB_ALLOW_SR_EXIT_WATERMARK_C, &s->sr_exit);

	REG_GET(DCHUBBUB_ARB_UCLK_PSTATE_CHANGE_WATERMARK_C,
			DCHUBBUB_ARB_UCLK_PSTATE_CHANGE_WATERMARK_C, &s->dram_clk_change);

	REG_GET(DCHUBBUB_ARB_USR_RETRAINING_WATERMARK_C,
			 DCHUBBUB_ARB_USR_RETRAINING_WATERMARK_C, &s->usr_retrain);

	REG_GET(DCHUBBUB_ARB_FCLK_PSTATE_CHANGE_WATERMARK_C,
			DCHUBBUB_ARB_FCLK_PSTATE_CHANGE_WATERMARK_C, &s->fclk_pstate_change);

	s = &wm->sets[3];
	s->wm_set = 3;
	REG_GET(DCHUBBUB_ARB_DATA_URGENCY_WATERMARK_D,
			DCHUBBUB_ARB_DATA_URGENCY_WATERMARK_D, &s->data_urgent);

	REG_GET(DCHUBBUB_ARB_ALLOW_SR_ENTER_WATERMARK_D,
			DCHUBBUB_ARB_ALLOW_SR_ENTER_WATERMARK_D, &s->sr_enter);

	REG_GET(DCHUBBUB_ARB_ALLOW_SR_EXIT_WATERMARK_D,
			DCHUBBUB_ARB_ALLOW_SR_EXIT_WATERMARK_D, &s->sr_exit);

	REG_GET(DCHUBBUB_ARB_UCLK_PSTATE_CHANGE_WATERMARK_D,
			DCHUBBUB_ARB_UCLK_PSTATE_CHANGE_WATERMARK_D, &s->dram_clk_change);

	REG_GET(DCHUBBUB_ARB_USR_RETRAINING_WATERMARK_D,
			 DCHUBBUB_ARB_USR_RETRAINING_WATERMARK_D, &s->usr_retrain);

	REG_GET(DCHUBBUB_ARB_FCLK_PSTATE_CHANGE_WATERMARK_D,
			DCHUBBUB_ARB_FCLK_PSTATE_CHANGE_WATERMARK_D, &s->fclk_pstate_change);
}

void hubbub32_force_wm_propagate_to_pipes(struct hubbub *hubbub)
{
	struct dcn20_hubbub *hubbub2 = TO_DCN20_HUBBUB(hubbub);
	uint32_t refclk_mhz = hubbub->ctx->dc->res_pool->ref_clocks.dchub_ref_clock_inKhz / 1000;
	uint32_t prog_wm_value = convert_and_clamp(hubbub2->watermarks.a.urgent_ns,
			refclk_mhz, 0x3fff);

	REG_SET(DCHUBBUB_ARB_DATA_URGENCY_WATERMARK_A, 0,
			DCHUBBUB_ARB_DATA_URGENCY_WATERMARK_A, prog_wm_value);
}

static const struct hubbub_funcs hubbub32_funcs = {
	.update_dchub = hubbub2_update_dchub,
	.init_dchub_sys_ctx = hubbub3_init_dchub_sys_ctx,
	.init_vm_ctx = hubbub2_init_vm_ctx,
	.dcc_support_swizzle = hubbub3_dcc_support_swizzle,
	.dcc_support_pixel_format = hubbub2_dcc_support_pixel_format,
	.get_dcc_compression_cap = hubbub3_get_dcc_compression_cap,
	.wm_read_state = hubbub32_wm_read_state,
	.get_dchub_ref_freq = hubbub2_get_dchub_ref_freq,
	.program_watermarks = hubbub32_program_watermarks,
	.allow_self_refresh_control = hubbub1_allow_self_refresh_control,
	.is_allow_self_refresh_enabled = hubbub1_is_allow_self_refresh_enabled,
	.verify_allow_pstate_change_high = hubbub1_verify_allow_pstate_change_high,
	.force_wm_propagate_to_pipes = hubbub32_force_wm_propagate_to_pipes,
	.force_pstate_change_control = hubbub3_force_pstate_change_control,
	.init_watermarks = hubbub32_init_watermarks,
	.program_det_size = dcn32_program_det_size,
	.program_compbuf_size = dcn32_program_compbuf_size,
	.init_crb = dcn32_init_crb,
	.hubbub_read_state = hubbub2_read_state,
	.force_usr_retraining_allow = hubbub32_force_usr_retraining_allow,
	.set_request_limit = hubbub32_set_request_limit
};

void hubbub32_construct(struct dcn20_hubbub *hubbub2,
	struct dc_context *ctx,
	const struct dcn_hubbub_registers *hubbub_regs,
	const struct dcn_hubbub_shift *hubbub_shift,
	const struct dcn_hubbub_mask *hubbub_mask,
	int det_size_kb,
	int pixel_chunk_size_kb,
	int config_return_buffer_size_kb)
{
	hubbub2->base.ctx = ctx;
	hubbub2->base.funcs = &hubbub32_funcs;
	hubbub2->regs = hubbub_regs;
	hubbub2->shifts = hubbub_shift;
	hubbub2->masks = hubbub_mask;

	hubbub2->debug_test_index_pstate = 0xB;
	hubbub2->detile_buf_size = det_size_kb * 1024;
	hubbub2->pixel_chunk_size = pixel_chunk_size_kb * 1024;
	hubbub2->crb_size_segs = config_return_buffer_size_kb / DCN32_CRB_SEGMENT_SIZE_KB;
}<|MERGE_RESOLUTION|>--- conflicted
+++ resolved
@@ -72,8 +72,6 @@
 	REG_UPDATE(DCHUBBUB_DEBUG_CTRL_0, DET_DEPTH, 0x47F);
 }
 
-<<<<<<< HEAD
-=======
 void hubbub32_set_request_limit(struct hubbub *hubbub, int memory_channel_count, int words_per_channel)
 {
 	struct dcn20_hubbub *hubbub2 = TO_DCN20_HUBBUB(hubbub);
@@ -91,7 +89,6 @@
 }
 
 
->>>>>>> 48acfe8d
 void dcn32_program_det_size(struct hubbub *hubbub, int hubp_inst, unsigned int det_buffer_size_in_kbyte)
 {
 	struct dcn20_hubbub *hubbub2 = TO_DCN20_HUBBUB(hubbub);
