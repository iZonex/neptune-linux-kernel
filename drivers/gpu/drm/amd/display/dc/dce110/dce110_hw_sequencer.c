--- conflicted
+++ resolved
@@ -1509,9 +1509,6 @@
 	if (!pipe_ctx->stream->apply_seamless_boot_optimization && dc->config.use_pipe_ctx_sync_logic)
 		check_syncd_pipes_for_disabled_master_pipe(dc, context, pipe_ctx->pipe_idx);
 
-<<<<<<< HEAD
-#if defined(CONFIG_DRM_AMD_DC_DCN)
-=======
 	pipe_ctx->stream_res.opp->funcs->opp_program_fmt(
 		pipe_ctx->stream_res.opp,
 		&stream->bit_depth_params,
@@ -1537,7 +1534,6 @@
 		odm_pipe = odm_pipe->next_odm_pipe;
 	}
 
->>>>>>> 95cd2cdc
 	/* DCN3.1 FPGA Workaround
 	 * Need to enable HPO DP Stream Encoder before setting OTG master enable.
 	 * To do so, move calling function enable_stream_timing to only be done AFTER calling
