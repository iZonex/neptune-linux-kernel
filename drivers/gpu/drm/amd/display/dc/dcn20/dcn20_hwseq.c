/*
 * Copyright 2016 Advanced Micro Devices, Inc.
 *
 * Permission is hereby granted, free of charge, to any person obtaining a
 * copy of this software and associated documentation files (the "Software"),
 * to deal in the Software without restriction, including without limitation
 * the rights to use, copy, modify, merge, publish, distribute, sublicense,
 * and/or sell copies of the Software, and to permit persons to whom the
 * Software is furnished to do so, subject to the following conditions:
 *
 * The above copyright notice and this permission notice shall be included in
 * all copies or substantial portions of the Software.
 *
 * THE SOFTWARE IS PROVIDED "AS IS", WITHOUT WARRANTY OF ANY KIND, EXPRESS OR
 * IMPLIED, INCLUDING BUT NOT LIMITED TO THE WARRANTIES OF MERCHANTABILITY,
 * FITNESS FOR A PARTICULAR PURPOSE AND NONINFRINGEMENT.  IN NO EVENT SHALL
 * THE COPYRIGHT HOLDER(S) OR AUTHOR(S) BE LIABLE FOR ANY CLAIM, DAMAGES OR
 * OTHER LIABILITY, WHETHER IN AN ACTION OF CONTRACT, TORT OR OTHERWISE,
 * ARISING FROM, OUT OF OR IN CONNECTION WITH THE SOFTWARE OR THE USE OR
 * OTHER DEALINGS IN THE SOFTWARE.
 *
 * Authors: AMD
 *
 */
#include <linux/delay.h>

#include "dm_services.h"
#include "basics/dc_common.h"
#include "dm_helpers.h"
#include "core_types.h"
#include "resource.h"
#include "dcn20_resource.h"
#include "dcn20_hwseq.h"
#include "dce/dce_hwseq.h"
#include "dcn20_dsc.h"
#include "dcn20_optc.h"
#include "abm.h"
#include "clk_mgr.h"
#include "dmcu.h"
#include "hubp.h"
#include "timing_generator.h"
#include "opp.h"
#include "ipp.h"
#include "mpc.h"
#include "mcif_wb.h"
#include "dchubbub.h"
#include "reg_helper.h"
#include "dcn10/dcn10_cm_common.h"
#include "dc_link_dp.h"
#include "vm_helper.h"
#include "dccg.h"
#include "dc_dmub_srv.h"
#include "dce/dmub_hw_lock_mgr.h"
#include "hw_sequencer.h"
#include "inc/link_dpcd.h"
#include "dpcd_defs.h"
#include "inc/link_enc_cfg.h"
#include "link_hwss.h"

#define DC_LOGGER_INIT(logger)

#define CTX \
	hws->ctx
#define REG(reg)\
	hws->regs->reg

#undef FN
#define FN(reg_name, field_name) \
	hws->shifts->field_name, hws->masks->field_name

static int find_free_gsl_group(const struct dc *dc)
{
	if (dc->res_pool->gsl_groups.gsl_0 == 0)
		return 1;
	if (dc->res_pool->gsl_groups.gsl_1 == 0)
		return 2;
	if (dc->res_pool->gsl_groups.gsl_2 == 0)
		return 3;

	return 0;
}

/* NOTE: This is not a generic setup_gsl function (hence the suffix as_lock)
 * This is only used to lock pipes in pipe splitting case with immediate flip
 * Ordinary MPC/OTG locks suppress VUPDATE which doesn't help with immediate,
 * so we get tearing with freesync since we cannot flip multiple pipes
 * atomically.
 * We use GSL for this:
 * - immediate flip: find first available GSL group if not already assigned
 *                   program gsl with that group, set current OTG as master
 *                   and always us 0x4 = AND of flip_ready from all pipes
 * - vsync flip: disable GSL if used
 *
 * Groups in stream_res are stored as +1 from HW registers, i.e.
 * gsl_0 <=> pipe_ctx->stream_res.gsl_group == 1
 * Using a magic value like -1 would require tracking all inits/resets
 */
static void dcn20_setup_gsl_group_as_lock(
		const struct dc *dc,
		struct pipe_ctx *pipe_ctx,
		bool enable)
{
	struct gsl_params gsl;
	int group_idx;

	memset(&gsl, 0, sizeof(struct gsl_params));

	if (enable) {
		/* return if group already assigned since GSL was set up
		 * for vsync flip, we would unassign so it can't be "left over"
		 */
		if (pipe_ctx->stream_res.gsl_group > 0)
			return;

		group_idx = find_free_gsl_group(dc);
		ASSERT(group_idx != 0);
		pipe_ctx->stream_res.gsl_group = group_idx;

		/* set gsl group reg field and mark resource used */
		switch (group_idx) {
		case 1:
			gsl.gsl0_en = 1;
			dc->res_pool->gsl_groups.gsl_0 = 1;
			break;
		case 2:
			gsl.gsl1_en = 1;
			dc->res_pool->gsl_groups.gsl_1 = 1;
			break;
		case 3:
			gsl.gsl2_en = 1;
			dc->res_pool->gsl_groups.gsl_2 = 1;
			break;
		default:
			BREAK_TO_DEBUGGER();
			return; // invalid case
		}
		gsl.gsl_master_en = 1;
	} else {
		group_idx = pipe_ctx->stream_res.gsl_group;
		if (group_idx == 0)
			return; // if not in use, just return

		pipe_ctx->stream_res.gsl_group = 0;

		/* unset gsl group reg field and mark resource free */
		switch (group_idx) {
		case 1:
			gsl.gsl0_en = 0;
			dc->res_pool->gsl_groups.gsl_0 = 0;
			break;
		case 2:
			gsl.gsl1_en = 0;
			dc->res_pool->gsl_groups.gsl_1 = 0;
			break;
		case 3:
			gsl.gsl2_en = 0;
			dc->res_pool->gsl_groups.gsl_2 = 0;
			break;
		default:
			BREAK_TO_DEBUGGER();
			return;
		}
		gsl.gsl_master_en = 0;
	}

	/* at this point we want to program whether it's to enable or disable */
	if (pipe_ctx->stream_res.tg->funcs->set_gsl != NULL &&
		pipe_ctx->stream_res.tg->funcs->set_gsl_source_select != NULL) {
		pipe_ctx->stream_res.tg->funcs->set_gsl(
			pipe_ctx->stream_res.tg,
			&gsl);

		pipe_ctx->stream_res.tg->funcs->set_gsl_source_select(
			pipe_ctx->stream_res.tg, group_idx,	enable ? 4 : 0);
	} else
		BREAK_TO_DEBUGGER();
}

void dcn20_set_flip_control_gsl(
		struct pipe_ctx *pipe_ctx,
		bool flip_immediate)
{
	if (pipe_ctx && pipe_ctx->plane_res.hubp->funcs->hubp_set_flip_control_surface_gsl)
		pipe_ctx->plane_res.hubp->funcs->hubp_set_flip_control_surface_gsl(
				pipe_ctx->plane_res.hubp, flip_immediate);

}

void dcn20_enable_power_gating_plane(
	struct dce_hwseq *hws,
	bool enable)
{
	bool force_on = true; /* disable power gating */

	if (enable)
		force_on = false;

	/* DCHUBP0/1/2/3/4/5 */
	REG_UPDATE(DOMAIN0_PG_CONFIG, DOMAIN0_POWER_FORCEON, force_on);
	REG_UPDATE(DOMAIN2_PG_CONFIG, DOMAIN2_POWER_FORCEON, force_on);
	REG_UPDATE(DOMAIN4_PG_CONFIG, DOMAIN4_POWER_FORCEON, force_on);
	REG_UPDATE(DOMAIN6_PG_CONFIG, DOMAIN6_POWER_FORCEON, force_on);
	if (REG(DOMAIN8_PG_CONFIG))
		REG_UPDATE(DOMAIN8_PG_CONFIG, DOMAIN8_POWER_FORCEON, force_on);
	if (REG(DOMAIN10_PG_CONFIG))
		REG_UPDATE(DOMAIN10_PG_CONFIG, DOMAIN8_POWER_FORCEON, force_on);

	/* DPP0/1/2/3/4/5 */
	REG_UPDATE(DOMAIN1_PG_CONFIG, DOMAIN1_POWER_FORCEON, force_on);
	REG_UPDATE(DOMAIN3_PG_CONFIG, DOMAIN3_POWER_FORCEON, force_on);
	REG_UPDATE(DOMAIN5_PG_CONFIG, DOMAIN5_POWER_FORCEON, force_on);
	REG_UPDATE(DOMAIN7_PG_CONFIG, DOMAIN7_POWER_FORCEON, force_on);
	if (REG(DOMAIN9_PG_CONFIG))
		REG_UPDATE(DOMAIN9_PG_CONFIG, DOMAIN9_POWER_FORCEON, force_on);
	if (REG(DOMAIN11_PG_CONFIG))
		REG_UPDATE(DOMAIN11_PG_CONFIG, DOMAIN9_POWER_FORCEON, force_on);

	/* DCS0/1/2/3/4/5 */
	REG_UPDATE(DOMAIN16_PG_CONFIG, DOMAIN16_POWER_FORCEON, force_on);
	REG_UPDATE(DOMAIN17_PG_CONFIG, DOMAIN17_POWER_FORCEON, force_on);
	REG_UPDATE(DOMAIN18_PG_CONFIG, DOMAIN18_POWER_FORCEON, force_on);
	if (REG(DOMAIN19_PG_CONFIG))
		REG_UPDATE(DOMAIN19_PG_CONFIG, DOMAIN19_POWER_FORCEON, force_on);
	if (REG(DOMAIN20_PG_CONFIG))
		REG_UPDATE(DOMAIN20_PG_CONFIG, DOMAIN20_POWER_FORCEON, force_on);
	if (REG(DOMAIN21_PG_CONFIG))
		REG_UPDATE(DOMAIN21_PG_CONFIG, DOMAIN21_POWER_FORCEON, force_on);
}

void dcn20_dccg_init(struct dce_hwseq *hws)
{
	/*
	 * set MICROSECOND_TIME_BASE_DIV
	 * 100Mhz refclk -> 0x120264
	 * 27Mhz refclk -> 0x12021b
	 * 48Mhz refclk -> 0x120230
	 *
	 */
	REG_WRITE(MICROSECOND_TIME_BASE_DIV, 0x120264);

	/*
	 * set MILLISECOND_TIME_BASE_DIV
	 * 100Mhz refclk -> 0x1186a0
	 * 27Mhz refclk -> 0x106978
	 * 48Mhz refclk -> 0x10bb80
	 *
	 */
	REG_WRITE(MILLISECOND_TIME_BASE_DIV, 0x1186a0);

	/* This value is dependent on the hardware pipeline delay so set once per SOC */
	REG_WRITE(DISPCLK_FREQ_CHANGE_CNTL, 0xe01003c);
}

void dcn20_disable_vga(
	struct dce_hwseq *hws)
{
	REG_WRITE(D1VGA_CONTROL, 0);
	REG_WRITE(D2VGA_CONTROL, 0);
	REG_WRITE(D3VGA_CONTROL, 0);
	REG_WRITE(D4VGA_CONTROL, 0);
	REG_WRITE(D5VGA_CONTROL, 0);
	REG_WRITE(D6VGA_CONTROL, 0);
}

void dcn20_program_triple_buffer(
	const struct dc *dc,
	struct pipe_ctx *pipe_ctx,
	bool enable_triple_buffer)
{
	if (pipe_ctx->plane_res.hubp && pipe_ctx->plane_res.hubp->funcs) {
		pipe_ctx->plane_res.hubp->funcs->hubp_enable_tripleBuffer(
			pipe_ctx->plane_res.hubp,
			enable_triple_buffer);
	}
}

/* Blank pixel data during initialization */
void dcn20_init_blank(
		struct dc *dc,
		struct timing_generator *tg)
{
	struct dce_hwseq *hws = dc->hwseq;
	enum dc_color_space color_space;
	struct tg_color black_color = {0};
	struct output_pixel_processor *opp = NULL;
	struct output_pixel_processor *bottom_opp = NULL;
	uint32_t num_opps, opp_id_src0, opp_id_src1;
	uint32_t otg_active_width, otg_active_height;

	/* program opp dpg blank color */
	color_space = COLOR_SPACE_SRGB;
	color_space_to_black_color(dc, color_space, &black_color);

	/* get the OTG active size */
	tg->funcs->get_otg_active_size(tg,
			&otg_active_width,
			&otg_active_height);

	/* get the OPTC source */
	tg->funcs->get_optc_source(tg, &num_opps, &opp_id_src0, &opp_id_src1);

	if (opp_id_src0 >= dc->res_pool->res_cap->num_opp) {
		ASSERT(false);
		return;
	}
	opp = dc->res_pool->opps[opp_id_src0];

	if (num_opps == 2) {
		otg_active_width = otg_active_width / 2;

		if (opp_id_src1 >= dc->res_pool->res_cap->num_opp) {
			ASSERT(false);
			return;
		}
		bottom_opp = dc->res_pool->opps[opp_id_src1];
	}

	opp->funcs->opp_set_disp_pattern_generator(
			opp,
			CONTROLLER_DP_TEST_PATTERN_SOLID_COLOR,
			CONTROLLER_DP_COLOR_SPACE_UDEFINED,
			COLOR_DEPTH_UNDEFINED,
			&black_color,
			otg_active_width,
			otg_active_height,
			0);

	if (num_opps == 2) {
		bottom_opp->funcs->opp_set_disp_pattern_generator(
				bottom_opp,
				CONTROLLER_DP_TEST_PATTERN_SOLID_COLOR,
				CONTROLLER_DP_COLOR_SPACE_UDEFINED,
				COLOR_DEPTH_UNDEFINED,
				&black_color,
				otg_active_width,
				otg_active_height,
				0);
	}

	hws->funcs.wait_for_blank_complete(opp);
}

void dcn20_dsc_pg_control(
		struct dce_hwseq *hws,
		unsigned int dsc_inst,
		bool power_on)
{
	uint32_t power_gate = power_on ? 0 : 1;
	uint32_t pwr_status = power_on ? 0 : 2;
	uint32_t org_ip_request_cntl = 0;

	if (hws->ctx->dc->debug.disable_dsc_power_gate)
		return;

	if (REG(DOMAIN16_PG_CONFIG) == 0)
		return;

	REG_GET(DC_IP_REQUEST_CNTL, IP_REQUEST_EN, &org_ip_request_cntl);
	if (org_ip_request_cntl == 0)
		REG_SET(DC_IP_REQUEST_CNTL, 0, IP_REQUEST_EN, 1);

	switch (dsc_inst) {
	case 0: /* DSC0 */
		REG_UPDATE(DOMAIN16_PG_CONFIG,
				DOMAIN16_POWER_GATE, power_gate);

		REG_WAIT(DOMAIN16_PG_STATUS,
				DOMAIN16_PGFSM_PWR_STATUS, pwr_status,
				1, 1000);
		break;
	case 1: /* DSC1 */
		REG_UPDATE(DOMAIN17_PG_CONFIG,
				DOMAIN17_POWER_GATE, power_gate);

		REG_WAIT(DOMAIN17_PG_STATUS,
				DOMAIN17_PGFSM_PWR_STATUS, pwr_status,
				1, 1000);
		break;
	case 2: /* DSC2 */
		REG_UPDATE(DOMAIN18_PG_CONFIG,
				DOMAIN18_POWER_GATE, power_gate);

		REG_WAIT(DOMAIN18_PG_STATUS,
				DOMAIN18_PGFSM_PWR_STATUS, pwr_status,
				1, 1000);
		break;
	case 3: /* DSC3 */
		REG_UPDATE(DOMAIN19_PG_CONFIG,
				DOMAIN19_POWER_GATE, power_gate);

		REG_WAIT(DOMAIN19_PG_STATUS,
				DOMAIN19_PGFSM_PWR_STATUS, pwr_status,
				1, 1000);
		break;
	case 4: /* DSC4 */
		REG_UPDATE(DOMAIN20_PG_CONFIG,
				DOMAIN20_POWER_GATE, power_gate);

		REG_WAIT(DOMAIN20_PG_STATUS,
				DOMAIN20_PGFSM_PWR_STATUS, pwr_status,
				1, 1000);
		break;
	case 5: /* DSC5 */
		REG_UPDATE(DOMAIN21_PG_CONFIG,
				DOMAIN21_POWER_GATE, power_gate);

		REG_WAIT(DOMAIN21_PG_STATUS,
				DOMAIN21_PGFSM_PWR_STATUS, pwr_status,
				1, 1000);
		break;
	default:
		BREAK_TO_DEBUGGER();
		break;
	}

	if (org_ip_request_cntl == 0)
		REG_SET(DC_IP_REQUEST_CNTL, 0, IP_REQUEST_EN, 0);
}

void dcn20_dpp_pg_control(
		struct dce_hwseq *hws,
		unsigned int dpp_inst,
		bool power_on)
{
	uint32_t power_gate = power_on ? 0 : 1;
	uint32_t pwr_status = power_on ? 0 : 2;

	if (hws->ctx->dc->debug.disable_dpp_power_gate)
		return;
	if (REG(DOMAIN1_PG_CONFIG) == 0)
		return;

	switch (dpp_inst) {
	case 0: /* DPP0 */
		REG_UPDATE(DOMAIN1_PG_CONFIG,
				DOMAIN1_POWER_GATE, power_gate);

		REG_WAIT(DOMAIN1_PG_STATUS,
				DOMAIN1_PGFSM_PWR_STATUS, pwr_status,
				1, 1000);
		break;
	case 1: /* DPP1 */
		REG_UPDATE(DOMAIN3_PG_CONFIG,
				DOMAIN3_POWER_GATE, power_gate);

		REG_WAIT(DOMAIN3_PG_STATUS,
				DOMAIN3_PGFSM_PWR_STATUS, pwr_status,
				1, 1000);
		break;
	case 2: /* DPP2 */
		REG_UPDATE(DOMAIN5_PG_CONFIG,
				DOMAIN5_POWER_GATE, power_gate);

		REG_WAIT(DOMAIN5_PG_STATUS,
				DOMAIN5_PGFSM_PWR_STATUS, pwr_status,
				1, 1000);
		break;
	case 3: /* DPP3 */
		REG_UPDATE(DOMAIN7_PG_CONFIG,
				DOMAIN7_POWER_GATE, power_gate);

		REG_WAIT(DOMAIN7_PG_STATUS,
				DOMAIN7_PGFSM_PWR_STATUS, pwr_status,
				1, 1000);
		break;
	case 4: /* DPP4 */
		REG_UPDATE(DOMAIN9_PG_CONFIG,
				DOMAIN9_POWER_GATE, power_gate);

		REG_WAIT(DOMAIN9_PG_STATUS,
				DOMAIN9_PGFSM_PWR_STATUS, pwr_status,
				1, 1000);
		break;
	case 5: /* DPP5 */
		/*
		 * Do not power gate DPP5, should be left at HW default, power on permanently.
		 * PG on Pipe5 is De-featured, attempting to put it to PG state may result in hard
		 * reset.
		 * REG_UPDATE(DOMAIN11_PG_CONFIG,
		 *		DOMAIN11_POWER_GATE, power_gate);
		 *
		 * REG_WAIT(DOMAIN11_PG_STATUS,
		 *		DOMAIN11_PGFSM_PWR_STATUS, pwr_status,
		 * 		1, 1000);
		 */
		break;
	default:
		BREAK_TO_DEBUGGER();
		break;
	}
}


void dcn20_hubp_pg_control(
		struct dce_hwseq *hws,
		unsigned int hubp_inst,
		bool power_on)
{
	uint32_t power_gate = power_on ? 0 : 1;
	uint32_t pwr_status = power_on ? 0 : 2;

	if (hws->ctx->dc->debug.disable_hubp_power_gate)
		return;
	if (REG(DOMAIN0_PG_CONFIG) == 0)
		return;

	switch (hubp_inst) {
	case 0: /* DCHUBP0 */
		REG_UPDATE(DOMAIN0_PG_CONFIG,
				DOMAIN0_POWER_GATE, power_gate);

		REG_WAIT(DOMAIN0_PG_STATUS,
				DOMAIN0_PGFSM_PWR_STATUS, pwr_status,
				1, 1000);
		break;
	case 1: /* DCHUBP1 */
		REG_UPDATE(DOMAIN2_PG_CONFIG,
				DOMAIN2_POWER_GATE, power_gate);

		REG_WAIT(DOMAIN2_PG_STATUS,
				DOMAIN2_PGFSM_PWR_STATUS, pwr_status,
				1, 1000);
		break;
	case 2: /* DCHUBP2 */
		REG_UPDATE(DOMAIN4_PG_CONFIG,
				DOMAIN4_POWER_GATE, power_gate);

		REG_WAIT(DOMAIN4_PG_STATUS,
				DOMAIN4_PGFSM_PWR_STATUS, pwr_status,
				1, 1000);
		break;
	case 3: /* DCHUBP3 */
		REG_UPDATE(DOMAIN6_PG_CONFIG,
				DOMAIN6_POWER_GATE, power_gate);

		REG_WAIT(DOMAIN6_PG_STATUS,
				DOMAIN6_PGFSM_PWR_STATUS, pwr_status,
				1, 1000);
		break;
	case 4: /* DCHUBP4 */
		REG_UPDATE(DOMAIN8_PG_CONFIG,
				DOMAIN8_POWER_GATE, power_gate);

		REG_WAIT(DOMAIN8_PG_STATUS,
				DOMAIN8_PGFSM_PWR_STATUS, pwr_status,
				1, 1000);
		break;
	case 5: /* DCHUBP5 */
		/*
		 * Do not power gate DCHUB5, should be left at HW default, power on permanently.
		 * PG on Pipe5 is De-featured, attempting to put it to PG state may result in hard
		 * reset.
		 * REG_UPDATE(DOMAIN10_PG_CONFIG,
		 *		DOMAIN10_POWER_GATE, power_gate);
		 *
		 * REG_WAIT(DOMAIN10_PG_STATUS,
		 *		DOMAIN10_PGFSM_PWR_STATUS, pwr_status,
		 *		1, 1000);
		 */
		break;
	default:
		BREAK_TO_DEBUGGER();
		break;
	}
}


/* disable HW used by plane.
 * note:  cannot disable until disconnect is complete
 */
void dcn20_plane_atomic_disable(struct dc *dc, struct pipe_ctx *pipe_ctx)
{
	struct dce_hwseq *hws = dc->hwseq;
	struct hubp *hubp = pipe_ctx->plane_res.hubp;
	struct dpp *dpp = pipe_ctx->plane_res.dpp;

	dc->hwss.wait_for_mpcc_disconnect(dc, dc->res_pool, pipe_ctx);

	/* In flip immediate with pipe splitting case GSL is used for
	 * synchronization so we must disable it when the plane is disabled.
	 */
	if (pipe_ctx->stream_res.gsl_group != 0)
		dcn20_setup_gsl_group_as_lock(dc, pipe_ctx, false);

	dc->hwss.set_flip_control_gsl(pipe_ctx, false);

	hubp->funcs->hubp_clk_cntl(hubp, false);

	dpp->funcs->dpp_dppclk_control(dpp, false, false);

	hubp->power_gated = true;

	hws->funcs.plane_atomic_power_down(dc,
			pipe_ctx->plane_res.dpp,
			pipe_ctx->plane_res.hubp);

	pipe_ctx->stream = NULL;
	memset(&pipe_ctx->stream_res, 0, sizeof(pipe_ctx->stream_res));
	memset(&pipe_ctx->plane_res, 0, sizeof(pipe_ctx->plane_res));
	pipe_ctx->top_pipe = NULL;
	pipe_ctx->bottom_pipe = NULL;
	pipe_ctx->plane_state = NULL;
}


void dcn20_disable_plane(struct dc *dc, struct pipe_ctx *pipe_ctx)
{
	DC_LOGGER_INIT(dc->ctx->logger);

	if (!pipe_ctx->plane_res.hubp || pipe_ctx->plane_res.hubp->power_gated)
		return;

	dcn20_plane_atomic_disable(dc, pipe_ctx);

	DC_LOG_DC("Power down front end %d\n",
					pipe_ctx->pipe_idx);
}

void dcn20_disable_pixel_data(struct dc *dc, struct pipe_ctx *pipe_ctx, bool blank)
{
	dcn20_blank_pixel_data(dc, pipe_ctx, blank);
}

static int calc_mpc_flow_ctrl_cnt(const struct dc_stream_state *stream,
		int opp_cnt)
{
	bool hblank_halved = optc2_is_two_pixels_per_containter(&stream->timing);
	int flow_ctrl_cnt;

	if (opp_cnt >= 2)
		hblank_halved = true;

	flow_ctrl_cnt = stream->timing.h_total - stream->timing.h_addressable -
			stream->timing.h_border_left -
			stream->timing.h_border_right;

	if (hblank_halved)
		flow_ctrl_cnt /= 2;

	/* ODM combine 4:1 case */
	if (opp_cnt == 4)
		flow_ctrl_cnt /= 2;

	return flow_ctrl_cnt;
}

enum dc_status dcn20_enable_stream_timing(
		struct pipe_ctx *pipe_ctx,
		struct dc_state *context,
		struct dc *dc)
{
	struct dce_hwseq *hws = dc->hwseq;
	struct dc_stream_state *stream = pipe_ctx->stream;
	struct drr_params params = {0};
	unsigned int event_triggers = 0;
	struct pipe_ctx *odm_pipe;
	int opp_cnt = 1;
	int opp_inst[MAX_PIPES] = { pipe_ctx->stream_res.opp->inst };
	bool interlace = stream->timing.flags.INTERLACE;
	int i;
	struct mpc_dwb_flow_control flow_control;
	struct mpc *mpc = dc->res_pool->mpc;
	bool rate_control_2x_pclk = (interlace || optc2_is_two_pixels_per_containter(&stream->timing));
	unsigned int k1_div = PIXEL_RATE_DIV_NA;
	unsigned int k2_div = PIXEL_RATE_DIV_NA;

	if (hws->funcs.calculate_dccg_k1_k2_values && dc->res_pool->dccg->funcs->set_pixel_rate_div) {
		hws->funcs.calculate_dccg_k1_k2_values(pipe_ctx, &k1_div, &k2_div);

		dc->res_pool->dccg->funcs->set_pixel_rate_div(
			dc->res_pool->dccg,
			pipe_ctx->stream_res.tg->inst,
			k1_div, k2_div);
	}
	/* by upper caller loop, pipe0 is parent pipe and be called first.
	 * back end is set up by for pipe0. Other children pipe share back end
	 * with pipe 0. No program is needed.
	 */
	if (pipe_ctx->top_pipe != NULL)
		return DC_OK;

	/* TODO check if timing_changed, disable stream if timing changed */

	for (odm_pipe = pipe_ctx->next_odm_pipe; odm_pipe; odm_pipe = odm_pipe->next_odm_pipe) {
		opp_inst[opp_cnt] = odm_pipe->stream_res.opp->inst;
		opp_cnt++;
	}

	if (opp_cnt > 1)
		pipe_ctx->stream_res.tg->funcs->set_odm_combine(
				pipe_ctx->stream_res.tg,
				opp_inst, opp_cnt,
				&pipe_ctx->stream->timing);

	/* HW program guide assume display already disable
	 * by unplug sequence. OTG assume stop.
	 */
	pipe_ctx->stream_res.tg->funcs->enable_optc_clock(pipe_ctx->stream_res.tg, true);

	if (false == pipe_ctx->clock_source->funcs->program_pix_clk(
			pipe_ctx->clock_source,
			&pipe_ctx->stream_res.pix_clk_params,
			dp_get_link_encoding_format(&pipe_ctx->link_config.dp_link_settings),
			&pipe_ctx->pll_settings)) {
		BREAK_TO_DEBUGGER();
		return DC_ERROR_UNEXPECTED;
	}

	if (dc_is_hdmi_tmds_signal(stream->signal)) {
		stream->link->phy_state.symclk_ref_cnts.otg = 1;
		if (stream->link->phy_state.symclk_state == SYMCLK_OFF_TX_OFF)
			stream->link->phy_state.symclk_state = SYMCLK_ON_TX_OFF;
		else
			stream->link->phy_state.symclk_state = SYMCLK_ON_TX_ON;
	}

	if (dc->hwseq->funcs.PLAT_58856_wa && (!dc_is_dp_signal(stream->signal)))
		dc->hwseq->funcs.PLAT_58856_wa(context, pipe_ctx);

	pipe_ctx->stream_res.tg->funcs->program_timing(
			pipe_ctx->stream_res.tg,
			&stream->timing,
			pipe_ctx->pipe_dlg_param.vready_offset,
			pipe_ctx->pipe_dlg_param.vstartup_start,
			pipe_ctx->pipe_dlg_param.vupdate_offset,
			pipe_ctx->pipe_dlg_param.vupdate_width,
			pipe_ctx->stream->signal,
			true);

	rate_control_2x_pclk = rate_control_2x_pclk || opp_cnt > 1;
	flow_control.flow_ctrl_mode = 0;
	flow_control.flow_ctrl_cnt0 = 0x80;
	flow_control.flow_ctrl_cnt1 = calc_mpc_flow_ctrl_cnt(stream, opp_cnt);
	if (mpc->funcs->set_out_rate_control) {
		for (i = 0; i < opp_cnt; ++i) {
			mpc->funcs->set_out_rate_control(
					mpc, opp_inst[i],
					true,
					rate_control_2x_pclk,
					&flow_control);
		}
	}

	for (odm_pipe = pipe_ctx->next_odm_pipe; odm_pipe; odm_pipe = odm_pipe->next_odm_pipe)
		odm_pipe->stream_res.opp->funcs->opp_pipe_clock_control(
				odm_pipe->stream_res.opp,
				true);

	pipe_ctx->stream_res.opp->funcs->opp_pipe_clock_control(
			pipe_ctx->stream_res.opp,
			true);

	hws->funcs.blank_pixel_data(dc, pipe_ctx, true);

	/* VTG is  within DCHUB command block. DCFCLK is always on */
	if (false == pipe_ctx->stream_res.tg->funcs->enable_crtc(pipe_ctx->stream_res.tg)) {
		BREAK_TO_DEBUGGER();
		return DC_ERROR_UNEXPECTED;
	}

	hws->funcs.wait_for_blank_complete(pipe_ctx->stream_res.opp);

	params.vertical_total_min = stream->adjust.v_total_min;
	params.vertical_total_max = stream->adjust.v_total_max;
	params.vertical_total_mid = stream->adjust.v_total_mid;
	params.vertical_total_mid_frame_num = stream->adjust.v_total_mid_frame_num;
	if (pipe_ctx->stream_res.tg->funcs->set_drr)
		pipe_ctx->stream_res.tg->funcs->set_drr(
			pipe_ctx->stream_res.tg, &params);

	// DRR should set trigger event to monitor surface update event
	if (stream->adjust.v_total_min != 0 && stream->adjust.v_total_max != 0)
		event_triggers = 0x80;
	/* Event triggers and num frames initialized for DRR, but can be
	 * later updated for PSR use. Note DRR trigger events are generated
	 * regardless of whether num frames met.
	 */
	if (pipe_ctx->stream_res.tg->funcs->set_static_screen_control)
		pipe_ctx->stream_res.tg->funcs->set_static_screen_control(
				pipe_ctx->stream_res.tg, event_triggers, 2);

	/* TODO program crtc source select for non-virtual signal*/
	/* TODO program FMT */
	/* TODO setup link_enc */
	/* TODO set stream attributes */
	/* TODO program audio */
	/* TODO enable stream if timing changed */
	/* TODO unblank stream if DP */

	if (pipe_ctx->stream && pipe_ctx->stream->mall_stream_config.type == SUBVP_PHANTOM) {
		if (pipe_ctx->stream_res.tg && pipe_ctx->stream_res.tg->funcs->phantom_crtc_post_enable)
			pipe_ctx->stream_res.tg->funcs->phantom_crtc_post_enable(pipe_ctx->stream_res.tg);
	}
	return DC_OK;
}

void dcn20_program_output_csc(struct dc *dc,
		struct pipe_ctx *pipe_ctx,
		enum dc_color_space colorspace,
		uint16_t *matrix,
		int opp_id)
{
	struct mpc *mpc = dc->res_pool->mpc;
	enum mpc_output_csc_mode ocsc_mode = MPC_OUTPUT_CSC_COEF_A;
	int mpcc_id = pipe_ctx->plane_res.hubp->inst;

	if (mpc->funcs->power_on_mpc_mem_pwr)
		mpc->funcs->power_on_mpc_mem_pwr(mpc, mpcc_id, true);

	if (pipe_ctx->stream->csc_color_matrix.enable_adjustment == true) {
		if (mpc->funcs->set_output_csc != NULL)
			mpc->funcs->set_output_csc(mpc,
					opp_id,
					matrix,
					ocsc_mode);
	} else {
		if (mpc->funcs->set_ocsc_default != NULL)
			mpc->funcs->set_ocsc_default(mpc,
					opp_id,
					colorspace,
					ocsc_mode);
	}
}

bool dcn20_set_output_transfer_func(struct dc *dc, struct pipe_ctx *pipe_ctx,
				const struct dc_stream_state *stream)
{
	int mpcc_id = pipe_ctx->plane_res.hubp->inst;
	struct mpc *mpc = pipe_ctx->stream_res.opp->ctx->dc->res_pool->mpc;
	struct pwl_params *params = NULL;
	/*
	 * program OGAM only for the top pipe
	 * if there is a pipe split then fix diagnostic is required:
	 * how to pass OGAM parameter for stream.
	 * if programming for all pipes is required then remove condition
	 * pipe_ctx->top_pipe == NULL ,but then fix the diagnostic.
	 */
	if (mpc->funcs->power_on_mpc_mem_pwr)
		mpc->funcs->power_on_mpc_mem_pwr(mpc, mpcc_id, true);
	if (pipe_ctx->top_pipe == NULL
			&& mpc->funcs->set_output_gamma && stream->out_transfer_func) {
		if (stream->out_transfer_func->type == TF_TYPE_HWPWL)
			params = &stream->out_transfer_func->pwl;
		else if (pipe_ctx->stream->out_transfer_func->type ==
			TF_TYPE_DISTRIBUTED_POINTS &&
			cm_helper_translate_curve_to_hw_format(
			stream->out_transfer_func,
			&mpc->blender_params, false))
			params = &mpc->blender_params;
		/*
		 * there is no ROM
		 */
		if (stream->out_transfer_func->type == TF_TYPE_PREDEFINED)
			BREAK_TO_DEBUGGER();
	}
	/*
	 * if above if is not executed then 'params' equal to 0 and set in bypass
	 */
	mpc->funcs->set_output_gamma(mpc, mpcc_id, params);

	return true;
}

bool dcn20_set_blend_lut(
	struct pipe_ctx *pipe_ctx, const struct dc_plane_state *plane_state)
{
	struct dpp *dpp_base = pipe_ctx->plane_res.dpp;
	bool result = true;
	struct pwl_params *blend_lut = NULL;

	if (plane_state->blend_tf) {
		if (plane_state->blend_tf->type == TF_TYPE_HWPWL)
			blend_lut = &plane_state->blend_tf->pwl;
		else if (plane_state->blend_tf->type == TF_TYPE_DISTRIBUTED_POINTS) {
			cm_helper_translate_curve_to_hw_format(
					plane_state->blend_tf,
					&dpp_base->regamma_params, false);
			blend_lut = &dpp_base->regamma_params;
		}
	}
	result = dpp_base->funcs->dpp_program_blnd_lut(dpp_base, blend_lut);

	return result;
}

bool dcn20_set_shaper_3dlut(
	struct pipe_ctx *pipe_ctx, const struct dc_plane_state *plane_state)
{
	struct dpp *dpp_base = pipe_ctx->plane_res.dpp;
	bool result = true;
	struct pwl_params *shaper_lut = NULL;

	if (plane_state->in_shaper_func) {
		if (plane_state->in_shaper_func->type == TF_TYPE_HWPWL)
			shaper_lut = &plane_state->in_shaper_func->pwl;
		else if (plane_state->in_shaper_func->type == TF_TYPE_DISTRIBUTED_POINTS) {
			cm_helper_translate_curve_to_hw_format(
					plane_state->in_shaper_func,
					&dpp_base->shaper_params, true);
			shaper_lut = &dpp_base->shaper_params;
		}
	}

	result = dpp_base->funcs->dpp_program_shaper_lut(dpp_base, shaper_lut);
	if (plane_state->lut3d_func &&
		plane_state->lut3d_func->state.bits.initialized == 1)
		result = dpp_base->funcs->dpp_program_3dlut(dpp_base,
								&plane_state->lut3d_func->lut_3d);
	else
		result = dpp_base->funcs->dpp_program_3dlut(dpp_base, NULL);

	return result;
}

bool dcn20_set_input_transfer_func(struct dc *dc,
				struct pipe_ctx *pipe_ctx,
				const struct dc_plane_state *plane_state)
{
	struct dce_hwseq *hws = dc->hwseq;
	struct dpp *dpp_base = pipe_ctx->plane_res.dpp;
	const struct dc_transfer_func *tf = NULL;
	bool result = true;
	bool use_degamma_ram = false;

	if (dpp_base == NULL || plane_state == NULL)
		return false;

	hws->funcs.set_shaper_3dlut(pipe_ctx, plane_state);
	hws->funcs.set_blend_lut(pipe_ctx, plane_state);

	if (plane_state->in_transfer_func)
		tf = plane_state->in_transfer_func;


	if (tf == NULL) {
		dpp_base->funcs->dpp_set_degamma(dpp_base,
				IPP_DEGAMMA_MODE_BYPASS);
		return true;
	}

	if (tf->type == TF_TYPE_HWPWL || tf->type == TF_TYPE_DISTRIBUTED_POINTS)
		use_degamma_ram = true;

	if (use_degamma_ram == true) {
		if (tf->type == TF_TYPE_HWPWL)
			dpp_base->funcs->dpp_program_degamma_pwl(dpp_base,
					&tf->pwl);
		else if (tf->type == TF_TYPE_DISTRIBUTED_POINTS) {
			cm_helper_translate_curve_to_degamma_hw_format(tf,
					&dpp_base->degamma_params);
			dpp_base->funcs->dpp_program_degamma_pwl(dpp_base,
				&dpp_base->degamma_params);
		}
		return true;
	}
	/* handle here the optimized cases when de-gamma ROM could be used.
	 *
	 */
	if (tf->type == TF_TYPE_PREDEFINED) {
		switch (tf->tf) {
		case TRANSFER_FUNCTION_SRGB:
			dpp_base->funcs->dpp_set_degamma(dpp_base,
					IPP_DEGAMMA_MODE_HW_sRGB);
			break;
		case TRANSFER_FUNCTION_BT709:
			dpp_base->funcs->dpp_set_degamma(dpp_base,
					IPP_DEGAMMA_MODE_HW_xvYCC);
			break;
		case TRANSFER_FUNCTION_LINEAR:
			dpp_base->funcs->dpp_set_degamma(dpp_base,
					IPP_DEGAMMA_MODE_BYPASS);
			break;
		case TRANSFER_FUNCTION_PQ:
			dpp_base->funcs->dpp_set_degamma(dpp_base, IPP_DEGAMMA_MODE_USER_PWL);
			cm_helper_translate_curve_to_degamma_hw_format(tf, &dpp_base->degamma_params);
			dpp_base->funcs->dpp_program_degamma_pwl(dpp_base, &dpp_base->degamma_params);
			result = true;
			break;
		default:
			result = false;
			break;
		}
	} else if (tf->type == TF_TYPE_BYPASS)
		dpp_base->funcs->dpp_set_degamma(dpp_base,
				IPP_DEGAMMA_MODE_BYPASS);
	else {
		/*
		 * if we are here, we did not handle correctly.
		 * fix is required for this use case
		 */
		BREAK_TO_DEBUGGER();
		dpp_base->funcs->dpp_set_degamma(dpp_base,
				IPP_DEGAMMA_MODE_BYPASS);
	}

	return result;
}

void dcn20_update_odm(struct dc *dc, struct dc_state *context, struct pipe_ctx *pipe_ctx)
{
	struct pipe_ctx *odm_pipe;
	int opp_cnt = 1;
	int opp_inst[MAX_PIPES] = { pipe_ctx->stream_res.opp->inst };

	for (odm_pipe = pipe_ctx->next_odm_pipe; odm_pipe; odm_pipe = odm_pipe->next_odm_pipe) {
		opp_inst[opp_cnt] = odm_pipe->stream_res.opp->inst;
		opp_cnt++;
	}

	if (opp_cnt > 1)
		pipe_ctx->stream_res.tg->funcs->set_odm_combine(
				pipe_ctx->stream_res.tg,
				opp_inst, opp_cnt,
				&pipe_ctx->stream->timing);
	else
		pipe_ctx->stream_res.tg->funcs->set_odm_bypass(
				pipe_ctx->stream_res.tg, &pipe_ctx->stream->timing);
}

void dcn20_blank_pixel_data(
		struct dc *dc,
		struct pipe_ctx *pipe_ctx,
		bool blank)
{
	struct tg_color black_color = {0};
	struct stream_resource *stream_res = &pipe_ctx->stream_res;
	struct dc_stream_state *stream = pipe_ctx->stream;
	enum dc_color_space color_space = stream->output_color_space;
	enum controller_dp_test_pattern test_pattern = CONTROLLER_DP_TEST_PATTERN_SOLID_COLOR;
	enum controller_dp_color_space test_pattern_color_space = CONTROLLER_DP_COLOR_SPACE_UDEFINED;
	struct pipe_ctx *odm_pipe;
	int odm_cnt = 1;

	int width = stream->timing.h_addressable + stream->timing.h_border_left + stream->timing.h_border_right;
	int height = stream->timing.v_addressable + stream->timing.v_border_bottom + stream->timing.v_border_top;

	if (stream->link->test_pattern_enabled)
		return;

	/* get opp dpg blank color */
	color_space_to_black_color(dc, color_space, &black_color);

	for (odm_pipe = pipe_ctx->next_odm_pipe; odm_pipe; odm_pipe = odm_pipe->next_odm_pipe)
		odm_cnt++;

	width = width / odm_cnt;

	if (blank) {
		dc->hwss.set_abm_immediate_disable(pipe_ctx);

		if (dc->debug.visual_confirm != VISUAL_CONFIRM_DISABLE) {
			test_pattern = CONTROLLER_DP_TEST_PATTERN_COLORSQUARES;
			test_pattern_color_space = CONTROLLER_DP_COLOR_SPACE_RGB;
		}
	} else {
		test_pattern = CONTROLLER_DP_TEST_PATTERN_VIDEOMODE;
	}

	dc->hwss.set_disp_pattern_generator(dc,
			pipe_ctx,
			test_pattern,
			test_pattern_color_space,
			stream->timing.display_color_depth,
			&black_color,
			width,
			height,
			0);

	for (odm_pipe = pipe_ctx->next_odm_pipe; odm_pipe; odm_pipe = odm_pipe->next_odm_pipe) {
		dc->hwss.set_disp_pattern_generator(dc,
				odm_pipe,
				dc->debug.visual_confirm != VISUAL_CONFIRM_DISABLE && blank ?
						CONTROLLER_DP_TEST_PATTERN_COLORRAMP : test_pattern,
				test_pattern_color_space,
				stream->timing.display_color_depth,
				&black_color,
				width,
				height,
				0);
	}

	if (!blank && dc->debug.enable_single_display_2to1_odm_policy) {
		/* when exiting dynamic ODM need to reinit DPG state for unused pipes */
		struct pipe_ctx *old_odm_pipe = dc->current_state->res_ctx.pipe_ctx[pipe_ctx->pipe_idx].next_odm_pipe;

		odm_pipe = pipe_ctx->next_odm_pipe;

		while (old_odm_pipe) {
			if (!odm_pipe || old_odm_pipe->pipe_idx != odm_pipe->pipe_idx)
				dc->hwss.set_disp_pattern_generator(dc,
						old_odm_pipe,
						CONTROLLER_DP_TEST_PATTERN_VIDEOMODE,
						CONTROLLER_DP_COLOR_SPACE_UDEFINED,
						COLOR_DEPTH_888,
						NULL,
						0,
						0,
						0);
			old_odm_pipe = old_odm_pipe->next_odm_pipe;
			if (odm_pipe)
				odm_pipe = odm_pipe->next_odm_pipe;
		}
	}

	if (!blank)
		if (stream_res->abm) {
			dc->hwss.set_pipe(pipe_ctx);
			stream_res->abm->funcs->set_abm_level(stream_res->abm, stream->abm_level);
		}
}


static void dcn20_power_on_plane(
	struct dce_hwseq *hws,
	struct pipe_ctx *pipe_ctx)
{
	DC_LOGGER_INIT(hws->ctx->logger);
	if (REG(DC_IP_REQUEST_CNTL)) {
		REG_SET(DC_IP_REQUEST_CNTL, 0,
				IP_REQUEST_EN, 1);

		if (hws->funcs.dpp_pg_control)
			hws->funcs.dpp_pg_control(hws, pipe_ctx->plane_res.dpp->inst, true);

		if (hws->funcs.hubp_pg_control)
			hws->funcs.hubp_pg_control(hws, pipe_ctx->plane_res.hubp->inst, true);

		REG_SET(DC_IP_REQUEST_CNTL, 0,
				IP_REQUEST_EN, 0);
		DC_LOG_DEBUG(
				"Un-gated front end for pipe %d\n", pipe_ctx->plane_res.hubp->inst);
	}
}

static void dcn20_enable_plane(struct dc *dc, struct pipe_ctx *pipe_ctx,
			       struct dc_state *context)
{
	//if (dc->debug.sanity_checks) {
	//	dcn10_verify_allow_pstate_change_high(dc);
	//}
	dcn20_power_on_plane(dc->hwseq, pipe_ctx);

	/* enable DCFCLK current DCHUB */
	pipe_ctx->plane_res.hubp->funcs->hubp_clk_cntl(pipe_ctx->plane_res.hubp, true);

	/* initialize HUBP on power up */
	pipe_ctx->plane_res.hubp->funcs->hubp_init(pipe_ctx->plane_res.hubp);

	/* make sure OPP_PIPE_CLOCK_EN = 1 */
	pipe_ctx->stream_res.opp->funcs->opp_pipe_clock_control(
			pipe_ctx->stream_res.opp,
			true);

/* TODO: enable/disable in dm as per update type.
	if (plane_state) {
		DC_LOG_DC(dc->ctx->logger,
				"Pipe:%d 0x%x: addr hi:0x%x, "
				"addr low:0x%x, "
				"src: %d, %d, %d,"
				" %d; dst: %d, %d, %d, %d;\n",
				pipe_ctx->pipe_idx,
				plane_state,
				plane_state->address.grph.addr.high_part,
				plane_state->address.grph.addr.low_part,
				plane_state->src_rect.x,
				plane_state->src_rect.y,
				plane_state->src_rect.width,
				plane_state->src_rect.height,
				plane_state->dst_rect.x,
				plane_state->dst_rect.y,
				plane_state->dst_rect.width,
				plane_state->dst_rect.height);

		DC_LOG_DC(dc->ctx->logger,
				"Pipe %d: width, height, x, y         format:%d\n"
				"viewport:%d, %d, %d, %d\n"
				"recout:  %d, %d, %d, %d\n",
				pipe_ctx->pipe_idx,
				plane_state->format,
				pipe_ctx->plane_res.scl_data.viewport.width,
				pipe_ctx->plane_res.scl_data.viewport.height,
				pipe_ctx->plane_res.scl_data.viewport.x,
				pipe_ctx->plane_res.scl_data.viewport.y,
				pipe_ctx->plane_res.scl_data.recout.width,
				pipe_ctx->plane_res.scl_data.recout.height,
				pipe_ctx->plane_res.scl_data.recout.x,
				pipe_ctx->plane_res.scl_data.recout.y);
		print_rq_dlg_ttu(dc, pipe_ctx);
	}
*/
	if (dc->vm_pa_config.valid) {
		struct vm_system_aperture_param apt;

		apt.sys_default.quad_part = 0;

		apt.sys_low.quad_part = dc->vm_pa_config.system_aperture.start_addr;
		apt.sys_high.quad_part = dc->vm_pa_config.system_aperture.end_addr;

		// Program system aperture settings
		pipe_ctx->plane_res.hubp->funcs->hubp_set_vm_system_aperture_settings(pipe_ctx->plane_res.hubp, &apt);
	}

	if (!pipe_ctx->top_pipe
		&& pipe_ctx->plane_state
		&& pipe_ctx->plane_state->flip_int_enabled
		&& pipe_ctx->plane_res.hubp->funcs->hubp_set_flip_int)
			pipe_ctx->plane_res.hubp->funcs->hubp_set_flip_int(pipe_ctx->plane_res.hubp);

//	if (dc->debug.sanity_checks) {
//		dcn10_verify_allow_pstate_change_high(dc);
//	}
}

void dcn20_pipe_control_lock(
	struct dc *dc,
	struct pipe_ctx *pipe,
	bool lock)
{
	struct pipe_ctx *temp_pipe;
	bool flip_immediate = false;

	/* use TG master update lock to lock everything on the TG
	 * therefore only top pipe need to lock
	 */
	if (!pipe || pipe->top_pipe)
		return;

	if (pipe->plane_state != NULL)
		flip_immediate = pipe->plane_state->flip_immediate;

	if  (pipe->stream_res.gsl_group > 0) {
	    temp_pipe = pipe->bottom_pipe;
	    while (!flip_immediate && temp_pipe) {
		    if (temp_pipe->plane_state != NULL)
			    flip_immediate = temp_pipe->plane_state->flip_immediate;
		    temp_pipe = temp_pipe->bottom_pipe;
	    }
	}

	if (flip_immediate && lock) {
		const int TIMEOUT_FOR_FLIP_PENDING = 100000;
		int i;

		temp_pipe = pipe;
		while (temp_pipe) {
			if (temp_pipe->plane_state && temp_pipe->plane_state->flip_immediate) {
				for (i = 0; i < TIMEOUT_FOR_FLIP_PENDING; ++i) {
					if (!temp_pipe->plane_res.hubp->funcs->hubp_is_flip_pending(temp_pipe->plane_res.hubp))
						break;
					udelay(1);
				}

				/* no reason it should take this long for immediate flips */
				ASSERT(i != TIMEOUT_FOR_FLIP_PENDING);
			}
			temp_pipe = temp_pipe->bottom_pipe;
		}
	}

	/* In flip immediate and pipe splitting case, we need to use GSL
	 * for synchronization. Only do setup on locking and on flip type change.
	 */
	if (lock && (pipe->bottom_pipe != NULL || !flip_immediate))
		if ((flip_immediate && pipe->stream_res.gsl_group == 0) ||
		    (!flip_immediate && pipe->stream_res.gsl_group > 0))
			dcn20_setup_gsl_group_as_lock(dc, pipe, flip_immediate);

	if (pipe->plane_state != NULL)
		flip_immediate = pipe->plane_state->flip_immediate;

	temp_pipe = pipe->bottom_pipe;
	while (flip_immediate && temp_pipe) {
	    if (temp_pipe->plane_state != NULL)
		flip_immediate = temp_pipe->plane_state->flip_immediate;
	    temp_pipe = temp_pipe->bottom_pipe;
	}

	if (!lock && pipe->stream_res.gsl_group > 0 && pipe->plane_state &&
		!flip_immediate)
	    dcn20_setup_gsl_group_as_lock(dc, pipe, false);

	if (pipe->stream && should_use_dmub_lock(pipe->stream->link)) {
		union dmub_hw_lock_flags hw_locks = { 0 };
		struct dmub_hw_lock_inst_flags inst_flags = { 0 };

		hw_locks.bits.lock_pipe = 1;
		inst_flags.otg_inst =  pipe->stream_res.tg->inst;

		if (pipe->plane_state != NULL)
			hw_locks.bits.triple_buffer_lock = pipe->plane_state->triplebuffer_flips;

		dmub_hw_lock_mgr_cmd(dc->ctx->dmub_srv,
					lock,
					&hw_locks,
					&inst_flags);
	} else if (pipe->plane_state != NULL && pipe->plane_state->triplebuffer_flips) {
		if (lock)
			pipe->stream_res.tg->funcs->triplebuffer_lock(pipe->stream_res.tg);
		else
			pipe->stream_res.tg->funcs->triplebuffer_unlock(pipe->stream_res.tg);
	} else {
		if (lock)
			pipe->stream_res.tg->funcs->lock(pipe->stream_res.tg);
		else
			pipe->stream_res.tg->funcs->unlock(pipe->stream_res.tg);
	}
}

static void dcn20_detect_pipe_changes(struct pipe_ctx *old_pipe, struct pipe_ctx *new_pipe)
{
	new_pipe->update_flags.raw = 0;

	/* If non-phantom pipe is being transitioned to a phantom pipe,
	 * set disable and return immediately. This is because the pipe
	 * that was previously in use must be fully disabled before we
	 * can "enable" it as a phantom pipe (since the OTG will certainly
	 * be different). The post_unlock sequence will set the correct
	 * update flags to enable the phantom pipe.
	 */
	if (old_pipe->plane_state && !old_pipe->plane_state->is_phantom &&
			new_pipe->plane_state && new_pipe->plane_state->is_phantom) {
		new_pipe->update_flags.bits.disable = 1;
		return;
	}

	/* Exit on unchanged, unused pipe */
	if (!old_pipe->plane_state && !new_pipe->plane_state)
		return;
	/* Detect pipe enable/disable */
	if (!old_pipe->plane_state && new_pipe->plane_state) {
		new_pipe->update_flags.bits.enable = 1;
		new_pipe->update_flags.bits.mpcc = 1;
		new_pipe->update_flags.bits.dppclk = 1;
		new_pipe->update_flags.bits.hubp_interdependent = 1;
		new_pipe->update_flags.bits.hubp_rq_dlg_ttu = 1;
		new_pipe->update_flags.bits.gamut_remap = 1;
		new_pipe->update_flags.bits.scaler = 1;
		new_pipe->update_flags.bits.viewport = 1;
		new_pipe->update_flags.bits.det_size = 1;
		if (!new_pipe->top_pipe && !new_pipe->prev_odm_pipe) {
			new_pipe->update_flags.bits.odm = 1;
			new_pipe->update_flags.bits.global_sync = 1;
		}
		return;
	}

	/* For SubVP we need to unconditionally enable because any phantom pipes are
	 * always removed then newly added for every full updates whenever SubVP is in use.
	 * The remove-add sequence of the phantom pipe always results in the pipe
	 * being blanked in enable_stream_timing (DPG).
	 */
	if (new_pipe->stream && new_pipe->stream->mall_stream_config.type == SUBVP_PHANTOM)
		new_pipe->update_flags.bits.enable = 1;

	/* Phantom pipes are effectively disabled, if the pipe was previously phantom
	 * we have to enable
	 */
	if (old_pipe->plane_state && old_pipe->plane_state->is_phantom &&
			new_pipe->plane_state && !new_pipe->plane_state->is_phantom)
		new_pipe->update_flags.bits.enable = 1;

	if (old_pipe->plane_state && !new_pipe->plane_state) {
		new_pipe->update_flags.bits.disable = 1;
		return;
	}

	/* Detect plane change */
	if (old_pipe->plane_state != new_pipe->plane_state) {
		new_pipe->update_flags.bits.plane_changed = true;
	}

	/* Detect top pipe only changes */
	if (!new_pipe->top_pipe && !new_pipe->prev_odm_pipe) {
		/* Detect odm changes */
		if ((old_pipe->next_odm_pipe && new_pipe->next_odm_pipe
			&& old_pipe->next_odm_pipe->pipe_idx != new_pipe->next_odm_pipe->pipe_idx)
				|| (!old_pipe->next_odm_pipe && new_pipe->next_odm_pipe)
				|| (old_pipe->next_odm_pipe && !new_pipe->next_odm_pipe)
				|| old_pipe->stream_res.opp != new_pipe->stream_res.opp)
			new_pipe->update_flags.bits.odm = 1;

		/* Detect global sync changes */
		if (old_pipe->pipe_dlg_param.vready_offset != new_pipe->pipe_dlg_param.vready_offset
				|| old_pipe->pipe_dlg_param.vstartup_start != new_pipe->pipe_dlg_param.vstartup_start
				|| old_pipe->pipe_dlg_param.vupdate_offset != new_pipe->pipe_dlg_param.vupdate_offset
				|| old_pipe->pipe_dlg_param.vupdate_width != new_pipe->pipe_dlg_param.vupdate_width)
			new_pipe->update_flags.bits.global_sync = 1;
	}

	if (old_pipe->det_buffer_size_kb != new_pipe->det_buffer_size_kb)
		new_pipe->update_flags.bits.det_size = 1;

	/*
	 * Detect opp / tg change, only set on change, not on enable
	 * Assume mpcc inst = pipe index, if not this code needs to be updated
	 * since mpcc is what is affected by these. In fact all of our sequence
	 * makes this assumption at the moment with how hubp reset is matched to
	 * same index mpcc reset.
	 */
	if (old_pipe->stream_res.opp != new_pipe->stream_res.opp)
		new_pipe->update_flags.bits.opp_changed = 1;
	if (old_pipe->stream_res.tg != new_pipe->stream_res.tg)
		new_pipe->update_flags.bits.tg_changed = 1;

	/*
	 * Detect mpcc blending changes, only dpp inst and opp matter here,
	 * mpccs getting removed/inserted update connected ones during their own
	 * programming
	 */
	if (old_pipe->plane_res.dpp != new_pipe->plane_res.dpp
			|| old_pipe->stream_res.opp != new_pipe->stream_res.opp)
		new_pipe->update_flags.bits.mpcc = 1;

	/* Detect dppclk change */
	if (old_pipe->plane_res.bw.dppclk_khz != new_pipe->plane_res.bw.dppclk_khz)
		new_pipe->update_flags.bits.dppclk = 1;

	/* Check for scl update */
	if (memcmp(&old_pipe->plane_res.scl_data, &new_pipe->plane_res.scl_data, sizeof(struct scaler_data)))
			new_pipe->update_flags.bits.scaler = 1;
	/* Check for vp update */
	if (memcmp(&old_pipe->plane_res.scl_data.viewport, &new_pipe->plane_res.scl_data.viewport, sizeof(struct rect))
			|| memcmp(&old_pipe->plane_res.scl_data.viewport_c,
				&new_pipe->plane_res.scl_data.viewport_c, sizeof(struct rect)))
		new_pipe->update_flags.bits.viewport = 1;

	/* Detect dlg/ttu/rq updates */
	{
		struct _vcs_dpi_display_dlg_regs_st old_dlg_attr = old_pipe->dlg_regs;
		struct _vcs_dpi_display_ttu_regs_st old_ttu_attr = old_pipe->ttu_regs;
		struct _vcs_dpi_display_dlg_regs_st *new_dlg_attr = &new_pipe->dlg_regs;
		struct _vcs_dpi_display_ttu_regs_st *new_ttu_attr = &new_pipe->ttu_regs;

		/* Detect pipe interdependent updates */
		if (old_dlg_attr.dst_y_prefetch != new_dlg_attr->dst_y_prefetch ||
				old_dlg_attr.vratio_prefetch != new_dlg_attr->vratio_prefetch ||
				old_dlg_attr.vratio_prefetch_c != new_dlg_attr->vratio_prefetch_c ||
				old_dlg_attr.dst_y_per_vm_vblank != new_dlg_attr->dst_y_per_vm_vblank ||
				old_dlg_attr.dst_y_per_row_vblank != new_dlg_attr->dst_y_per_row_vblank ||
				old_dlg_attr.dst_y_per_vm_flip != new_dlg_attr->dst_y_per_vm_flip ||
				old_dlg_attr.dst_y_per_row_flip != new_dlg_attr->dst_y_per_row_flip ||
				old_dlg_attr.refcyc_per_meta_chunk_vblank_l != new_dlg_attr->refcyc_per_meta_chunk_vblank_l ||
				old_dlg_attr.refcyc_per_meta_chunk_vblank_c != new_dlg_attr->refcyc_per_meta_chunk_vblank_c ||
				old_dlg_attr.refcyc_per_meta_chunk_flip_l != new_dlg_attr->refcyc_per_meta_chunk_flip_l ||
				old_dlg_attr.refcyc_per_line_delivery_pre_l != new_dlg_attr->refcyc_per_line_delivery_pre_l ||
				old_dlg_attr.refcyc_per_line_delivery_pre_c != new_dlg_attr->refcyc_per_line_delivery_pre_c ||
				old_ttu_attr.refcyc_per_req_delivery_pre_l != new_ttu_attr->refcyc_per_req_delivery_pre_l ||
				old_ttu_attr.refcyc_per_req_delivery_pre_c != new_ttu_attr->refcyc_per_req_delivery_pre_c ||
				old_ttu_attr.refcyc_per_req_delivery_pre_cur0 != new_ttu_attr->refcyc_per_req_delivery_pre_cur0 ||
				old_ttu_attr.refcyc_per_req_delivery_pre_cur1 != new_ttu_attr->refcyc_per_req_delivery_pre_cur1 ||
				old_ttu_attr.min_ttu_vblank != new_ttu_attr->min_ttu_vblank ||
				old_ttu_attr.qos_level_flip != new_ttu_attr->qos_level_flip) {
			old_dlg_attr.dst_y_prefetch = new_dlg_attr->dst_y_prefetch;
			old_dlg_attr.vratio_prefetch = new_dlg_attr->vratio_prefetch;
			old_dlg_attr.vratio_prefetch_c = new_dlg_attr->vratio_prefetch_c;
			old_dlg_attr.dst_y_per_vm_vblank = new_dlg_attr->dst_y_per_vm_vblank;
			old_dlg_attr.dst_y_per_row_vblank = new_dlg_attr->dst_y_per_row_vblank;
			old_dlg_attr.dst_y_per_vm_flip = new_dlg_attr->dst_y_per_vm_flip;
			old_dlg_attr.dst_y_per_row_flip = new_dlg_attr->dst_y_per_row_flip;
			old_dlg_attr.refcyc_per_meta_chunk_vblank_l = new_dlg_attr->refcyc_per_meta_chunk_vblank_l;
			old_dlg_attr.refcyc_per_meta_chunk_vblank_c = new_dlg_attr->refcyc_per_meta_chunk_vblank_c;
			old_dlg_attr.refcyc_per_meta_chunk_flip_l = new_dlg_attr->refcyc_per_meta_chunk_flip_l;
			old_dlg_attr.refcyc_per_line_delivery_pre_l = new_dlg_attr->refcyc_per_line_delivery_pre_l;
			old_dlg_attr.refcyc_per_line_delivery_pre_c = new_dlg_attr->refcyc_per_line_delivery_pre_c;
			old_ttu_attr.refcyc_per_req_delivery_pre_l = new_ttu_attr->refcyc_per_req_delivery_pre_l;
			old_ttu_attr.refcyc_per_req_delivery_pre_c = new_ttu_attr->refcyc_per_req_delivery_pre_c;
			old_ttu_attr.refcyc_per_req_delivery_pre_cur0 = new_ttu_attr->refcyc_per_req_delivery_pre_cur0;
			old_ttu_attr.refcyc_per_req_delivery_pre_cur1 = new_ttu_attr->refcyc_per_req_delivery_pre_cur1;
			old_ttu_attr.min_ttu_vblank = new_ttu_attr->min_ttu_vblank;
			old_ttu_attr.qos_level_flip = new_ttu_attr->qos_level_flip;
			new_pipe->update_flags.bits.hubp_interdependent = 1;
		}
		/* Detect any other updates to ttu/rq/dlg */
		if (memcmp(&old_dlg_attr, &new_pipe->dlg_regs, sizeof(old_dlg_attr)) ||
				memcmp(&old_ttu_attr, &new_pipe->ttu_regs, sizeof(old_ttu_attr)) ||
				memcmp(&old_pipe->rq_regs, &new_pipe->rq_regs, sizeof(old_pipe->rq_regs)))
			new_pipe->update_flags.bits.hubp_rq_dlg_ttu = 1;
	}
}

static void dcn20_update_dchubp_dpp(
	struct dc *dc,
	struct pipe_ctx *pipe_ctx,
	struct dc_state *context)
{
	struct dce_hwseq *hws = dc->hwseq;
	struct hubp *hubp = pipe_ctx->plane_res.hubp;
	struct dpp *dpp = pipe_ctx->plane_res.dpp;
	struct dc_plane_state *plane_state = pipe_ctx->plane_state;
	struct dccg *dccg = dc->res_pool->dccg;
	bool viewport_changed = false;

	if (pipe_ctx->update_flags.bits.dppclk)
		dpp->funcs->dpp_dppclk_control(dpp, false, true);

	if (pipe_ctx->update_flags.bits.enable)
		dccg->funcs->update_dpp_dto(dccg, dpp->inst, pipe_ctx->plane_res.bw.dppclk_khz);

	/* TODO: Need input parameter to tell current DCHUB pipe tie to which OTG
	 * VTG is within DCHUBBUB which is commond block share by each pipe HUBP.
	 * VTG is 1:1 mapping with OTG. Each pipe HUBP will select which VTG
	 */
	if (pipe_ctx->update_flags.bits.hubp_rq_dlg_ttu) {
		hubp->funcs->hubp_vtg_sel(hubp, pipe_ctx->stream_res.tg->inst);

		hubp->funcs->hubp_setup(
			hubp,
			&pipe_ctx->dlg_regs,
			&pipe_ctx->ttu_regs,
			&pipe_ctx->rq_regs,
			&pipe_ctx->pipe_dlg_param);

		if (hubp->funcs->set_unbounded_requesting)
			hubp->funcs->set_unbounded_requesting(hubp, pipe_ctx->unbounded_req);
	}
	if (pipe_ctx->update_flags.bits.hubp_interdependent)
		hubp->funcs->hubp_setup_interdependent(
			hubp,
			&pipe_ctx->dlg_regs,
			&pipe_ctx->ttu_regs);

	if (pipe_ctx->update_flags.bits.enable ||
			pipe_ctx->update_flags.bits.plane_changed ||
			plane_state->update_flags.bits.bpp_change ||
			plane_state->update_flags.bits.input_csc_change ||
			plane_state->update_flags.bits.color_space_change ||
			plane_state->update_flags.bits.coeff_reduction_change) {
		struct dc_bias_and_scale bns_params = {0};

		// program the input csc
		dpp->funcs->dpp_setup(dpp,
				plane_state->format,
				EXPANSION_MODE_ZERO,
				plane_state->input_csc_color_matrix,
				plane_state->color_space,
				NULL);

		if (dpp->funcs->dpp_program_bias_and_scale) {
			//TODO :for CNVC set scale and bias registers if necessary
			build_prescale_params(&bns_params, plane_state);
			dpp->funcs->dpp_program_bias_and_scale(dpp, &bns_params);
		}
	}

	if (pipe_ctx->update_flags.bits.mpcc
			|| pipe_ctx->update_flags.bits.plane_changed
			|| plane_state->update_flags.bits.global_alpha_change
			|| plane_state->update_flags.bits.per_pixel_alpha_change) {
		// MPCC inst is equal to pipe index in practice
		int mpcc_inst = hubp->inst;
		int opp_inst;
		int opp_count = dc->res_pool->pipe_count;

		for (opp_inst = 0; opp_inst < opp_count; opp_inst++) {
			if (dc->res_pool->opps[opp_inst]->mpcc_disconnect_pending[mpcc_inst]) {
				dc->res_pool->mpc->funcs->wait_for_idle(dc->res_pool->mpc, mpcc_inst);
				dc->res_pool->opps[opp_inst]->mpcc_disconnect_pending[mpcc_inst] = false;
				break;
			}
		}
		hws->funcs.update_mpcc(dc, pipe_ctx);
	}

	if (pipe_ctx->update_flags.bits.scaler ||
			plane_state->update_flags.bits.scaling_change ||
			plane_state->update_flags.bits.position_change ||
			plane_state->update_flags.bits.per_pixel_alpha_change ||
			pipe_ctx->stream->update_flags.bits.scaling) {
		pipe_ctx->plane_res.scl_data.lb_params.alpha_en = pipe_ctx->plane_state->per_pixel_alpha;
		ASSERT(pipe_ctx->plane_res.scl_data.lb_params.depth == LB_PIXEL_DEPTH_36BPP);
		/* scaler configuration */
		pipe_ctx->plane_res.dpp->funcs->dpp_set_scaler(
				pipe_ctx->plane_res.dpp, &pipe_ctx->plane_res.scl_data);
	}

	if (pipe_ctx->update_flags.bits.viewport ||
			(context == dc->current_state && plane_state->update_flags.bits.position_change) ||
			(context == dc->current_state && plane_state->update_flags.bits.scaling_change) ||
			(context == dc->current_state && pipe_ctx->stream->update_flags.bits.scaling)) {

		hubp->funcs->mem_program_viewport(
			hubp,
			&pipe_ctx->plane_res.scl_data.viewport,
			&pipe_ctx->plane_res.scl_data.viewport_c);
		viewport_changed = true;
	}

	/* Any updates are handled in dc interface, just need to apply existing for plane enable */
	if ((pipe_ctx->update_flags.bits.enable || pipe_ctx->update_flags.bits.opp_changed ||
			pipe_ctx->update_flags.bits.scaler || viewport_changed == true) &&
			pipe_ctx->stream->cursor_attributes.address.quad_part != 0) {
		dc->hwss.set_cursor_position(pipe_ctx);
		dc->hwss.set_cursor_attribute(pipe_ctx);

		if (dc->hwss.set_cursor_sdr_white_level)
			dc->hwss.set_cursor_sdr_white_level(pipe_ctx);
	}

	/* Any updates are handled in dc interface, just need
	 * to apply existing for plane enable / opp change */
	if (pipe_ctx->update_flags.bits.enable || pipe_ctx->update_flags.bits.opp_changed
			|| pipe_ctx->update_flags.bits.plane_changed
			|| pipe_ctx->stream->update_flags.bits.gamut_remap
			|| pipe_ctx->stream->update_flags.bits.out_csc) {
		/* dpp/cm gamut remap*/
		dc->hwss.program_gamut_remap(pipe_ctx);

		/*call the dcn2 method which uses mpc csc*/
		dc->hwss.program_output_csc(dc,
				pipe_ctx,
				pipe_ctx->stream->output_color_space,
				pipe_ctx->stream->csc_color_matrix.matrix,
				hubp->opp_id);
	}

	if (pipe_ctx->update_flags.bits.enable ||
			pipe_ctx->update_flags.bits.plane_changed ||
			pipe_ctx->update_flags.bits.opp_changed ||
			plane_state->update_flags.bits.pixel_format_change ||
			plane_state->update_flags.bits.horizontal_mirror_change ||
			plane_state->update_flags.bits.rotation_change ||
			plane_state->update_flags.bits.swizzle_change ||
			plane_state->update_flags.bits.dcc_change ||
			plane_state->update_flags.bits.bpp_change ||
			plane_state->update_flags.bits.scaling_change ||
			plane_state->update_flags.bits.plane_size_change) {
		struct plane_size size = plane_state->plane_size;

		size.surface_size = pipe_ctx->plane_res.scl_data.viewport;
		hubp->funcs->hubp_program_surface_config(
			hubp,
			plane_state->format,
			&plane_state->tiling_info,
			&size,
			plane_state->rotation,
			&plane_state->dcc,
			plane_state->horizontal_mirror,
			0);
		hubp->power_gated = false;
	}

	if (pipe_ctx->update_flags.bits.enable ||
		pipe_ctx->update_flags.bits.plane_changed ||
		plane_state->update_flags.bits.addr_update)
		hws->funcs.update_plane_addr(dc, pipe_ctx);

	if (pipe_ctx->update_flags.bits.enable)
		hubp->funcs->set_blank(hubp, false);
	/* If the stream paired with this plane is phantom, the plane is also phantom */
	if (pipe_ctx->stream && pipe_ctx->stream->mall_stream_config.type == SUBVP_PHANTOM
			&& hubp->funcs->phantom_hubp_post_enable)
		hubp->funcs->phantom_hubp_post_enable(hubp);
}

static int calculate_vready_offset_for_group(struct pipe_ctx *pipe)
{
	struct pipe_ctx *other_pipe;
	int vready_offset = pipe->pipe_dlg_param.vready_offset;

	/* Always use the largest vready_offset of all connected pipes */
	for (other_pipe = pipe->bottom_pipe; other_pipe != NULL; other_pipe = other_pipe->bottom_pipe) {
		if (other_pipe->pipe_dlg_param.vready_offset > vready_offset)
			vready_offset = other_pipe->pipe_dlg_param.vready_offset;
	}
	for (other_pipe = pipe->top_pipe; other_pipe != NULL; other_pipe = other_pipe->top_pipe) {
		if (other_pipe->pipe_dlg_param.vready_offset > vready_offset)
			vready_offset = other_pipe->pipe_dlg_param.vready_offset;
	}
	for (other_pipe = pipe->next_odm_pipe; other_pipe != NULL; other_pipe = other_pipe->next_odm_pipe) {
		if (other_pipe->pipe_dlg_param.vready_offset > vready_offset)
			vready_offset = other_pipe->pipe_dlg_param.vready_offset;
	}
	for (other_pipe = pipe->prev_odm_pipe; other_pipe != NULL; other_pipe = other_pipe->prev_odm_pipe) {
		if (other_pipe->pipe_dlg_param.vready_offset > vready_offset)
			vready_offset = other_pipe->pipe_dlg_param.vready_offset;
	}

	return vready_offset;
}

static void dcn20_program_pipe(
		struct dc *dc,
		struct pipe_ctx *pipe_ctx,
		struct dc_state *context)
{
	struct dce_hwseq *hws = dc->hwseq;
	/* Only need to unblank on top pipe */

	if ((pipe_ctx->update_flags.bits.enable || pipe_ctx->stream->update_flags.bits.abm_level)
			&& !pipe_ctx->top_pipe && !pipe_ctx->prev_odm_pipe)
		hws->funcs.blank_pixel_data(dc, pipe_ctx, !pipe_ctx->plane_state->visible);

	/* Only update TG on top pipe */
	if (pipe_ctx->update_flags.bits.global_sync && !pipe_ctx->top_pipe
			&& !pipe_ctx->prev_odm_pipe) {
		pipe_ctx->stream_res.tg->funcs->program_global_sync(
				pipe_ctx->stream_res.tg,
				calculate_vready_offset_for_group(pipe_ctx),
				pipe_ctx->pipe_dlg_param.vstartup_start,
				pipe_ctx->pipe_dlg_param.vupdate_offset,
				pipe_ctx->pipe_dlg_param.vupdate_width);

		if (pipe_ctx->stream->mall_stream_config.type != SUBVP_PHANTOM) {
			pipe_ctx->stream_res.tg->funcs->wait_for_state(pipe_ctx->stream_res.tg, CRTC_STATE_VBLANK);
			pipe_ctx->stream_res.tg->funcs->wait_for_state(pipe_ctx->stream_res.tg, CRTC_STATE_VACTIVE);
		}

		pipe_ctx->stream_res.tg->funcs->set_vtg_params(
				pipe_ctx->stream_res.tg, &pipe_ctx->stream->timing, true);

		if (hws->funcs.setup_vupdate_interrupt)
			hws->funcs.setup_vupdate_interrupt(dc, pipe_ctx);
	}

	if (pipe_ctx->update_flags.bits.odm)
		hws->funcs.update_odm(dc, context, pipe_ctx);

	if (pipe_ctx->update_flags.bits.enable) {
		dcn20_enable_plane(dc, pipe_ctx, context);
		if (dc->res_pool->hubbub->funcs->force_wm_propagate_to_pipes)
			dc->res_pool->hubbub->funcs->force_wm_propagate_to_pipes(dc->res_pool->hubbub);
	}

	if (dc->res_pool->hubbub->funcs->program_det_size && pipe_ctx->update_flags.bits.det_size)
		dc->res_pool->hubbub->funcs->program_det_size(
			dc->res_pool->hubbub, pipe_ctx->plane_res.hubp->inst, pipe_ctx->det_buffer_size_kb);

	if (pipe_ctx->update_flags.raw || pipe_ctx->plane_state->update_flags.raw || pipe_ctx->stream->update_flags.raw)
		dcn20_update_dchubp_dpp(dc, pipe_ctx, context);

	if (pipe_ctx->update_flags.bits.enable
			|| pipe_ctx->plane_state->update_flags.bits.hdr_mult)
		hws->funcs.set_hdr_multiplier(pipe_ctx);

	if (pipe_ctx->update_flags.bits.enable ||
			pipe_ctx->plane_state->update_flags.bits.in_transfer_func_change ||
			pipe_ctx->plane_state->update_flags.bits.gamma_change)
		hws->funcs.set_input_transfer_func(dc, pipe_ctx, pipe_ctx->plane_state);

	/* dcn10_translate_regamma_to_hw_format takes 750us to finish
	 * only do gamma programming for powering on, internal memcmp to avoid
	 * updating on slave planes
	 */
	if (pipe_ctx->update_flags.bits.enable ||
			pipe_ctx->update_flags.bits.plane_changed ||
			pipe_ctx->stream->update_flags.bits.out_tf ||
			pipe_ctx->plane_state->update_flags.bits.output_tf_change)
		hws->funcs.set_output_transfer_func(dc, pipe_ctx, pipe_ctx->stream);

	/* If the pipe has been enabled or has a different opp, we
	 * should reprogram the fmt. This deals with cases where
	 * interation between mpc and odm combine on different streams
	 * causes a different pipe to be chosen to odm combine with.
	 */
	if (pipe_ctx->update_flags.bits.enable
	    || pipe_ctx->update_flags.bits.opp_changed) {

		pipe_ctx->stream_res.opp->funcs->opp_set_dyn_expansion(
			pipe_ctx->stream_res.opp,
			COLOR_SPACE_YCBCR601,
			pipe_ctx->stream->timing.display_color_depth,
			pipe_ctx->stream->signal);

		pipe_ctx->stream_res.opp->funcs->opp_program_fmt(
			pipe_ctx->stream_res.opp,
			&pipe_ctx->stream->bit_depth_params,
			&pipe_ctx->stream->clamping);
	}
}

void dcn20_program_front_end_for_ctx(
		struct dc *dc,
		struct dc_state *context)
{
	int i;
	struct dce_hwseq *hws = dc->hwseq;
	DC_LOGGER_INIT(dc->ctx->logger);

	/* Carry over GSL groups in case the context is changing. */
	for (i = 0; i < dc->res_pool->pipe_count; i++) {
		struct pipe_ctx *pipe_ctx = &context->res_ctx.pipe_ctx[i];
		struct pipe_ctx *old_pipe_ctx = &dc->current_state->res_ctx.pipe_ctx[i];

		if (pipe_ctx->stream == old_pipe_ctx->stream)
			pipe_ctx->stream_res.gsl_group = old_pipe_ctx->stream_res.gsl_group;
	}

	if (dc->hwss.program_triplebuffer != NULL && dc->debug.enable_tri_buf) {
		for (i = 0; i < dc->res_pool->pipe_count; i++) {
			struct pipe_ctx *pipe_ctx = &context->res_ctx.pipe_ctx[i];

			if (!pipe_ctx->top_pipe && !pipe_ctx->prev_odm_pipe && pipe_ctx->plane_state) {
				ASSERT(!pipe_ctx->plane_state->triplebuffer_flips);
				/*turn off triple buffer for full update*/
				dc->hwss.program_triplebuffer(
						dc, pipe_ctx, pipe_ctx->plane_state->triplebuffer_flips);
			}
		}
	}

	/* Set pipe update flags and lock pipes */
	for (i = 0; i < dc->res_pool->pipe_count; i++)
		dcn20_detect_pipe_changes(&dc->current_state->res_ctx.pipe_ctx[i],
				&context->res_ctx.pipe_ctx[i]);

	/* OTG blank before disabling all front ends */
	for (i = 0; i < dc->res_pool->pipe_count; i++)
		if (context->res_ctx.pipe_ctx[i].update_flags.bits.disable
				&& !context->res_ctx.pipe_ctx[i].top_pipe
				&& !context->res_ctx.pipe_ctx[i].prev_odm_pipe
				&& context->res_ctx.pipe_ctx[i].stream)
			hws->funcs.blank_pixel_data(dc, &context->res_ctx.pipe_ctx[i], true);


	/* Disconnect mpcc */
	for (i = 0; i < dc->res_pool->pipe_count; i++)
		if (context->res_ctx.pipe_ctx[i].update_flags.bits.disable
				|| context->res_ctx.pipe_ctx[i].update_flags.bits.opp_changed) {
			struct hubbub *hubbub = dc->res_pool->hubbub;

			/* Phantom pipe DET should be 0, but if a pipe in use is being transitioned to phantom
			 * then we want to do the programming here (effectively it's being disabled). If we do
			 * the programming later the DET won't be updated until the OTG for the phantom pipe is
			 * turned on (i.e. in an MCLK switch) which can come in too late and cause issues with
			 * DET allocation.
			 */
			if (hubbub->funcs->program_det_size && (context->res_ctx.pipe_ctx[i].update_flags.bits.disable ||
					(context->res_ctx.pipe_ctx[i].plane_state && context->res_ctx.pipe_ctx[i].plane_state->is_phantom)))
				hubbub->funcs->program_det_size(hubbub, dc->current_state->res_ctx.pipe_ctx[i].plane_res.hubp->inst, 0);
			hws->funcs.plane_atomic_disconnect(dc, &dc->current_state->res_ctx.pipe_ctx[i]);
			DC_LOG_DC("Reset mpcc for pipe %d\n", dc->current_state->res_ctx.pipe_ctx[i].pipe_idx);
		}

	/*
	 * Program all updated pipes, order matters for mpcc setup. Start with
	 * top pipe and program all pipes that follow in order
	 */
	for (i = 0; i < dc->res_pool->pipe_count; i++) {
		struct pipe_ctx *pipe = &context->res_ctx.pipe_ctx[i];

		if (pipe->plane_state && !pipe->top_pipe) {
			while (pipe) {
				if (hws->funcs.program_pipe)
					hws->funcs.program_pipe(dc, pipe, context);
				else {
					/* Don't program phantom pipes in the regular front end programming sequence.
					 * There is an MPO transition case where a pipe being used by a video plane is
					 * transitioned directly to be a phantom pipe when closing the MPO video. However
					 * the phantom pipe will program a new HUBP_VTG_SEL (update takes place right away),
					 * but the MPO still exists until the double buffered update of the main pipe so we
					 * will get a frame of underflow if the phantom pipe is programmed here.
					 */
					if (pipe->stream && pipe->stream->mall_stream_config.type != SUBVP_PHANTOM)
						dcn20_program_pipe(dc, pipe, context);
				}

				pipe = pipe->bottom_pipe;
			}
		}
		/* Program secondary blending tree and writeback pipes */
		pipe = &context->res_ctx.pipe_ctx[i];
		if (!pipe->top_pipe && !pipe->prev_odm_pipe
				&& pipe->stream && pipe->stream->num_wb_info > 0
				&& (pipe->update_flags.raw || (pipe->plane_state && pipe->plane_state->update_flags.raw)
					|| pipe->stream->update_flags.raw)
				&& hws->funcs.program_all_writeback_pipes_in_tree)
			hws->funcs.program_all_writeback_pipes_in_tree(dc, pipe->stream, context);

		/* Avoid underflow by check of pipe line read when adding 2nd plane. */
		if (hws->wa.wait_hubpret_read_start_during_mpo_transition &&
			!pipe->top_pipe &&
			pipe->stream &&
			pipe->plane_res.hubp->funcs->hubp_wait_pipe_read_start &&
			dc->current_state->stream_status[0].plane_count == 1 &&
			context->stream_status[0].plane_count > 1) {
			pipe->plane_res.hubp->funcs->hubp_wait_pipe_read_start(pipe->plane_res.hubp);
		}

		/* when dynamic ODM is active, pipes must be reconfigured when all planes are
		 * disabled, as some transitions will leave software and hardware state
		 * mismatched.
		 */
		if (dc->debug.enable_single_display_2to1_odm_policy &&
			pipe->stream &&
			pipe->update_flags.bits.disable &&
			!pipe->prev_odm_pipe &&
			hws->funcs.update_odm)
			hws->funcs.update_odm(dc, context, pipe);
	}
}

void dcn20_post_unlock_program_front_end(
		struct dc *dc,
		struct dc_state *context)
{
	int i;
	const unsigned int TIMEOUT_FOR_PIPE_ENABLE_MS = 100;
	struct dce_hwseq *hwseq = dc->hwseq;

	DC_LOGGER_INIT(dc->ctx->logger);

	for (i = 0; i < dc->res_pool->pipe_count; i++)
		if (context->res_ctx.pipe_ctx[i].update_flags.bits.disable)
			dc->hwss.disable_plane(dc, &dc->current_state->res_ctx.pipe_ctx[i]);

	/*
	 * If we are enabling a pipe, we need to wait for pending clear as this is a critical
	 * part of the enable operation otherwise, DM may request an immediate flip which
	 * will cause HW to perform an "immediate enable" (as opposed to "vsync enable") which
	 * is unsupported on DCN.
	 */
	for (i = 0; i < dc->res_pool->pipe_count; i++) {
		struct pipe_ctx *pipe = &context->res_ctx.pipe_ctx[i];
		// Don't check flip pending on phantom pipes
		if (pipe->plane_state && !pipe->top_pipe && pipe->update_flags.bits.enable &&
				pipe->stream->mall_stream_config.type != SUBVP_PHANTOM) {
			struct hubp *hubp = pipe->plane_res.hubp;
			int j = 0;

			for (j = 0; j < TIMEOUT_FOR_PIPE_ENABLE_MS*1000
					&& hubp->funcs->hubp_is_flip_pending(hubp); j++)
				udelay(1);
<<<<<<< HEAD
		}
	}

	for (i = 0; i < dc->res_pool->pipe_count; i++) {
		struct pipe_ctx *pipe = &context->res_ctx.pipe_ctx[i];
		struct pipe_ctx *old_pipe = &dc->current_state->res_ctx.pipe_ctx[i];

		/* If an active, non-phantom pipe is being transitioned into a phantom
		 * pipe, wait for the double buffer update to complete first before we do
		 * phantom pipe programming (HUBP_VTG_SEL updates right away so that can
		 * cause issues).
		 */
		if (pipe->stream && pipe->stream->mall_stream_config.type == SUBVP_PHANTOM &&
				old_pipe->stream && old_pipe->stream->mall_stream_config.type != SUBVP_PHANTOM) {
			old_pipe->stream_res.tg->funcs->wait_for_state(
					old_pipe->stream_res.tg,
					CRTC_STATE_VBLANK);
			old_pipe->stream_res.tg->funcs->wait_for_state(
					old_pipe->stream_res.tg,
					CRTC_STATE_VACTIVE);
=======
>>>>>>> 48acfe8d
		}
	}

	for (i = 0; i < dc->res_pool->pipe_count; i++) {
		struct pipe_ctx *pipe = &context->res_ctx.pipe_ctx[i];

		if (pipe->plane_state && !pipe->top_pipe) {
			/* Program phantom pipe here to prevent a frame of underflow in the MPO transition
			 * case (if a pipe being used for a video plane transitions to a phantom pipe, it
			 * can underflow due to HUBP_VTG_SEL programming if done in the regular front end
			 * programming sequence).
			 */
			while (pipe) {
				if (pipe->stream && pipe->stream->mall_stream_config.type == SUBVP_PHANTOM) {
<<<<<<< HEAD
=======
					/* When turning on the phantom pipe we want to run through the
					 * entire enable sequence, so apply all the "enable" flags.
					 */
					if (dc->hwss.apply_update_flags_for_phantom)
						dc->hwss.apply_update_flags_for_phantom(pipe);
>>>>>>> 48acfe8d
					if (dc->hwss.update_phantom_vp_position)
						dc->hwss.update_phantom_vp_position(dc, context, pipe);
					dcn20_program_pipe(dc, pipe, context);
				}
				pipe = pipe->bottom_pipe;
			}
		}
	}

	/* Only program the MALL registers after all the main and phantom pipes
	 * are done programming.
	 */
	if (hwseq->funcs.program_mall_pipe_config)
		hwseq->funcs.program_mall_pipe_config(dc, context);

	/* WA to apply WM setting*/
	if (hwseq->wa.DEGVIDCN21)
		dc->res_pool->hubbub->funcs->apply_DEDCN21_147_wa(dc->res_pool->hubbub);


	/* WA for stutter underflow during MPO transitions when adding 2nd plane */
	if (hwseq->wa.disallow_self_refresh_during_multi_plane_transition) {

		if (dc->current_state->stream_status[0].plane_count == 1 &&
				context->stream_status[0].plane_count > 1) {

			struct timing_generator *tg = dc->res_pool->timing_generators[0];

			dc->res_pool->hubbub->funcs->allow_self_refresh_control(dc->res_pool->hubbub, false);

			hwseq->wa_state.disallow_self_refresh_during_multi_plane_transition_applied = true;
			hwseq->wa_state.disallow_self_refresh_during_multi_plane_transition_applied_on_frame = tg->funcs->get_frame_count(tg);
		}
	}
}

void dcn20_prepare_bandwidth(
		struct dc *dc,
		struct dc_state *context)
{
	struct hubbub *hubbub = dc->res_pool->hubbub;
	unsigned int compbuf_size_kb = 0;
	unsigned int cache_wm_a = context->bw_ctx.bw.dcn.watermarks.a.cstate_pstate.pstate_change_ns;
	unsigned int i;

	dc->clk_mgr->funcs->update_clocks(
			dc->clk_mgr,
			context,
			false);

	for (i = 0; i < dc->res_pool->pipe_count; i++) {
		struct pipe_ctx *pipe = &context->res_ctx.pipe_ctx[i];

		// At optimize don't restore the original watermark value
		if (pipe->stream && pipe->stream->mall_stream_config.type != SUBVP_NONE) {
			context->bw_ctx.bw.dcn.watermarks.a.cstate_pstate.pstate_change_ns = 4U * 1000U * 1000U * 1000U;
			break;
		}
	}

	/* program dchubbub watermarks */
	dc->wm_optimized_required = hubbub->funcs->program_watermarks(hubbub,
					&context->bw_ctx.bw.dcn.watermarks,
					dc->res_pool->ref_clocks.dchub_ref_clock_inKhz / 1000,
					false);

	// Restore the real watermark so we can commit the value to DMCUB
	// DMCUB uses the "original" watermark value in SubVP MCLK switch
	context->bw_ctx.bw.dcn.watermarks.a.cstate_pstate.pstate_change_ns = cache_wm_a;

	/* decrease compbuf size */
	if (hubbub->funcs->program_compbuf_size) {
		if (context->bw_ctx.dml.ip.min_comp_buffer_size_kbytes) {
			compbuf_size_kb = context->bw_ctx.dml.ip.min_comp_buffer_size_kbytes;
			dc->wm_optimized_required |= (compbuf_size_kb != dc->current_state->bw_ctx.dml.ip.min_comp_buffer_size_kbytes);
		} else {
			compbuf_size_kb = context->bw_ctx.bw.dcn.compbuf_size_kb;
			dc->wm_optimized_required |= (compbuf_size_kb != dc->current_state->bw_ctx.bw.dcn.compbuf_size_kb);
		}

		hubbub->funcs->program_compbuf_size(hubbub, compbuf_size_kb, false);
	}
}

void dcn20_optimize_bandwidth(
		struct dc *dc,
		struct dc_state *context)
{
	struct hubbub *hubbub = dc->res_pool->hubbub;
	int i;

	for (i = 0; i < dc->res_pool->pipe_count; i++) {
		struct pipe_ctx *pipe = &context->res_ctx.pipe_ctx[i];

		// At optimize don't need  to restore the original watermark value
		if (pipe->stream && pipe->stream->mall_stream_config.type != SUBVP_NONE) {
			context->bw_ctx.bw.dcn.watermarks.a.cstate_pstate.pstate_change_ns = 4U * 1000U * 1000U * 1000U;
			break;
		}
	}

	/* program dchubbub watermarks */
	hubbub->funcs->program_watermarks(hubbub,
					&context->bw_ctx.bw.dcn.watermarks,
					dc->res_pool->ref_clocks.dchub_ref_clock_inKhz / 1000,
					true);

	if (dc->clk_mgr->dc_mode_softmax_enabled)
		if (dc->clk_mgr->clks.dramclk_khz > dc->clk_mgr->bw_params->dc_mode_softmax_memclk * 1000 &&
				context->bw_ctx.bw.dcn.clk.dramclk_khz <= dc->clk_mgr->bw_params->dc_mode_softmax_memclk * 1000)
			dc->clk_mgr->funcs->set_max_memclk(dc->clk_mgr, dc->clk_mgr->bw_params->dc_mode_softmax_memclk);

	/* increase compbuf size */
	if (hubbub->funcs->program_compbuf_size)
		hubbub->funcs->program_compbuf_size(hubbub, context->bw_ctx.bw.dcn.compbuf_size_kb, true);

	dc->clk_mgr->funcs->update_clocks(
			dc->clk_mgr,
			context,
			true);
	if (dc_extended_blank_supported(dc) && context->bw_ctx.bw.dcn.clk.zstate_support == DCN_ZSTATE_SUPPORT_ALLOW) {
		for (i = 0; i < dc->res_pool->pipe_count; ++i) {
			struct pipe_ctx *pipe_ctx = &context->res_ctx.pipe_ctx[i];

			if (pipe_ctx->stream && pipe_ctx->plane_res.hubp->funcs->program_extended_blank
				&& pipe_ctx->stream->adjust.v_total_min == pipe_ctx->stream->adjust.v_total_max
				&& pipe_ctx->stream->adjust.v_total_max > pipe_ctx->stream->timing.v_total)
					pipe_ctx->plane_res.hubp->funcs->program_extended_blank(pipe_ctx->plane_res.hubp,
						pipe_ctx->dlg_regs.optimized_min_dst_y_next_start);
		}
	}
}

bool dcn20_update_bandwidth(
		struct dc *dc,
		struct dc_state *context)
{
	int i;
	struct dce_hwseq *hws = dc->hwseq;

	/* recalculate DML parameters */
	if (!dc->res_pool->funcs->validate_bandwidth(dc, context, false))
		return false;

	/* apply updated bandwidth parameters */
	dc->hwss.prepare_bandwidth(dc, context);

	/* update hubp configs for all pipes */
	for (i = 0; i < dc->res_pool->pipe_count; i++) {
		struct pipe_ctx *pipe_ctx = &context->res_ctx.pipe_ctx[i];

		if (pipe_ctx->plane_state == NULL)
			continue;

		if (pipe_ctx->top_pipe == NULL) {
			bool blank = !is_pipe_tree_visible(pipe_ctx);

			pipe_ctx->stream_res.tg->funcs->program_global_sync(
					pipe_ctx->stream_res.tg,
					calculate_vready_offset_for_group(pipe_ctx),
					pipe_ctx->pipe_dlg_param.vstartup_start,
					pipe_ctx->pipe_dlg_param.vupdate_offset,
					pipe_ctx->pipe_dlg_param.vupdate_width);

			pipe_ctx->stream_res.tg->funcs->set_vtg_params(
					pipe_ctx->stream_res.tg, &pipe_ctx->stream->timing, false);

			if (pipe_ctx->prev_odm_pipe == NULL)
				hws->funcs.blank_pixel_data(dc, pipe_ctx, blank);

			if (hws->funcs.setup_vupdate_interrupt)
				hws->funcs.setup_vupdate_interrupt(dc, pipe_ctx);
		}

		pipe_ctx->plane_res.hubp->funcs->hubp_setup(
				pipe_ctx->plane_res.hubp,
					&pipe_ctx->dlg_regs,
					&pipe_ctx->ttu_regs,
					&pipe_ctx->rq_regs,
					&pipe_ctx->pipe_dlg_param);
	}

	return true;
}

void dcn20_enable_writeback(
		struct dc *dc,
		struct dc_writeback_info *wb_info,
		struct dc_state *context)
{
	struct dwbc *dwb;
	struct mcif_wb *mcif_wb;
	struct timing_generator *optc;

	ASSERT(wb_info->dwb_pipe_inst < MAX_DWB_PIPES);
	ASSERT(wb_info->wb_enabled);
	dwb = dc->res_pool->dwbc[wb_info->dwb_pipe_inst];
	mcif_wb = dc->res_pool->mcif_wb[wb_info->dwb_pipe_inst];

	/* set the OPTC source mux */
	optc = dc->res_pool->timing_generators[dwb->otg_inst];
	optc->funcs->set_dwb_source(optc, wb_info->dwb_pipe_inst);
	/* set MCIF_WB buffer and arbitration configuration */
	mcif_wb->funcs->config_mcif_buf(mcif_wb, &wb_info->mcif_buf_params, wb_info->dwb_params.dest_height);
	mcif_wb->funcs->config_mcif_arb(mcif_wb, &context->bw_ctx.bw.dcn.bw_writeback.mcif_wb_arb[wb_info->dwb_pipe_inst]);
	/* Enable MCIF_WB */
	mcif_wb->funcs->enable_mcif(mcif_wb);
	/* Enable DWB */
	dwb->funcs->enable(dwb, &wb_info->dwb_params);
	/* TODO: add sequence to enable/disable warmup */
}

void dcn20_disable_writeback(
		struct dc *dc,
		unsigned int dwb_pipe_inst)
{
	struct dwbc *dwb;
	struct mcif_wb *mcif_wb;

	ASSERT(dwb_pipe_inst < MAX_DWB_PIPES);
	dwb = dc->res_pool->dwbc[dwb_pipe_inst];
	mcif_wb = dc->res_pool->mcif_wb[dwb_pipe_inst];

	dwb->funcs->disable(dwb);
	mcif_wb->funcs->disable_mcif(mcif_wb);
}

bool dcn20_wait_for_blank_complete(
		struct output_pixel_processor *opp)
{
	int counter;

	for (counter = 0; counter < 1000; counter++) {
		if (opp->funcs->dpg_is_blanked(opp))
			break;

		udelay(100);
	}

	if (counter == 1000) {
		dm_error("DC: failed to blank crtc!\n");
		return false;
	}

	return true;
}

bool dcn20_dmdata_status_done(struct pipe_ctx *pipe_ctx)
{
	struct hubp *hubp = pipe_ctx->plane_res.hubp;

	if (!hubp)
		return false;
	return hubp->funcs->dmdata_status_done(hubp);
}

void dcn20_disable_stream_gating(struct dc *dc, struct pipe_ctx *pipe_ctx)
{
	struct dce_hwseq *hws = dc->hwseq;

	if (pipe_ctx->stream_res.dsc) {
		struct pipe_ctx *odm_pipe = pipe_ctx->next_odm_pipe;

		hws->funcs.dsc_pg_control(hws, pipe_ctx->stream_res.dsc->inst, true);
		while (odm_pipe) {
			hws->funcs.dsc_pg_control(hws, odm_pipe->stream_res.dsc->inst, true);
			odm_pipe = odm_pipe->next_odm_pipe;
		}
	}
}

void dcn20_enable_stream_gating(struct dc *dc, struct pipe_ctx *pipe_ctx)
{
	struct dce_hwseq *hws = dc->hwseq;

	if (pipe_ctx->stream_res.dsc) {
		struct pipe_ctx *odm_pipe = pipe_ctx->next_odm_pipe;

		hws->funcs.dsc_pg_control(hws, pipe_ctx->stream_res.dsc->inst, false);
		while (odm_pipe) {
			hws->funcs.dsc_pg_control(hws, odm_pipe->stream_res.dsc->inst, false);
			odm_pipe = odm_pipe->next_odm_pipe;
		}
	}
}

void dcn20_set_dmdata_attributes(struct pipe_ctx *pipe_ctx)
{
	struct dc_dmdata_attributes attr = { 0 };
	struct hubp *hubp = pipe_ctx->plane_res.hubp;

	attr.dmdata_mode = DMDATA_HW_MODE;
	attr.dmdata_size =
		dc_is_hdmi_signal(pipe_ctx->stream->signal) ? 32 : 36;
	attr.address.quad_part =
			pipe_ctx->stream->dmdata_address.quad_part;
	attr.dmdata_dl_delta = 0;
	attr.dmdata_qos_mode = 0;
	attr.dmdata_qos_level = 0;
	attr.dmdata_repeat = 1; /* always repeat */
	attr.dmdata_updated = 1;
	attr.dmdata_sw_data = NULL;

	hubp->funcs->dmdata_set_attributes(hubp, &attr);
}

void dcn20_init_vm_ctx(
		struct dce_hwseq *hws,
		struct dc *dc,
		struct dc_virtual_addr_space_config *va_config,
		int vmid)
{
	struct dcn_hubbub_virt_addr_config config;

	if (vmid == 0) {
		ASSERT(0); /* VMID cannot be 0 for vm context */
		return;
	}

	config.page_table_start_addr = va_config->page_table_start_addr;
	config.page_table_end_addr = va_config->page_table_end_addr;
	config.page_table_block_size = va_config->page_table_block_size_in_bytes;
	config.page_table_depth = va_config->page_table_depth;
	config.page_table_base_addr = va_config->page_table_base_addr;

	dc->res_pool->hubbub->funcs->init_vm_ctx(dc->res_pool->hubbub, &config, vmid);
}

int dcn20_init_sys_ctx(struct dce_hwseq *hws, struct dc *dc, struct dc_phy_addr_space_config *pa_config)
{
	struct dcn_hubbub_phys_addr_config config;

	config.system_aperture.fb_top = pa_config->system_aperture.fb_top;
	config.system_aperture.fb_offset = pa_config->system_aperture.fb_offset;
	config.system_aperture.fb_base = pa_config->system_aperture.fb_base;
	config.system_aperture.agp_top = pa_config->system_aperture.agp_top;
	config.system_aperture.agp_bot = pa_config->system_aperture.agp_bot;
	config.system_aperture.agp_base = pa_config->system_aperture.agp_base;
	config.gart_config.page_table_start_addr = pa_config->gart_config.page_table_start_addr;
	config.gart_config.page_table_end_addr = pa_config->gart_config.page_table_end_addr;
	config.gart_config.page_table_base_addr = pa_config->gart_config.page_table_base_addr;
	config.page_table_default_page_addr = pa_config->page_table_default_page_addr;

	return dc->res_pool->hubbub->funcs->init_dchub_sys_ctx(dc->res_pool->hubbub, &config);
}

static bool patch_address_for_sbs_tb_stereo(
		struct pipe_ctx *pipe_ctx, PHYSICAL_ADDRESS_LOC *addr)
{
	struct dc_plane_state *plane_state = pipe_ctx->plane_state;
	bool sec_split = pipe_ctx->top_pipe &&
			pipe_ctx->top_pipe->plane_state == pipe_ctx->plane_state;
	if (sec_split && plane_state->address.type == PLN_ADDR_TYPE_GRPH_STEREO &&
			(pipe_ctx->stream->timing.timing_3d_format ==
			TIMING_3D_FORMAT_SIDE_BY_SIDE ||
			pipe_ctx->stream->timing.timing_3d_format ==
			TIMING_3D_FORMAT_TOP_AND_BOTTOM)) {
		*addr = plane_state->address.grph_stereo.left_addr;
		plane_state->address.grph_stereo.left_addr =
				plane_state->address.grph_stereo.right_addr;
		return true;
	}

	if (pipe_ctx->stream->view_format != VIEW_3D_FORMAT_NONE &&
			plane_state->address.type != PLN_ADDR_TYPE_GRPH_STEREO) {
		plane_state->address.type = PLN_ADDR_TYPE_GRPH_STEREO;
		plane_state->address.grph_stereo.right_addr =
				plane_state->address.grph_stereo.left_addr;
		plane_state->address.grph_stereo.right_meta_addr =
				plane_state->address.grph_stereo.left_meta_addr;
	}
	return false;
}

void dcn20_update_plane_addr(const struct dc *dc, struct pipe_ctx *pipe_ctx)
{
	bool addr_patched = false;
	PHYSICAL_ADDRESS_LOC addr;
	struct dc_plane_state *plane_state = pipe_ctx->plane_state;

	if (plane_state == NULL)
		return;

	addr_patched = patch_address_for_sbs_tb_stereo(pipe_ctx, &addr);

	// Call Helper to track VMID use
	vm_helper_mark_vmid_used(dc->vm_helper, plane_state->address.vmid, pipe_ctx->plane_res.hubp->inst);

	pipe_ctx->plane_res.hubp->funcs->hubp_program_surface_flip_and_addr(
			pipe_ctx->plane_res.hubp,
			&plane_state->address,
			plane_state->flip_immediate);

	plane_state->status.requested_address = plane_state->address;

	if (plane_state->flip_immediate)
		plane_state->status.current_address = plane_state->address;

	if (addr_patched)
		pipe_ctx->plane_state->address.grph_stereo.left_addr = addr;
}

void dcn20_unblank_stream(struct pipe_ctx *pipe_ctx,
		struct dc_link_settings *link_settings)
{
	struct encoder_unblank_param params = {0};
	struct dc_stream_state *stream = pipe_ctx->stream;
	struct dc_link *link = stream->link;
	struct dce_hwseq *hws = link->dc->hwseq;
	struct pipe_ctx *odm_pipe;

	params.opp_cnt = 1;
	for (odm_pipe = pipe_ctx->next_odm_pipe; odm_pipe; odm_pipe = odm_pipe->next_odm_pipe) {
		params.opp_cnt++;
	}
	/* only 3 items below are used by unblank */
	params.timing = pipe_ctx->stream->timing;

	params.link_settings.link_rate = link_settings->link_rate;

	if (is_dp_128b_132b_signal(pipe_ctx)) {
		/* TODO - DP2.0 HW: Set ODM mode in dp hpo encoder here */
		pipe_ctx->stream_res.hpo_dp_stream_enc->funcs->dp_unblank(
				pipe_ctx->stream_res.hpo_dp_stream_enc,
				pipe_ctx->stream_res.tg->inst);
	} else if (dc_is_dp_signal(pipe_ctx->stream->signal)) {
		if (optc2_is_two_pixels_per_containter(&stream->timing) || params.opp_cnt > 1)
			params.timing.pix_clk_100hz /= 2;
		pipe_ctx->stream_res.stream_enc->funcs->dp_set_odm_combine(
				pipe_ctx->stream_res.stream_enc, params.opp_cnt > 1);
		pipe_ctx->stream_res.stream_enc->funcs->dp_unblank(link, pipe_ctx->stream_res.stream_enc, &params);
	}

	if (link->local_sink && link->local_sink->sink_signal == SIGNAL_TYPE_EDP) {
		hws->funcs.edp_backlight_control(link, true);
	}
}

void dcn20_setup_vupdate_interrupt(struct dc *dc, struct pipe_ctx *pipe_ctx)
{
	struct timing_generator *tg = pipe_ctx->stream_res.tg;
	int start_line = dc->hwss.get_vupdate_offset_from_vsync(pipe_ctx);

	if (start_line < 0)
		start_line = 0;

	if (tg->funcs->setup_vertical_interrupt2)
		tg->funcs->setup_vertical_interrupt2(tg, start_line);
}

static void dcn20_reset_back_end_for_pipe(
		struct dc *dc,
		struct pipe_ctx *pipe_ctx,
		struct dc_state *context)
{
	int i;
	struct dc_link *link = pipe_ctx->stream->link;
	const struct link_hwss *link_hwss = get_link_hwss(link, &pipe_ctx->link_res);

	DC_LOGGER_INIT(dc->ctx->logger);
	if (pipe_ctx->stream_res.stream_enc == NULL) {
		pipe_ctx->stream = NULL;
		return;
	}

	if (!IS_FPGA_MAXIMUS_DC(dc->ctx->dce_environment)) {
		/* DPMS may already disable or */
		/* dpms_off status is incorrect due to fastboot
		 * feature. When system resume from S4 with second
		 * screen only, the dpms_off would be true but
		 * VBIOS lit up eDP, so check link status too.
		 */
		if (!pipe_ctx->stream->dpms_off || link->link_status.link_active)
			core_link_disable_stream(pipe_ctx);
		else if (pipe_ctx->stream_res.audio)
			dc->hwss.disable_audio_stream(pipe_ctx);

		/* free acquired resources */
		if (pipe_ctx->stream_res.audio) {
			/*disable az_endpoint*/
			pipe_ctx->stream_res.audio->funcs->az_disable(pipe_ctx->stream_res.audio);

			/*free audio*/
			if (dc->caps.dynamic_audio == true) {
				/*we have to dynamic arbitrate the audio endpoints*/
				/*we free the resource, need reset is_audio_acquired*/
				update_audio_usage(&dc->current_state->res_ctx, dc->res_pool,
						pipe_ctx->stream_res.audio, false);
				pipe_ctx->stream_res.audio = NULL;
			}
		}
	}
	else if (pipe_ctx->stream_res.dsc) {
		dp_set_dsc_enable(pipe_ctx, false);
	}

	/* by upper caller loop, parent pipe: pipe0, will be reset last.
	 * back end share by all pipes and will be disable only when disable
	 * parent pipe.
	 */
	if (pipe_ctx->top_pipe == NULL) {

		dc->hwss.set_abm_immediate_disable(pipe_ctx);

		pipe_ctx->stream_res.tg->funcs->disable_crtc(pipe_ctx->stream_res.tg);

		pipe_ctx->stream_res.tg->funcs->enable_optc_clock(pipe_ctx->stream_res.tg, false);
		if (pipe_ctx->stream_res.tg->funcs->set_odm_bypass)
			pipe_ctx->stream_res.tg->funcs->set_odm_bypass(
					pipe_ctx->stream_res.tg, &pipe_ctx->stream->timing);

		if (pipe_ctx->stream_res.tg->funcs->set_drr)
			pipe_ctx->stream_res.tg->funcs->set_drr(
					pipe_ctx->stream_res.tg, NULL);
		/* TODO - convert symclk_ref_cnts for otg to a bit map to solve
		 * the case where the same symclk is shared across multiple otg
		 * instances
		 */
		link->phy_state.symclk_ref_cnts.otg = 0;
		if (link->phy_state.symclk_state == SYMCLK_ON_TX_OFF) {
			link_hwss->disable_link_output(link,
					&pipe_ctx->link_res, pipe_ctx->stream->signal);
			link->phy_state.symclk_state = SYMCLK_OFF_TX_OFF;
		}
	}

	for (i = 0; i < dc->res_pool->pipe_count; i++)
		if (&dc->current_state->res_ctx.pipe_ctx[i] == pipe_ctx)
			break;

	if (i == dc->res_pool->pipe_count)
		return;

	pipe_ctx->stream = NULL;
	DC_LOG_DEBUG("Reset back end for pipe %d, tg:%d\n",
					pipe_ctx->pipe_idx, pipe_ctx->stream_res.tg->inst);
}

void dcn20_reset_hw_ctx_wrap(
		struct dc *dc,
		struct dc_state *context)
{
	int i;
	struct dce_hwseq *hws = dc->hwseq;

	/* Reset Back End*/
	for (i = dc->res_pool->pipe_count - 1; i >= 0 ; i--) {
		struct pipe_ctx *pipe_ctx_old =
			&dc->current_state->res_ctx.pipe_ctx[i];
		struct pipe_ctx *pipe_ctx = &context->res_ctx.pipe_ctx[i];

		if (!pipe_ctx_old->stream)
			continue;

		if (pipe_ctx_old->top_pipe || pipe_ctx_old->prev_odm_pipe)
			continue;

		if (!pipe_ctx->stream ||
				pipe_need_reprogram(pipe_ctx_old, pipe_ctx)) {
			struct clock_source *old_clk = pipe_ctx_old->clock_source;

			dcn20_reset_back_end_for_pipe(dc, pipe_ctx_old, dc->current_state);
			if (hws->funcs.enable_stream_gating)
				hws->funcs.enable_stream_gating(dc, pipe_ctx_old);
			if (old_clk)
				old_clk->funcs->cs_power_down(old_clk);
		}
	}
}

void dcn20_update_visual_confirm_color(struct dc *dc, struct pipe_ctx *pipe_ctx, struct tg_color *color, int mpcc_id)
{
	struct mpc *mpc = dc->res_pool->mpc;

	// input to MPCC is always RGB, by default leave black_color at 0
	if (dc->debug.visual_confirm == VISUAL_CONFIRM_HDR)
		get_hdr_visual_confirm_color(pipe_ctx, color);
	else if (dc->debug.visual_confirm == VISUAL_CONFIRM_SURFACE)
		get_surface_visual_confirm_color(pipe_ctx, color);
	else if (dc->debug.visual_confirm == VISUAL_CONFIRM_MPCTREE)
		get_mpctree_visual_confirm_color(pipe_ctx, color);
	else if (dc->debug.visual_confirm == VISUAL_CONFIRM_SWIZZLE)
		get_surface_tile_visual_confirm_color(pipe_ctx, color);
	else if (dc->debug.visual_confirm == VISUAL_CONFIRM_SUBVP)
		get_subvp_visual_confirm_color(dc, pipe_ctx, color);

	if (mpc->funcs->set_bg_color) {
		memcpy(&pipe_ctx->plane_state->visual_confirm_color, color, sizeof(struct tg_color));
		mpc->funcs->set_bg_color(mpc, color, mpcc_id);
	}
}

void dcn20_update_mpcc(struct dc *dc, struct pipe_ctx *pipe_ctx)
{
	struct hubp *hubp = pipe_ctx->plane_res.hubp;
	struct mpcc_blnd_cfg blnd_cfg = {0};
	bool per_pixel_alpha = pipe_ctx->plane_state->per_pixel_alpha;
	int mpcc_id;
	struct mpcc *new_mpcc;
	struct mpc *mpc = dc->res_pool->mpc;
	struct mpc_tree *mpc_tree_params = &(pipe_ctx->stream_res.opp->mpc_tree_params);

	blnd_cfg.overlap_only = false;
	blnd_cfg.global_gain = 0xff;

	if (per_pixel_alpha) {
		blnd_cfg.pre_multiplied_alpha = pipe_ctx->plane_state->pre_multiplied_alpha;
		if (pipe_ctx->plane_state->global_alpha) {
			blnd_cfg.alpha_mode = MPCC_ALPHA_BLEND_MODE_PER_PIXEL_ALPHA_COMBINED_GLOBAL_GAIN;
			blnd_cfg.global_gain = pipe_ctx->plane_state->global_alpha_value;
		} else {
			blnd_cfg.alpha_mode = MPCC_ALPHA_BLEND_MODE_PER_PIXEL_ALPHA;
		}
	} else {
		blnd_cfg.pre_multiplied_alpha = false;
		blnd_cfg.alpha_mode = MPCC_ALPHA_BLEND_MODE_GLOBAL_ALPHA;
	}

	if (pipe_ctx->plane_state->global_alpha)
		blnd_cfg.global_alpha = pipe_ctx->plane_state->global_alpha_value;
	else
		blnd_cfg.global_alpha = 0xff;

	blnd_cfg.background_color_bpc = 4;
	blnd_cfg.bottom_gain_mode = 0;
	blnd_cfg.top_gain = 0x1f000;
	blnd_cfg.bottom_inside_gain = 0x1f000;
	blnd_cfg.bottom_outside_gain = 0x1f000;

	if (pipe_ctx->plane_state->format
			== SURFACE_PIXEL_FORMAT_GRPH_RGBE_ALPHA)
		blnd_cfg.pre_multiplied_alpha = false;

	/*
	 * TODO: remove hack
	 * Note: currently there is a bug in init_hw such that
	 * on resume from hibernate, BIOS sets up MPCC0, and
	 * we do mpcc_remove but the mpcc cannot go to idle
	 * after remove. This cause us to pick mpcc1 here,
	 * which causes a pstate hang for yet unknown reason.
	 */
	mpcc_id = hubp->inst;

	/* If there is no full update, don't need to touch MPC tree*/
	if (!pipe_ctx->plane_state->update_flags.bits.full_update &&
		!pipe_ctx->update_flags.bits.mpcc) {
		mpc->funcs->update_blending(mpc, &blnd_cfg, mpcc_id);
		dc->hwss.update_visual_confirm_color(dc, pipe_ctx, &blnd_cfg.black_color, mpcc_id);
		return;
	}

	/* check if this MPCC is already being used */
	new_mpcc = mpc->funcs->get_mpcc_for_dpp(mpc_tree_params, mpcc_id);
	/* remove MPCC if being used */
	if (new_mpcc != NULL)
		mpc->funcs->remove_mpcc(mpc, mpc_tree_params, new_mpcc);
	else
		if (dc->debug.sanity_checks)
			mpc->funcs->assert_mpcc_idle_before_connect(
					dc->res_pool->mpc, mpcc_id);

	/* Call MPC to insert new plane */
	new_mpcc = mpc->funcs->insert_plane(dc->res_pool->mpc,
			mpc_tree_params,
			&blnd_cfg,
			NULL,
			NULL,
			hubp->inst,
			mpcc_id);
	dc->hwss.update_visual_confirm_color(dc, pipe_ctx, &blnd_cfg.black_color, mpcc_id);

	ASSERT(new_mpcc != NULL);
	hubp->opp_id = pipe_ctx->stream_res.opp->inst;
	hubp->mpcc_id = mpcc_id;
}

void dcn20_enable_stream(struct pipe_ctx *pipe_ctx)
{
	enum dc_lane_count lane_count =
		pipe_ctx->stream->link->cur_link_settings.lane_count;

	struct dc_crtc_timing *timing = &pipe_ctx->stream->timing;
	struct dc_link *link = pipe_ctx->stream->link;

	uint32_t active_total_with_borders;
	uint32_t early_control = 0;
	struct timing_generator *tg = pipe_ctx->stream_res.tg;
	const struct link_hwss *link_hwss = get_link_hwss(link, &pipe_ctx->link_res);
	struct dc *dc = pipe_ctx->stream->ctx->dc;

	if (is_dp_128b_132b_signal(pipe_ctx)) {
		if (dc->hwseq->funcs.setup_hpo_hw_control)
			dc->hwseq->funcs.setup_hpo_hw_control(dc->hwseq, true);
	}

	link_hwss->setup_stream_encoder(pipe_ctx);

	if (pipe_ctx->plane_state && pipe_ctx->plane_state->flip_immediate != 1) {
		if (dc->hwss.program_dmdata_engine)
			dc->hwss.program_dmdata_engine(pipe_ctx);
	}

	dc->hwss.update_info_frame(pipe_ctx);

	if (dc_is_dp_signal(pipe_ctx->stream->signal))
		dp_source_sequence_trace(link, DPCD_SOURCE_SEQ_AFTER_UPDATE_INFO_FRAME);

	/* enable early control to avoid corruption on DP monitor*/
	active_total_with_borders =
			timing->h_addressable
				+ timing->h_border_left
				+ timing->h_border_right;

	if (lane_count != 0)
		early_control = active_total_with_borders % lane_count;

	if (early_control == 0)
		early_control = lane_count;

	tg->funcs->set_early_control(tg, early_control);

	if (dc->hwseq->funcs.set_pixels_per_cycle)
		dc->hwseq->funcs.set_pixels_per_cycle(pipe_ctx);
}

void dcn20_program_dmdata_engine(struct pipe_ctx *pipe_ctx)
{
	struct dc_stream_state    *stream     = pipe_ctx->stream;
	struct hubp               *hubp       = pipe_ctx->plane_res.hubp;
	bool                       enable     = false;
	struct stream_encoder     *stream_enc = pipe_ctx->stream_res.stream_enc;
	enum dynamic_metadata_mode mode       = dc_is_dp_signal(stream->signal)
							? dmdata_dp
							: dmdata_hdmi;

	/* if using dynamic meta, don't set up generic infopackets */
	if (pipe_ctx->stream->dmdata_address.quad_part != 0) {
		pipe_ctx->stream_res.encoder_info_frame.hdrsmd.valid = false;
		enable = true;
	}

	if (!hubp)
		return;

	if (!stream_enc || !stream_enc->funcs->set_dynamic_metadata)
		return;

	stream_enc->funcs->set_dynamic_metadata(stream_enc, enable,
						hubp->inst, mode);
}

void dcn20_fpga_init_hw(struct dc *dc)
{
	int i, j;
	struct dce_hwseq *hws = dc->hwseq;
	struct resource_pool *res_pool = dc->res_pool;
	struct dc_state  *context = dc->current_state;

	if (dc->clk_mgr && dc->clk_mgr->funcs->init_clocks)
		dc->clk_mgr->funcs->init_clocks(dc->clk_mgr);

	// Initialize the dccg
	if (res_pool->dccg->funcs->dccg_init)
		res_pool->dccg->funcs->dccg_init(res_pool->dccg);

	//Enable ability to power gate / don't force power on permanently
	hws->funcs.enable_power_gating_plane(hws, true);

	// Specific to FPGA dccg and registers
	REG_WRITE(RBBMIF_TIMEOUT_DIS, 0xFFFFFFFF);
	REG_WRITE(RBBMIF_TIMEOUT_DIS_2, 0xFFFFFFFF);

	hws->funcs.dccg_init(hws);

	REG_UPDATE(DCHUBBUB_GLOBAL_TIMER_CNTL, DCHUBBUB_GLOBAL_TIMER_REFDIV, 2);
	REG_UPDATE(DCHUBBUB_GLOBAL_TIMER_CNTL, DCHUBBUB_GLOBAL_TIMER_ENABLE, 1);
	if (REG(REFCLK_CNTL))
		REG_WRITE(REFCLK_CNTL, 0);
	//


	/* Blank pixel data with OPP DPG */
	for (i = 0; i < dc->res_pool->timing_generator_count; i++) {
		struct timing_generator *tg = dc->res_pool->timing_generators[i];

		if (tg->funcs->is_tg_enabled(tg))
			dcn20_init_blank(dc, tg);
	}

	for (i = 0; i < res_pool->timing_generator_count; i++) {
		struct timing_generator *tg = dc->res_pool->timing_generators[i];

		if (tg->funcs->is_tg_enabled(tg))
			tg->funcs->lock(tg);
	}

	for (i = 0; i < dc->res_pool->pipe_count; i++) {
		struct dpp *dpp = res_pool->dpps[i];

		dpp->funcs->dpp_reset(dpp);
	}

	/* Reset all MPCC muxes */
	res_pool->mpc->funcs->mpc_init(res_pool->mpc);

	/* initialize OPP mpc_tree parameter */
	for (i = 0; i < dc->res_pool->res_cap->num_opp; i++) {
		res_pool->opps[i]->mpc_tree_params.opp_id = res_pool->opps[i]->inst;
		res_pool->opps[i]->mpc_tree_params.opp_list = NULL;
		for (j = 0; j < MAX_PIPES; j++)
			res_pool->opps[i]->mpcc_disconnect_pending[j] = false;
	}

	for (i = 0; i < dc->res_pool->pipe_count; i++) {
		struct timing_generator *tg = dc->res_pool->timing_generators[i];
		struct pipe_ctx *pipe_ctx = &context->res_ctx.pipe_ctx[i];
		struct hubp *hubp = dc->res_pool->hubps[i];
		struct dpp *dpp = dc->res_pool->dpps[i];

		pipe_ctx->stream_res.tg = tg;
		pipe_ctx->pipe_idx = i;

		pipe_ctx->plane_res.hubp = hubp;
		pipe_ctx->plane_res.dpp = dpp;
		pipe_ctx->plane_res.mpcc_inst = dpp->inst;
		hubp->mpcc_id = dpp->inst;
		hubp->opp_id = OPP_ID_INVALID;
		hubp->power_gated = false;
		pipe_ctx->stream_res.opp = NULL;

		hubp->funcs->hubp_init(hubp);

		//dc->res_pool->opps[i]->mpc_tree_params.opp_id = dc->res_pool->opps[i]->inst;
		//dc->res_pool->opps[i]->mpc_tree_params.opp_list = NULL;
		dc->res_pool->opps[i]->mpcc_disconnect_pending[pipe_ctx->plane_res.mpcc_inst] = true;
		pipe_ctx->stream_res.opp = dc->res_pool->opps[i];
		/*to do*/
		hws->funcs.plane_atomic_disconnect(dc, pipe_ctx);
	}

	/* initialize DWB pointer to MCIF_WB */
	for (i = 0; i < res_pool->res_cap->num_dwb; i++)
		res_pool->dwbc[i]->mcif = res_pool->mcif_wb[i];

	for (i = 0; i < dc->res_pool->timing_generator_count; i++) {
		struct timing_generator *tg = dc->res_pool->timing_generators[i];

		if (tg->funcs->is_tg_enabled(tg))
			tg->funcs->unlock(tg);
	}

	for (i = 0; i < dc->res_pool->pipe_count; i++) {
		struct pipe_ctx *pipe_ctx = &context->res_ctx.pipe_ctx[i];

		dc->hwss.disable_plane(dc, pipe_ctx);

		pipe_ctx->stream_res.tg = NULL;
		pipe_ctx->plane_res.hubp = NULL;
	}

	for (i = 0; i < dc->res_pool->timing_generator_count; i++) {
		struct timing_generator *tg = dc->res_pool->timing_generators[i];

		tg->funcs->tg_init(tg);
	}

	if (dc->res_pool->hubbub->funcs->init_crb)
		dc->res_pool->hubbub->funcs->init_crb(dc->res_pool->hubbub);
}
#ifndef TRIM_FSFT
bool dcn20_optimize_timing_for_fsft(struct dc *dc,
		struct dc_crtc_timing *timing,
		unsigned int max_input_rate_in_khz)
{
	unsigned int old_v_front_porch;
	unsigned int old_v_total;
	unsigned int max_input_rate_in_100hz;
	unsigned long long new_v_total;

	max_input_rate_in_100hz = max_input_rate_in_khz * 10;
	if (max_input_rate_in_100hz < timing->pix_clk_100hz)
		return false;

	old_v_total = timing->v_total;
	old_v_front_porch = timing->v_front_porch;

	timing->fast_transport_output_rate_100hz = timing->pix_clk_100hz;
	timing->pix_clk_100hz = max_input_rate_in_100hz;

	new_v_total = div_u64((unsigned long long)old_v_total * max_input_rate_in_100hz, timing->pix_clk_100hz);

	timing->v_total = new_v_total;
	timing->v_front_porch = old_v_front_porch + (timing->v_total - old_v_total);
	return true;
}
#endif

void dcn20_set_disp_pattern_generator(const struct dc *dc,
		struct pipe_ctx *pipe_ctx,
		enum controller_dp_test_pattern test_pattern,
		enum controller_dp_color_space color_space,
		enum dc_color_depth color_depth,
		const struct tg_color *solid_color,
		int width, int height, int offset)
{
	pipe_ctx->stream_res.opp->funcs->opp_set_disp_pattern_generator(pipe_ctx->stream_res.opp, test_pattern,
			color_space, color_depth, solid_color, width, height, offset);
}<|MERGE_RESOLUTION|>--- conflicted
+++ resolved
@@ -1920,29 +1920,6 @@
 			for (j = 0; j < TIMEOUT_FOR_PIPE_ENABLE_MS*1000
 					&& hubp->funcs->hubp_is_flip_pending(hubp); j++)
 				udelay(1);
-<<<<<<< HEAD
-		}
-	}
-
-	for (i = 0; i < dc->res_pool->pipe_count; i++) {
-		struct pipe_ctx *pipe = &context->res_ctx.pipe_ctx[i];
-		struct pipe_ctx *old_pipe = &dc->current_state->res_ctx.pipe_ctx[i];
-
-		/* If an active, non-phantom pipe is being transitioned into a phantom
-		 * pipe, wait for the double buffer update to complete first before we do
-		 * phantom pipe programming (HUBP_VTG_SEL updates right away so that can
-		 * cause issues).
-		 */
-		if (pipe->stream && pipe->stream->mall_stream_config.type == SUBVP_PHANTOM &&
-				old_pipe->stream && old_pipe->stream->mall_stream_config.type != SUBVP_PHANTOM) {
-			old_pipe->stream_res.tg->funcs->wait_for_state(
-					old_pipe->stream_res.tg,
-					CRTC_STATE_VBLANK);
-			old_pipe->stream_res.tg->funcs->wait_for_state(
-					old_pipe->stream_res.tg,
-					CRTC_STATE_VACTIVE);
-=======
->>>>>>> 48acfe8d
 		}
 	}
 
@@ -1957,14 +1934,11 @@
 			 */
 			while (pipe) {
 				if (pipe->stream && pipe->stream->mall_stream_config.type == SUBVP_PHANTOM) {
-<<<<<<< HEAD
-=======
 					/* When turning on the phantom pipe we want to run through the
 					 * entire enable sequence, so apply all the "enable" flags.
 					 */
 					if (dc->hwss.apply_update_flags_for_phantom)
 						dc->hwss.apply_update_flags_for_phantom(pipe);
->>>>>>> 48acfe8d
 					if (dc->hwss.update_phantom_vp_position)
 						dc->hwss.update_phantom_vp_position(dc, context, pipe);
 					dcn20_program_pipe(dc, pipe, context);
