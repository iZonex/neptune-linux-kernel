--- conflicted
+++ resolved
@@ -1944,29 +1944,6 @@
 			for (j = 0; j < TIMEOUT_FOR_PIPE_ENABLE_MS*1000
 					&& hubp->funcs->hubp_is_flip_pending(hubp); j++)
 				udelay(1);
-<<<<<<< HEAD
-		}
-	}
-
-	for (i = 0; i < dc->res_pool->pipe_count; i++) {
-		struct pipe_ctx *pipe = &context->res_ctx.pipe_ctx[i];
-		struct pipe_ctx *old_pipe = &dc->current_state->res_ctx.pipe_ctx[i];
-
-		/* If an active, non-phantom pipe is being transitioned into a phantom
-		 * pipe, wait for the double buffer update to complete first before we do
-		 * phantom pipe programming (HUBP_VTG_SEL updates right away so that can
-		 * cause issues).
-		 */
-		if (pipe->stream && pipe->stream->mall_stream_config.type == SUBVP_PHANTOM &&
-				old_pipe->stream && old_pipe->stream->mall_stream_config.type != SUBVP_PHANTOM) {
-			old_pipe->stream_res.tg->funcs->wait_for_state(
-					old_pipe->stream_res.tg,
-					CRTC_STATE_VBLANK);
-			old_pipe->stream_res.tg->funcs->wait_for_state(
-					old_pipe->stream_res.tg,
-					CRTC_STATE_VACTIVE);
-=======
->>>>>>> 1463109b
 		}
 	}
 
