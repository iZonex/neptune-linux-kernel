# SPDX-License-Identifier: GPL-2.0-only
#
# Drm device configuration
#
# This driver provides support for the
# Direct Rendering Infrastructure (DRI) in XFree86 4.1.0 and higher.
#
menuconfig DRM
	tristate "Direct Rendering Manager (XFree86 4.1.0 and higher DRI support)"
	depends on (AGP || AGP=n) && !EMULATED_CMPXCHG && HAS_DMA
	select DRM_NOMODESET
	select DRM_PANEL_ORIENTATION_QUIRKS
	select HDMI
	select FB_CMDLINE
	select I2C
	select I2C_ALGOBIT
	select DMA_SHARED_BUFFER
	select SYNC_FILE
# gallium uses SYS_kcmp for os_same_file_description() to de-duplicate
# device and dmabuf fd. Let's make sure that is available for our userspace.
	select KCMP
	help
	  Kernel-level support for the Direct Rendering Infrastructure (DRI)
	  introduced in XFree86 4.0. If you say Y here, you need to select
	  the module that's right for your graphics card from the list below.
	  These modules provide support for synchronization, security, and
	  DMA transfers. Please see <http://dri.sourceforge.net/> for more
	  details.  You should also select and configure AGP
	  (/dev/agpgart) support if it is available for your platform.

config DRM_MIPI_DBI
	tristate
	depends on DRM
	select DRM_KMS_HELPER

config DRM_MIPI_DSI
	bool
	depends on DRM

config DRM_DEBUG_MM
	bool "Insert extra checks and debug info into the DRM range managers"
	default n
	depends on DRM=y
	depends on STACKTRACE_SUPPORT
	select STACKDEPOT
	help
	  Enable allocation tracking of memory manager and leak detection on
	  shutdown.

	  Recommended for driver developers only.

	  If in doubt, say "N".

config DRM_USE_DYNAMIC_DEBUG
	bool "use dynamic debug to implement drm.debug"
	default y
<<<<<<< HEAD
=======
	depends on DRM
	depends on DYNAMIC_DEBUG || DYNAMIC_DEBUG_CORE
	depends on JUMP_LABEL
	help
	  Use dynamic-debug to avoid drm_debug_enabled() runtime overheads.
	  Due to callsite counts in DRM drivers (~4k in amdgpu) and 56
	  bytes per callsite, the .data costs can be substantial, and
	  are therefore configurable.

config DRM_DEBUG_SELFTEST
	tristate "kselftests for DRM"
>>>>>>> 48acfe8d
	depends on DRM
	depends on DYNAMIC_DEBUG || DYNAMIC_DEBUG_CORE
	depends on JUMP_LABEL
	help
	  Use dynamic-debug to avoid drm_debug_enabled() runtime overheads.
	  Due to callsite counts in DRM drivers (~4k in amdgpu) and 56
	  bytes per callsite, the .data costs can be substantial, and
	  are therefore configurable.

config DRM_KUNIT_TEST
	tristate "KUnit tests for DRM" if !KUNIT_ALL_TESTS
	depends on DRM && KUNIT
	select PRIME_NUMBERS
	select DRM_DISPLAY_DP_HELPER
	select DRM_DISPLAY_HELPER
	select DRM_LIB_RANDOM
	select DRM_KMS_HELPER
	select DRM_BUDDY
	select DRM_EXPORT_FOR_TESTS if m
<<<<<<< HEAD
=======
	default n
	help
	  This option provides kernel modules that can be used to run
	  various selftests on parts of the DRM api. This option is not
	  useful for distributions or general kernels, but only for kernel
	  developers working on DRM and associated drivers.

	  If in doubt, say "N".

config DRM_KUNIT_TEST
	tristate "KUnit tests for DRM" if !KUNIT_ALL_TESTS
	depends on DRM && KUNIT
	select PRIME_NUMBERS
	select DRM_DISPLAY_DP_HELPER
	select DRM_DISPLAY_HELPER
	select DRM_LIB_RANDOM
	select DRM_KMS_HELPER
	select DRM_BUDDY
	select DRM_EXPORT_FOR_TESTS if m
>>>>>>> 48acfe8d
	default KUNIT_ALL_TESTS
	help
	  This builds unit tests for DRM. This option is not useful for
	  distributions or general kernels, but only for kernel
	  developers working on DRM and associated drivers.

	  For more information on KUnit and unit tests in general,
	  please refer to the KUnit documentation in
	  Documentation/dev-tools/kunit/.

	  If in doubt, say "N".

config DRM_KMS_HELPER
	tristate
	depends on DRM
	help
	  CRTC helpers for KMS drivers.

config DRM_DEBUG_DP_MST_TOPOLOGY_REFS
        bool "Enable refcount backtrace history in the DP MST helpers"
	depends on STACKTRACE_SUPPORT
        select STACKDEPOT
        depends on DRM_KMS_HELPER
        depends on DEBUG_KERNEL
        depends on EXPERT
        help
          Enables debug tracing for topology refs in DRM's DP MST helpers. A
          history of each topology reference/dereference will be printed to the
          kernel log once a port or branch device's topology refcount reaches 0.

          This has the potential to use a lot of memory and print some very
          large kernel messages. If in doubt, say "N".

config DRM_DEBUG_MODESET_LOCK
	bool "Enable backtrace history for lock contention"
	depends on STACKTRACE_SUPPORT
	depends on DEBUG_KERNEL
	depends on EXPERT
	select STACKDEPOT
	default y if DEBUG_WW_MUTEX_SLOWPATH
	help
	  Enable debug tracing of failures to gracefully handle drm modeset lock
	  contention. A history of each drm modeset lock path hitting -EDEADLK
	  will be saved until gracefully handled, and the backtrace will be
	  printed when attempting to lock a contended lock.

	  If in doubt, say "N".

config DRM_FBDEV_EMULATION
	bool "Enable legacy fbdev support for your modesetting driver"
	depends on DRM_KMS_HELPER
	depends on FB=y || FB=DRM_KMS_HELPER
	select FB_CFB_FILLRECT
	select FB_CFB_COPYAREA
	select FB_CFB_IMAGEBLIT
	select FB_DEFERRED_IO
	select FB_SYS_FOPS
	select FB_SYS_FILLRECT
	select FB_SYS_COPYAREA
	select FB_SYS_IMAGEBLIT
	select FRAMEBUFFER_CONSOLE if !EXPERT
	select FRAMEBUFFER_CONSOLE_DETECT_PRIMARY if FRAMEBUFFER_CONSOLE
	default y
	help
	  Choose this option if you have a need for the legacy fbdev
	  support. Note that this support also provides the linux console
	  support on top of your modesetting driver.

	  If in doubt, say "Y".

config DRM_FBDEV_OVERALLOC
	int "Overallocation of the fbdev buffer"
	depends on DRM_FBDEV_EMULATION
	default 100
	help
	  Defines the fbdev buffer overallocation in percent. Default
	  is 100. Typical values for double buffering will be 200,
	  triple buffering 300.

config DRM_FBDEV_LEAK_PHYS_SMEM
	bool "Shamelessly allow leaking of fbdev physical address (DANGEROUS)"
	depends on DRM_FBDEV_EMULATION && EXPERT
	default n
	help
	  In order to keep user-space compatibility, we want in certain
	  use-cases to keep leaking the fbdev physical address to the
	  user-space program handling the fbdev buffer.
	  This affects, not only, Amlogic, Allwinner or Rockchip devices
	  with ARM Mali GPUs using an userspace Blob.
	  This option is not supported by upstream developers and should be
	  removed as soon as possible and be considered as a broken and
	  legacy behaviour from a modern fbdev device driver.

	  Please send any bug reports when using this to your proprietary
	  software vendor that requires this.

	  If in doubt, say "N" or spread the word to your closed source
	  library vendor.

config DRM_LOAD_EDID_FIRMWARE
	bool "Allow to specify an EDID data set instead of probing for it"
	depends on DRM
	help
	  Say Y here, if you want to use EDID data to be loaded from the
	  /lib/firmware directory or one of the provided built-in
	  data sets. This may be necessary, if the graphics adapter or
	  monitor are unable to provide appropriate EDID data. Since this
	  feature is provided as a workaround for broken hardware, the
	  default case is N. Details and instructions how to build your own
	  EDID data are given in Documentation/admin-guide/edid.rst.

source "drivers/gpu/drm/display/Kconfig"

config DRM_TTM
	tristate
	depends on DRM && MMU
	help
	  GPU memory management subsystem for devices with multiple
	  GPU memory types. Will be enabled automatically if a device driver
	  uses it.

config DRM_BUDDY
	tristate
	depends on DRM
	help
	  A page based buddy allocator

config DRM_VRAM_HELPER
	tristate
	depends on DRM
	help
	  Helpers for VRAM memory management

config DRM_TTM_HELPER
	tristate
	depends on DRM
	select DRM_TTM
	help
	  Helpers for ttm-based gem objects

config DRM_GEM_DMA_HELPER
	tristate
	depends on DRM
	help
	  Choose this if you need the GEM DMA helper functions

config DRM_GEM_SHMEM_HELPER
	tristate
	depends on DRM && MMU
	help
	  Choose this if you need the GEM shmem helper functions

config DRM_SCHED
	tristate
	depends on DRM

source "drivers/gpu/drm/i2c/Kconfig"

source "drivers/gpu/drm/arm/Kconfig"

<<<<<<< HEAD
config DRM_RADEON
	tristate "ATI Radeon"
	depends on DRM && PCI && MMU
	depends on AGP || !AGP
	select FW_LOADER
	select DRM_DISPLAY_DP_HELPER
	select DRM_DISPLAY_HELPER
        select DRM_KMS_HELPER
        select DRM_TTM
	select DRM_TTM_HELPER
	select POWER_SUPPLY
	select HWMON
	select BACKLIGHT_CLASS_DEVICE
	select INTERVAL_TREE
	# radeon depends on ACPI_VIDEO when ACPI is enabled, for select to work
	# ACPI_VIDEO's dependencies must also be selected.
	select INPUT if ACPI
	select ACPI_VIDEO if ACPI
	# On x86 ACPI_VIDEO also needs ACPI_WMI
	select X86_PLATFORM_DEVICES if ACPI && X86
	select ACPI_WMI if ACPI && X86
	help
	  Choose this option if you have an ATI Radeon graphics card.  There
	  are both PCI and AGP versions.  You don't need to choose this to
	  run the Radeon in plain VGA mode.

	  If M is selected, the module will be called radeon.

source "drivers/gpu/drm/radeon/Kconfig"

config DRM_AMDGPU
	tristate "AMD GPU"
	depends on DRM && PCI && MMU
	select FW_LOADER
	select DRM_DISPLAY_DP_HELPER
	select DRM_DISPLAY_HDMI_HELPER
	select DRM_DISPLAY_HELPER
	select DRM_KMS_HELPER
	select DRM_SCHED
	select DRM_TTM
	select DRM_TTM_HELPER
	select POWER_SUPPLY
	select HWMON
	select BACKLIGHT_CLASS_DEVICE
	select INTERVAL_TREE
	select DRM_BUDDY
	# amdgpu depends on ACPI_VIDEO when ACPI is enabled, for select to work
	# ACPI_VIDEO's dependencies must also be selected.
	select INPUT if ACPI
	select ACPI_VIDEO if ACPI
	# On x86 ACPI_VIDEO also needs ACPI_WMI
	select X86_PLATFORM_DEVICES if ACPI && X86
	select ACPI_WMI if ACPI && X86
	help
	  Choose this option if you have a recent AMD Radeon graphics card.

	  If M is selected, the module will be called amdgpu.

=======
source "drivers/gpu/drm/radeon/Kconfig"

>>>>>>> 48acfe8d
source "drivers/gpu/drm/amd/amdgpu/Kconfig"

source "drivers/gpu/drm/nouveau/Kconfig"

source "drivers/gpu/drm/i915/Kconfig"

source "drivers/gpu/drm/kmb/Kconfig"

config DRM_VGEM
	tristate "Virtual GEM provider"
	depends on DRM && MMU
	select DRM_GEM_SHMEM_HELPER
	help
	  Choose this option to get a virtual graphics memory manager,
	  as used by Mesa's software renderer for enhanced performance.
	  If M is selected the module will be called vgem.

config DRM_VKMS
	tristate "Virtual KMS (EXPERIMENTAL)"
	depends on DRM && MMU
	select DRM_KMS_HELPER
	select DRM_GEM_SHMEM_HELPER
	select CRC32
	default n
	help
	  Virtual Kernel Mode-Setting (VKMS) is used for testing or for
	  running GPU in a headless machines. Choose this option to get
	  a VKMS.

	  If M is selected the module will be called vkms.

source "drivers/gpu/drm/exynos/Kconfig"

source "drivers/gpu/drm/rockchip/Kconfig"

source "drivers/gpu/drm/vmwgfx/Kconfig"

source "drivers/gpu/drm/gma500/Kconfig"

source "drivers/gpu/drm/udl/Kconfig"

source "drivers/gpu/drm/ast/Kconfig"

source "drivers/gpu/drm/mgag200/Kconfig"

source "drivers/gpu/drm/armada/Kconfig"

source "drivers/gpu/drm/atmel-hlcdc/Kconfig"

source "drivers/gpu/drm/rcar-du/Kconfig"

source "drivers/gpu/drm/shmobile/Kconfig"

source "drivers/gpu/drm/sun4i/Kconfig"

source "drivers/gpu/drm/omapdrm/Kconfig"

source "drivers/gpu/drm/tilcdc/Kconfig"

source "drivers/gpu/drm/qxl/Kconfig"

source "drivers/gpu/drm/virtio/Kconfig"

source "drivers/gpu/drm/msm/Kconfig"

source "drivers/gpu/drm/fsl-dcu/Kconfig"

source "drivers/gpu/drm/tegra/Kconfig"

source "drivers/gpu/drm/stm/Kconfig"

source "drivers/gpu/drm/panel/Kconfig"

source "drivers/gpu/drm/bridge/Kconfig"

source "drivers/gpu/drm/sti/Kconfig"

source "drivers/gpu/drm/imx/Kconfig"

source "drivers/gpu/drm/ingenic/Kconfig"

source "drivers/gpu/drm/v3d/Kconfig"

source "drivers/gpu/drm/vc4/Kconfig"

source "drivers/gpu/drm/etnaviv/Kconfig"

source "drivers/gpu/drm/hisilicon/Kconfig"

source "drivers/gpu/drm/logicvc/Kconfig"

source "drivers/gpu/drm/mediatek/Kconfig"

source "drivers/gpu/drm/mxsfb/Kconfig"

source "drivers/gpu/drm/meson/Kconfig"

source "drivers/gpu/drm/tiny/Kconfig"

source "drivers/gpu/drm/pl111/Kconfig"

source "drivers/gpu/drm/tve200/Kconfig"

source "drivers/gpu/drm/xen/Kconfig"

source "drivers/gpu/drm/vboxvideo/Kconfig"

source "drivers/gpu/drm/lima/Kconfig"

source "drivers/gpu/drm/panfrost/Kconfig"

source "drivers/gpu/drm/aspeed/Kconfig"

source "drivers/gpu/drm/mcde/Kconfig"

source "drivers/gpu/drm/tidss/Kconfig"

source "drivers/gpu/drm/xlnx/Kconfig"

source "drivers/gpu/drm/gud/Kconfig"

source "drivers/gpu/drm/solomon/Kconfig"

source "drivers/gpu/drm/sprd/Kconfig"

config DRM_HYPERV
	tristate "DRM Support for Hyper-V synthetic video device"
	depends on DRM && PCI && MMU && HYPERV
	select DRM_KMS_HELPER
	select DRM_GEM_SHMEM_HELPER
	help
	 This is a KMS driver for Hyper-V synthetic video device. Choose this
	 option if you would like to enable drm driver for Hyper-V virtual
	 machine. Unselect Hyper-V framebuffer driver (CONFIG_FB_HYPERV) so
	 that DRM driver is used by default.

	 If M is selected the module will be called hyperv_drm.

# Keep legacy drivers last

menuconfig DRM_LEGACY
	bool "Enable legacy drivers (DANGEROUS)"
	depends on DRM && MMU
	help
	  Enable legacy DRI1 drivers. Those drivers expose unsafe and dangerous
	  APIs to user-space, which can be used to circumvent access
	  restrictions and other security measures. For backwards compatibility
	  those drivers are still available, but their use is highly
	  inadvisable and might harm your system.

	  You are recommended to use the safe modeset-only drivers instead, and
	  perform 3D emulation in user-space.

	  Unless you have strong reasons to go rogue, say "N".

if DRM_LEGACY

config DRM_TDFX
	tristate "3dfx Banshee/Voodoo3+"
	depends on DRM && PCI
	help
	  Choose this option if you have a 3dfx Banshee or Voodoo3 (or later),
	  graphics card.  If M is selected, the module will be called tdfx.

config DRM_R128
	tristate "ATI Rage 128"
	depends on DRM && PCI
	select FW_LOADER
	help
	  Choose this option if you have an ATI Rage 128 graphics card.  If M
	  is selected, the module will be called r128.  AGP support for
	  this card is strongly suggested (unless you have a PCI version).

config DRM_I810
	tristate "Intel I810"
	# !PREEMPTION because of missing ioctl locking
	depends on DRM && AGP && AGP_INTEL && (!PREEMPTION || BROKEN)
	help
	  Choose this option if you have an Intel I810 graphics card.  If M is
	  selected, the module will be called i810.  AGP support is required
	  for this driver to work.

config DRM_MGA
	tristate "Matrox g200/g400"
	depends on DRM && PCI
	select FW_LOADER
	help
	  Choose this option if you have a Matrox G200, G400 or G450 graphics
	  card.  If M is selected, the module will be called mga.  AGP
	  support is required for this driver to work.

config DRM_SIS
	tristate "SiS video cards"
	depends on DRM && AGP
	depends on FB_SIS || FB_SIS=n
	help
	  Choose this option if you have a SiS 630 or compatible video
	  chipset. If M is selected the module will be called sis. AGP
	  support is required for this driver to work.

config DRM_VIA
	tristate "Via unichrome video cards"
	depends on DRM && PCI
	help
	  Choose this option if you have a Via unichrome or compatible video
	  chipset. If M is selected the module will be called via.

config DRM_SAVAGE
	tristate "Savage video cards"
	depends on DRM && PCI
	help
	  Choose this option if you have a Savage3D/4/SuperSavage/Pro/Twister
	  chipset. If M is selected the module will be called savage.

endif # DRM_LEGACY

config DRM_EXPORT_FOR_TESTS
	bool

# Separate option because drm_panel_orientation_quirks.c is shared with fbdev
config DRM_PANEL_ORIENTATION_QUIRKS
	tristate

# Separate option because nomodeset parameter is global and expected built-in
config DRM_NOMODESET
	bool
	default n

config DRM_LIB_RANDOM
	bool
	default n

config DRM_PRIVACY_SCREEN
	bool
	default n<|MERGE_RESOLUTION|>--- conflicted
+++ resolved
@@ -54,8 +54,6 @@
 config DRM_USE_DYNAMIC_DEBUG
 	bool "use dynamic debug to implement drm.debug"
 	default y
-<<<<<<< HEAD
-=======
 	depends on DRM
 	depends on DYNAMIC_DEBUG || DYNAMIC_DEBUG_CORE
 	depends on JUMP_LABEL
@@ -67,15 +65,23 @@
 
 config DRM_DEBUG_SELFTEST
 	tristate "kselftests for DRM"
->>>>>>> 48acfe8d
-	depends on DRM
-	depends on DYNAMIC_DEBUG || DYNAMIC_DEBUG_CORE
-	depends on JUMP_LABEL
-	help
-	  Use dynamic-debug to avoid drm_debug_enabled() runtime overheads.
-	  Due to callsite counts in DRM drivers (~4k in amdgpu) and 56
-	  bytes per callsite, the .data costs can be substantial, and
-	  are therefore configurable.
+	depends on DRM
+	depends on DEBUG_KERNEL
+	select PRIME_NUMBERS
+	select DRM_DISPLAY_DP_HELPER
+	select DRM_DISPLAY_HELPER
+	select DRM_LIB_RANDOM
+	select DRM_KMS_HELPER
+	select DRM_BUDDY
+	select DRM_EXPORT_FOR_TESTS if m
+	default n
+	help
+	  This option provides kernel modules that can be used to run
+	  various selftests on parts of the DRM api. This option is not
+	  useful for distributions or general kernels, but only for kernel
+	  developers working on DRM and associated drivers.
+
+	  If in doubt, say "N".
 
 config DRM_KUNIT_TEST
 	tristate "KUnit tests for DRM" if !KUNIT_ALL_TESTS
@@ -87,28 +93,6 @@
 	select DRM_KMS_HELPER
 	select DRM_BUDDY
 	select DRM_EXPORT_FOR_TESTS if m
-<<<<<<< HEAD
-=======
-	default n
-	help
-	  This option provides kernel modules that can be used to run
-	  various selftests on parts of the DRM api. This option is not
-	  useful for distributions or general kernels, but only for kernel
-	  developers working on DRM and associated drivers.
-
-	  If in doubt, say "N".
-
-config DRM_KUNIT_TEST
-	tristate "KUnit tests for DRM" if !KUNIT_ALL_TESTS
-	depends on DRM && KUNIT
-	select PRIME_NUMBERS
-	select DRM_DISPLAY_DP_HELPER
-	select DRM_DISPLAY_HELPER
-	select DRM_LIB_RANDOM
-	select DRM_KMS_HELPER
-	select DRM_BUDDY
-	select DRM_EXPORT_FOR_TESTS if m
->>>>>>> 48acfe8d
 	default KUNIT_ALL_TESTS
 	help
 	  This builds unit tests for DRM. This option is not useful for
@@ -269,7 +253,6 @@
 
 source "drivers/gpu/drm/arm/Kconfig"
 
-<<<<<<< HEAD
 config DRM_RADEON
 	tristate "ATI Radeon"
 	depends on DRM && PCI && MMU
@@ -328,10 +311,6 @@
 
 	  If M is selected, the module will be called amdgpu.
 
-=======
-source "drivers/gpu/drm/radeon/Kconfig"
-
->>>>>>> 48acfe8d
 source "drivers/gpu/drm/amd/amdgpu/Kconfig"
 
 source "drivers/gpu/drm/nouveau/Kconfig"
