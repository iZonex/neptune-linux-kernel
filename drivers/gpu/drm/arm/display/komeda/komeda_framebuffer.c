// SPDX-License-Identifier: GPL-2.0
/*
 * (C) COPYRIGHT 2018 ARM Limited. All rights reserved.
 * Author: James.Qian.Wang <james.qian.wang@arm.com>
 *
 */
#include <drm/drm_device.h>
#include <drm/drm_fb_dma_helper.h>
#include <drm/drm_gem.h>
#include <drm/drm_gem_dma_helper.h>
#include <drm/drm_gem_framebuffer_helper.h>

#include "komeda_framebuffer.h"
#include "komeda_dev.h"

static void komeda_fb_destroy(struct drm_framebuffer *fb)
{
	struct komeda_fb *kfb = to_kfb(fb);
	u32 i;

	for (i = 0; i < fb->format->num_planes; i++)
		drm_gem_object_put(fb->obj[i]);

	drm_framebuffer_cleanup(fb);
	kfree(kfb);
}

static int komeda_fb_create_handle(struct drm_framebuffer *fb,
				   struct drm_file *file, u32 *handle)
{
	return drm_gem_handle_create(file, fb->obj[0], handle);
}

static const struct drm_framebuffer_funcs komeda_fb_funcs = {
	.destroy	= komeda_fb_destroy,
	.create_handle	= komeda_fb_create_handle,
};

static int
komeda_fb_afbc_size_check(struct komeda_fb *kfb, struct drm_file *file,
			  const struct drm_mode_fb_cmd2 *mode_cmd)
{
	struct drm_framebuffer *fb = &kfb->base;
	const struct drm_format_info *info = fb->format;
	struct drm_gem_object *obj;
	u32 alignment_w = 0, alignment_h = 0, alignment_header, n_blocks, bpp;
	u64 min_size;

	obj = drm_gem_object_lookup(file, mode_cmd->handles[0]);
	if (!obj) {
		DRM_DEBUG_KMS("Failed to lookup GEM object\n");
		return -ENOENT;
	}

	switch (fb->modifier & AFBC_FORMAT_MOD_BLOCK_SIZE_MASK) {
	case AFBC_FORMAT_MOD_BLOCK_SIZE_32x8:
		alignment_w = 32;
		alignment_h = 8;
		break;
	case AFBC_FORMAT_MOD_BLOCK_SIZE_16x16:
		alignment_w = 16;
		alignment_h = 16;
		break;
	default:
		WARN(1, "Invalid AFBC_FORMAT_MOD_BLOCK_SIZE: %lld.\n",
		     fb->modifier & AFBC_FORMAT_MOD_BLOCK_SIZE_MASK);
		break;
	}

	/* tiled header afbc */
	if (fb->modifier & AFBC_FORMAT_MOD_TILED) {
		alignment_w *= AFBC_TH_LAYOUT_ALIGNMENT;
		alignment_h *= AFBC_TH_LAYOUT_ALIGNMENT;
		alignment_header = AFBC_TH_BODY_START_ALIGNMENT;
	} else {
		alignment_header = AFBC_BODY_START_ALIGNMENT;
	}

	kfb->aligned_w = ALIGN(fb->width, alignment_w);
	kfb->aligned_h = ALIGN(fb->height, alignment_h);

	if (fb->offsets[0] % alignment_header) {
		DRM_DEBUG_KMS("afbc offset alignment check failed.\n");
		goto check_failed;
	}

	n_blocks = (kfb->aligned_w * kfb->aligned_h) / AFBC_SUPERBLK_PIXELS;
	kfb->offset_payload = ALIGN(n_blocks * AFBC_HEADER_SIZE,
				    alignment_header);

	bpp = komeda_get_afbc_format_bpp(info, fb->modifier);
	kfb->afbc_size = kfb->offset_payload + n_blocks *
			 ALIGN(bpp * AFBC_SUPERBLK_PIXELS / 8,
			       AFBC_SUPERBLK_ALIGNMENT);
	min_size = kfb->afbc_size + fb->offsets[0];
	if (min_size > obj->size) {
		DRM_DEBUG_KMS("afbc size check failed, obj_size: 0x%zx. min_size 0x%llx.\n",
			      obj->size, min_size);
		goto check_failed;
	}

	fb->obj[0] = obj;
	return 0;

check_failed:
	drm_gem_object_put(obj);
	return -EINVAL;
}

static int
komeda_fb_none_afbc_size_check(struct komeda_dev *mdev, struct komeda_fb *kfb,
			       struct drm_file *file,
			       const struct drm_mode_fb_cmd2 *mode_cmd)
{
	struct drm_framebuffer *fb = &kfb->base;
	const struct drm_format_info *info = fb->format;
	struct drm_gem_object *obj;
	u32 i, block_h;
	u64 min_size;

	if (komeda_fb_check_src_coords(kfb, 0, 0, fb->width, fb->height))
		return -EINVAL;

	for (i = 0; i < info->num_planes; i++) {
		obj = drm_gem_object_lookup(file, mode_cmd->handles[i]);
		if (!obj) {
			DRM_DEBUG_KMS("Failed to lookup GEM object\n");
			return -ENOENT;
		}
		fb->obj[i] = obj;

		block_h = drm_format_info_block_height(info, i);
		if ((fb->pitches[i] * block_h) % mdev->chip.bus_width) {
			DRM_DEBUG_KMS("Pitch[%d]: 0x%x doesn't align to 0x%x\n",
				      i, fb->pitches[i], mdev->chip.bus_width);
			return -EINVAL;
		}

		min_size = komeda_fb_get_pixel_addr(kfb, 0, fb->height, i)
<<<<<<< HEAD
			 - to_drm_gem_dma_obj(obj)->dma_addr;
=======
			 - to_drm_gem_dma_obj(obj)->paddr;
>>>>>>> 48acfe8d
		if (obj->size < min_size) {
			DRM_DEBUG_KMS("The fb->obj[%d] size: 0x%zx lower than the minimum requirement: 0x%llx.\n",
				      i, obj->size, min_size);
			return -EINVAL;
		}
	}

	if (fb->format->num_planes == 3) {
		if (fb->pitches[1] != fb->pitches[2]) {
			DRM_DEBUG_KMS("The pitch[1] and [2] are not same\n");
			return -EINVAL;
		}
	}

	return 0;
}

struct drm_framebuffer *
komeda_fb_create(struct drm_device *dev, struct drm_file *file,
		 const struct drm_mode_fb_cmd2 *mode_cmd)
{
	struct komeda_dev *mdev = dev->dev_private;
	struct komeda_fb *kfb;
	int ret = 0, i;

	kfb = kzalloc(sizeof(*kfb), GFP_KERNEL);
	if (!kfb)
		return ERR_PTR(-ENOMEM);

	kfb->format_caps = komeda_get_format_caps(&mdev->fmt_tbl,
						  mode_cmd->pixel_format,
						  mode_cmd->modifier[0]);
	if (!kfb->format_caps) {
		DRM_DEBUG_KMS("FMT %x is not supported.\n",
			      mode_cmd->pixel_format);
		kfree(kfb);
		return ERR_PTR(-EINVAL);
	}

	drm_helper_mode_fill_fb_struct(dev, &kfb->base, mode_cmd);

	if (kfb->base.modifier)
		ret = komeda_fb_afbc_size_check(kfb, file, mode_cmd);
	else
		ret = komeda_fb_none_afbc_size_check(mdev, kfb, file, mode_cmd);
	if (ret < 0)
		goto err_cleanup;

	ret = drm_framebuffer_init(dev, &kfb->base, &komeda_fb_funcs);
	if (ret < 0) {
		DRM_DEBUG_KMS("failed to initialize fb\n");

		goto err_cleanup;
	}

	kfb->is_va = mdev->iommu ? true : false;

	return &kfb->base;

err_cleanup:
	for (i = 0; i < kfb->base.format->num_planes; i++)
		drm_gem_object_put(kfb->base.obj[i]);

	kfree(kfb);
	return ERR_PTR(ret);
}

int komeda_fb_check_src_coords(const struct komeda_fb *kfb,
			       u32 src_x, u32 src_y, u32 src_w, u32 src_h)
{
	const struct drm_framebuffer *fb = &kfb->base;
	const struct drm_format_info *info = fb->format;
	u32 block_w = drm_format_info_block_width(fb->format, 0);
	u32 block_h = drm_format_info_block_height(fb->format, 0);

	if ((src_x + src_w > fb->width) || (src_y + src_h > fb->height)) {
		DRM_DEBUG_ATOMIC("Invalid source coordinate.\n");
		return -EINVAL;
	}

	if ((src_x % info->hsub) || (src_w % info->hsub) ||
	    (src_y % info->vsub) || (src_h % info->vsub)) {
		DRM_DEBUG_ATOMIC("Wrong subsampling dimension x:%d, y:%d, w:%d, h:%d for format: %x.\n",
				 src_x, src_y, src_w, src_h, info->format);
		return -EINVAL;
	}

	if ((src_x % block_w) || (src_w % block_w) ||
	    (src_y % block_h) || (src_h % block_h)) {
		DRM_DEBUG_ATOMIC("x:%d, y:%d, w:%d, h:%d should be multiple of block_w/h for format: %x.\n",
				 src_x, src_y, src_w, src_h, info->format);
		return -EINVAL;
	}

	return 0;
}

dma_addr_t
komeda_fb_get_pixel_addr(struct komeda_fb *kfb, int x, int y, int plane)
{
	struct drm_framebuffer *fb = &kfb->base;
	const struct drm_gem_dma_object *obj;
	u32 offset, plane_x, plane_y, block_w, block_sz;

	if (plane >= fb->format->num_planes) {
		DRM_DEBUG_KMS("Out of max plane num.\n");
		return -EINVAL;
	}

	obj = drm_fb_dma_get_gem_obj(fb, plane);

	offset = fb->offsets[plane];
	if (!fb->modifier) {
		block_w = drm_format_info_block_width(fb->format, plane);
		block_sz = fb->format->char_per_block[plane];
		plane_x = x / (plane ? fb->format->hsub : 1);
		plane_y = y / (plane ? fb->format->vsub : 1);

		offset += (plane_x / block_w) * block_sz
			+ plane_y * fb->pitches[plane];
	}

	return obj->dma_addr + offset;
}

/* if the fb can be supported by a specific layer */
bool komeda_fb_is_layer_supported(struct komeda_fb *kfb, u32 layer_type,
				  u32 rot)
{
	struct drm_framebuffer *fb = &kfb->base;
	struct komeda_dev *mdev = fb->dev->dev_private;
	u32 fourcc = fb->format->format;
	u64 modifier = fb->modifier;
	bool supported;

	supported = komeda_format_mod_supported(&mdev->fmt_tbl, layer_type,
						fourcc, modifier, rot);
	if (!supported)
		DRM_DEBUG_ATOMIC("Layer TYPE: %d doesn't support fb FMT: %p4cc with modifier: 0x%llx.\n",
				 layer_type, &fourcc, modifier);

	return supported;
}<|MERGE_RESOLUTION|>--- conflicted
+++ resolved
@@ -137,11 +137,7 @@
 		}
 
 		min_size = komeda_fb_get_pixel_addr(kfb, 0, fb->height, i)
-<<<<<<< HEAD
-			 - to_drm_gem_dma_obj(obj)->dma_addr;
-=======
 			 - to_drm_gem_dma_obj(obj)->paddr;
->>>>>>> 48acfe8d
 		if (obj->size < min_size) {
 			DRM_DEBUG_KMS("The fb->obj[%d] size: 0x%zx lower than the minimum requirement: 0x%llx.\n",
 				      i, obj->size, min_size);
@@ -264,7 +260,7 @@
 			+ plane_y * fb->pitches[plane];
 	}
 
-	return obj->dma_addr + offset;
+	return obj->paddr + offset;
 }
 
 /* if the fb can be supported by a specific layer */
