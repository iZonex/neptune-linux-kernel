/*
 * Copyright(c) 2011-2016 Intel Corporation. All rights reserved.
 *
 * Permission is hereby granted, free of charge, to any person obtaining a
 * copy of this software and associated documentation files (the "Software"),
 * to deal in the Software without restriction, including without limitation
 * the rights to use, copy, modify, merge, publish, distribute, sublicense,
 * and/or sell copies of the Software, and to permit persons to whom the
 * Software is furnished to do so, subject to the following conditions:
 *
 * The above copyright notice and this permission notice (including the next
 * paragraph) shall be included in all copies or substantial portions of the
 * Software.
 *
 * THE SOFTWARE IS PROVIDED "AS IS", WITHOUT WARRANTY OF ANY KIND, EXPRESS OR
 * IMPLIED, INCLUDING BUT NOT LIMITED TO THE WARRANTIES OF MERCHANTABILITY,
 * FITNESS FOR A PARTICULAR PURPOSE AND NONINFRINGEMENT.  IN NO EVENT SHALL
 * THE AUTHORS OR COPYRIGHT HOLDERS BE LIABLE FOR ANY CLAIM, DAMAGES OR OTHER
 * LIABILITY, WHETHER IN AN ACTION OF CONTRACT, TORT OR OTHERWISE, ARISING FROM,
 * OUT OF OR IN CONNECTION WITH THE SOFTWARE OR THE USE OR OTHER DEALINGS IN THE
 * SOFTWARE.
 *
 * Authors:
 *    Eddie Dong <eddie.dong@intel.com>
 *    Kevin Tian <kevin.tian@intel.com>
 *
 * Contributors:
 *    Zhi Wang <zhi.a.wang@intel.com>
 *    Changbin Du <changbin.du@intel.com>
 *    Zhenyu Wang <zhenyuw@linux.intel.com>
 *    Tina Zhang <tina.zhang@intel.com>
 *    Bing Niu <bing.niu@intel.com>
 *
 */

#ifndef __GVT_RENDER_H__
#define __GVT_RENDER_H__

<<<<<<< HEAD
#include <linux/types.h>

#include "gt/intel_engine_types.h"
#include "i915_reg.h"

struct i915_request;
struct intel_context;
struct intel_engine_cs;
struct intel_gvt;
struct intel_vgpu;
=======
#include "gt/intel_lrc_reg.h"
>>>>>>> 368fd0d7

struct engine_mmio {
	enum intel_engine_id id;
	i915_reg_t reg;
	u32 mask;
	bool in_context;
	u32 value;
};

void intel_gvt_switch_mmio(struct intel_vgpu *pre,
			   struct intel_vgpu *next,
			   const struct intel_engine_cs *engine);

void intel_gvt_init_engine_mmio_context(struct intel_gvt *gvt);

bool is_inhibit_context(struct intel_context *ce);

int intel_vgpu_restore_inhibit_context(struct intel_vgpu *vgpu,
				       struct i915_request *req);

#define IS_RESTORE_INHIBIT(a) \
	IS_MASKED_BITS_ENABLED(a, CTX_CTRL_ENGINE_CTX_RESTORE_INHIBIT)

#endif<|MERGE_RESOLUTION|>--- conflicted
+++ resolved
@@ -36,10 +36,10 @@
 #ifndef __GVT_RENDER_H__
 #define __GVT_RENDER_H__
 
-<<<<<<< HEAD
 #include <linux/types.h>
 
 #include "gt/intel_engine_types.h"
+#include "gt/intel_lrc_reg.h"
 #include "i915_reg.h"
 
 struct i915_request;
@@ -47,9 +47,6 @@
 struct intel_engine_cs;
 struct intel_gvt;
 struct intel_vgpu;
-=======
-#include "gt/intel_lrc_reg.h"
->>>>>>> 368fd0d7
 
 struct engine_mmio {
 	enum intel_engine_id id;
