// SPDX-License-Identifier: GPL-2.0
/*
 * Memory Migration functionality - linux/mm/migrate.c
 *
 * Copyright (C) 2006 Silicon Graphics, Inc., Christoph Lameter
 *
 * Page migration was first developed in the context of the memory hotplug
 * project. The main authors of the migration code are:
 *
 * IWAMOTO Toshihiro <iwamoto@valinux.co.jp>
 * Hirokazu Takahashi <taka@valinux.co.jp>
 * Dave Hansen <haveblue@us.ibm.com>
 * Christoph Lameter
 */

#include <linux/migrate.h>
#include <linux/export.h>
#include <linux/swap.h>
#include <linux/swapops.h>
#include <linux/pagemap.h>
#include <linux/buffer_head.h>
#include <linux/mm_inline.h>
#include <linux/nsproxy.h>
#include <linux/pagevec.h>
#include <linux/ksm.h>
#include <linux/rmap.h>
#include <linux/topology.h>
#include <linux/cpu.h>
#include <linux/cpuset.h>
#include <linux/writeback.h>
#include <linux/mempolicy.h>
#include <linux/vmalloc.h>
#include <linux/security.h>
#include <linux/backing-dev.h>
#include <linux/compaction.h>
#include <linux/syscalls.h>
#include <linux/compat.h>
#include <linux/hugetlb.h>
#include <linux/hugetlb_cgroup.h>
#include <linux/gfp.h>
#include <linux/pfn_t.h>
#include <linux/memremap.h>
#include <linux/userfaultfd_k.h>
#include <linux/balloon_compaction.h>
#include <linux/page_idle.h>
#include <linux/page_owner.h>
#include <linux/sched/mm.h>
#include <linux/ptrace.h>
#include <linux/oom.h>
#include <linux/memory.h>
#include <linux/random.h>
#include <linux/sched/sysctl.h>
#include <linux/memory-tiers.h>

#include <asm/tlbflush.h>

#include <trace/events/migrate.h>

#include "internal.h"

bool isolate_movable_page(struct page *page, isolate_mode_t mode)
{
	struct folio *folio = folio_get_nontail_page(page);
	const struct movable_operations *mops;

	/*
	 * Avoid burning cycles with pages that are yet under __free_pages(),
	 * or just got freed under us.
	 *
	 * In case we 'win' a race for a movable page being freed under us and
	 * raise its refcount preventing __free_pages() from doing its job
	 * the put_page() at the end of this block will take care of
	 * release this page, thus avoiding a nasty leakage.
	 */
	if (!folio)
		goto out;

	if (unlikely(folio_test_slab(folio)))
		goto out_putfolio;
	/* Pairs with smp_wmb() in slab freeing, e.g. SLUB's __free_slab() */
	smp_rmb();
	/*
	 * Check movable flag before taking the page lock because
	 * we use non-atomic bitops on newly allocated page flags so
	 * unconditionally grabbing the lock ruins page's owner side.
	 */
	if (unlikely(!__folio_test_movable(folio)))
		goto out_putfolio;
	/* Pairs with smp_wmb() in slab allocation, e.g. SLUB's alloc_slab_page() */
	smp_rmb();
	if (unlikely(folio_test_slab(folio)))
		goto out_putfolio;

	/*
	 * As movable pages are not isolated from LRU lists, concurrent
	 * compaction threads can race against page migration functions
	 * as well as race against the releasing a page.
	 *
	 * In order to avoid having an already isolated movable page
	 * being (wrongly) re-isolated while it is under migration,
	 * or to avoid attempting to isolate pages being released,
	 * lets be sure we have the page lock
	 * before proceeding with the movable page isolation steps.
	 */
	if (unlikely(!folio_trylock(folio)))
		goto out_putfolio;

	if (!folio_test_movable(folio) || folio_test_isolated(folio))
		goto out_no_isolated;

	mops = folio_movable_ops(folio);
	VM_BUG_ON_FOLIO(!mops, folio);

	if (!mops->isolate_page(&folio->page, mode))
		goto out_no_isolated;

	/* Driver shouldn't use PG_isolated bit of page->flags */
	WARN_ON_ONCE(folio_test_isolated(folio));
	folio_set_isolated(folio);
	folio_unlock(folio);

	return true;

out_no_isolated:
	folio_unlock(folio);
out_putfolio:
	folio_put(folio);
out:
	return false;
}

static void putback_movable_folio(struct folio *folio)
{
	const struct movable_operations *mops = folio_movable_ops(folio);

	mops->putback_page(&folio->page);
	folio_clear_isolated(folio);
}

/*
 * Put previously isolated pages back onto the appropriate lists
 * from where they were once taken off for compaction/migration.
 *
 * This function shall be used whenever the isolated pageset has been
 * built from lru, balloon, hugetlbfs page. See isolate_migratepages_range()
 * and isolate_hugetlb().
 */
void putback_movable_pages(struct list_head *l)
{
	struct folio *folio;
	struct folio *folio2;

	list_for_each_entry_safe(folio, folio2, l, lru) {
		if (unlikely(folio_test_hugetlb(folio))) {
			folio_putback_active_hugetlb(folio);
			continue;
		}
		list_del(&folio->lru);
		/*
		 * We isolated non-lru movable folio so here we can use
		 * __PageMovable because LRU folio's mapping cannot have
		 * PAGE_MAPPING_MOVABLE.
		 */
		if (unlikely(__folio_test_movable(folio))) {
			VM_BUG_ON_FOLIO(!folio_test_isolated(folio), folio);
			folio_lock(folio);
			if (folio_test_movable(folio))
				putback_movable_folio(folio);
			else
				folio_clear_isolated(folio);
			folio_unlock(folio);
			folio_put(folio);
		} else {
			node_stat_mod_folio(folio, NR_ISOLATED_ANON +
					folio_is_file_lru(folio), -folio_nr_pages(folio));
			folio_putback_lru(folio);
		}
	}
}

/*
 * Restore a potential migration pte to a working pte entry
 */
static bool remove_migration_pte(struct folio *folio,
		struct vm_area_struct *vma, unsigned long addr, void *old)
{
	DEFINE_FOLIO_VMA_WALK(pvmw, old, vma, addr, PVMW_SYNC | PVMW_MIGRATION);

	while (page_vma_mapped_walk(&pvmw)) {
		rmap_t rmap_flags = RMAP_NONE;
		pte_t pte;
		swp_entry_t entry;
		struct page *new;
		unsigned long idx = 0;

		/* pgoff is invalid for ksm pages, but they are never large */
		if (folio_test_large(folio) && !folio_test_hugetlb(folio))
			idx = linear_page_index(vma, pvmw.address) - pvmw.pgoff;
		new = folio_page(folio, idx);

#ifdef CONFIG_ARCH_ENABLE_THP_MIGRATION
		/* PMD-mapped THP migration entry */
		if (!pvmw.pte) {
			VM_BUG_ON_FOLIO(folio_test_hugetlb(folio) ||
					!folio_test_pmd_mappable(folio), folio);
			remove_migration_pmd(&pvmw, new);
			continue;
		}
#endif

		folio_get(folio);
		pte = mk_pte(new, READ_ONCE(vma->vm_page_prot));
		if (pte_swp_soft_dirty(*pvmw.pte))
			pte = pte_mksoft_dirty(pte);

		/*
		 * Recheck VMA as permissions can change since migration started
		 */
		entry = pte_to_swp_entry(*pvmw.pte);
		if (!is_migration_entry_young(entry))
			pte = pte_mkold(pte);
		if (folio_test_dirty(folio) && is_migration_entry_dirty(entry))
			pte = pte_mkdirty(pte);
		if (is_writable_migration_entry(entry))
			pte = maybe_mkwrite(pte, vma);
		else if (pte_swp_uffd_wp(*pvmw.pte))
			pte = pte_mkuffd_wp(pte);
		else
			pte = pte_wrprotect(pte);

		if (folio_test_anon(folio) && !is_readable_migration_entry(entry))
			rmap_flags |= RMAP_EXCLUSIVE;

		if (unlikely(is_device_private_page(new))) {
			if (pte_write(pte))
				entry = make_writable_device_private_entry(
							page_to_pfn(new));
			else
				entry = make_readable_device_private_entry(
							page_to_pfn(new));
			pte = swp_entry_to_pte(entry);
			if (pte_swp_soft_dirty(*pvmw.pte))
				pte = pte_swp_mksoft_dirty(pte);
			if (pte_swp_uffd_wp(*pvmw.pte))
				pte = pte_swp_mkuffd_wp(pte);
		}

#ifdef CONFIG_HUGETLB_PAGE
		if (folio_test_hugetlb(folio)) {
			unsigned int shift = huge_page_shift(hstate_vma(vma));

			pte = pte_mkhuge(pte);
			pte = arch_make_huge_pte(pte, shift, vma->vm_flags);
			if (folio_test_anon(folio))
				hugepage_add_anon_rmap(new, vma, pvmw.address,
						       rmap_flags);
			else
				page_dup_file_rmap(new, true);
			set_huge_pte_at(vma->vm_mm, pvmw.address, pvmw.pte, pte);
		} else
#endif
		{
			if (folio_test_anon(folio))
				page_add_anon_rmap(new, vma, pvmw.address,
						   rmap_flags);
			else
				page_add_file_rmap(new, vma, false);
			set_pte_at(vma->vm_mm, pvmw.address, pvmw.pte, pte);
		}
		if (vma->vm_flags & VM_LOCKED)
			mlock_drain_local();

		trace_remove_migration_pte(pvmw.address, pte_val(pte),
					   compound_order(new));

		/* No need to invalidate - it was non-present before */
		update_mmu_cache(vma, pvmw.address, pvmw.pte);
	}

	return true;
}

/*
 * Get rid of all migration entries and replace them by
 * references to the indicated page.
 */
void remove_migration_ptes(struct folio *src, struct folio *dst, bool locked)
{
	struct rmap_walk_control rwc = {
		.rmap_one = remove_migration_pte,
		.arg = src,
	};

	if (locked)
		rmap_walk_locked(dst, &rwc);
	else
		rmap_walk(dst, &rwc);
}

/*
 * Something used the pte of a page under migration. We need to
 * get to the page and wait until migration is finished.
 * When we return from this function the fault will be retried.
 */
void __migration_entry_wait(struct mm_struct *mm, pte_t *ptep,
				spinlock_t *ptl)
{
	pte_t pte;
	swp_entry_t entry;

	spin_lock(ptl);
	pte = *ptep;
	if (!is_swap_pte(pte))
		goto out;

	entry = pte_to_swp_entry(pte);
	if (!is_migration_entry(entry))
		goto out;

	migration_entry_wait_on_locked(entry, ptep, ptl);
	return;
out:
	pte_unmap_unlock(ptep, ptl);
}

void migration_entry_wait(struct mm_struct *mm, pmd_t *pmd,
				unsigned long address)
{
	spinlock_t *ptl = pte_lockptr(mm, pmd);
	pte_t *ptep = pte_offset_map(pmd, address);
	__migration_entry_wait(mm, ptep, ptl);
}

#ifdef CONFIG_HUGETLB_PAGE
/*
 * The vma read lock must be held upon entry. Holding that lock prevents either
 * the pte or the ptl from being freed.
 *
 * This function will release the vma lock before returning.
 */
void __migration_entry_wait_huge(struct vm_area_struct *vma,
				 pte_t *ptep, spinlock_t *ptl)
{
	pte_t pte;

	hugetlb_vma_assert_locked(vma);
	spin_lock(ptl);
	pte = huge_ptep_get(ptep);

	if (unlikely(!is_hugetlb_entry_migration(pte))) {
		spin_unlock(ptl);
		hugetlb_vma_unlock_read(vma);
	} else {
		/*
		 * If migration entry existed, safe to release vma lock
		 * here because the pgtable page won't be freed without the
		 * pgtable lock released.  See comment right above pgtable
		 * lock release in migration_entry_wait_on_locked().
		 */
		hugetlb_vma_unlock_read(vma);
		migration_entry_wait_on_locked(pte_to_swp_entry(pte), NULL, ptl);
	}
}

void migration_entry_wait_huge(struct vm_area_struct *vma, pte_t *pte)
{
	spinlock_t *ptl = huge_pte_lockptr(hstate_vma(vma), vma->vm_mm, pte);

	__migration_entry_wait_huge(vma, pte, ptl);
}
#endif

#ifdef CONFIG_ARCH_ENABLE_THP_MIGRATION
void pmd_migration_entry_wait(struct mm_struct *mm, pmd_t *pmd)
{
	spinlock_t *ptl;

	ptl = pmd_lock(mm, pmd);
	if (!is_pmd_migration_entry(*pmd))
		goto unlock;
	migration_entry_wait_on_locked(pmd_to_swp_entry(*pmd), NULL, ptl);
	return;
unlock:
	spin_unlock(ptl);
}
#endif

static int folio_expected_refs(struct address_space *mapping,
		struct folio *folio)
{
	int refs = 1;
	if (!mapping)
		return refs;

	refs += folio_nr_pages(folio);
	if (folio_test_private(folio))
		refs++;

	return refs;
}

/*
 * Replace the page in the mapping.
 *
 * The number of remaining references must be:
 * 1 for anonymous pages without a mapping
 * 2 for pages with a mapping
 * 3 for pages with a mapping and PagePrivate/PagePrivate2 set.
 */
int folio_migrate_mapping(struct address_space *mapping,
		struct folio *newfolio, struct folio *folio, int extra_count)
{
	XA_STATE(xas, &mapping->i_pages, folio_index(folio));
	struct zone *oldzone, *newzone;
	int dirty;
	int expected_count = folio_expected_refs(mapping, folio) + extra_count;
	long nr = folio_nr_pages(folio);

	if (!mapping) {
		/* Anonymous page without mapping */
		if (folio_ref_count(folio) != expected_count)
			return -EAGAIN;

		/* No turning back from here */
		newfolio->index = folio->index;
		newfolio->mapping = folio->mapping;
		if (folio_test_swapbacked(folio))
			__folio_set_swapbacked(newfolio);

		return MIGRATEPAGE_SUCCESS;
	}

	oldzone = folio_zone(folio);
	newzone = folio_zone(newfolio);

	xas_lock_irq(&xas);
	if (!folio_ref_freeze(folio, expected_count)) {
		xas_unlock_irq(&xas);
		return -EAGAIN;
	}

	/*
	 * Now we know that no one else is looking at the folio:
	 * no turning back from here.
	 */
	newfolio->index = folio->index;
	newfolio->mapping = folio->mapping;
	folio_ref_add(newfolio, nr); /* add cache reference */
	if (folio_test_swapbacked(folio)) {
		__folio_set_swapbacked(newfolio);
		if (folio_test_swapcache(folio)) {
			folio_set_swapcache(newfolio);
			newfolio->private = folio_get_private(folio);
		}
	} else {
		VM_BUG_ON_FOLIO(folio_test_swapcache(folio), folio);
	}

	/* Move dirty while page refs frozen and newpage not yet exposed */
	dirty = folio_test_dirty(folio);
	if (dirty) {
		folio_clear_dirty(folio);
		folio_set_dirty(newfolio);
	}

	xas_store(&xas, newfolio);

	/*
	 * Drop cache reference from old page by unfreezing
	 * to one less reference.
	 * We know this isn't the last reference.
	 */
	folio_ref_unfreeze(folio, expected_count - nr);

	xas_unlock(&xas);
	/* Leave irq disabled to prevent preemption while updating stats */

	/*
	 * If moved to a different zone then also account
	 * the page for that zone. Other VM counters will be
	 * taken care of when we establish references to the
	 * new page and drop references to the old page.
	 *
	 * Note that anonymous pages are accounted for
	 * via NR_FILE_PAGES and NR_ANON_MAPPED if they
	 * are mapped to swap space.
	 */
	if (newzone != oldzone) {
		struct lruvec *old_lruvec, *new_lruvec;
		struct mem_cgroup *memcg;

		memcg = folio_memcg(folio);
		old_lruvec = mem_cgroup_lruvec(memcg, oldzone->zone_pgdat);
		new_lruvec = mem_cgroup_lruvec(memcg, newzone->zone_pgdat);

		__mod_lruvec_state(old_lruvec, NR_FILE_PAGES, -nr);
		__mod_lruvec_state(new_lruvec, NR_FILE_PAGES, nr);
		if (folio_test_swapbacked(folio) && !folio_test_swapcache(folio)) {
			__mod_lruvec_state(old_lruvec, NR_SHMEM, -nr);
			__mod_lruvec_state(new_lruvec, NR_SHMEM, nr);
		}
#ifdef CONFIG_SWAP
		if (folio_test_swapcache(folio)) {
			__mod_lruvec_state(old_lruvec, NR_SWAPCACHE, -nr);
			__mod_lruvec_state(new_lruvec, NR_SWAPCACHE, nr);
		}
#endif
		if (dirty && mapping_can_writeback(mapping)) {
			__mod_lruvec_state(old_lruvec, NR_FILE_DIRTY, -nr);
			__mod_zone_page_state(oldzone, NR_ZONE_WRITE_PENDING, -nr);
			__mod_lruvec_state(new_lruvec, NR_FILE_DIRTY, nr);
			__mod_zone_page_state(newzone, NR_ZONE_WRITE_PENDING, nr);
		}
	}
	local_irq_enable();

	return MIGRATEPAGE_SUCCESS;
}
EXPORT_SYMBOL(folio_migrate_mapping);

/*
 * The expected number of remaining references is the same as that
 * of folio_migrate_mapping().
 */
int migrate_huge_page_move_mapping(struct address_space *mapping,
				   struct folio *dst, struct folio *src)
{
	XA_STATE(xas, &mapping->i_pages, folio_index(src));
	int expected_count;

	xas_lock_irq(&xas);
	expected_count = 2 + folio_has_private(src);
	if (!folio_ref_freeze(src, expected_count)) {
		xas_unlock_irq(&xas);
		return -EAGAIN;
	}

	dst->index = src->index;
	dst->mapping = src->mapping;

	folio_get(dst);

	xas_store(&xas, dst);

	folio_ref_unfreeze(src, expected_count - 1);

	xas_unlock_irq(&xas);

	return MIGRATEPAGE_SUCCESS;
}

/*
 * Copy the flags and some other ancillary information
 */
void folio_migrate_flags(struct folio *newfolio, struct folio *folio)
{
	int cpupid;

	if (folio_test_error(folio))
		folio_set_error(newfolio);
	if (folio_test_referenced(folio))
		folio_set_referenced(newfolio);
	if (folio_test_uptodate(folio))
		folio_mark_uptodate(newfolio);
	if (folio_test_clear_active(folio)) {
		VM_BUG_ON_FOLIO(folio_test_unevictable(folio), folio);
		folio_set_active(newfolio);
	} else if (folio_test_clear_unevictable(folio))
		folio_set_unevictable(newfolio);
	if (folio_test_workingset(folio))
		folio_set_workingset(newfolio);
	if (folio_test_checked(folio))
		folio_set_checked(newfolio);
	/*
	 * PG_anon_exclusive (-> PG_mappedtodisk) is always migrated via
	 * migration entries. We can still have PG_anon_exclusive set on an
	 * effectively unmapped and unreferenced first sub-pages of an
	 * anonymous THP: we can simply copy it here via PG_mappedtodisk.
	 */
	if (folio_test_mappedtodisk(folio))
		folio_set_mappedtodisk(newfolio);

	/* Move dirty on pages not done by folio_migrate_mapping() */
	if (folio_test_dirty(folio))
		folio_set_dirty(newfolio);

	if (folio_test_young(folio))
		folio_set_young(newfolio);
	if (folio_test_idle(folio))
		folio_set_idle(newfolio);

	/*
	 * Copy NUMA information to the new page, to prevent over-eager
	 * future migrations of this same page.
	 */
	cpupid = page_cpupid_xchg_last(&folio->page, -1);
	/*
	 * For memory tiering mode, when migrate between slow and fast
	 * memory node, reset cpupid, because that is used to record
	 * page access time in slow memory node.
	 */
	if (sysctl_numa_balancing_mode & NUMA_BALANCING_MEMORY_TIERING) {
		bool f_toptier = node_is_toptier(page_to_nid(&folio->page));
		bool t_toptier = node_is_toptier(page_to_nid(&newfolio->page));

		if (f_toptier != t_toptier)
			cpupid = -1;
	}
	page_cpupid_xchg_last(&newfolio->page, cpupid);

	folio_migrate_ksm(newfolio, folio);
	/*
	 * Please do not reorder this without considering how mm/ksm.c's
	 * get_ksm_page() depends upon ksm_migrate_page() and PageSwapCache().
	 */
	if (folio_test_swapcache(folio))
		folio_clear_swapcache(folio);
	folio_clear_private(folio);

	/* page->private contains hugetlb specific flags */
	if (!folio_test_hugetlb(folio))
		folio->private = NULL;

	/*
	 * If any waiters have accumulated on the new page then
	 * wake them up.
	 */
	if (folio_test_writeback(newfolio))
		folio_end_writeback(newfolio);

	/*
	 * PG_readahead shares the same bit with PG_reclaim.  The above
	 * end_page_writeback() may clear PG_readahead mistakenly, so set the
	 * bit after that.
	 */
	if (folio_test_readahead(folio))
		folio_set_readahead(newfolio);

	folio_copy_owner(newfolio, folio);

	if (!folio_test_hugetlb(folio))
		mem_cgroup_migrate(folio, newfolio);
}
EXPORT_SYMBOL(folio_migrate_flags);

void folio_migrate_copy(struct folio *newfolio, struct folio *folio)
{
	folio_copy(newfolio, folio);
	folio_migrate_flags(newfolio, folio);
}
EXPORT_SYMBOL(folio_migrate_copy);

/************************************************************
 *                    Migration functions
 ***********************************************************/

int migrate_folio_extra(struct address_space *mapping, struct folio *dst,
		struct folio *src, enum migrate_mode mode, int extra_count)
{
	int rc;

	BUG_ON(folio_test_writeback(src));	/* Writeback must be complete */

	rc = folio_migrate_mapping(mapping, dst, src, extra_count);

	if (rc != MIGRATEPAGE_SUCCESS)
		return rc;

	if (mode != MIGRATE_SYNC_NO_COPY)
		folio_migrate_copy(dst, src);
	else
		folio_migrate_flags(dst, src);
	return MIGRATEPAGE_SUCCESS;
}

/**
 * migrate_folio() - Simple folio migration.
 * @mapping: The address_space containing the folio.
 * @dst: The folio to migrate the data to.
 * @src: The folio containing the current data.
 * @mode: How to migrate the page.
 *
 * Common logic to directly migrate a single LRU folio suitable for
 * folios that do not use PagePrivate/PagePrivate2.
 *
 * Folios are locked upon entry and exit.
 */
int migrate_folio(struct address_space *mapping, struct folio *dst,
		struct folio *src, enum migrate_mode mode)
{
	return migrate_folio_extra(mapping, dst, src, mode, 0);
}
EXPORT_SYMBOL(migrate_folio);

#ifdef CONFIG_BLOCK
/* Returns true if all buffers are successfully locked */
static bool buffer_migrate_lock_buffers(struct buffer_head *head,
							enum migrate_mode mode)
{
	struct buffer_head *bh = head;

	/* Simple case, sync compaction */
	if (mode != MIGRATE_ASYNC) {
		do {
			lock_buffer(bh);
			bh = bh->b_this_page;

		} while (bh != head);

		return true;
	}

	/* async case, we cannot block on lock_buffer so use trylock_buffer */
	do {
		if (!trylock_buffer(bh)) {
			/*
			 * We failed to lock the buffer and cannot stall in
			 * async migration. Release the taken locks
			 */
			struct buffer_head *failed_bh = bh;
			bh = head;
			while (bh != failed_bh) {
				unlock_buffer(bh);
				bh = bh->b_this_page;
			}
			return false;
		}

		bh = bh->b_this_page;
	} while (bh != head);
	return true;
}

static int __buffer_migrate_folio(struct address_space *mapping,
		struct folio *dst, struct folio *src, enum migrate_mode mode,
		bool check_refs)
{
	struct buffer_head *bh, *head;
	int rc;
	int expected_count;

	head = folio_buffers(src);
	if (!head)
		return migrate_folio(mapping, dst, src, mode);

	/* Check whether page does not have extra refs before we do more work */
	expected_count = folio_expected_refs(mapping, src);
	if (folio_ref_count(src) != expected_count)
		return -EAGAIN;

	if (!buffer_migrate_lock_buffers(head, mode))
		return -EAGAIN;

	if (check_refs) {
		bool busy;
		bool invalidated = false;

recheck_buffers:
		busy = false;
		spin_lock(&mapping->private_lock);
		bh = head;
		do {
			if (atomic_read(&bh->b_count)) {
				busy = true;
				break;
			}
			bh = bh->b_this_page;
		} while (bh != head);
		if (busy) {
			if (invalidated) {
				rc = -EAGAIN;
				goto unlock_buffers;
			}
			spin_unlock(&mapping->private_lock);
			invalidate_bh_lrus();
			invalidated = true;
			goto recheck_buffers;
		}
	}

	rc = folio_migrate_mapping(mapping, dst, src, 0);
	if (rc != MIGRATEPAGE_SUCCESS)
		goto unlock_buffers;

	folio_attach_private(dst, folio_detach_private(src));

	bh = head;
	do {
		set_bh_page(bh, &dst->page, bh_offset(bh));
		bh = bh->b_this_page;
	} while (bh != head);

	if (mode != MIGRATE_SYNC_NO_COPY)
		folio_migrate_copy(dst, src);
	else
		folio_migrate_flags(dst, src);

	rc = MIGRATEPAGE_SUCCESS;
unlock_buffers:
	if (check_refs)
		spin_unlock(&mapping->private_lock);
	bh = head;
	do {
		unlock_buffer(bh);
		bh = bh->b_this_page;
	} while (bh != head);

	return rc;
}

/**
 * buffer_migrate_folio() - Migration function for folios with buffers.
 * @mapping: The address space containing @src.
 * @dst: The folio to migrate to.
 * @src: The folio to migrate from.
 * @mode: How to migrate the folio.
 *
 * This function can only be used if the underlying filesystem guarantees
 * that no other references to @src exist. For example attached buffer
 * heads are accessed only under the folio lock.  If your filesystem cannot
 * provide this guarantee, buffer_migrate_folio_norefs() may be more
 * appropriate.
 *
 * Return: 0 on success or a negative errno on failure.
 */
int buffer_migrate_folio(struct address_space *mapping,
		struct folio *dst, struct folio *src, enum migrate_mode mode)
{
	return __buffer_migrate_folio(mapping, dst, src, mode, false);
}
EXPORT_SYMBOL(buffer_migrate_folio);

/**
 * buffer_migrate_folio_norefs() - Migration function for folios with buffers.
 * @mapping: The address space containing @src.
 * @dst: The folio to migrate to.
 * @src: The folio to migrate from.
 * @mode: How to migrate the folio.
 *
 * Like buffer_migrate_folio() except that this variant is more careful
 * and checks that there are also no buffer head references. This function
 * is the right one for mappings where buffer heads are directly looked
 * up and referenced (such as block device mappings).
 *
 * Return: 0 on success or a negative errno on failure.
 */
int buffer_migrate_folio_norefs(struct address_space *mapping,
		struct folio *dst, struct folio *src, enum migrate_mode mode)
{
	return __buffer_migrate_folio(mapping, dst, src, mode, true);
}
EXPORT_SYMBOL_GPL(buffer_migrate_folio_norefs);
#endif

int filemap_migrate_folio(struct address_space *mapping,
		struct folio *dst, struct folio *src, enum migrate_mode mode)
{
	int ret;

	ret = folio_migrate_mapping(mapping, dst, src, 0);
	if (ret != MIGRATEPAGE_SUCCESS)
		return ret;

	if (folio_get_private(src))
		folio_attach_private(dst, folio_detach_private(src));

	if (mode != MIGRATE_SYNC_NO_COPY)
		folio_migrate_copy(dst, src);
	else
		folio_migrate_flags(dst, src);
	return MIGRATEPAGE_SUCCESS;
}
EXPORT_SYMBOL_GPL(filemap_migrate_folio);

/*
 * Writeback a folio to clean the dirty state
 */
static int writeout(struct address_space *mapping, struct folio *folio)
{
	struct writeback_control wbc = {
		.sync_mode = WB_SYNC_NONE,
		.nr_to_write = 1,
		.range_start = 0,
		.range_end = LLONG_MAX,
		.for_reclaim = 1
	};
	int rc;

	if (!mapping->a_ops->writepage)
		/* No write method for the address space */
		return -EINVAL;

	if (!folio_clear_dirty_for_io(folio))
		/* Someone else already triggered a write */
		return -EAGAIN;

	/*
	 * A dirty folio may imply that the underlying filesystem has
	 * the folio on some queue. So the folio must be clean for
	 * migration. Writeout may mean we lose the lock and the
	 * folio state is no longer what we checked for earlier.
	 * At this point we know that the migration attempt cannot
	 * be successful.
	 */
	remove_migration_ptes(folio, folio, false);

	rc = mapping->a_ops->writepage(&folio->page, &wbc);

	if (rc != AOP_WRITEPAGE_ACTIVATE)
		/* unlocked. Relock */
		folio_lock(folio);

	return (rc < 0) ? -EIO : -EAGAIN;
}

/*
 * Default handling if a filesystem does not provide a migration function.
 */
static int fallback_migrate_folio(struct address_space *mapping,
		struct folio *dst, struct folio *src, enum migrate_mode mode)
{
	if (folio_test_dirty(src)) {
		/* Only writeback folios in full synchronous migration */
		switch (mode) {
		case MIGRATE_SYNC:
		case MIGRATE_SYNC_NO_COPY:
			break;
		default:
			return -EBUSY;
		}
		return writeout(mapping, src);
	}

	/*
	 * Buffers may be managed in a filesystem specific way.
	 * We must have no buffers or drop them.
	 */
	if (folio_test_private(src) &&
	    !filemap_release_folio(src, GFP_KERNEL))
		return mode == MIGRATE_SYNC ? -EAGAIN : -EBUSY;

	return migrate_folio(mapping, dst, src, mode);
}

/*
 * Move a page to a newly allocated page
 * The page is locked and all ptes have been successfully removed.
 *
 * The new page will have replaced the old page if this function
 * is successful.
 *
 * Return value:
 *   < 0 - error code
 *  MIGRATEPAGE_SUCCESS - success
 */
static int move_to_new_folio(struct folio *dst, struct folio *src,
				enum migrate_mode mode)
{
	int rc = -EAGAIN;
	bool is_lru = !__PageMovable(&src->page);

	VM_BUG_ON_FOLIO(!folio_test_locked(src), src);
	VM_BUG_ON_FOLIO(!folio_test_locked(dst), dst);

	if (likely(is_lru)) {
		struct address_space *mapping = folio_mapping(src);

		if (!mapping)
			rc = migrate_folio(mapping, dst, src, mode);
		else if (mapping->a_ops->migrate_folio)
			/*
			 * Most folios have a mapping and most filesystems
			 * provide a migrate_folio callback. Anonymous folios
			 * are part of swap space which also has its own
			 * migrate_folio callback. This is the most common path
			 * for page migration.
			 */
			rc = mapping->a_ops->migrate_folio(mapping, dst, src,
								mode);
		else
			rc = fallback_migrate_folio(mapping, dst, src, mode);
	} else {
		const struct movable_operations *mops;

		/*
		 * In case of non-lru page, it could be released after
		 * isolation step. In that case, we shouldn't try migration.
		 */
		VM_BUG_ON_FOLIO(!folio_test_isolated(src), src);
		if (!folio_test_movable(src)) {
			rc = MIGRATEPAGE_SUCCESS;
			folio_clear_isolated(src);
			goto out;
		}

		mops = folio_movable_ops(src);
		rc = mops->migrate_page(&dst->page, &src->page, mode);
		WARN_ON_ONCE(rc == MIGRATEPAGE_SUCCESS &&
				!folio_test_isolated(src));
	}

	/*
	 * When successful, old pagecache src->mapping must be cleared before
	 * src is freed; but stats require that PageAnon be left as PageAnon.
	 */
	if (rc == MIGRATEPAGE_SUCCESS) {
		if (__PageMovable(&src->page)) {
			VM_BUG_ON_FOLIO(!folio_test_isolated(src), src);

			/*
			 * We clear PG_movable under page_lock so any compactor
			 * cannot try to migrate this page.
			 */
			folio_clear_isolated(src);
		}

		/*
		 * Anonymous and movable src->mapping will be cleared by
		 * free_pages_prepare so don't reset it here for keeping
		 * the type to work PageAnon, for example.
		 */
		if (!folio_mapping_flags(src))
			src->mapping = NULL;

		if (likely(!folio_is_zone_device(dst)))
			flush_dcache_folio(dst);
	}
out:
	return rc;
}

/*
 * To record some information during migration, we use some unused
 * fields (mapping and private) of struct folio of the newly allocated
 * destination folio.  This is safe because nobody is using them
 * except us.
 */
union migration_ptr {
	struct anon_vma *anon_vma;
	struct address_space *mapping;
};
static void __migrate_folio_record(struct folio *dst,
				   unsigned long page_was_mapped,
				   struct anon_vma *anon_vma)
{
	union migration_ptr ptr = { .anon_vma = anon_vma };
	dst->mapping = ptr.mapping;
	dst->private = (void *)page_was_mapped;
}

static void __migrate_folio_extract(struct folio *dst,
				   int *page_was_mappedp,
				   struct anon_vma **anon_vmap)
{
<<<<<<< HEAD
	union migration_ptr ptr = { .mapping = dst->mapping };
	*anon_vmap = ptr.anon_vma;
=======
	struct anon_vma *anon_vma;

	/*
	 * 2 steps assignment to silence gcc notes for mis-casting. The
	 * casting is safe.  Because we only use dst->mapping to store
	 * the pointer itself temporarily and dst is a newly allocated
	 * folio and not used by anyone else during that.
	 */
	anon_vma = (void *)dst->mapping;
	*anon_vmap = anon_vma;
>>>>>>> 785477bf
	*page_was_mappedp = (unsigned long)dst->private;
	dst->mapping = NULL;
	dst->private = NULL;
}

/* Restore the source folio to the original state upon failure */
static void migrate_folio_undo_src(struct folio *src,
				   int page_was_mapped,
				   struct anon_vma *anon_vma,
				   bool locked,
				   struct list_head *ret)
{
	if (page_was_mapped)
		remove_migration_ptes(src, src, false);
	/* Drop an anon_vma reference if we took one */
	if (anon_vma)
		put_anon_vma(anon_vma);
	if (locked)
		folio_unlock(src);
	if (ret)
		list_move_tail(&src->lru, ret);
}

/* Restore the destination folio to the original state upon failure */
static void migrate_folio_undo_dst(struct folio *dst,
				   bool locked,
				   free_page_t put_new_page,
				   unsigned long private)
{
	if (locked)
		folio_unlock(dst);
	if (put_new_page)
		put_new_page(&dst->page, private);
	else
		folio_put(dst);
}

/* Cleanup src folio upon migration success */
static void migrate_folio_done(struct folio *src,
			       enum migrate_reason reason)
{
	/*
	 * Compaction can migrate also non-LRU pages which are
	 * not accounted to NR_ISOLATED_*. They can be recognized
	 * as __PageMovable
	 */
	if (likely(!__folio_test_movable(src)))
		mod_node_page_state(folio_pgdat(src), NR_ISOLATED_ANON +
				    folio_is_file_lru(src), -folio_nr_pages(src));

	if (reason != MR_MEMORY_FAILURE)
		/* We release the page in page_handle_poison. */
		folio_put(src);
}

/* Obtain the lock on page, remove all ptes. */
static int migrate_folio_unmap(new_page_t get_new_page, free_page_t put_new_page,
			       unsigned long private, struct folio *src,
			       struct folio **dstp, enum migrate_mode mode,
			       enum migrate_reason reason, struct list_head *ret)
{
	struct folio *dst;
	int rc = -EAGAIN;
	struct page *newpage = NULL;
	int page_was_mapped = 0;
	struct anon_vma *anon_vma = NULL;
	bool is_lru = !__PageMovable(&src->page);
	bool locked = false;
	bool dst_locked = false;

	if (folio_ref_count(src) == 1) {
		/* Folio was freed from under us. So we are done. */
		folio_clear_active(src);
		folio_clear_unevictable(src);
		/* free_pages_prepare() will clear PG_isolated. */
		list_del(&src->lru);
		migrate_folio_done(src, reason);
		return MIGRATEPAGE_SUCCESS;
	}

	newpage = get_new_page(&src->page, private);
	if (!newpage)
		return -ENOMEM;
	dst = page_folio(newpage);
	*dstp = dst;

	dst->private = NULL;

	if (!folio_trylock(src)) {
		if (mode == MIGRATE_ASYNC)
			goto out;

		/*
		 * It's not safe for direct compaction to call lock_page.
		 * For example, during page readahead pages are added locked
		 * to the LRU. Later, when the IO completes the pages are
		 * marked uptodate and unlocked. However, the queueing
		 * could be merging multiple pages for one bio (e.g.
		 * mpage_readahead). If an allocation happens for the
		 * second or third page, the process can end up locking
		 * the same page twice and deadlocking. Rather than
		 * trying to be clever about what pages can be locked,
		 * avoid the use of lock_page for direct compaction
		 * altogether.
		 */
		if (current->flags & PF_MEMALLOC)
			goto out;

		folio_lock(src);
	}
	locked = true;

	if (folio_test_writeback(src)) {
		/*
		 * Only in the case of a full synchronous migration is it
		 * necessary to wait for PageWriteback. In the async case,
		 * the retry loop is too short and in the sync-light case,
		 * the overhead of stalling is too much
		 */
		switch (mode) {
		case MIGRATE_SYNC:
		case MIGRATE_SYNC_NO_COPY:
			break;
		default:
			rc = -EBUSY;
			goto out;
		}
		folio_wait_writeback(src);
	}

	/*
	 * By try_to_migrate(), src->mapcount goes down to 0 here. In this case,
	 * we cannot notice that anon_vma is freed while we migrate a page.
	 * This get_anon_vma() delays freeing anon_vma pointer until the end
	 * of migration. File cache pages are no problem because of page_lock()
	 * File Caches may use write_page() or lock_page() in migration, then,
	 * just care Anon page here.
	 *
	 * Only folio_get_anon_vma() understands the subtleties of
	 * getting a hold on an anon_vma from outside one of its mms.
	 * But if we cannot get anon_vma, then we won't need it anyway,
	 * because that implies that the anon page is no longer mapped
	 * (and cannot be remapped so long as we hold the page lock).
	 */
	if (folio_test_anon(src) && !folio_test_ksm(src))
		anon_vma = folio_get_anon_vma(src);

	/*
	 * Block others from accessing the new page when we get around to
	 * establishing additional references. We are usually the only one
	 * holding a reference to dst at this point. We used to have a BUG
	 * here if folio_trylock(dst) fails, but would like to allow for
	 * cases where there might be a race with the previous use of dst.
	 * This is much like races on refcount of oldpage: just don't BUG().
	 */
	if (unlikely(!folio_trylock(dst)))
		goto out;
	dst_locked = true;

	if (unlikely(!is_lru)) {
		__migrate_folio_record(dst, page_was_mapped, anon_vma);
		return MIGRATEPAGE_UNMAP;
	}

	/*
	 * Corner case handling:
	 * 1. When a new swap-cache page is read into, it is added to the LRU
	 * and treated as swapcache but it has no rmap yet.
	 * Calling try_to_unmap() against a src->mapping==NULL page will
	 * trigger a BUG.  So handle it here.
	 * 2. An orphaned page (see truncate_cleanup_page) might have
	 * fs-private metadata. The page can be picked up due to memory
	 * offlining.  Everywhere else except page reclaim, the page is
	 * invisible to the vm, so the page can not be migrated.  So try to
	 * free the metadata, so the page can be freed.
	 */
	if (!src->mapping) {
		if (folio_test_private(src)) {
			try_to_free_buffers(src);
			goto out;
		}
	} else if (folio_mapped(src)) {
		/* Establish migration ptes */
		VM_BUG_ON_FOLIO(folio_test_anon(src) &&
			       !folio_test_ksm(src) && !anon_vma, src);
		try_to_migrate(src, mode == MIGRATE_ASYNC ? TTU_BATCH_FLUSH : 0);
		page_was_mapped = 1;
	}

	if (!folio_mapped(src)) {
		__migrate_folio_record(dst, page_was_mapped, anon_vma);
		return MIGRATEPAGE_UNMAP;
	}

out:
	/*
	 * A folio that has not been unmapped will be restored to
	 * right list unless we want to retry.
	 */
	if (rc == -EAGAIN)
		ret = NULL;

	migrate_folio_undo_src(src, page_was_mapped, anon_vma, locked, ret);
	migrate_folio_undo_dst(dst, dst_locked, put_new_page, private);

	return rc;
}

/* Migrate the folio to the newly allocated folio in dst. */
static int migrate_folio_move(free_page_t put_new_page, unsigned long private,
			      struct folio *src, struct folio *dst,
			      enum migrate_mode mode, enum migrate_reason reason,
			      struct list_head *ret)
{
	int rc;
	int page_was_mapped = 0;
	struct anon_vma *anon_vma = NULL;
	bool is_lru = !__PageMovable(&src->page);
	struct list_head *prev;

	__migrate_folio_extract(dst, &page_was_mapped, &anon_vma);
	prev = dst->lru.prev;
	list_del(&dst->lru);

	rc = move_to_new_folio(dst, src, mode);
	if (rc)
		goto out;

	if (unlikely(!is_lru))
		goto out_unlock_both;

	/*
	 * When successful, push dst to LRU immediately: so that if it
	 * turns out to be an mlocked page, remove_migration_ptes() will
	 * automatically build up the correct dst->mlock_count for it.
	 *
	 * We would like to do something similar for the old page, when
	 * unsuccessful, and other cases when a page has been temporarily
	 * isolated from the unevictable LRU: but this case is the easiest.
	 */
	folio_add_lru(dst);
	if (page_was_mapped)
		lru_add_drain();

	if (page_was_mapped)
		remove_migration_ptes(src, dst, false);

out_unlock_both:
	folio_unlock(dst);
	set_page_owner_migrate_reason(&dst->page, reason);
	/*
	 * If migration is successful, decrease refcount of dst,
	 * which will not free the page because new page owner increased
	 * refcounter.
	 */
	folio_put(dst);

	/*
	 * A folio that has been migrated has all references removed
	 * and will be freed.
	 */
	list_del(&src->lru);
	/* Drop an anon_vma reference if we took one */
	if (anon_vma)
		put_anon_vma(anon_vma);
	folio_unlock(src);
	migrate_folio_done(src, reason);

	return rc;
out:
	/*
	 * A folio that has not been migrated will be restored to
	 * right list unless we want to retry.
	 */
	if (rc == -EAGAIN) {
		list_add(&dst->lru, prev);
		__migrate_folio_record(dst, page_was_mapped, anon_vma);
		return rc;
	}

	migrate_folio_undo_src(src, page_was_mapped, anon_vma, true, ret);
	migrate_folio_undo_dst(dst, true, put_new_page, private);

	return rc;
}

/*
 * Counterpart of unmap_and_move_page() for hugepage migration.
 *
 * This function doesn't wait the completion of hugepage I/O
 * because there is no race between I/O and migration for hugepage.
 * Note that currently hugepage I/O occurs only in direct I/O
 * where no lock is held and PG_writeback is irrelevant,
 * and writeback status of all subpages are counted in the reference
 * count of the head page (i.e. if all subpages of a 2MB hugepage are
 * under direct I/O, the reference of the head page is 512 and a bit more.)
 * This means that when we try to migrate hugepage whose subpages are
 * doing direct I/O, some references remain after try_to_unmap() and
 * hugepage migration fails without data corruption.
 *
 * There is also no race when direct I/O is issued on the page under migration,
 * because then pte is replaced with migration swap entry and direct I/O code
 * will wait in the page fault for migration to complete.
 */
static int unmap_and_move_huge_page(new_page_t get_new_page,
				free_page_t put_new_page, unsigned long private,
				struct page *hpage, int force,
				enum migrate_mode mode, int reason,
				struct list_head *ret)
{
	struct folio *dst, *src = page_folio(hpage);
	int rc = -EAGAIN;
	int page_was_mapped = 0;
	struct page *new_hpage;
	struct anon_vma *anon_vma = NULL;
	struct address_space *mapping = NULL;

	if (folio_ref_count(src) == 1) {
		/* page was freed from under us. So we are done. */
		folio_putback_active_hugetlb(src);
		return MIGRATEPAGE_SUCCESS;
	}

	new_hpage = get_new_page(hpage, private);
	if (!new_hpage)
		return -ENOMEM;
	dst = page_folio(new_hpage);

	if (!folio_trylock(src)) {
		if (!force)
			goto out;
		switch (mode) {
		case MIGRATE_SYNC:
		case MIGRATE_SYNC_NO_COPY:
			break;
		default:
			goto out;
		}
		folio_lock(src);
	}

	/*
	 * Check for pages which are in the process of being freed.  Without
	 * folio_mapping() set, hugetlbfs specific move page routine will not
	 * be called and we could leak usage counts for subpools.
	 */
	if (hugetlb_folio_subpool(src) && !folio_mapping(src)) {
		rc = -EBUSY;
		goto out_unlock;
	}

	if (folio_test_anon(src))
		anon_vma = folio_get_anon_vma(src);

	if (unlikely(!folio_trylock(dst)))
		goto put_anon;

	if (folio_mapped(src)) {
		enum ttu_flags ttu = 0;

		if (!folio_test_anon(src)) {
			/*
			 * In shared mappings, try_to_unmap could potentially
			 * call huge_pmd_unshare.  Because of this, take
			 * semaphore in write mode here and set TTU_RMAP_LOCKED
			 * to let lower levels know we have taken the lock.
			 */
			mapping = hugetlb_page_mapping_lock_write(hpage);
			if (unlikely(!mapping))
				goto unlock_put_anon;

			ttu = TTU_RMAP_LOCKED;
		}

		try_to_migrate(src, ttu);
		page_was_mapped = 1;

		if (ttu & TTU_RMAP_LOCKED)
			i_mmap_unlock_write(mapping);
	}

	if (!folio_mapped(src))
		rc = move_to_new_folio(dst, src, mode);

	if (page_was_mapped)
		remove_migration_ptes(src,
			rc == MIGRATEPAGE_SUCCESS ? dst : src, false);

unlock_put_anon:
	folio_unlock(dst);

put_anon:
	if (anon_vma)
		put_anon_vma(anon_vma);

	if (rc == MIGRATEPAGE_SUCCESS) {
		move_hugetlb_state(src, dst, reason);
		put_new_page = NULL;
	}

out_unlock:
	folio_unlock(src);
out:
	if (rc == MIGRATEPAGE_SUCCESS)
		folio_putback_active_hugetlb(src);
	else if (rc != -EAGAIN)
		list_move_tail(&src->lru, ret);

	/*
	 * If migration was not successful and there's a freeing callback, use
	 * it.  Otherwise, put_page() will drop the reference grabbed during
	 * isolation.
	 */
	if (put_new_page)
		put_new_page(new_hpage, private);
	else
		folio_putback_active_hugetlb(dst);

	return rc;
}

static inline int try_split_folio(struct folio *folio, struct list_head *split_folios)
{
	int rc;

	folio_lock(folio);
	rc = split_folio_to_list(folio, split_folios);
	folio_unlock(folio);
	if (!rc)
		list_move_tail(&folio->lru, split_folios);

	return rc;
}

#ifdef CONFIG_TRANSPARENT_HUGEPAGE
#define NR_MAX_BATCHED_MIGRATION	HPAGE_PMD_NR
#else
#define NR_MAX_BATCHED_MIGRATION	512
#endif
#define NR_MAX_MIGRATE_PAGES_RETRY	10
#define NR_MAX_MIGRATE_ASYNC_RETRY	3
#define NR_MAX_MIGRATE_SYNC_RETRY					\
	(NR_MAX_MIGRATE_PAGES_RETRY - NR_MAX_MIGRATE_ASYNC_RETRY)

struct migrate_pages_stats {
	int nr_succeeded;	/* Normal and large folios migrated successfully, in
				   units of base pages */
	int nr_failed_pages;	/* Normal and large folios failed to be migrated, in
				   units of base pages.  Untried folios aren't counted */
	int nr_thp_succeeded;	/* THP migrated successfully */
	int nr_thp_failed;	/* THP failed to be migrated */
	int nr_thp_split;	/* THP split before migrating */
};

/*
 * Returns the number of hugetlb folios that were not migrated, or an error code
 * after NR_MAX_MIGRATE_PAGES_RETRY attempts or if no hugetlb folios are movable
 * any more because the list has become empty or no retryable hugetlb folios
 * exist any more. It is caller's responsibility to call putback_movable_pages()
 * only if ret != 0.
 */
static int migrate_hugetlbs(struct list_head *from, new_page_t get_new_page,
			    free_page_t put_new_page, unsigned long private,
			    enum migrate_mode mode, int reason,
			    struct migrate_pages_stats *stats,
			    struct list_head *ret_folios)
{
	int retry = 1;
	int nr_failed = 0;
	int nr_retry_pages = 0;
	int pass = 0;
	struct folio *folio, *folio2;
	int rc, nr_pages;

	for (pass = 0; pass < NR_MAX_MIGRATE_PAGES_RETRY && retry; pass++) {
		retry = 0;
		nr_retry_pages = 0;

		list_for_each_entry_safe(folio, folio2, from, lru) {
			if (!folio_test_hugetlb(folio))
				continue;

			nr_pages = folio_nr_pages(folio);

			cond_resched();

			/*
			 * Migratability of hugepages depends on architectures and
			 * their size.  This check is necessary because some callers
			 * of hugepage migration like soft offline and memory
			 * hotremove don't walk through page tables or check whether
			 * the hugepage is pmd-based or not before kicking migration.
			 */
			if (!hugepage_migration_supported(folio_hstate(folio))) {
				nr_failed++;
				stats->nr_failed_pages += nr_pages;
				list_move_tail(&folio->lru, ret_folios);
				continue;
			}

			rc = unmap_and_move_huge_page(get_new_page,
						      put_new_page, private,
						      &folio->page, pass > 2, mode,
						      reason, ret_folios);
			/*
			 * The rules are:
			 *	Success: hugetlb folio will be put back
			 *	-EAGAIN: stay on the from list
			 *	-ENOMEM: stay on the from list
			 *	Other errno: put on ret_folios list
			 */
			switch(rc) {
			case -ENOMEM:
				/*
				 * When memory is low, don't bother to try to migrate
				 * other folios, just exit.
				 */
				stats->nr_failed_pages += nr_pages + nr_retry_pages;
				return -ENOMEM;
			case -EAGAIN:
				retry++;
				nr_retry_pages += nr_pages;
				break;
			case MIGRATEPAGE_SUCCESS:
				stats->nr_succeeded += nr_pages;
				break;
			default:
				/*
				 * Permanent failure (-EBUSY, etc.):
				 * unlike -EAGAIN case, the failed folio is
				 * removed from migration folio list and not
				 * retried in the next outer loop.
				 */
				nr_failed++;
				stats->nr_failed_pages += nr_pages;
				break;
			}
		}
	}
	/*
	 * nr_failed is number of hugetlb folios failed to be migrated.  After
	 * NR_MAX_MIGRATE_PAGES_RETRY attempts, give up and count retried hugetlb
	 * folios as failed.
	 */
	nr_failed += retry;
	stats->nr_failed_pages += nr_retry_pages;

	return nr_failed;
}

/*
 * migrate_pages_batch() first unmaps folios in the from list as many as
 * possible, then move the unmapped folios.
 *
 * We only batch migration if mode == MIGRATE_ASYNC to avoid to wait a
 * lock or bit when we have locked more than one folio.  Which may cause
 * deadlock (e.g., for loop device).  So, if mode != MIGRATE_ASYNC, the
 * length of the from list must be <= 1.
 */
static int migrate_pages_batch(struct list_head *from, new_page_t get_new_page,
		free_page_t put_new_page, unsigned long private,
		enum migrate_mode mode, int reason, struct list_head *ret_folios,
		struct list_head *split_folios, struct migrate_pages_stats *stats,
		int nr_pass)
{
	int retry = 1;
	int large_retry = 1;
	int thp_retry = 1;
	int nr_failed = 0;
	int nr_retry_pages = 0;
	int nr_large_failed = 0;
	int pass = 0;
	bool is_large = false;
	bool is_thp = false;
	struct folio *folio, *folio2, *dst = NULL, *dst2;
	int rc, rc_saved = 0, nr_pages;
	LIST_HEAD(unmap_folios);
	LIST_HEAD(dst_folios);
	bool nosplit = (reason == MR_NUMA_MISPLACED);

	VM_WARN_ON_ONCE(mode != MIGRATE_ASYNC &&
			!list_empty(from) && !list_is_singular(from));

	for (pass = 0; pass < nr_pass && (retry || large_retry); pass++) {
		retry = 0;
		large_retry = 0;
		thp_retry = 0;
		nr_retry_pages = 0;

		list_for_each_entry_safe(folio, folio2, from, lru) {
			/*
			 * Large folio statistics is based on the source large
			 * folio. Capture required information that might get
			 * lost during migration.
			 */
			is_large = folio_test_large(folio);
			is_thp = is_large && folio_test_pmd_mappable(folio);
			nr_pages = folio_nr_pages(folio);

			cond_resched();

			/*
			 * Large folio migration might be unsupported or
			 * the allocation might be failed so we should retry
			 * on the same folio with the large folio split
			 * to normal folios.
			 *
			 * Split folios are put in split_folios, and
			 * we will migrate them after the rest of the
			 * list is processed.
			 */
			if (!thp_migration_supported() && is_thp) {
				nr_large_failed++;
				stats->nr_thp_failed++;
				if (!try_split_folio(folio, split_folios)) {
					stats->nr_thp_split++;
					continue;
				}
				stats->nr_failed_pages += nr_pages;
				list_move_tail(&folio->lru, ret_folios);
				continue;
			}

			rc = migrate_folio_unmap(get_new_page, put_new_page, private,
						 folio, &dst, mode, reason, ret_folios);
			/*
			 * The rules are:
			 *	Success: folio will be freed
			 *	Unmap: folio will be put on unmap_folios list,
			 *	       dst folio put on dst_folios list
			 *	-EAGAIN: stay on the from list
			 *	-ENOMEM: stay on the from list
			 *	Other errno: put on ret_folios list
			 */
			switch(rc) {
			case -ENOMEM:
				/*
				 * When memory is low, don't bother to try to migrate
				 * other folios, move unmapped folios, then exit.
				 */
				if (is_large) {
					nr_large_failed++;
					stats->nr_thp_failed += is_thp;
					/* Large folio NUMA faulting doesn't split to retry. */
					if (!nosplit) {
						int ret = try_split_folio(folio, split_folios);

						if (!ret) {
							stats->nr_thp_split += is_thp;
							break;
						} else if (reason == MR_LONGTERM_PIN &&
							   ret == -EAGAIN) {
							/*
							 * Try again to split large folio to
							 * mitigate the failure of longterm pinning.
							 */
							large_retry++;
							thp_retry += is_thp;
							nr_retry_pages += nr_pages;
							break;
						}
					}
				} else {
					nr_failed++;
				}

				stats->nr_failed_pages += nr_pages + nr_retry_pages;
				/* nr_failed isn't updated for not used */
				nr_large_failed += large_retry;
				stats->nr_thp_failed += thp_retry;
				rc_saved = rc;
				if (list_empty(&unmap_folios))
					goto out;
				else
					goto move;
			case -EAGAIN:
				if (is_large) {
					large_retry++;
					thp_retry += is_thp;
				} else {
					retry++;
				}
				nr_retry_pages += nr_pages;
				break;
			case MIGRATEPAGE_SUCCESS:
				stats->nr_succeeded += nr_pages;
				stats->nr_thp_succeeded += is_thp;
				break;
			case MIGRATEPAGE_UNMAP:
				list_move_tail(&folio->lru, &unmap_folios);
				list_add_tail(&dst->lru, &dst_folios);
				break;
			default:
				/*
				 * Permanent failure (-EBUSY, etc.):
				 * unlike -EAGAIN case, the failed folio is
				 * removed from migration folio list and not
				 * retried in the next outer loop.
				 */
				if (is_large) {
					nr_large_failed++;
					stats->nr_thp_failed += is_thp;
				} else {
					nr_failed++;
				}

				stats->nr_failed_pages += nr_pages;
				break;
			}
		}
	}
	nr_failed += retry;
	nr_large_failed += large_retry;
	stats->nr_thp_failed += thp_retry;
	stats->nr_failed_pages += nr_retry_pages;
move:
	/* Flush TLBs for all unmapped folios */
	try_to_unmap_flush();

	retry = 1;
	for (pass = 0; pass < nr_pass && (retry || large_retry); pass++) {
		retry = 0;
		large_retry = 0;
		thp_retry = 0;
		nr_retry_pages = 0;

		dst = list_first_entry(&dst_folios, struct folio, lru);
		dst2 = list_next_entry(dst, lru);
		list_for_each_entry_safe(folio, folio2, &unmap_folios, lru) {
			is_large = folio_test_large(folio);
			is_thp = is_large && folio_test_pmd_mappable(folio);
			nr_pages = folio_nr_pages(folio);

			cond_resched();

			rc = migrate_folio_move(put_new_page, private,
						folio, dst, mode,
						reason, ret_folios);
			/*
			 * The rules are:
			 *	Success: folio will be freed
			 *	-EAGAIN: stay on the unmap_folios list
			 *	Other errno: put on ret_folios list
			 */
			switch(rc) {
			case -EAGAIN:
				if (is_large) {
					large_retry++;
					thp_retry += is_thp;
				} else {
					retry++;
				}
				nr_retry_pages += nr_pages;
				break;
			case MIGRATEPAGE_SUCCESS:
				stats->nr_succeeded += nr_pages;
				stats->nr_thp_succeeded += is_thp;
				break;
			default:
				if (is_large) {
					nr_large_failed++;
					stats->nr_thp_failed += is_thp;
				} else {
					nr_failed++;
				}

				stats->nr_failed_pages += nr_pages;
				break;
			}
			dst = dst2;
			dst2 = list_next_entry(dst, lru);
		}
	}
	nr_failed += retry;
	nr_large_failed += large_retry;
	stats->nr_thp_failed += thp_retry;
	stats->nr_failed_pages += nr_retry_pages;

	if (rc_saved)
		rc = rc_saved;
	else
		rc = nr_failed + nr_large_failed;
out:
	/* Cleanup remaining folios */
	dst = list_first_entry(&dst_folios, struct folio, lru);
	dst2 = list_next_entry(dst, lru);
	list_for_each_entry_safe(folio, folio2, &unmap_folios, lru) {
		int page_was_mapped = 0;
		struct anon_vma *anon_vma = NULL;

		__migrate_folio_extract(dst, &page_was_mapped, &anon_vma);
		migrate_folio_undo_src(folio, page_was_mapped, anon_vma,
				       true, ret_folios);
		list_del(&dst->lru);
		migrate_folio_undo_dst(dst, true, put_new_page, private);
		dst = dst2;
		dst2 = list_next_entry(dst, lru);
	}

	return rc;
}

static int migrate_pages_sync(struct list_head *from, new_page_t get_new_page,
		free_page_t put_new_page, unsigned long private,
		enum migrate_mode mode, int reason, struct list_head *ret_folios,
		struct list_head *split_folios, struct migrate_pages_stats *stats)
{
	int rc, nr_failed = 0;
	LIST_HEAD(folios);
	struct migrate_pages_stats astats;

	memset(&astats, 0, sizeof(astats));
	/* Try to migrate in batch with MIGRATE_ASYNC mode firstly */
	rc = migrate_pages_batch(from, get_new_page, put_new_page, private, MIGRATE_ASYNC,
				 reason, &folios, split_folios, &astats,
				 NR_MAX_MIGRATE_ASYNC_RETRY);
	stats->nr_succeeded += astats.nr_succeeded;
	stats->nr_thp_succeeded += astats.nr_thp_succeeded;
	stats->nr_thp_split += astats.nr_thp_split;
	if (rc < 0) {
		stats->nr_failed_pages += astats.nr_failed_pages;
		stats->nr_thp_failed += astats.nr_thp_failed;
		list_splice_tail(&folios, ret_folios);
		return rc;
	}
	stats->nr_thp_failed += astats.nr_thp_split;
	nr_failed += astats.nr_thp_split;
	/*
	 * Fall back to migrate all failed folios one by one synchronously. All
	 * failed folios except split THPs will be retried, so their failure
	 * isn't counted
	 */
	list_splice_tail_init(&folios, from);
	while (!list_empty(from)) {
		list_move(from->next, &folios);
		rc = migrate_pages_batch(&folios, get_new_page, put_new_page,
					 private, mode, reason, ret_folios,
					 split_folios, stats, NR_MAX_MIGRATE_SYNC_RETRY);
		list_splice_tail_init(&folios, ret_folios);
		if (rc < 0)
			return rc;
		nr_failed += rc;
	}

	return nr_failed;
}

/*
 * migrate_pages - migrate the folios specified in a list, to the free folios
 *		   supplied as the target for the page migration
 *
 * @from:		The list of folios to be migrated.
 * @get_new_page:	The function used to allocate free folios to be used
 *			as the target of the folio migration.
 * @put_new_page:	The function used to free target folios if migration
 *			fails, or NULL if no special handling is necessary.
 * @private:		Private data to be passed on to get_new_page()
 * @mode:		The migration mode that specifies the constraints for
 *			folio migration, if any.
 * @reason:		The reason for folio migration.
 * @ret_succeeded:	Set to the number of folios migrated successfully if
 *			the caller passes a non-NULL pointer.
 *
 * The function returns after NR_MAX_MIGRATE_PAGES_RETRY attempts or if no folios
 * are movable any more because the list has become empty or no retryable folios
 * exist any more. It is caller's responsibility to call putback_movable_pages()
 * only if ret != 0.
 *
 * Returns the number of {normal folio, large folio, hugetlb} that were not
 * migrated, or an error code. The number of large folio splits will be
 * considered as the number of non-migrated large folio, no matter how many
 * split folios of the large folio are migrated successfully.
 */
int migrate_pages(struct list_head *from, new_page_t get_new_page,
		free_page_t put_new_page, unsigned long private,
		enum migrate_mode mode, int reason, unsigned int *ret_succeeded)
{
	int rc, rc_gather;
	int nr_pages;
	struct folio *folio, *folio2;
	LIST_HEAD(folios);
	LIST_HEAD(ret_folios);
	LIST_HEAD(split_folios);
	struct migrate_pages_stats stats;

	trace_mm_migrate_pages_start(mode, reason);

	memset(&stats, 0, sizeof(stats));

	rc_gather = migrate_hugetlbs(from, get_new_page, put_new_page, private,
				     mode, reason, &stats, &ret_folios);
	if (rc_gather < 0)
		goto out;

again:
	nr_pages = 0;
	list_for_each_entry_safe(folio, folio2, from, lru) {
		/* Retried hugetlb folios will be kept in list  */
		if (folio_test_hugetlb(folio)) {
			list_move_tail(&folio->lru, &ret_folios);
			continue;
		}

		nr_pages += folio_nr_pages(folio);
		if (nr_pages >= NR_MAX_BATCHED_MIGRATION)
			break;
	}
	if (nr_pages >= NR_MAX_BATCHED_MIGRATION)
		list_cut_before(&folios, from, &folio2->lru);
	else
		list_splice_init(from, &folios);
	if (mode == MIGRATE_ASYNC)
		rc = migrate_pages_batch(&folios, get_new_page, put_new_page, private,
					 mode, reason, &ret_folios, &split_folios, &stats,
					 NR_MAX_MIGRATE_PAGES_RETRY);
	else
		rc = migrate_pages_sync(&folios, get_new_page, put_new_page, private,
					mode, reason, &ret_folios, &split_folios, &stats);
	list_splice_tail_init(&folios, &ret_folios);
	if (rc < 0) {
		rc_gather = rc;
		list_splice_tail(&split_folios, &ret_folios);
		goto out;
	}
	if (!list_empty(&split_folios)) {
		/*
		 * Failure isn't counted since all split folios of a large folio
		 * is counted as 1 failure already.  And, we only try to migrate
		 * with minimal effort, force MIGRATE_ASYNC mode and retry once.
		 */
		migrate_pages_batch(&split_folios, get_new_page, put_new_page, private,
				    MIGRATE_ASYNC, reason, &ret_folios, NULL, &stats, 1);
		list_splice_tail_init(&split_folios, &ret_folios);
	}
	rc_gather += rc;
	if (!list_empty(from))
		goto again;
out:
	/*
	 * Put the permanent failure folio back to migration list, they
	 * will be put back to the right list by the caller.
	 */
	list_splice(&ret_folios, from);

	/*
	 * Return 0 in case all split folios of fail-to-migrate large folios
	 * are migrated successfully.
	 */
	if (list_empty(from))
		rc_gather = 0;

	count_vm_events(PGMIGRATE_SUCCESS, stats.nr_succeeded);
	count_vm_events(PGMIGRATE_FAIL, stats.nr_failed_pages);
	count_vm_events(THP_MIGRATION_SUCCESS, stats.nr_thp_succeeded);
	count_vm_events(THP_MIGRATION_FAIL, stats.nr_thp_failed);
	count_vm_events(THP_MIGRATION_SPLIT, stats.nr_thp_split);
	trace_mm_migrate_pages(stats.nr_succeeded, stats.nr_failed_pages,
			       stats.nr_thp_succeeded, stats.nr_thp_failed,
			       stats.nr_thp_split, mode, reason);

	if (ret_succeeded)
		*ret_succeeded = stats.nr_succeeded;

	return rc_gather;
}

struct page *alloc_migration_target(struct page *page, unsigned long private)
{
	struct folio *folio = page_folio(page);
	struct migration_target_control *mtc;
	gfp_t gfp_mask;
	unsigned int order = 0;
	struct folio *hugetlb_folio = NULL;
	struct folio *new_folio = NULL;
	int nid;
	int zidx;

	mtc = (struct migration_target_control *)private;
	gfp_mask = mtc->gfp_mask;
	nid = mtc->nid;
	if (nid == NUMA_NO_NODE)
		nid = folio_nid(folio);

	if (folio_test_hugetlb(folio)) {
		struct hstate *h = folio_hstate(folio);

		gfp_mask = htlb_modify_alloc_mask(h, gfp_mask);
		hugetlb_folio = alloc_hugetlb_folio_nodemask(h, nid,
						mtc->nmask, gfp_mask);
		return &hugetlb_folio->page;
	}

	if (folio_test_large(folio)) {
		/*
		 * clear __GFP_RECLAIM to make the migration callback
		 * consistent with regular THP allocations.
		 */
		gfp_mask &= ~__GFP_RECLAIM;
		gfp_mask |= GFP_TRANSHUGE;
		order = folio_order(folio);
	}
	zidx = zone_idx(folio_zone(folio));
	if (is_highmem_idx(zidx) || zidx == ZONE_MOVABLE)
		gfp_mask |= __GFP_HIGHMEM;

	new_folio = __folio_alloc(gfp_mask, order, nid, mtc->nmask);

	return &new_folio->page;
}

#ifdef CONFIG_NUMA

static int store_status(int __user *status, int start, int value, int nr)
{
	while (nr-- > 0) {
		if (put_user(value, status + start))
			return -EFAULT;
		start++;
	}

	return 0;
}

static int do_move_pages_to_node(struct mm_struct *mm,
		struct list_head *pagelist, int node)
{
	int err;
	struct migration_target_control mtc = {
		.nid = node,
		.gfp_mask = GFP_HIGHUSER_MOVABLE | __GFP_THISNODE,
	};

	err = migrate_pages(pagelist, alloc_migration_target, NULL,
		(unsigned long)&mtc, MIGRATE_SYNC, MR_SYSCALL, NULL);
	if (err)
		putback_movable_pages(pagelist);
	return err;
}

/*
 * Resolves the given address to a struct page, isolates it from the LRU and
 * puts it to the given pagelist.
 * Returns:
 *     errno - if the page cannot be found/isolated
 *     0 - when it doesn't have to be migrated because it is already on the
 *         target node
 *     1 - when it has been queued
 */
static int add_page_for_migration(struct mm_struct *mm, unsigned long addr,
		int node, struct list_head *pagelist, bool migrate_all)
{
	struct vm_area_struct *vma;
	struct page *page;
	int err;
	bool isolated;

	mmap_read_lock(mm);
	err = -EFAULT;
	vma = vma_lookup(mm, addr);
	if (!vma || !vma_migratable(vma))
		goto out;

	/* FOLL_DUMP to ignore special (like zero) pages */
	page = follow_page(vma, addr, FOLL_GET | FOLL_DUMP);

	err = PTR_ERR(page);
	if (IS_ERR(page))
		goto out;

	err = -ENOENT;
	if (!page)
		goto out;

	if (is_zone_device_page(page))
		goto out_putpage;

	err = 0;
	if (page_to_nid(page) == node)
		goto out_putpage;

	err = -EACCES;
	if (page_mapcount(page) > 1 && !migrate_all)
		goto out_putpage;

	if (PageHuge(page)) {
		if (PageHead(page)) {
			isolated = isolate_hugetlb(page_folio(page), pagelist);
			err = isolated ? 1 : -EBUSY;
		}
	} else {
		struct page *head;

		head = compound_head(page);
		isolated = isolate_lru_page(head);
		if (!isolated) {
			err = -EBUSY;
			goto out_putpage;
		}

		err = 1;
		list_add_tail(&head->lru, pagelist);
		mod_node_page_state(page_pgdat(head),
			NR_ISOLATED_ANON + page_is_file_lru(head),
			thp_nr_pages(head));
	}
out_putpage:
	/*
	 * Either remove the duplicate refcount from
	 * isolate_lru_page() or drop the page ref if it was
	 * not isolated.
	 */
	put_page(page);
out:
	mmap_read_unlock(mm);
	return err;
}

static int move_pages_and_store_status(struct mm_struct *mm, int node,
		struct list_head *pagelist, int __user *status,
		int start, int i, unsigned long nr_pages)
{
	int err;

	if (list_empty(pagelist))
		return 0;

	err = do_move_pages_to_node(mm, pagelist, node);
	if (err) {
		/*
		 * Positive err means the number of failed
		 * pages to migrate.  Since we are going to
		 * abort and return the number of non-migrated
		 * pages, so need to include the rest of the
		 * nr_pages that have not been attempted as
		 * well.
		 */
		if (err > 0)
			err += nr_pages - i;
		return err;
	}
	return store_status(status, start, node, i - start);
}

/*
 * Migrate an array of page address onto an array of nodes and fill
 * the corresponding array of status.
 */
static int do_pages_move(struct mm_struct *mm, nodemask_t task_nodes,
			 unsigned long nr_pages,
			 const void __user * __user *pages,
			 const int __user *nodes,
			 int __user *status, int flags)
{
	int current_node = NUMA_NO_NODE;
	LIST_HEAD(pagelist);
	int start, i;
	int err = 0, err1;

	lru_cache_disable();

	for (i = start = 0; i < nr_pages; i++) {
		const void __user *p;
		unsigned long addr;
		int node;

		err = -EFAULT;
		if (get_user(p, pages + i))
			goto out_flush;
		if (get_user(node, nodes + i))
			goto out_flush;
		addr = (unsigned long)untagged_addr(p);

		err = -ENODEV;
		if (node < 0 || node >= MAX_NUMNODES)
			goto out_flush;
		if (!node_state(node, N_MEMORY))
			goto out_flush;

		err = -EACCES;
		if (!node_isset(node, task_nodes))
			goto out_flush;

		if (current_node == NUMA_NO_NODE) {
			current_node = node;
			start = i;
		} else if (node != current_node) {
			err = move_pages_and_store_status(mm, current_node,
					&pagelist, status, start, i, nr_pages);
			if (err)
				goto out;
			start = i;
			current_node = node;
		}

		/*
		 * Errors in the page lookup or isolation are not fatal and we simply
		 * report them via status
		 */
		err = add_page_for_migration(mm, addr, current_node,
				&pagelist, flags & MPOL_MF_MOVE_ALL);

		if (err > 0) {
			/* The page is successfully queued for migration */
			continue;
		}

		/*
		 * The move_pages() man page does not have an -EEXIST choice, so
		 * use -EFAULT instead.
		 */
		if (err == -EEXIST)
			err = -EFAULT;

		/*
		 * If the page is already on the target node (!err), store the
		 * node, otherwise, store the err.
		 */
		err = store_status(status, i, err ? : current_node, 1);
		if (err)
			goto out_flush;

		err = move_pages_and_store_status(mm, current_node, &pagelist,
				status, start, i, nr_pages);
		if (err) {
			/* We have accounted for page i */
			if (err > 0)
				err--;
			goto out;
		}
		current_node = NUMA_NO_NODE;
	}
out_flush:
	/* Make sure we do not overwrite the existing error */
	err1 = move_pages_and_store_status(mm, current_node, &pagelist,
				status, start, i, nr_pages);
	if (err >= 0)
		err = err1;
out:
	lru_cache_enable();
	return err;
}

/*
 * Determine the nodes of an array of pages and store it in an array of status.
 */
static void do_pages_stat_array(struct mm_struct *mm, unsigned long nr_pages,
				const void __user **pages, int *status)
{
	unsigned long i;

	mmap_read_lock(mm);

	for (i = 0; i < nr_pages; i++) {
		unsigned long addr = (unsigned long)(*pages);
		struct vm_area_struct *vma;
		struct page *page;
		int err = -EFAULT;

		vma = vma_lookup(mm, addr);
		if (!vma)
			goto set_status;

		/* FOLL_DUMP to ignore special (like zero) pages */
		page = follow_page(vma, addr, FOLL_GET | FOLL_DUMP);

		err = PTR_ERR(page);
		if (IS_ERR(page))
			goto set_status;

		err = -ENOENT;
		if (!page)
			goto set_status;

		if (!is_zone_device_page(page))
			err = page_to_nid(page);

		put_page(page);
set_status:
		*status = err;

		pages++;
		status++;
	}

	mmap_read_unlock(mm);
}

static int get_compat_pages_array(const void __user *chunk_pages[],
				  const void __user * __user *pages,
				  unsigned long chunk_nr)
{
	compat_uptr_t __user *pages32 = (compat_uptr_t __user *)pages;
	compat_uptr_t p;
	int i;

	for (i = 0; i < chunk_nr; i++) {
		if (get_user(p, pages32 + i))
			return -EFAULT;
		chunk_pages[i] = compat_ptr(p);
	}

	return 0;
}

/*
 * Determine the nodes of a user array of pages and store it in
 * a user array of status.
 */
static int do_pages_stat(struct mm_struct *mm, unsigned long nr_pages,
			 const void __user * __user *pages,
			 int __user *status)
{
#define DO_PAGES_STAT_CHUNK_NR 16UL
	const void __user *chunk_pages[DO_PAGES_STAT_CHUNK_NR];
	int chunk_status[DO_PAGES_STAT_CHUNK_NR];

	while (nr_pages) {
		unsigned long chunk_nr = min(nr_pages, DO_PAGES_STAT_CHUNK_NR);

		if (in_compat_syscall()) {
			if (get_compat_pages_array(chunk_pages, pages,
						   chunk_nr))
				break;
		} else {
			if (copy_from_user(chunk_pages, pages,
				      chunk_nr * sizeof(*chunk_pages)))
				break;
		}

		do_pages_stat_array(mm, chunk_nr, chunk_pages, chunk_status);

		if (copy_to_user(status, chunk_status, chunk_nr * sizeof(*status)))
			break;

		pages += chunk_nr;
		status += chunk_nr;
		nr_pages -= chunk_nr;
	}
	return nr_pages ? -EFAULT : 0;
}

static struct mm_struct *find_mm_struct(pid_t pid, nodemask_t *mem_nodes)
{
	struct task_struct *task;
	struct mm_struct *mm;

	/*
	 * There is no need to check if current process has the right to modify
	 * the specified process when they are same.
	 */
	if (!pid) {
		mmget(current->mm);
		*mem_nodes = cpuset_mems_allowed(current);
		return current->mm;
	}

	/* Find the mm_struct */
	rcu_read_lock();
	task = find_task_by_vpid(pid);
	if (!task) {
		rcu_read_unlock();
		return ERR_PTR(-ESRCH);
	}
	get_task_struct(task);

	/*
	 * Check if this process has the right to modify the specified
	 * process. Use the regular "ptrace_may_access()" checks.
	 */
	if (!ptrace_may_access(task, PTRACE_MODE_READ_REALCREDS)) {
		rcu_read_unlock();
		mm = ERR_PTR(-EPERM);
		goto out;
	}
	rcu_read_unlock();

	mm = ERR_PTR(security_task_movememory(task));
	if (IS_ERR(mm))
		goto out;
	*mem_nodes = cpuset_mems_allowed(task);
	mm = get_task_mm(task);
out:
	put_task_struct(task);
	if (!mm)
		mm = ERR_PTR(-EINVAL);
	return mm;
}

/*
 * Move a list of pages in the address space of the currently executing
 * process.
 */
static int kernel_move_pages(pid_t pid, unsigned long nr_pages,
			     const void __user * __user *pages,
			     const int __user *nodes,
			     int __user *status, int flags)
{
	struct mm_struct *mm;
	int err;
	nodemask_t task_nodes;

	/* Check flags */
	if (flags & ~(MPOL_MF_MOVE|MPOL_MF_MOVE_ALL))
		return -EINVAL;

	if ((flags & MPOL_MF_MOVE_ALL) && !capable(CAP_SYS_NICE))
		return -EPERM;

	mm = find_mm_struct(pid, &task_nodes);
	if (IS_ERR(mm))
		return PTR_ERR(mm);

	if (nodes)
		err = do_pages_move(mm, task_nodes, nr_pages, pages,
				    nodes, status, flags);
	else
		err = do_pages_stat(mm, nr_pages, pages, status);

	mmput(mm);
	return err;
}

SYSCALL_DEFINE6(move_pages, pid_t, pid, unsigned long, nr_pages,
		const void __user * __user *, pages,
		const int __user *, nodes,
		int __user *, status, int, flags)
{
	return kernel_move_pages(pid, nr_pages, pages, nodes, status, flags);
}

#ifdef CONFIG_NUMA_BALANCING
/*
 * Returns true if this is a safe migration target node for misplaced NUMA
 * pages. Currently it only checks the watermarks which is crude.
 */
static bool migrate_balanced_pgdat(struct pglist_data *pgdat,
				   unsigned long nr_migrate_pages)
{
	int z;

	for (z = pgdat->nr_zones - 1; z >= 0; z--) {
		struct zone *zone = pgdat->node_zones + z;

		if (!managed_zone(zone))
			continue;

		/* Avoid waking kswapd by allocating pages_to_migrate pages. */
		if (!zone_watermark_ok(zone, 0,
				       high_wmark_pages(zone) +
				       nr_migrate_pages,
				       ZONE_MOVABLE, 0))
			continue;
		return true;
	}
	return false;
}

static struct page *alloc_misplaced_dst_page(struct page *page,
					   unsigned long data)
{
	int nid = (int) data;
	int order = compound_order(page);
	gfp_t gfp = __GFP_THISNODE;
	struct folio *new;

	if (order > 0)
		gfp |= GFP_TRANSHUGE_LIGHT;
	else {
		gfp |= GFP_HIGHUSER_MOVABLE | __GFP_NOMEMALLOC | __GFP_NORETRY |
			__GFP_NOWARN;
		gfp &= ~__GFP_RECLAIM;
	}
	new = __folio_alloc_node(gfp, order, nid);

	return &new->page;
}

static int numamigrate_isolate_page(pg_data_t *pgdat, struct page *page)
{
	int nr_pages = thp_nr_pages(page);
	int order = compound_order(page);

	VM_BUG_ON_PAGE(order && !PageTransHuge(page), page);

	/* Do not migrate THP mapped by multiple processes */
	if (PageTransHuge(page) && total_mapcount(page) > 1)
		return 0;

	/* Avoid migrating to a node that is nearly full */
	if (!migrate_balanced_pgdat(pgdat, nr_pages)) {
		int z;

		if (!(sysctl_numa_balancing_mode & NUMA_BALANCING_MEMORY_TIERING))
			return 0;
		for (z = pgdat->nr_zones - 1; z >= 0; z--) {
			if (managed_zone(pgdat->node_zones + z))
				break;
		}
		wakeup_kswapd(pgdat->node_zones + z, 0, order, ZONE_MOVABLE);
		return 0;
	}

	if (!isolate_lru_page(page))
		return 0;

	mod_node_page_state(page_pgdat(page), NR_ISOLATED_ANON + page_is_file_lru(page),
			    nr_pages);

	/*
	 * Isolating the page has taken another reference, so the
	 * caller's reference can be safely dropped without the page
	 * disappearing underneath us during migration.
	 */
	put_page(page);
	return 1;
}

/*
 * Attempt to migrate a misplaced page to the specified destination
 * node. Caller is expected to have an elevated reference count on
 * the page that will be dropped by this function before returning.
 */
int migrate_misplaced_page(struct page *page, struct vm_area_struct *vma,
			   int node)
{
	pg_data_t *pgdat = NODE_DATA(node);
	int isolated;
	int nr_remaining;
	unsigned int nr_succeeded;
	LIST_HEAD(migratepages);
	int nr_pages = thp_nr_pages(page);

	/*
	 * Don't migrate file pages that are mapped in multiple processes
	 * with execute permissions as they are probably shared libraries.
	 */
	if (page_mapcount(page) != 1 && page_is_file_lru(page) &&
	    (vma->vm_flags & VM_EXEC))
		goto out;

	/*
	 * Also do not migrate dirty pages as not all filesystems can move
	 * dirty pages in MIGRATE_ASYNC mode which is a waste of cycles.
	 */
	if (page_is_file_lru(page) && PageDirty(page))
		goto out;

	isolated = numamigrate_isolate_page(pgdat, page);
	if (!isolated)
		goto out;

	list_add(&page->lru, &migratepages);
	nr_remaining = migrate_pages(&migratepages, alloc_misplaced_dst_page,
				     NULL, node, MIGRATE_ASYNC,
				     MR_NUMA_MISPLACED, &nr_succeeded);
	if (nr_remaining) {
		if (!list_empty(&migratepages)) {
			list_del(&page->lru);
			mod_node_page_state(page_pgdat(page), NR_ISOLATED_ANON +
					page_is_file_lru(page), -nr_pages);
			putback_lru_page(page);
		}
		isolated = 0;
	}
	if (nr_succeeded) {
		count_vm_numa_events(NUMA_PAGE_MIGRATE, nr_succeeded);
		if (!node_is_toptier(page_to_nid(page)) && node_is_toptier(node))
			mod_node_page_state(pgdat, PGPROMOTE_SUCCESS,
					    nr_succeeded);
	}
	BUG_ON(!list_empty(&migratepages));
	return isolated;

out:
	put_page(page);
	return 0;
}
#endif /* CONFIG_NUMA_BALANCING */
#endif /* CONFIG_NUMA */<|MERGE_RESOLUTION|>--- conflicted
+++ resolved
@@ -1052,21 +1052,8 @@
 				   int *page_was_mappedp,
 				   struct anon_vma **anon_vmap)
 {
-<<<<<<< HEAD
 	union migration_ptr ptr = { .mapping = dst->mapping };
 	*anon_vmap = ptr.anon_vma;
-=======
-	struct anon_vma *anon_vma;
-
-	/*
-	 * 2 steps assignment to silence gcc notes for mis-casting. The
-	 * casting is safe.  Because we only use dst->mapping to store
-	 * the pointer itself temporarily and dst is a newly allocated
-	 * folio and not used by anyone else during that.
-	 */
-	anon_vma = (void *)dst->mapping;
-	*anon_vmap = anon_vma;
->>>>>>> 785477bf
 	*page_was_mappedp = (unsigned long)dst->private;
 	dst->mapping = NULL;
 	dst->private = NULL;
