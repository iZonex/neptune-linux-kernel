--- conflicted
+++ resolved
@@ -233,12 +233,8 @@
 		if (submit->flags & ASYNC_TX_XOR_DROP_DST) {
 			src_cnt--;
 			src_list++;
-<<<<<<< HEAD
-			src_offs++;
-=======
 			if (src_offs)
 				src_offs++;
->>>>>>> 8e0eb2fb
 		}
 
 		/* wait for any prerequisite operations */
