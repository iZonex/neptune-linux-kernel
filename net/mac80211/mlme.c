--- conflicted
+++ resolved
@@ -314,11 +314,7 @@
 	if (eht_oper && (eht_oper->params & IEEE80211_EHT_OPER_INFO_PRESENT)) {
 		struct cfg80211_chan_def eht_chandef = *chandef;
 
-<<<<<<< HEAD
-		ieee80211_chandef_eht_oper(sdata, eht_oper,
-=======
 		ieee80211_chandef_eht_oper(eht_oper,
->>>>>>> 7365df19
 					   eht_chandef.width ==
 					   NL80211_CHAN_WIDTH_160,
 					   false, &eht_chandef);
@@ -699,10 +695,7 @@
 static void ieee80211_add_he_ie(struct ieee80211_sub_if_data *sdata,
 				struct sk_buff *skb,
 				struct ieee80211_supported_band *sband,
-<<<<<<< HEAD
-=======
 				enum ieee80211_smps_mode smps_mode,
->>>>>>> 7365df19
 				ieee80211_conn_flags_t conn_flags)
 {
 	u8 *pos, *pre_he_pos;
@@ -1108,11 +1101,7 @@
 					       offset);
 
 	if (!(assoc_data->link[link_id].conn_flags & IEEE80211_CONN_DISABLE_HE)) {
-<<<<<<< HEAD
-		ieee80211_add_he_ie(sdata, skb, sband,
-=======
 		ieee80211_add_he_ie(sdata, skb, sband, smps_mode,
->>>>>>> 7365df19
 				    assoc_data->link[link_id].conn_flags);
 		ADD_PRESENT_EXT_ELEM(WLAN_EID_EXT_HE_CAPABILITY);
 	}
@@ -1234,16 +1223,6 @@
 	ml_elem = skb_put(skb, sizeof(*ml_elem));
 	ml_elem->control =
 		cpu_to_le16(IEEE80211_ML_CONTROL_TYPE_BASIC |
-<<<<<<< HEAD
-			    IEEE80211_MLC_BASIC_PRES_EML_CAPA |
-			    IEEE80211_MLC_BASIC_PRES_MLD_CAPA_OP);
-	common = skb_put(skb, sizeof(*common));
-	common->len = sizeof(*common) +
-		      2 + /* EML capabilities */
-		      2;  /* MLD capa/ops */
-	memcpy(common->mld_mac_addr, sdata->vif.addr, ETH_ALEN);
-	skb_put_data(skb, &eml_capa, sizeof(eml_capa));
-=======
 			    IEEE80211_MLC_BASIC_PRES_MLD_CAPA_OP);
 	common = skb_put(skb, sizeof(*common));
 	common->len = sizeof(*common) +
@@ -1259,7 +1238,6 @@
 			cpu_to_le16(IEEE80211_MLC_BASIC_PRES_EML_CAPA);
 		skb_put_data(skb, &eml_capa, sizeof(eml_capa));
 	}
->>>>>>> 7365df19
 	/* need indication from userspace to support this */
 	mld_capa_ops &= ~cpu_to_le16(IEEE80211_MLD_CAP_OP_TID_TO_LINK_MAP_NEG_SUPP);
 	skb_put_data(skb, &mld_capa_ops, sizeof(mld_capa_ops));
@@ -2622,27 +2600,10 @@
 		}
 	}
 
-<<<<<<< HEAD
-	for (ac = 0; ac < IEEE80211_NUM_ACS; ac++) {
-		mlme_dbg(sdata,
-			 "WMM AC=%d acm=%d aifs=%d cWmin=%d cWmax=%d txop=%d uapsd=%d, downgraded=%d\n",
-			 ac, params[ac].acm,
-			 params[ac].aifs, params[ac].cw_min, params[ac].cw_max,
-			 params[ac].txop, params[ac].uapsd,
-			 ifmgd->tx_tspec[ac].downgraded);
-		link->tx_conf[ac] = params[ac];
-		if (!ifmgd->tx_tspec[ac].downgraded &&
-		    drv_conf_tx(local, link, ac, &params[ac]))
-			link_err(link,
-				 "failed to set TX queue parameters for AC %d\n",
-				 ac);
-	}
-=======
 	for (ac = 0; ac < IEEE80211_NUM_ACS; ac++)
 		link->tx_conf[ac] = params[ac];
 
 	ieee80211_mgd_set_link_qos_params(link);
->>>>>>> 7365df19
 
 	/* enable WMM or activate new settings */
 	link->conf->qos = true;
@@ -2716,7 +2677,6 @@
 	struct ieee80211_bss_conf *bss_conf = link->conf;
 	struct ieee80211_bss *bss = (void *)cbss->priv;
 	u32 changed = BSS_CHANGED_QOS;
-<<<<<<< HEAD
 
 	/* not really used in MLO */
 	sdata->u.mgd.beacon_timeout =
@@ -2730,21 +2690,6 @@
 
 	ieee80211_check_rate_mask(link);
 
-=======
-
-	/* not really used in MLO */
-	sdata->u.mgd.beacon_timeout =
-		usecs_to_jiffies(ieee80211_tu_to_usec(beacon_loss_count *
-						      bss_conf->beacon_int));
-
-	changed |= ieee80211_handle_bss_capability(link,
-						   bss_conf->assoc_capability,
-						   bss->has_erp_value,
-						   bss->erp_value);
-
-	ieee80211_check_rate_mask(link);
-
->>>>>>> 7365df19
 	link->u.mgd.bss = cbss;
 	memcpy(link->u.mgd.bssid, cbss->bssid, ETH_ALEN);
 
@@ -2836,7 +2781,6 @@
 		     link_id++) {
 			struct ieee80211_link_data *link;
 			struct cfg80211_bss *cbss = assoc_data->link[link_id].bss;
-<<<<<<< HEAD
 
 			if (!cbss)
 				continue;
@@ -2848,19 +2792,6 @@
 			ieee80211_link_info_change_notify(sdata, link,
 							  changed[link_id]);
 
-=======
-
-			if (!cbss)
-				continue;
-
-			link = sdata_dereference(sdata->link[link_id], sdata);
-			if (WARN_ON(!link))
-				return;
-
-			ieee80211_link_info_change_notify(sdata, link,
-							  changed[link_id]);
-
->>>>>>> 7365df19
 			ieee80211_recalc_smps(sdata, link);
 		}
 
@@ -3516,13 +3447,8 @@
 
 		mutex_lock(&sdata->local->mtx);
 		ieee80211_link_release_channel(&sdata->deflink);
-<<<<<<< HEAD
-=======
 		ieee80211_vif_set_links(sdata, 0);
->>>>>>> 7365df19
 		mutex_unlock(&sdata->local->mtx);
-
-		ieee80211_vif_set_links(sdata, 0);
 	}
 
 	cfg80211_put_bss(sdata->local->hw.wiphy, auth_data->bss);
@@ -3559,11 +3485,6 @@
 						  BSS_CHANGED_BSSID);
 		sdata->u.mgd.flags = 0;
 		sdata->vif.bss_conf.mu_mimo_owner = false;
-<<<<<<< HEAD
-
-		mutex_lock(&sdata->local->mtx);
-		ieee80211_link_release_channel(&sdata->deflink);
-		mutex_unlock(&sdata->local->mtx);
 
 		if (status != ASSOC_REJECTED) {
 			struct cfg80211_assoc_failure data = {
@@ -3583,32 +3504,10 @@
 			cfg80211_assoc_failure(sdata->dev, &data);
 		}
 
-		ieee80211_vif_set_links(sdata, 0);
-=======
-
-		if (status != ASSOC_REJECTED) {
-			struct cfg80211_assoc_failure data = {
-				.timeout = status == ASSOC_TIMEOUT,
-			};
-			int i;
-
-			BUILD_BUG_ON(ARRAY_SIZE(data.bss) !=
-				     ARRAY_SIZE(assoc_data->link));
-
-			for (i = 0; i < ARRAY_SIZE(data.bss); i++)
-				data.bss[i] = assoc_data->link[i].bss;
-
-			if (sdata->vif.valid_links)
-				data.ap_mld_addr = assoc_data->ap_addr;
-
-			cfg80211_assoc_failure(sdata->dev, &data);
-		}
-
 		mutex_lock(&sdata->local->mtx);
 		ieee80211_link_release_channel(&sdata->deflink);
 		ieee80211_vif_set_links(sdata, 0);
 		mutex_unlock(&sdata->local->mtx);
->>>>>>> 7365df19
 	}
 
 	kfree(assoc_data);
@@ -4029,10 +3928,7 @@
 		.len = elem_len,
 		.bss = cbss,
 		.link_id = link == &sdata->deflink ? -1 : link->link_id,
-<<<<<<< HEAD
-=======
 		.from_ap = true,
->>>>>>> 7365df19
 	};
 	bool is_6ghz = cbss->channel->band == NL80211_BAND_6GHZ;
 	bool is_s1g = cbss->channel->band == NL80211_BAND_S1GHZ;
@@ -4161,12 +4057,7 @@
 		goto out;
 	}
 
-<<<<<<< HEAD
-	sband = ieee80211_get_link_sband(link);
-	if (!sband) {
-=======
 	if (WARN_ON(!link->conf->chandef.chan)) {
->>>>>>> 7365df19
 		ret = false;
 		goto out;
 	}
@@ -4430,7 +4321,6 @@
 		 * TODO: use "Tx Maximum Number Spatial Streams Supported" and
 		 *	 "Tx Unequal Modulation Supported" fields.
 		 */
-<<<<<<< HEAD
 	}
 
 	if (link->u.mgd.conn_flags & IEEE80211_CONN_DISABLE_VHT)
@@ -4605,201 +4495,6 @@
 			return false;
 		}
 	}
-
-	return true;
-}
-
-static bool
-ieee80211_verify_sta_he_mcs_support(struct ieee80211_sub_if_data *sdata,
-				    struct ieee80211_supported_band *sband,
-				    const struct ieee80211_he_operation *he_op)
-{
-	const struct ieee80211_sta_he_cap *sta_he_cap =
-		ieee80211_get_he_iftype_cap(sband,
-					    ieee80211_vif_type_p2p(&sdata->vif));
-	u16 ap_min_req_set;
-	int i;
-
-	if (!sta_he_cap || !he_op)
-		return false;
-
-	ap_min_req_set = le16_to_cpu(he_op->he_mcs_nss_set);
-=======
-	}
-
-	if (link->u.mgd.conn_flags & IEEE80211_CONN_DISABLE_VHT)
-		return chains;
-
-	vht_cap_elem = ieee80211_bss_get_elem(cbss, WLAN_EID_VHT_CAPABILITY);
-	if (vht_cap_elem && vht_cap_elem->datalen >= sizeof(*vht_cap)) {
-		u8 nss;
-		u16 tx_mcs_map;
-
-		vht_cap = (void *)vht_cap_elem->data;
-		tx_mcs_map = le16_to_cpu(vht_cap->supp_mcs.tx_mcs_map);
-		for (nss = 8; nss > 0; nss--) {
-			if (((tx_mcs_map >> (2 * (nss - 1))) & 3) !=
-					IEEE80211_VHT_MCS_NOT_SUPPORTED)
-				break;
-		}
-		/* TODO: use "Tx Highest Supported Long GI Data Rate" field? */
-		chains = max(chains, nss);
-	}
-
-	if (link->u.mgd.conn_flags & IEEE80211_CONN_DISABLE_HE)
-		return chains;
-
-	ies = rcu_dereference(cbss->ies);
-	he_cap_elem = cfg80211_find_ext_elem(WLAN_EID_EXT_HE_CAPABILITY,
-					     ies->data, ies->len);
-
-	if (!he_cap_elem || he_cap_elem->datalen < sizeof(*he_cap))
-		return chains;
-
-	/* skip one byte ext_tag_id */
-	he_cap = (void *)(he_cap_elem->data + 1);
-	mcs_nss_size = ieee80211_he_mcs_nss_size(he_cap);
-
-	/* invalid HE IE */
-	if (he_cap_elem->datalen < 1 + mcs_nss_size + sizeof(*he_cap))
-		return chains;
-
-	/* mcs_nss is right after he_cap info */
-	he_mcs_nss_supp = (void *)(he_cap + 1);
-
-	mcs_80_map = le16_to_cpu(he_mcs_nss_supp->tx_mcs_80);
-
-	for (i = 7; i >= 0; i--) {
-		u8 mcs_80 = mcs_80_map >> (2 * i) & 3;
-
-		if (mcs_80 != IEEE80211_VHT_MCS_NOT_SUPPORTED) {
-			chains = max_t(u8, chains, i + 1);
-			break;
-		}
-	}
-
-	support_160 = he_cap->phy_cap_info[0] &
-		      IEEE80211_HE_PHY_CAP0_CHANNEL_WIDTH_SET_160MHZ_IN_5G;
-
-	if (!support_160)
-		return chains;
-
-	mcs_160_map = le16_to_cpu(he_mcs_nss_supp->tx_mcs_160);
-	for (i = 7; i >= 0; i--) {
-		u8 mcs_160 = mcs_160_map >> (2 * i) & 3;
-
-		if (mcs_160 != IEEE80211_VHT_MCS_NOT_SUPPORTED) {
-			chains = max_t(u8, chains, i + 1);
-			break;
-		}
-	}
-
-	return chains;
-}
-
-static bool
-ieee80211_verify_peer_he_mcs_support(struct ieee80211_sub_if_data *sdata,
-				     const struct cfg80211_bss_ies *ies,
-				     const struct ieee80211_he_operation *he_op)
-{
-	const struct element *he_cap_elem;
-	const struct ieee80211_he_cap_elem *he_cap;
-	struct ieee80211_he_mcs_nss_supp *he_mcs_nss_supp;
-	u16 mcs_80_map_tx, mcs_80_map_rx;
-	u16 ap_min_req_set;
-	int mcs_nss_size;
-	int nss;
-
-	he_cap_elem = cfg80211_find_ext_elem(WLAN_EID_EXT_HE_CAPABILITY,
-					     ies->data, ies->len);
-
-	/* invalid HE IE */
-	if (!he_cap_elem || he_cap_elem->datalen < 1 + sizeof(*he_cap)) {
-		sdata_info(sdata,
-			   "Invalid HE elem, Disable HE\n");
-		return false;
-	}
-
-	/* skip one byte ext_tag_id */
-	he_cap = (void *)(he_cap_elem->data + 1);
-	mcs_nss_size = ieee80211_he_mcs_nss_size(he_cap);
-
-	/* invalid HE IE */
-	if (he_cap_elem->datalen < 1 + sizeof(*he_cap) + mcs_nss_size) {
-		sdata_info(sdata,
-			   "Invalid HE elem with nss size, Disable HE\n");
-		return false;
-	}
-
-	/* mcs_nss is right after he_cap info */
-	he_mcs_nss_supp = (void *)(he_cap + 1);
-
-	mcs_80_map_tx = le16_to_cpu(he_mcs_nss_supp->tx_mcs_80);
-	mcs_80_map_rx = le16_to_cpu(he_mcs_nss_supp->rx_mcs_80);
-
-	/* P802.11-REVme/D0.3
-	 * 27.1.1 Introduction to the HE PHY
-	 * ...
-	 * An HE STA shall support the following features:
-	 * ...
-	 * Single spatial stream HE-MCSs 0 to 7 (transmit and receive) in all
-	 * supported channel widths for HE SU PPDUs
-	 */
-	if ((mcs_80_map_tx & 0x3) == IEEE80211_HE_MCS_NOT_SUPPORTED ||
-	    (mcs_80_map_rx & 0x3) == IEEE80211_HE_MCS_NOT_SUPPORTED) {
-		sdata_info(sdata,
-			   "Missing mandatory rates for 1 Nss, rx 0x%x, tx 0x%x, disable HE\n",
-			   mcs_80_map_tx, mcs_80_map_rx);
-		return false;
-	}
-
-	if (!he_op)
-		return true;
-
-	ap_min_req_set = le16_to_cpu(he_op->he_mcs_nss_set);
-
-	/*
-	 * Apparently iPhone 13 (at least iOS version 15.3.1) sets this to all
-	 * zeroes, which is nonsense, and completely inconsistent with itself
-	 * (it doesn't have 8 streams). Accept the settings in this case anyway.
-	 */
-	if (!ap_min_req_set)
-		return true;
-
-	/* make sure the AP is consistent with itself
-	 *
-	 * P802.11-REVme/D0.3
-	 * 26.17.1 Basic HE BSS operation
-	 *
-	 * A STA that is operating in an HE BSS shall be able to receive and
-	 * transmit at each of the <HE-MCS, NSS> tuple values indicated by the
-	 * Basic HE-MCS And NSS Set field of the HE Operation parameter of the
-	 * MLME-START.request primitive and shall be able to receive at each of
-	 * the <HE-MCS, NSS> tuple values indicated by the Supported HE-MCS and
-	 * NSS Set field in the HE Capabilities parameter of the MLMESTART.request
-	 * primitive
-	 */
-	for (nss = 8; nss > 0; nss--) {
-		u8 ap_op_val = (ap_min_req_set >> (2 * (nss - 1))) & 3;
-		u8 ap_rx_val;
-		u8 ap_tx_val;
-
-		if (ap_op_val == IEEE80211_HE_MCS_NOT_SUPPORTED)
-			continue;
-
-		ap_rx_val = (mcs_80_map_rx >> (2 * (nss - 1))) & 3;
-		ap_tx_val = (mcs_80_map_tx >> (2 * (nss - 1))) & 3;
-
-		if (ap_rx_val == IEEE80211_HE_MCS_NOT_SUPPORTED ||
-		    ap_tx_val == IEEE80211_HE_MCS_NOT_SUPPORTED ||
-		    ap_rx_val < ap_op_val || ap_tx_val < ap_op_val) {
-			sdata_info(sdata,
-				   "Invalid rates for %d Nss, rx %d, tx %d oper %d, disable HE\n",
-				   nss, ap_rx_val, ap_rx_val, ap_op_val);
-			return false;
-		}
-	}
->>>>>>> 7365df19
 
 	return true;
 }
@@ -4875,412 +4570,6 @@
 				break;
 			}
 		}
-<<<<<<< HEAD
-
-		if (verified)
-			return true;
-	}
-
-	/* If here, STA doesn't meet AP's HE min requirements */
-	return false;
-}
-
-static int ieee80211_prep_channel(struct ieee80211_sub_if_data *sdata,
-				  struct ieee80211_link_data *link,
-				  struct cfg80211_bss *cbss,
-				  ieee80211_conn_flags_t *conn_flags)
-{
-	struct ieee80211_local *local = sdata->local;
-	const struct ieee80211_ht_cap *ht_cap = NULL;
-	const struct ieee80211_ht_operation *ht_oper = NULL;
-	const struct ieee80211_vht_operation *vht_oper = NULL;
-	const struct ieee80211_he_operation *he_oper = NULL;
-	const struct ieee80211_eht_operation *eht_oper = NULL;
-	const struct ieee80211_s1g_oper_ie *s1g_oper = NULL;
-	struct ieee80211_supported_band *sband;
-	struct cfg80211_chan_def chandef;
-	bool is_6ghz = cbss->channel->band == NL80211_BAND_6GHZ;
-	bool is_5ghz = cbss->channel->band == NL80211_BAND_5GHZ;
-	struct ieee80211_bss *bss = (void *)cbss->priv;
-	struct ieee802_11_elems *elems;
-	const struct cfg80211_bss_ies *ies;
-	int ret;
-	u32 i;
-	bool have_80mhz;
-
-	rcu_read_lock();
-
-	ies = rcu_dereference(cbss->ies);
-	elems = ieee802_11_parse_elems(ies->data, ies->len, false, cbss);
-	if (!elems) {
-		rcu_read_unlock();
-		return -ENOMEM;
-	}
-
-	sband = local->hw.wiphy->bands[cbss->channel->band];
-
-	*conn_flags &= ~(IEEE80211_CONN_DISABLE_40MHZ |
-			 IEEE80211_CONN_DISABLE_80P80MHZ |
-			 IEEE80211_CONN_DISABLE_160MHZ);
-
-	/* disable HT/VHT/HE if we don't support them */
-	if (!sband->ht_cap.ht_supported && !is_6ghz) {
-		mlme_dbg(sdata, "HT not supported, disabling HT/VHT/HE/EHT\n");
-		*conn_flags |= IEEE80211_CONN_DISABLE_HT;
-		*conn_flags |= IEEE80211_CONN_DISABLE_VHT;
-		*conn_flags |= IEEE80211_CONN_DISABLE_HE;
-		*conn_flags |= IEEE80211_CONN_DISABLE_EHT;
-	}
-
-	if (!sband->vht_cap.vht_supported && is_5ghz) {
-		mlme_dbg(sdata, "VHT not supported, disabling VHT/HE/EHT\n");
-		*conn_flags |= IEEE80211_CONN_DISABLE_VHT;
-		*conn_flags |= IEEE80211_CONN_DISABLE_HE;
-		*conn_flags |= IEEE80211_CONN_DISABLE_EHT;
-	}
-
-	if (!ieee80211_get_he_iftype_cap(sband,
-					 ieee80211_vif_type_p2p(&sdata->vif))) {
-		mlme_dbg(sdata, "HE not supported, disabling HE and EHT\n");
-		*conn_flags |= IEEE80211_CONN_DISABLE_HE;
-		*conn_flags |= IEEE80211_CONN_DISABLE_EHT;
-	}
-
-	if (!ieee80211_get_eht_iftype_cap(sband,
-					  ieee80211_vif_type_p2p(&sdata->vif))) {
-		mlme_dbg(sdata, "EHT not supported, disabling EHT\n");
-		*conn_flags |= IEEE80211_CONN_DISABLE_EHT;
-	}
-
-	if (!(*conn_flags & IEEE80211_CONN_DISABLE_HT) && !is_6ghz) {
-		ht_oper = elems->ht_operation;
-		ht_cap = elems->ht_cap_elem;
-
-		if (!ht_cap) {
-			*conn_flags |= IEEE80211_CONN_DISABLE_HT;
-			ht_oper = NULL;
-		}
-	}
-
-	if (!(*conn_flags & IEEE80211_CONN_DISABLE_VHT) && !is_6ghz) {
-		vht_oper = elems->vht_operation;
-		if (vht_oper && !ht_oper) {
-			vht_oper = NULL;
-			sdata_info(sdata,
-				   "AP advertised VHT without HT, disabling HT/VHT/HE\n");
-			*conn_flags |= IEEE80211_CONN_DISABLE_HT;
-			*conn_flags |= IEEE80211_CONN_DISABLE_VHT;
-			*conn_flags |= IEEE80211_CONN_DISABLE_HE;
-			*conn_flags |= IEEE80211_CONN_DISABLE_EHT;
-		}
-
-		if (!elems->vht_cap_elem) {
-			sdata_info(sdata,
-				   "bad VHT capabilities, disabling VHT\n");
-			*conn_flags |= IEEE80211_CONN_DISABLE_VHT;
-			vht_oper = NULL;
-		}
-	}
-
-	if (!(*conn_flags & IEEE80211_CONN_DISABLE_HE)) {
-		he_oper = elems->he_operation;
-
-		if (link && is_6ghz) {
-			struct ieee80211_bss_conf *bss_conf;
-			u8 j = 0;
-
-			bss_conf = link->conf;
-
-			if (elems->pwr_constr_elem)
-				bss_conf->pwr_reduction = *elems->pwr_constr_elem;
-
-			BUILD_BUG_ON(ARRAY_SIZE(bss_conf->tx_pwr_env) !=
-				     ARRAY_SIZE(elems->tx_pwr_env));
-
-			for (i = 0; i < elems->tx_pwr_env_num; i++) {
-				if (elems->tx_pwr_env_len[i] >
-				    sizeof(bss_conf->tx_pwr_env[j]))
-					continue;
-
-				bss_conf->tx_pwr_env_num++;
-				memcpy(&bss_conf->tx_pwr_env[j], elems->tx_pwr_env[i],
-				       elems->tx_pwr_env_len[i]);
-				j++;
-			}
-		}
-
-		if (!ieee80211_verify_peer_he_mcs_support(sdata, ies, he_oper) ||
-		    !ieee80211_verify_sta_he_mcs_support(sdata, sband, he_oper))
-			*conn_flags |= IEEE80211_CONN_DISABLE_HE |
-				       IEEE80211_CONN_DISABLE_EHT;
-	}
-
-	/*
-	 * EHT requires HE to be supported as well. Specifically for 6 GHz
-	 * channels, the operation channel information can only be deduced from
-	 * both the 6 GHz operation information (from the HE operation IE) and
-	 * EHT operation.
-	 */
-	if (!(*conn_flags &
-			(IEEE80211_CONN_DISABLE_HE |
-			 IEEE80211_CONN_DISABLE_EHT)) &&
-	    he_oper) {
-		const struct cfg80211_bss_ies *cbss_ies;
-		const u8 *eht_oper_ie;
-
-		cbss_ies = rcu_dereference(cbss->ies);
-		eht_oper_ie = cfg80211_find_ext_ie(WLAN_EID_EXT_EHT_OPERATION,
-						   cbss_ies->data, cbss_ies->len);
-		if (eht_oper_ie && eht_oper_ie[1] >=
-		    1 + sizeof(struct ieee80211_eht_operation))
-			eht_oper = (void *)(eht_oper_ie + 3);
-		else
-			eht_oper = NULL;
-	}
-
-	/* Allow VHT if at least one channel on the sband supports 80 MHz */
-	have_80mhz = false;
-	for (i = 0; i < sband->n_channels; i++) {
-		if (sband->channels[i].flags & (IEEE80211_CHAN_DISABLED |
-						IEEE80211_CHAN_NO_80MHZ))
-			continue;
-
-		have_80mhz = true;
-		break;
-	}
-
-	if (!have_80mhz) {
-		sdata_info(sdata, "80 MHz not supported, disabling VHT\n");
-		*conn_flags |= IEEE80211_CONN_DISABLE_VHT;
-	}
-
-	if (sband->band == NL80211_BAND_S1GHZ) {
-		s1g_oper = elems->s1g_oper;
-		if (!s1g_oper)
-			sdata_info(sdata,
-				   "AP missing S1G operation element?\n");
-	}
-
-	*conn_flags |=
-		ieee80211_determine_chantype(sdata, link, *conn_flags,
-					     sband,
-					     cbss->channel,
-					     bss->vht_cap_info,
-					     ht_oper, vht_oper,
-					     he_oper, eht_oper,
-					     s1g_oper,
-					     &chandef, false);
-
-	if (link)
-		link->needed_rx_chains =
-			min(ieee80211_max_rx_chains(link, cbss),
-			    local->rx_chains);
-
-	rcu_read_unlock();
-	/* the element data was RCU protected so no longer valid anyway */
-	kfree(elems);
-	elems = NULL;
-
-	if (*conn_flags & IEEE80211_CONN_DISABLE_HE && is_6ghz) {
-		sdata_info(sdata, "Rejecting non-HE 6/7 GHz connection");
-		return -EINVAL;
-	}
-
-	if (!link)
-		return 0;
-
-	/* will change later if needed */
-	link->smps_mode = IEEE80211_SMPS_OFF;
-
-	mutex_lock(&local->mtx);
-	/*
-	 * If this fails (possibly due to channel context sharing
-	 * on incompatible channels, e.g. 80+80 and 160 sharing the
-	 * same control channel) try to use a smaller bandwidth.
-	 */
-	ret = ieee80211_link_use_channel(link, &chandef,
-					 IEEE80211_CHANCTX_SHARED);
-
-	/* don't downgrade for 5 and 10 MHz channels, though. */
-	if (chandef.width == NL80211_CHAN_WIDTH_5 ||
-	    chandef.width == NL80211_CHAN_WIDTH_10)
-		goto out;
-
-	while (ret && chandef.width != NL80211_CHAN_WIDTH_20_NOHT) {
-		*conn_flags |=
-			ieee80211_chandef_downgrade(&chandef);
-		ret = ieee80211_link_use_channel(link, &chandef,
-						 IEEE80211_CHANCTX_SHARED);
-	}
- out:
-	mutex_unlock(&local->mtx);
-	return ret;
-}
-
-static bool ieee80211_assoc_success(struct ieee80211_sub_if_data *sdata,
-				    struct ieee80211_mgmt *mgmt,
-				    struct ieee802_11_elems *elems,
-				    const u8 *elem_start, unsigned int elem_len)
-{
-	struct ieee80211_if_managed *ifmgd = &sdata->u.mgd;
-	struct ieee80211_mgd_assoc_data *assoc_data = ifmgd->assoc_data;
-	struct ieee80211_local *local = sdata->local;
-	unsigned int link_id;
-	struct sta_info *sta;
-	u64 changed[IEEE80211_MLD_MAX_NUM_LINKS] = {};
-	int err;
-
-	mutex_lock(&sdata->local->sta_mtx);
-	/*
-	 * station info was already allocated and inserted before
-	 * the association and should be available to us
-	 */
-	sta = sta_info_get(sdata, assoc_data->ap_addr);
-	if (WARN_ON(!sta))
-		goto out_err;
-
-	if (sdata->vif.valid_links) {
-		u16 valid_links = 0;
-
-		for (link_id = 0; link_id < IEEE80211_MLD_MAX_NUM_LINKS; link_id++) {
-			if (!assoc_data->link[link_id].bss)
-				continue;
-			valid_links |= BIT(link_id);
-
-			if (link_id != assoc_data->assoc_link_id) {
-				err = ieee80211_sta_allocate_link(sta, link_id);
-				if (err)
-					goto out_err;
-			}
-		}
-
-		ieee80211_vif_set_links(sdata, valid_links);
-	}
-
-	for (link_id = 0; link_id < IEEE80211_MLD_MAX_NUM_LINKS; link_id++) {
-		struct ieee80211_link_data *link;
-		struct link_sta_info *link_sta;
-
-		if (!assoc_data->link[link_id].bss)
-			continue;
-
-		link = sdata_dereference(sdata->link[link_id], sdata);
-		if (WARN_ON(!link))
-			goto out_err;
-
-		if (sdata->vif.valid_links)
-			link_info(link,
-				  "local address %pM, AP link address %pM\n",
-				  link->conf->addr,
-				  assoc_data->link[link_id].bss->bssid);
-
-		link_sta = rcu_dereference_protected(sta->link[link_id],
-						     lockdep_is_held(&local->sta_mtx));
-		if (WARN_ON(!link_sta))
-			goto out_err;
-
-		if (link_id != assoc_data->assoc_link_id) {
-			err = ieee80211_prep_channel(sdata, link,
-						     assoc_data->link[link_id].bss,
-						     &link->u.mgd.conn_flags);
-			if (err)
-				goto out_err;
-		}
-
-		err = ieee80211_mgd_setup_link_sta(link, sta, link_sta,
-						   assoc_data->link[link_id].bss);
-		if (err)
-			goto out_err;
-
-		if (!ieee80211_assoc_config_link(link, link_sta,
-						 assoc_data->link[link_id].bss,
-						 mgmt, elem_start, elem_len,
-						 &changed[link_id]))
-			goto out_err;
-
-		if (link_id != assoc_data->assoc_link_id) {
-			err = ieee80211_sta_activate_link(sta, link_id);
-			if (err)
-				goto out_err;
-		}
-	}
-
-	rate_control_rate_init(sta);
-
-	if (ifmgd->flags & IEEE80211_STA_MFP_ENABLED) {
-		set_sta_flag(sta, WLAN_STA_MFP);
-		sta->sta.mfp = true;
-	} else {
-		sta->sta.mfp = false;
-	}
-
-	ieee80211_sta_set_max_amsdu_subframes(sta, elems->ext_capab,
-					      elems->ext_capab_len);
-
-	sta->sta.wme = (elems->wmm_param || elems->s1g_capab) &&
-		       local->hw.queues >= IEEE80211_NUM_ACS;
-
-	err = sta_info_move_state(sta, IEEE80211_STA_ASSOC);
-	if (!err && !(ifmgd->flags & IEEE80211_STA_CONTROL_PORT))
-		err = sta_info_move_state(sta, IEEE80211_STA_AUTHORIZED);
-	if (err) {
-		sdata_info(sdata,
-			   "failed to move station %pM to desired state\n",
-			   sta->sta.addr);
-		WARN_ON(__sta_info_destroy(sta));
-		goto out_err;
-	}
-
-	if (sdata->wdev.use_4addr)
-		drv_sta_set_4addr(local, sdata, &sta->sta, true);
-
-	mutex_unlock(&sdata->local->sta_mtx);
-
-	ieee80211_set_associated(sdata, assoc_data, changed);
-
-	/*
-	 * If we're using 4-addr mode, let the AP know that we're
-	 * doing so, so that it can create the STA VLAN on its side
-	 */
-	if (ifmgd->use_4addr)
-		ieee80211_send_4addr_nullfunc(local, sdata);
-
-	/*
-	 * Start timer to probe the connection to the AP now.
-	 * Also start the timer that will detect beacon loss.
-	 */
-	ieee80211_sta_reset_beacon_monitor(sdata);
-	ieee80211_sta_reset_conn_monitor(sdata);
-
-	return true;
-out_err:
-	eth_zero_addr(sdata->vif.cfg.ap_addr);
-	mutex_unlock(&sdata->local->sta_mtx);
-	return false;
-}
-
-static void ieee80211_rx_mgmt_assoc_resp(struct ieee80211_sub_if_data *sdata,
-					 struct ieee80211_mgmt *mgmt,
-					 size_t len)
-{
-	struct ieee80211_if_managed *ifmgd = &sdata->u.mgd;
-	struct ieee80211_mgd_assoc_data *assoc_data = ifmgd->assoc_data;
-	u16 capab_info, status_code, aid;
-	struct ieee802_11_elems *elems;
-	int ac;
-	const u8 *elem_start;
-	unsigned int elem_len;
-	bool reassoc;
-	struct ieee80211_event event = {
-		.type = MLME_EVENT,
-		.u.mlme.data = ASSOC_EVENT,
-	};
-	struct ieee80211_prep_tx_info info = {};
-	struct cfg80211_rx_assoc_resp resp = {
-		.uapsd_queues = -1,
-	};
-	unsigned int link_id;
-=======
 
 		if (verified)
 			return true;
@@ -5613,7 +4902,6 @@
 		link = sdata_dereference(sdata->link[link_id], sdata);
 		if (WARN_ON(!link))
 			goto out_err;
->>>>>>> 7365df19
 
 		if (sdata->vif.valid_links)
 			link_info(link,
@@ -5621,7 +4909,133 @@
 				  link->conf->addr,
 				  assoc_data->link[link_id].bss->bssid);
 
-<<<<<<< HEAD
+		link_sta = rcu_dereference_protected(sta->link[link_id],
+						     lockdep_is_held(&local->sta_mtx));
+		if (WARN_ON(!link_sta))
+			goto out_err;
+
+		if (link_id != assoc_data->assoc_link_id) {
+			struct cfg80211_bss *cbss = assoc_data->link[link_id].bss;
+			const struct cfg80211_bss_ies *ies;
+
+			rcu_read_lock();
+			ies = rcu_dereference(cbss->ies);
+			ieee80211_get_dtim(ies,
+					   &link->conf->sync_dtim_count,
+					   &link->u.mgd.dtim_period);
+			link->conf->dtim_period = link->u.mgd.dtim_period ?: 1;
+			link->conf->beacon_int = cbss->beacon_interval;
+			rcu_read_unlock();
+
+			err = ieee80211_prep_channel(sdata, link, cbss,
+						     &link->u.mgd.conn_flags);
+			if (err) {
+				link_info(link, "prep_channel failed\n");
+				goto out_err;
+			}
+		}
+
+		err = ieee80211_mgd_setup_link_sta(link, sta, link_sta,
+						   assoc_data->link[link_id].bss);
+		if (err)
+			goto out_err;
+
+		if (!ieee80211_assoc_config_link(link, link_sta,
+						 assoc_data->link[link_id].bss,
+						 mgmt, elem_start, elem_len,
+						 &changed[link_id]))
+			goto out_err;
+
+		if (link_id != assoc_data->assoc_link_id) {
+			err = ieee80211_sta_activate_link(sta, link_id);
+			if (err)
+				goto out_err;
+		}
+	}
+
+	rate_control_rate_init(sta);
+
+	if (ifmgd->flags & IEEE80211_STA_MFP_ENABLED) {
+		set_sta_flag(sta, WLAN_STA_MFP);
+		sta->sta.mfp = true;
+	} else {
+		sta->sta.mfp = false;
+	}
+
+	ieee80211_sta_set_max_amsdu_subframes(sta, elems->ext_capab,
+					      elems->ext_capab_len);
+
+	sta->sta.wme = (elems->wmm_param || elems->s1g_capab) &&
+		       local->hw.queues >= IEEE80211_NUM_ACS;
+
+	err = sta_info_move_state(sta, IEEE80211_STA_ASSOC);
+	if (!err && !(ifmgd->flags & IEEE80211_STA_CONTROL_PORT))
+		err = sta_info_move_state(sta, IEEE80211_STA_AUTHORIZED);
+	if (err) {
+		sdata_info(sdata,
+			   "failed to move station %pM to desired state\n",
+			   sta->sta.addr);
+		WARN_ON(__sta_info_destroy(sta));
+		goto out_err;
+	}
+
+	if (sdata->wdev.use_4addr)
+		drv_sta_set_4addr(local, sdata, &sta->sta, true);
+
+	mutex_unlock(&sdata->local->sta_mtx);
+
+	ieee80211_set_associated(sdata, assoc_data, changed);
+
+	/*
+	 * If we're using 4-addr mode, let the AP know that we're
+	 * doing so, so that it can create the STA VLAN on its side
+	 */
+	if (ifmgd->use_4addr)
+		ieee80211_send_4addr_nullfunc(local, sdata);
+
+	/*
+	 * Start timer to probe the connection to the AP now.
+	 * Also start the timer that will detect beacon loss.
+	 */
+	ieee80211_sta_reset_beacon_monitor(sdata);
+	ieee80211_sta_reset_conn_monitor(sdata);
+
+	return true;
+out_err:
+	eth_zero_addr(sdata->vif.cfg.ap_addr);
+	mutex_unlock(&sdata->local->sta_mtx);
+	return false;
+}
+
+static void ieee80211_rx_mgmt_assoc_resp(struct ieee80211_sub_if_data *sdata,
+					 struct ieee80211_mgmt *mgmt,
+					 size_t len)
+{
+	struct ieee80211_if_managed *ifmgd = &sdata->u.mgd;
+	struct ieee80211_mgd_assoc_data *assoc_data = ifmgd->assoc_data;
+	u16 capab_info, status_code, aid;
+	struct ieee80211_elems_parse_params parse_params = {
+		.bss = NULL,
+		.link_id = -1,
+		.from_ap = true,
+	};
+	struct ieee802_11_elems *elems;
+	int ac;
+	const u8 *elem_start;
+	unsigned int elem_len;
+	bool reassoc;
+	struct ieee80211_event event = {
+		.type = MLME_EVENT,
+		.u.mlme.data = ASSOC_EVENT,
+	};
+	struct ieee80211_prep_tx_info info = {};
+	struct cfg80211_rx_assoc_resp resp = {
+		.uapsd_queues = -1,
+	};
+	unsigned int link_id;
+
+	sdata_assert_lock(sdata);
+
 	if (!assoc_data)
 		return;
 
@@ -5659,7 +5073,9 @@
 		return;
 
 	elem_len = len - (elem_start - (u8 *)mgmt);
-	elems = ieee802_11_parse_elems(elem_start, elem_len, false, NULL);
+	parse_params.start = elem_start;
+	parse_params.len = elem_len;
+	elems = ieee802_11_parse_elems_full(&parse_params);
 	if (!elems)
 		goto notify_driver;
 
@@ -5792,7 +5208,7 @@
 	resp.req_ies = ifmgd->assoc_req_ies;
 	resp.req_ies_len = ifmgd->assoc_req_ies_len;
 	if (sdata->vif.valid_links)
-		resp.ap_mld_addr = assoc_data->ap_addr;
+		resp.ap_mld_addr = sdata->vif.cfg.ap_addr;
 	cfg80211_rx_assoc_resp(sdata->dev, &resp);
 notify_driver:
 	drv_mgd_complete_tx(sdata->local, sdata, &info);
@@ -6024,6 +5440,10 @@
 	u32 ncrc = 0;
 	u8 *bssid, *variable = mgmt->u.beacon.variable;
 	u8 deauth_buf[IEEE80211_DEAUTH_FRAME_LEN];
+	struct ieee80211_elems_parse_params parse_params = {
+		.link_id = -1,
+		.from_ap = true,
+	};
 
 	sdata_assert_lock(sdata);
 
@@ -6041,6 +5461,9 @@
 	baselen = (u8 *) variable - (u8 *) mgmt;
 	if (baselen > len)
 		return;
+
+	parse_params.start = variable;
+	parse_params.len = len - baselen;
 
 	rcu_read_lock();
 	chanctx_conf = rcu_dereference(link->conf->chanctx_conf);
@@ -6060,8 +5483,8 @@
 	if (ifmgd->assoc_data && ifmgd->assoc_data->need_beacon &&
 	    !WARN_ON(sdata->vif.valid_links) &&
 	    ieee80211_rx_our_beacon(bssid, ifmgd->assoc_data->link[0].bss)) {
-		elems = ieee802_11_parse_elems(variable, len - baselen, false,
-					       ifmgd->assoc_data->link[0].bss);
+		parse_params.bss = ifmgd->assoc_data->link[0].bss;
+		elems = ieee802_11_parse_elems_full(&parse_params);
 		if (!elems)
 			return;
 
@@ -6127,9 +5550,10 @@
 	 */
 	if (!ieee80211_is_s1g_beacon(hdr->frame_control))
 		ncrc = crc32_be(0, (void *)&mgmt->u.beacon.beacon_int, 4);
-	elems = ieee802_11_parse_elems_crc(variable, len - baselen,
-					   false, care_about_ies, ncrc,
-					   link->u.mgd.bss);
+	parse_params.bss = link->u.mgd.bss;
+	parse_params.filter = care_about_ies;
+	parse_params.crc = ncrc;
+	elems = ieee802_11_parse_elems_full(&parse_params);
 	if (!elems)
 		return;
 	ncrc = elems->crc;
@@ -6258,12 +5682,16 @@
 
 	mutex_lock(&local->sta_mtx);
 	sta = sta_info_get(sdata, sdata->vif.cfg.ap_addr);
-	if (WARN_ON(!sta))
+	if (WARN_ON(!sta)) {
+		mutex_unlock(&local->sta_mtx);
 		goto free;
+	}
 	link_sta = rcu_dereference_protected(sta->link[link->link_id],
 					     lockdep_is_held(&local->sta_mtx));
-	if (WARN_ON(!link_sta))
+	if (WARN_ON(!link_sta)) {
+		mutex_unlock(&local->sta_mtx);
 		goto free;
+	}
 
 	changed |= ieee80211_recalc_twt_req(link, link_sta, elems);
 
@@ -6338,6 +5766,13 @@
 	fc = le16_to_cpu(mgmt->frame_control);
 
 	sdata_lock(sdata);
+
+	if (rx_status->link_valid) {
+		link = sdata_dereference(sdata->link[rx_status->link_id],
+					 sdata);
+		if (!link)
+			goto out;
+	}
 
 	switch (fc & IEEE80211_FCTL_STYPE) {
 	case IEEE80211_STYPE_BEACON:
@@ -6415,6 +5850,7 @@
 		}
 		break;
 	}
+out:
 	sdata_unlock(sdata);
 }
 
@@ -6505,580 +5941,8 @@
 	} else {
 		auth_data->timeout =
 			round_jiffies_up(jiffies + IEEE80211_AUTH_TIMEOUT_LONG);
-=======
-		link_sta = rcu_dereference_protected(sta->link[link_id],
-						     lockdep_is_held(&local->sta_mtx));
-		if (WARN_ON(!link_sta))
-			goto out_err;
-
-		if (link_id != assoc_data->assoc_link_id) {
-			struct cfg80211_bss *cbss = assoc_data->link[link_id].bss;
-			const struct cfg80211_bss_ies *ies;
-
-			rcu_read_lock();
-			ies = rcu_dereference(cbss->ies);
-			ieee80211_get_dtim(ies,
-					   &link->conf->sync_dtim_count,
-					   &link->u.mgd.dtim_period);
-			link->conf->dtim_period = link->u.mgd.dtim_period ?: 1;
-			link->conf->beacon_int = cbss->beacon_interval;
-			rcu_read_unlock();
-
-			err = ieee80211_prep_channel(sdata, link, cbss,
-						     &link->u.mgd.conn_flags);
-			if (err) {
-				link_info(link, "prep_channel failed\n");
-				goto out_err;
-			}
-		}
-
-		err = ieee80211_mgd_setup_link_sta(link, sta, link_sta,
-						   assoc_data->link[link_id].bss);
-		if (err)
-			goto out_err;
-
-		if (!ieee80211_assoc_config_link(link, link_sta,
-						 assoc_data->link[link_id].bss,
-						 mgmt, elem_start, elem_len,
-						 &changed[link_id]))
-			goto out_err;
-
-		if (link_id != assoc_data->assoc_link_id) {
-			err = ieee80211_sta_activate_link(sta, link_id);
-			if (err)
-				goto out_err;
-		}
-	}
-
-	rate_control_rate_init(sta);
-
-	if (ifmgd->flags & IEEE80211_STA_MFP_ENABLED) {
-		set_sta_flag(sta, WLAN_STA_MFP);
-		sta->sta.mfp = true;
-	} else {
-		sta->sta.mfp = false;
-	}
-
-	ieee80211_sta_set_max_amsdu_subframes(sta, elems->ext_capab,
-					      elems->ext_capab_len);
-
-	sta->sta.wme = (elems->wmm_param || elems->s1g_capab) &&
-		       local->hw.queues >= IEEE80211_NUM_ACS;
-
-	err = sta_info_move_state(sta, IEEE80211_STA_ASSOC);
-	if (!err && !(ifmgd->flags & IEEE80211_STA_CONTROL_PORT))
-		err = sta_info_move_state(sta, IEEE80211_STA_AUTHORIZED);
-	if (err) {
-		sdata_info(sdata,
-			   "failed to move station %pM to desired state\n",
-			   sta->sta.addr);
-		WARN_ON(__sta_info_destroy(sta));
-		goto out_err;
-	}
-
-	if (sdata->wdev.use_4addr)
-		drv_sta_set_4addr(local, sdata, &sta->sta, true);
-
-	mutex_unlock(&sdata->local->sta_mtx);
-
-	ieee80211_set_associated(sdata, assoc_data, changed);
-
-	/*
-	 * If we're using 4-addr mode, let the AP know that we're
-	 * doing so, so that it can create the STA VLAN on its side
-	 */
-	if (ifmgd->use_4addr)
-		ieee80211_send_4addr_nullfunc(local, sdata);
-
-	/*
-	 * Start timer to probe the connection to the AP now.
-	 * Also start the timer that will detect beacon loss.
-	 */
-	ieee80211_sta_reset_beacon_monitor(sdata);
-	ieee80211_sta_reset_conn_monitor(sdata);
-
-	return true;
-out_err:
-	eth_zero_addr(sdata->vif.cfg.ap_addr);
-	mutex_unlock(&sdata->local->sta_mtx);
-	return false;
-}
-
-static void ieee80211_rx_mgmt_assoc_resp(struct ieee80211_sub_if_data *sdata,
-					 struct ieee80211_mgmt *mgmt,
-					 size_t len)
-{
-	struct ieee80211_if_managed *ifmgd = &sdata->u.mgd;
-	struct ieee80211_mgd_assoc_data *assoc_data = ifmgd->assoc_data;
-	u16 capab_info, status_code, aid;
-	struct ieee80211_elems_parse_params parse_params = {
-		.bss = NULL,
-		.link_id = -1,
-		.from_ap = true,
-	};
-	struct ieee802_11_elems *elems;
-	int ac;
-	const u8 *elem_start;
-	unsigned int elem_len;
-	bool reassoc;
-	struct ieee80211_event event = {
-		.type = MLME_EVENT,
-		.u.mlme.data = ASSOC_EVENT,
-	};
-	struct ieee80211_prep_tx_info info = {};
-	struct cfg80211_rx_assoc_resp resp = {
-		.uapsd_queues = -1,
-	};
-	unsigned int link_id;
-
-	sdata_assert_lock(sdata);
-
-	if (!assoc_data)
-		return;
-
-	if (!ether_addr_equal(assoc_data->ap_addr, mgmt->bssid) ||
-	    !ether_addr_equal(assoc_data->ap_addr, mgmt->sa))
-		return;
-
-	/*
-	 * AssocResp and ReassocResp have identical structure, so process both
-	 * of them in this function.
-	 */
-
-	if (len < 24 + 6)
-		return;
-
-	reassoc = ieee80211_is_reassoc_resp(mgmt->frame_control);
-	capab_info = le16_to_cpu(mgmt->u.assoc_resp.capab_info);
-	status_code = le16_to_cpu(mgmt->u.assoc_resp.status_code);
-	if (assoc_data->s1g)
-		elem_start = mgmt->u.s1g_assoc_resp.variable;
-	else
-		elem_start = mgmt->u.assoc_resp.variable;
-
-	/*
-	 * Note: this may not be perfect, AP might misbehave - if
-	 * anyone needs to rely on perfect complete notification
-	 * with the exact right subtype, then we need to track what
-	 * we actually transmitted.
-	 */
-	info.subtype = reassoc ? IEEE80211_STYPE_REASSOC_REQ :
-				 IEEE80211_STYPE_ASSOC_REQ;
-
-	if (assoc_data->fils_kek_len &&
-	    fils_decrypt_assoc_resp(sdata, (u8 *)mgmt, &len, assoc_data) < 0)
-		return;
-
-	elem_len = len - (elem_start - (u8 *)mgmt);
-	parse_params.start = elem_start;
-	parse_params.len = elem_len;
-	elems = ieee802_11_parse_elems_full(&parse_params);
-	if (!elems)
-		goto notify_driver;
-
-	if (elems->aid_resp)
-		aid = le16_to_cpu(elems->aid_resp->aid);
-	else if (assoc_data->s1g)
-		aid = 0; /* TODO */
-	else
-		aid = le16_to_cpu(mgmt->u.assoc_resp.aid);
-
-	/*
-	 * The 5 MSB of the AID field are reserved
-	 * (802.11-2016 9.4.1.8 AID field)
-	 */
-	aid &= 0x7ff;
-
-	sdata_info(sdata,
-		   "RX %sssocResp from %pM (capab=0x%x status=%d aid=%d)\n",
-		   reassoc ? "Rea" : "A", assoc_data->ap_addr,
-		   capab_info, status_code, (u16)(aid & ~(BIT(15) | BIT(14))));
-
-	ifmgd->broken_ap = false;
-
-	if (status_code == WLAN_STATUS_ASSOC_REJECTED_TEMPORARILY &&
-	    elems->timeout_int &&
-	    elems->timeout_int->type == WLAN_TIMEOUT_ASSOC_COMEBACK) {
-		u32 tu, ms;
-
-		cfg80211_assoc_comeback(sdata->dev, assoc_data->ap_addr,
-					le32_to_cpu(elems->timeout_int->value));
-
-		tu = le32_to_cpu(elems->timeout_int->value);
-		ms = tu * 1024 / 1000;
-		sdata_info(sdata,
-			   "%pM rejected association temporarily; comeback duration %u TU (%u ms)\n",
-			   assoc_data->ap_addr, tu, ms);
-		assoc_data->timeout = jiffies + msecs_to_jiffies(ms);
-		assoc_data->timeout_started = true;
-		if (ms > IEEE80211_ASSOC_TIMEOUT)
-			run_again(sdata, assoc_data->timeout);
-		goto notify_driver;
-	}
-
-	if (status_code != WLAN_STATUS_SUCCESS) {
-		sdata_info(sdata, "%pM denied association (code=%d)\n",
-			   assoc_data->ap_addr, status_code);
-		event.u.mlme.status = MLME_DENIED;
-		event.u.mlme.reason = status_code;
-		drv_event_callback(sdata->local, sdata, &event);
-	} else {
-		if (aid == 0 || aid > IEEE80211_MAX_AID) {
-			sdata_info(sdata,
-				   "invalid AID value %d (out of range), turn off PS\n",
-				   aid);
-			aid = 0;
-			ifmgd->broken_ap = true;
-		}
-
-		if (sdata->vif.valid_links) {
-			if (!elems->multi_link) {
-				sdata_info(sdata,
-					   "MLO association with %pM but no multi-link element in response!\n",
-					   assoc_data->ap_addr);
-				goto abandon_assoc;
-			}
-
-			if (le16_get_bits(elems->multi_link->control,
-					  IEEE80211_ML_CONTROL_TYPE) !=
-					IEEE80211_ML_CONTROL_TYPE_BASIC) {
-				sdata_info(sdata,
-					   "bad multi-link element (control=0x%x)\n",
-					   le16_to_cpu(elems->multi_link->control));
-				goto abandon_assoc;
-			} else {
-				struct ieee80211_mle_basic_common_info *common;
-
-				common = (void *)elems->multi_link->variable;
-
-				if (memcmp(assoc_data->ap_addr,
-					   common->mld_mac_addr, ETH_ALEN)) {
-					sdata_info(sdata,
-						   "AP MLD MAC address mismatch: got %pM expected %pM\n",
-						   common->mld_mac_addr,
-						   assoc_data->ap_addr);
-					goto abandon_assoc;
-				}
-			}
-		}
-
-		sdata->vif.cfg.aid = aid;
-
-		if (!ieee80211_assoc_success(sdata, mgmt, elems,
-					     elem_start, elem_len)) {
-			/* oops -- internal error -- send timeout for now */
-			ieee80211_destroy_assoc_data(sdata, ASSOC_TIMEOUT);
-			goto notify_driver;
-		}
-		event.u.mlme.status = MLME_SUCCESS;
-		drv_event_callback(sdata->local, sdata, &event);
-		sdata_info(sdata, "associated\n");
-
-		info.success = 1;
-	}
-
-	for (link_id = 0; link_id < IEEE80211_MLD_MAX_NUM_LINKS; link_id++) {
-		struct ieee80211_link_data *link;
-
-		link = sdata_dereference(sdata->link[link_id], sdata);
-		if (!link)
-			continue;
-		if (!assoc_data->link[link_id].bss)
-			continue;
-		resp.links[link_id].bss = assoc_data->link[link_id].bss;
-		resp.links[link_id].addr = link->conf->addr;
-
-		/* get uapsd queues configuration - same for all links */
-		resp.uapsd_queues = 0;
-		for (ac = 0; ac < IEEE80211_NUM_ACS; ac++)
-			if (link->tx_conf[ac].uapsd)
-				resp.uapsd_queues |= ieee80211_ac_to_qos_mask[ac];
-	}
-
-	ieee80211_destroy_assoc_data(sdata,
-				     status_code == WLAN_STATUS_SUCCESS ?
-					ASSOC_SUCCESS :
-					ASSOC_REJECTED);
-
-	resp.buf = (u8 *)mgmt;
-	resp.len = len;
-	resp.req_ies = ifmgd->assoc_req_ies;
-	resp.req_ies_len = ifmgd->assoc_req_ies_len;
-	if (sdata->vif.valid_links)
-		resp.ap_mld_addr = sdata->vif.cfg.ap_addr;
-	cfg80211_rx_assoc_resp(sdata->dev, &resp);
-notify_driver:
-	drv_mgd_complete_tx(sdata->local, sdata, &info);
-	kfree(elems);
-	return;
-abandon_assoc:
-	ieee80211_destroy_assoc_data(sdata, ASSOC_ABANDON);
-	goto notify_driver;
-}
-
-static void ieee80211_rx_bss_info(struct ieee80211_link_data *link,
-				  struct ieee80211_mgmt *mgmt, size_t len,
-				  struct ieee80211_rx_status *rx_status)
-{
-	struct ieee80211_sub_if_data *sdata = link->sdata;
-	struct ieee80211_local *local = sdata->local;
-	struct ieee80211_bss *bss;
-	struct ieee80211_channel *channel;
-
-	sdata_assert_lock(sdata);
-
-	channel = ieee80211_get_channel_khz(local->hw.wiphy,
-					ieee80211_rx_status_to_khz(rx_status));
-	if (!channel)
-		return;
-
-	bss = ieee80211_bss_info_update(local, rx_status, mgmt, len, channel);
-	if (bss) {
-		link->conf->beacon_rate = bss->beacon_rate;
-		ieee80211_rx_bss_put(local, bss);
-	}
-}
-
-
-static void ieee80211_rx_mgmt_probe_resp(struct ieee80211_link_data *link,
-					 struct sk_buff *skb)
-{
-	struct ieee80211_sub_if_data *sdata = link->sdata;
-	struct ieee80211_mgmt *mgmt = (void *)skb->data;
-	struct ieee80211_if_managed *ifmgd;
-	struct ieee80211_rx_status *rx_status = (void *) skb->cb;
-	struct ieee80211_channel *channel;
-	size_t baselen, len = skb->len;
-
-	ifmgd = &sdata->u.mgd;
-
-	sdata_assert_lock(sdata);
-
-	/*
-	 * According to Draft P802.11ax D6.0 clause 26.17.2.3.2:
-	 * "If a 6 GHz AP receives a Probe Request frame  and responds with
-	 * a Probe Response frame [..], the Address 1 field of the Probe
-	 * Response frame shall be set to the broadcast address [..]"
-	 * So, on 6GHz band we should also accept broadcast responses.
-	 */
-	channel = ieee80211_get_channel(sdata->local->hw.wiphy,
-					rx_status->freq);
-	if (!channel)
-		return;
-
-	if (!ether_addr_equal(mgmt->da, sdata->vif.addr) &&
-	    (channel->band != NL80211_BAND_6GHZ ||
-	     !is_broadcast_ether_addr(mgmt->da)))
-		return; /* ignore ProbeResp to foreign address */
-
-	baselen = (u8 *) mgmt->u.probe_resp.variable - (u8 *) mgmt;
-	if (baselen > len)
-		return;
-
-	ieee80211_rx_bss_info(link, mgmt, len, rx_status);
-
-	if (ifmgd->associated &&
-	    ether_addr_equal(mgmt->bssid, link->u.mgd.bssid))
-		ieee80211_reset_ap_probe(sdata);
-}
-
-/*
- * This is the canonical list of information elements we care about,
- * the filter code also gives us all changes to the Microsoft OUI
- * (00:50:F2) vendor IE which is used for WMM which we need to track,
- * as well as the DTPC IE (part of the Cisco OUI) used for signaling
- * changes to requested client power.
- *
- * We implement beacon filtering in software since that means we can
- * avoid processing the frame here and in cfg80211, and userspace
- * will not be able to tell whether the hardware supports it or not.
- *
- * XXX: This list needs to be dynamic -- userspace needs to be able to
- *	add items it requires. It also needs to be able to tell us to
- *	look out for other vendor IEs.
- */
-static const u64 care_about_ies =
-	(1ULL << WLAN_EID_COUNTRY) |
-	(1ULL << WLAN_EID_ERP_INFO) |
-	(1ULL << WLAN_EID_CHANNEL_SWITCH) |
-	(1ULL << WLAN_EID_PWR_CONSTRAINT) |
-	(1ULL << WLAN_EID_HT_CAPABILITY) |
-	(1ULL << WLAN_EID_HT_OPERATION) |
-	(1ULL << WLAN_EID_EXT_CHANSWITCH_ANN);
-
-static void ieee80211_handle_beacon_sig(struct ieee80211_link_data *link,
-					struct ieee80211_if_managed *ifmgd,
-					struct ieee80211_bss_conf *bss_conf,
-					struct ieee80211_local *local,
-					struct ieee80211_rx_status *rx_status)
-{
-	struct ieee80211_sub_if_data *sdata = link->sdata;
-
-	/* Track average RSSI from the Beacon frames of the current AP */
-
-	if (!link->u.mgd.tracking_signal_avg) {
-		link->u.mgd.tracking_signal_avg = true;
-		ewma_beacon_signal_init(&link->u.mgd.ave_beacon_signal);
-		link->u.mgd.last_cqm_event_signal = 0;
-		link->u.mgd.count_beacon_signal = 1;
-		link->u.mgd.last_ave_beacon_signal = 0;
-	} else {
-		link->u.mgd.count_beacon_signal++;
-	}
-
-	ewma_beacon_signal_add(&link->u.mgd.ave_beacon_signal,
-			       -rx_status->signal);
-
-	if (ifmgd->rssi_min_thold != ifmgd->rssi_max_thold &&
-	    link->u.mgd.count_beacon_signal >= IEEE80211_SIGNAL_AVE_MIN_COUNT) {
-		int sig = -ewma_beacon_signal_read(&link->u.mgd.ave_beacon_signal);
-		int last_sig = link->u.mgd.last_ave_beacon_signal;
-		struct ieee80211_event event = {
-			.type = RSSI_EVENT,
-		};
-
-		/*
-		 * if signal crosses either of the boundaries, invoke callback
-		 * with appropriate parameters
-		 */
-		if (sig > ifmgd->rssi_max_thold &&
-		    (last_sig <= ifmgd->rssi_min_thold || last_sig == 0)) {
-			link->u.mgd.last_ave_beacon_signal = sig;
-			event.u.rssi.data = RSSI_EVENT_HIGH;
-			drv_event_callback(local, sdata, &event);
-		} else if (sig < ifmgd->rssi_min_thold &&
-			   (last_sig >= ifmgd->rssi_max_thold ||
-			   last_sig == 0)) {
-			link->u.mgd.last_ave_beacon_signal = sig;
-			event.u.rssi.data = RSSI_EVENT_LOW;
-			drv_event_callback(local, sdata, &event);
-		}
-	}
-
-	if (bss_conf->cqm_rssi_thold &&
-	    link->u.mgd.count_beacon_signal >= IEEE80211_SIGNAL_AVE_MIN_COUNT &&
-	    !(sdata->vif.driver_flags & IEEE80211_VIF_SUPPORTS_CQM_RSSI)) {
-		int sig = -ewma_beacon_signal_read(&link->u.mgd.ave_beacon_signal);
-		int last_event = link->u.mgd.last_cqm_event_signal;
-		int thold = bss_conf->cqm_rssi_thold;
-		int hyst = bss_conf->cqm_rssi_hyst;
-
-		if (sig < thold &&
-		    (last_event == 0 || sig < last_event - hyst)) {
-			link->u.mgd.last_cqm_event_signal = sig;
-			ieee80211_cqm_rssi_notify(
-				&sdata->vif,
-				NL80211_CQM_RSSI_THRESHOLD_EVENT_LOW,
-				sig, GFP_KERNEL);
-		} else if (sig > thold &&
-			   (last_event == 0 || sig > last_event + hyst)) {
-			link->u.mgd.last_cqm_event_signal = sig;
-			ieee80211_cqm_rssi_notify(
-				&sdata->vif,
-				NL80211_CQM_RSSI_THRESHOLD_EVENT_HIGH,
-				sig, GFP_KERNEL);
-		}
-	}
-
-	if (bss_conf->cqm_rssi_low &&
-	    link->u.mgd.count_beacon_signal >= IEEE80211_SIGNAL_AVE_MIN_COUNT) {
-		int sig = -ewma_beacon_signal_read(&link->u.mgd.ave_beacon_signal);
-		int last_event = link->u.mgd.last_cqm_event_signal;
-		int low = bss_conf->cqm_rssi_low;
-		int high = bss_conf->cqm_rssi_high;
-
-		if (sig < low &&
-		    (last_event == 0 || last_event >= low)) {
-			link->u.mgd.last_cqm_event_signal = sig;
-			ieee80211_cqm_rssi_notify(
-				&sdata->vif,
-				NL80211_CQM_RSSI_THRESHOLD_EVENT_LOW,
-				sig, GFP_KERNEL);
-		} else if (sig > high &&
-			   (last_event == 0 || last_event <= high)) {
-			link->u.mgd.last_cqm_event_signal = sig;
-			ieee80211_cqm_rssi_notify(
-				&sdata->vif,
-				NL80211_CQM_RSSI_THRESHOLD_EVENT_HIGH,
-				sig, GFP_KERNEL);
-		}
-	}
-}
-
-static bool ieee80211_rx_our_beacon(const u8 *tx_bssid,
-				    struct cfg80211_bss *bss)
-{
-	if (ether_addr_equal(tx_bssid, bss->bssid))
-		return true;
-	if (!bss->transmitted_bss)
-		return false;
-	return ether_addr_equal(tx_bssid, bss->transmitted_bss->bssid);
-}
-
-static void ieee80211_rx_mgmt_beacon(struct ieee80211_link_data *link,
-				     struct ieee80211_hdr *hdr, size_t len,
-				     struct ieee80211_rx_status *rx_status)
-{
-	struct ieee80211_sub_if_data *sdata = link->sdata;
-	struct ieee80211_if_managed *ifmgd = &sdata->u.mgd;
-	struct ieee80211_bss_conf *bss_conf = &sdata->vif.bss_conf;
-	struct ieee80211_vif_cfg *vif_cfg = &sdata->vif.cfg;
-	struct ieee80211_mgmt *mgmt = (void *) hdr;
-	size_t baselen;
-	struct ieee802_11_elems *elems;
-	struct ieee80211_local *local = sdata->local;
-	struct ieee80211_chanctx_conf *chanctx_conf;
-	struct ieee80211_channel *chan;
-	struct link_sta_info *link_sta;
-	struct sta_info *sta;
-	u32 changed = 0;
-	bool erp_valid;
-	u8 erp_value = 0;
-	u32 ncrc = 0;
-	u8 *bssid, *variable = mgmt->u.beacon.variable;
-	u8 deauth_buf[IEEE80211_DEAUTH_FRAME_LEN];
-	struct ieee80211_elems_parse_params parse_params = {
-		.link_id = -1,
-		.from_ap = true,
-	};
-
-	sdata_assert_lock(sdata);
-
-	/* Process beacon from the current BSS */
-	bssid = ieee80211_get_bssid(hdr, len, sdata->vif.type);
-	if (ieee80211_is_s1g_beacon(mgmt->frame_control)) {
-		struct ieee80211_ext *ext = (void *) mgmt;
-
-		if (ieee80211_is_s1g_short_beacon(ext->frame_control))
-			variable = ext->u.s1g_short_beacon.variable;
-		else
-			variable = ext->u.s1g_beacon.variable;
-	}
-
-	baselen = (u8 *) variable - (u8 *) mgmt;
-	if (baselen > len)
-		return;
-
-	parse_params.start = variable;
-	parse_params.len = len - baselen;
-
-	rcu_read_lock();
-	chanctx_conf = rcu_dereference(link->conf->chanctx_conf);
-	if (!chanctx_conf) {
-		rcu_read_unlock();
-		return;
-	}
-
-	if (ieee80211_rx_status_to_khz(rx_status) !=
-	    ieee80211_channel_to_khz(chanctx_conf->def.chan)) {
-		rcu_read_unlock();
-		return;
->>>>>>> 7365df19
-	}
-	chan = chanctx_conf->def.chan;
-	rcu_read_unlock();
-
-<<<<<<< HEAD
+	}
+
 	auth_data->timeout_started = true;
 	run_again(sdata, auth_data->timeout);
 
@@ -7181,383 +6045,9 @@
 				ifmgd->assoc_data->timeout = jiffies - 1;
 			}
 			ifmgd->assoc_data->timeout_started = true;
-=======
-	if (ifmgd->assoc_data && ifmgd->assoc_data->need_beacon &&
-	    !WARN_ON(sdata->vif.valid_links) &&
-	    ieee80211_rx_our_beacon(bssid, ifmgd->assoc_data->link[0].bss)) {
-		parse_params.bss = ifmgd->assoc_data->link[0].bss;
-		elems = ieee802_11_parse_elems_full(&parse_params);
-		if (!elems)
-			return;
-
-		ieee80211_rx_bss_info(link, mgmt, len, rx_status);
-
-		if (elems->dtim_period)
-			link->u.mgd.dtim_period = elems->dtim_period;
-		link->u.mgd.have_beacon = true;
-		ifmgd->assoc_data->need_beacon = false;
-		if (ieee80211_hw_check(&local->hw, TIMING_BEACON_ONLY)) {
-			link->conf->sync_tsf =
-				le64_to_cpu(mgmt->u.beacon.timestamp);
-			link->conf->sync_device_ts =
-				rx_status->device_timestamp;
-			link->conf->sync_dtim_count = elems->dtim_count;
-		}
-
-		if (elems->mbssid_config_ie)
-			bss_conf->profile_periodicity =
-				elems->mbssid_config_ie->profile_periodicity;
-		else
-			bss_conf->profile_periodicity = 0;
-
-		if (elems->ext_capab_len >= 11 &&
-		    (elems->ext_capab[10] & WLAN_EXT_CAPA11_EMA_SUPPORT))
-			bss_conf->ema_ap = true;
-		else
-			bss_conf->ema_ap = false;
-
-		/* continue assoc process */
-		ifmgd->assoc_data->timeout = jiffies;
-		ifmgd->assoc_data->timeout_started = true;
-		run_again(sdata, ifmgd->assoc_data->timeout);
-		kfree(elems);
-		return;
-	}
-
-	if (!ifmgd->associated ||
-	    !ieee80211_rx_our_beacon(bssid, link->u.mgd.bss))
-		return;
-	bssid = link->u.mgd.bssid;
-
-	if (!(rx_status->flag & RX_FLAG_NO_SIGNAL_VAL))
-		ieee80211_handle_beacon_sig(link, ifmgd, bss_conf,
-					    local, rx_status);
-
-	if (ifmgd->flags & IEEE80211_STA_CONNECTION_POLL) {
-		mlme_dbg_ratelimited(sdata,
-				     "cancelling AP probe due to a received beacon\n");
-		ieee80211_reset_ap_probe(sdata);
-	}
-
-	/*
-	 * Push the beacon loss detection into the future since
-	 * we are processing a beacon from the AP just now.
-	 */
-	ieee80211_sta_reset_beacon_monitor(sdata);
-
-	/* TODO: CRC urrently not calculated on S1G Beacon Compatibility
-	 * element (which carries the beacon interval). Don't forget to add a
-	 * bit to care_about_ies[] above if mac80211 is interested in a
-	 * changing S1G element.
-	 */
-	if (!ieee80211_is_s1g_beacon(hdr->frame_control))
-		ncrc = crc32_be(0, (void *)&mgmt->u.beacon.beacon_int, 4);
-	parse_params.bss = link->u.mgd.bss;
-	parse_params.filter = care_about_ies;
-	parse_params.crc = ncrc;
-	elems = ieee802_11_parse_elems_full(&parse_params);
-	if (!elems)
-		return;
-	ncrc = elems->crc;
-
-	if (ieee80211_hw_check(&local->hw, PS_NULLFUNC_STACK) &&
-	    ieee80211_check_tim(elems->tim, elems->tim_len, vif_cfg->aid)) {
-		if (local->hw.conf.dynamic_ps_timeout > 0) {
-			if (local->hw.conf.flags & IEEE80211_CONF_PS) {
-				local->hw.conf.flags &= ~IEEE80211_CONF_PS;
-				ieee80211_hw_config(local,
-						    IEEE80211_CONF_CHANGE_PS);
-			}
-			ieee80211_send_nullfunc(local, sdata, false);
-		} else if (!local->pspolling && sdata->u.mgd.powersave) {
-			local->pspolling = true;
-
-			/*
-			 * Here is assumed that the driver will be
-			 * able to send ps-poll frame and receive a
-			 * response even though power save mode is
-			 * enabled, but some drivers might require
-			 * to disable power save here. This needs
-			 * to be investigated.
-			 */
-			ieee80211_send_pspoll(local, sdata);
-		}
-	}
-
-	if (sdata->vif.p2p ||
-	    sdata->vif.driver_flags & IEEE80211_VIF_GET_NOA_UPDATE) {
-		struct ieee80211_p2p_noa_attr noa = {};
-		int ret;
-
-		ret = cfg80211_get_p2p_attr(variable,
-					    len - baselen,
-					    IEEE80211_P2P_ATTR_ABSENCE_NOTICE,
-					    (u8 *) &noa, sizeof(noa));
-		if (ret >= 2) {
-			if (link->u.mgd.p2p_noa_index != noa.index) {
-				/* valid noa_attr and index changed */
-				link->u.mgd.p2p_noa_index = noa.index;
-				memcpy(&bss_conf->p2p_noa_attr, &noa, sizeof(noa));
-				changed |= BSS_CHANGED_P2P_PS;
-				/*
-				 * make sure we update all information, the CRC
-				 * mechanism doesn't look at P2P attributes.
-				 */
-				link->u.mgd.beacon_crc_valid = false;
-			}
-		} else if (link->u.mgd.p2p_noa_index != -1) {
-			/* noa_attr not found and we had valid noa_attr before */
-			link->u.mgd.p2p_noa_index = -1;
-			memset(&bss_conf->p2p_noa_attr, 0, sizeof(bss_conf->p2p_noa_attr));
-			changed |= BSS_CHANGED_P2P_PS;
-			link->u.mgd.beacon_crc_valid = false;
-		}
-	}
-
-	if (link->u.mgd.csa_waiting_bcn)
-		ieee80211_chswitch_post_beacon(link);
-
-	/*
-	 * Update beacon timing and dtim count on every beacon appearance. This
-	 * will allow the driver to use the most updated values. Do it before
-	 * comparing this one with last received beacon.
-	 * IMPORTANT: These parameters would possibly be out of sync by the time
-	 * the driver will use them. The synchronized view is currently
-	 * guaranteed only in certain callbacks.
-	 */
-	if (ieee80211_hw_check(&local->hw, TIMING_BEACON_ONLY) &&
-	    !ieee80211_is_s1g_beacon(hdr->frame_control)) {
-		link->conf->sync_tsf =
-			le64_to_cpu(mgmt->u.beacon.timestamp);
-		link->conf->sync_device_ts =
-			rx_status->device_timestamp;
-		link->conf->sync_dtim_count = elems->dtim_count;
-	}
-
-	if ((ncrc == link->u.mgd.beacon_crc && link->u.mgd.beacon_crc_valid) ||
-	    ieee80211_is_s1g_short_beacon(mgmt->frame_control))
-		goto free;
-	link->u.mgd.beacon_crc = ncrc;
-	link->u.mgd.beacon_crc_valid = true;
-
-	ieee80211_rx_bss_info(link, mgmt, len, rx_status);
-
-	ieee80211_sta_process_chanswitch(link, rx_status->mactime,
-					 rx_status->device_timestamp,
-					 elems, true);
-
-	if (!link->u.mgd.disable_wmm_tracking &&
-	    ieee80211_sta_wmm_params(local, link, elems->wmm_param,
-				     elems->wmm_param_len,
-				     elems->mu_edca_param_set))
-		changed |= BSS_CHANGED_QOS;
-
-	/*
-	 * If we haven't had a beacon before, tell the driver about the
-	 * DTIM period (and beacon timing if desired) now.
-	 */
-	if (!link->u.mgd.have_beacon) {
-		/* a few bogus AP send dtim_period = 0 or no TIM IE */
-		bss_conf->dtim_period = elems->dtim_period ?: 1;
-
-		changed |= BSS_CHANGED_BEACON_INFO;
-		link->u.mgd.have_beacon = true;
-
-		mutex_lock(&local->iflist_mtx);
-		ieee80211_recalc_ps(local);
-		mutex_unlock(&local->iflist_mtx);
-
-		ieee80211_recalc_ps_vif(sdata);
-	}
-
-	if (elems->erp_info) {
-		erp_valid = true;
-		erp_value = elems->erp_info[0];
-	} else {
-		erp_valid = false;
-	}
-
-	if (!ieee80211_is_s1g_beacon(hdr->frame_control))
-		changed |= ieee80211_handle_bss_capability(link,
-				le16_to_cpu(mgmt->u.beacon.capab_info),
-				erp_valid, erp_value);
-
-	mutex_lock(&local->sta_mtx);
-	sta = sta_info_get(sdata, sdata->vif.cfg.ap_addr);
-	if (WARN_ON(!sta)) {
-		mutex_unlock(&local->sta_mtx);
-		goto free;
-	}
-	link_sta = rcu_dereference_protected(sta->link[link->link_id],
-					     lockdep_is_held(&local->sta_mtx));
-	if (WARN_ON(!link_sta)) {
-		mutex_unlock(&local->sta_mtx);
-		goto free;
-	}
-
-	changed |= ieee80211_recalc_twt_req(link, link_sta, elems);
-
-	if (ieee80211_config_bw(link, elems->ht_cap_elem,
-				elems->vht_cap_elem, elems->ht_operation,
-				elems->vht_operation, elems->he_operation,
-				elems->eht_operation,
-				elems->s1g_oper, bssid, &changed)) {
-		mutex_unlock(&local->sta_mtx);
-		sdata_info(sdata,
-			   "failed to follow AP %pM bandwidth change, disconnect\n",
-			   bssid);
-		ieee80211_set_disassoc(sdata, IEEE80211_STYPE_DEAUTH,
-				       WLAN_REASON_DEAUTH_LEAVING,
-				       true, deauth_buf);
-		ieee80211_report_disconnect(sdata, deauth_buf,
-					    sizeof(deauth_buf), true,
-					    WLAN_REASON_DEAUTH_LEAVING,
-					    false);
-		goto free;
-	}
-
-	if (sta && elems->opmode_notif)
-		ieee80211_vht_handle_opmode(sdata, link_sta,
-					    *elems->opmode_notif,
-					    rx_status->band);
-	mutex_unlock(&local->sta_mtx);
-
-	changed |= ieee80211_handle_pwr_constr(link, chan, mgmt,
-					       elems->country_elem,
-					       elems->country_elem_len,
-					       elems->pwr_constr_elem,
-					       elems->cisco_dtpc_elem);
-
-	ieee80211_link_info_change_notify(sdata, link, changed);
-free:
-	kfree(elems);
-}
-
-void ieee80211_sta_rx_queued_ext(struct ieee80211_sub_if_data *sdata,
-				 struct sk_buff *skb)
-{
-	struct ieee80211_link_data *link = &sdata->deflink;
-	struct ieee80211_rx_status *rx_status;
-	struct ieee80211_hdr *hdr;
-	u16 fc;
-
-	rx_status = (struct ieee80211_rx_status *) skb->cb;
-	hdr = (struct ieee80211_hdr *) skb->data;
-	fc = le16_to_cpu(hdr->frame_control);
-
-	sdata_lock(sdata);
-	switch (fc & IEEE80211_FCTL_STYPE) {
-	case IEEE80211_STYPE_S1G_BEACON:
-		ieee80211_rx_mgmt_beacon(link, hdr, skb->len, rx_status);
-		break;
-	}
-	sdata_unlock(sdata);
-}
-
-void ieee80211_sta_rx_queued_mgmt(struct ieee80211_sub_if_data *sdata,
-				  struct sk_buff *skb)
-{
-	struct ieee80211_link_data *link = &sdata->deflink;
-	struct ieee80211_rx_status *rx_status;
-	struct ieee80211_mgmt *mgmt;
-	u16 fc;
-	int ies_len;
-
-	rx_status = (struct ieee80211_rx_status *) skb->cb;
-	mgmt = (struct ieee80211_mgmt *) skb->data;
-	fc = le16_to_cpu(mgmt->frame_control);
-
-	sdata_lock(sdata);
-
-	if (rx_status->link_valid) {
-		link = sdata_dereference(sdata->link[rx_status->link_id],
-					 sdata);
-		if (!link)
-			goto out;
-	}
-
-	switch (fc & IEEE80211_FCTL_STYPE) {
-	case IEEE80211_STYPE_BEACON:
-		ieee80211_rx_mgmt_beacon(link, (void *)mgmt,
-					 skb->len, rx_status);
-		break;
-	case IEEE80211_STYPE_PROBE_RESP:
-		ieee80211_rx_mgmt_probe_resp(link, skb);
-		break;
-	case IEEE80211_STYPE_AUTH:
-		ieee80211_rx_mgmt_auth(sdata, mgmt, skb->len);
-		break;
-	case IEEE80211_STYPE_DEAUTH:
-		ieee80211_rx_mgmt_deauth(sdata, mgmt, skb->len);
-		break;
-	case IEEE80211_STYPE_DISASSOC:
-		ieee80211_rx_mgmt_disassoc(sdata, mgmt, skb->len);
-		break;
-	case IEEE80211_STYPE_ASSOC_RESP:
-	case IEEE80211_STYPE_REASSOC_RESP:
-		ieee80211_rx_mgmt_assoc_resp(sdata, mgmt, skb->len);
-		break;
-	case IEEE80211_STYPE_ACTION:
-		if (mgmt->u.action.category == WLAN_CATEGORY_SPECTRUM_MGMT) {
-			struct ieee802_11_elems *elems;
-
-			ies_len = skb->len -
-				  offsetof(struct ieee80211_mgmt,
-					   u.action.u.chan_switch.variable);
-
-			if (ies_len < 0)
-				break;
-
-			/* CSA IE cannot be overridden, no need for BSSID */
-			elems = ieee802_11_parse_elems(
-					mgmt->u.action.u.chan_switch.variable,
-					ies_len, true, NULL);
-
-			if (elems && !elems->parse_error)
-				ieee80211_sta_process_chanswitch(link,
-								 rx_status->mactime,
-								 rx_status->device_timestamp,
-								 elems, false);
-			kfree(elems);
-		} else if (mgmt->u.action.category == WLAN_CATEGORY_PUBLIC) {
-			struct ieee802_11_elems *elems;
-
-			ies_len = skb->len -
-				  offsetof(struct ieee80211_mgmt,
-					   u.action.u.ext_chan_switch.variable);
-
-			if (ies_len < 0)
-				break;
-
-			/*
-			 * extended CSA IE can't be overridden, no need for
-			 * BSSID
-			 */
-			elems = ieee802_11_parse_elems(
-					mgmt->u.action.u.ext_chan_switch.variable,
-					ies_len, true, NULL);
-
-			if (elems && !elems->parse_error) {
-				/* for the handling code pretend it was an IE */
-				elems->ext_chansw_ie =
-					&mgmt->u.action.u.ext_chan_switch.data;
-
-				ieee80211_sta_process_chanswitch(link,
-								 rx_status->mactime,
-								 rx_status->device_timestamp,
-								 elems, false);
-			}
-
-			kfree(elems);
->>>>>>> 7365df19
-		}
-		break;
-	}
-out:
-	sdata_unlock(sdata);
-}
-
-<<<<<<< HEAD
+		}
+	}
+
 	if (ifmgd->auth_data && ifmgd->auth_data->timeout_started &&
 	    time_after(jiffies, ifmgd->auth_data->timeout)) {
 		if (ifmgd->auth_data->done || ifmgd->auth_data->waiting) {
@@ -7766,382 +6256,8 @@
 		cfg80211_tx_mlme_mgmt(sdata->dev, frame_buf,
 				      IEEE80211_DEAUTH_FRAME_LEN,
 				      false);
-=======
-static void ieee80211_sta_timer(struct timer_list *t)
-{
-	struct ieee80211_sub_if_data *sdata =
-		from_timer(sdata, t, u.mgd.timer);
-
-	ieee80211_queue_work(&sdata->local->hw, &sdata->work);
-}
-
-void ieee80211_sta_connection_lost(struct ieee80211_sub_if_data *sdata,
-				   u8 reason, bool tx)
-{
-	u8 frame_buf[IEEE80211_DEAUTH_FRAME_LEN];
-
-	ieee80211_set_disassoc(sdata, IEEE80211_STYPE_DEAUTH, reason,
-			       tx, frame_buf);
-
-	ieee80211_report_disconnect(sdata, frame_buf, sizeof(frame_buf), true,
-				    reason, false);
-}
-
-static int ieee80211_auth(struct ieee80211_sub_if_data *sdata)
-{
-	struct ieee80211_local *local = sdata->local;
-	struct ieee80211_if_managed *ifmgd = &sdata->u.mgd;
-	struct ieee80211_mgd_auth_data *auth_data = ifmgd->auth_data;
-	u32 tx_flags = 0;
-	u16 trans = 1;
-	u16 status = 0;
-	struct ieee80211_prep_tx_info info = {
-		.subtype = IEEE80211_STYPE_AUTH,
-	};
-
-	sdata_assert_lock(sdata);
-
-	if (WARN_ON_ONCE(!auth_data))
-		return -EINVAL;
-
-	auth_data->tries++;
-
-	if (auth_data->tries > IEEE80211_AUTH_MAX_TRIES) {
-		sdata_info(sdata, "authentication with %pM timed out\n",
-			   auth_data->ap_addr);
-
-		/*
-		 * Most likely AP is not in the range so remove the
-		 * bss struct for that AP.
-		 */
-		cfg80211_unlink_bss(local->hw.wiphy, auth_data->bss);
-
-		return -ETIMEDOUT;
-	}
-
-	if (auth_data->algorithm == WLAN_AUTH_SAE)
-		info.duration = jiffies_to_msecs(IEEE80211_AUTH_TIMEOUT_SAE);
-
-	drv_mgd_prepare_tx(local, sdata, &info);
-
-	sdata_info(sdata, "send auth to %pM (try %d/%d)\n",
-		   auth_data->ap_addr, auth_data->tries,
-		   IEEE80211_AUTH_MAX_TRIES);
-
-	auth_data->expected_transaction = 2;
-
-	if (auth_data->algorithm == WLAN_AUTH_SAE) {
-		trans = auth_data->sae_trans;
-		status = auth_data->sae_status;
-		auth_data->expected_transaction = trans;
-	}
-
-	if (ieee80211_hw_check(&local->hw, REPORTS_TX_ACK_STATUS))
-		tx_flags = IEEE80211_TX_CTL_REQ_TX_STATUS |
-			   IEEE80211_TX_INTFL_MLME_CONN_TX;
-
-	ieee80211_send_auth(sdata, trans, auth_data->algorithm, status,
-			    auth_data->data, auth_data->data_len,
-			    auth_data->ap_addr, auth_data->ap_addr,
-			    NULL, 0, 0, tx_flags);
-
-	if (tx_flags == 0) {
-		if (auth_data->algorithm == WLAN_AUTH_SAE)
-			auth_data->timeout = jiffies +
-				IEEE80211_AUTH_TIMEOUT_SAE;
-		else
-			auth_data->timeout = jiffies + IEEE80211_AUTH_TIMEOUT;
-	} else {
-		auth_data->timeout =
-			round_jiffies_up(jiffies + IEEE80211_AUTH_TIMEOUT_LONG);
-	}
-
-	auth_data->timeout_started = true;
-	run_again(sdata, auth_data->timeout);
-
-	return 0;
-}
-
-static int ieee80211_do_assoc(struct ieee80211_sub_if_data *sdata)
-{
-	struct ieee80211_mgd_assoc_data *assoc_data = sdata->u.mgd.assoc_data;
-	struct ieee80211_local *local = sdata->local;
-	int ret;
-
-	sdata_assert_lock(sdata);
-
-	assoc_data->tries++;
-	if (assoc_data->tries > IEEE80211_ASSOC_MAX_TRIES) {
-		sdata_info(sdata, "association with %pM timed out\n",
-			   assoc_data->ap_addr);
-
-		/*
-		 * Most likely AP is not in the range so remove the
-		 * bss struct for that AP.
-		 */
-		cfg80211_unlink_bss(local->hw.wiphy,
-				    assoc_data->link[assoc_data->assoc_link_id].bss);
-
-		return -ETIMEDOUT;
-	}
-
-	sdata_info(sdata, "associate with %pM (try %d/%d)\n",
-		   assoc_data->ap_addr, assoc_data->tries,
-		   IEEE80211_ASSOC_MAX_TRIES);
-	ret = ieee80211_send_assoc(sdata);
-	if (ret)
-		return ret;
-
-	if (!ieee80211_hw_check(&local->hw, REPORTS_TX_ACK_STATUS)) {
-		assoc_data->timeout = jiffies + IEEE80211_ASSOC_TIMEOUT;
-		assoc_data->timeout_started = true;
-		run_again(sdata, assoc_data->timeout);
-	} else {
-		assoc_data->timeout =
-			round_jiffies_up(jiffies +
-					 IEEE80211_ASSOC_TIMEOUT_LONG);
-		assoc_data->timeout_started = true;
-		run_again(sdata, assoc_data->timeout);
-	}
-
-	return 0;
-}
-
-void ieee80211_mgd_conn_tx_status(struct ieee80211_sub_if_data *sdata,
-				  __le16 fc, bool acked)
-{
-	struct ieee80211_local *local = sdata->local;
-
-	sdata->u.mgd.status_fc = fc;
-	sdata->u.mgd.status_acked = acked;
-	sdata->u.mgd.status_received = true;
-
-	ieee80211_queue_work(&local->hw, &sdata->work);
-}
-
-void ieee80211_sta_work(struct ieee80211_sub_if_data *sdata)
-{
-	struct ieee80211_local *local = sdata->local;
-	struct ieee80211_if_managed *ifmgd = &sdata->u.mgd;
-
-	sdata_lock(sdata);
-
-	if (ifmgd->status_received) {
-		__le16 fc = ifmgd->status_fc;
-		bool status_acked = ifmgd->status_acked;
-
-		ifmgd->status_received = false;
-		if (ifmgd->auth_data && ieee80211_is_auth(fc)) {
-			if (status_acked) {
-				if (ifmgd->auth_data->algorithm ==
-				    WLAN_AUTH_SAE)
-					ifmgd->auth_data->timeout =
-						jiffies +
-						IEEE80211_AUTH_TIMEOUT_SAE;
-				else
-					ifmgd->auth_data->timeout =
-						jiffies +
-						IEEE80211_AUTH_TIMEOUT_SHORT;
-				run_again(sdata, ifmgd->auth_data->timeout);
-			} else {
-				ifmgd->auth_data->timeout = jiffies - 1;
-			}
-			ifmgd->auth_data->timeout_started = true;
-		} else if (ifmgd->assoc_data &&
-			   (ieee80211_is_assoc_req(fc) ||
-			    ieee80211_is_reassoc_req(fc))) {
-			if (status_acked) {
-				ifmgd->assoc_data->timeout =
-					jiffies + IEEE80211_ASSOC_TIMEOUT_SHORT;
-				run_again(sdata, ifmgd->assoc_data->timeout);
-			} else {
-				ifmgd->assoc_data->timeout = jiffies - 1;
-			}
-			ifmgd->assoc_data->timeout_started = true;
-		}
-	}
-
-	if (ifmgd->auth_data && ifmgd->auth_data->timeout_started &&
-	    time_after(jiffies, ifmgd->auth_data->timeout)) {
-		if (ifmgd->auth_data->done || ifmgd->auth_data->waiting) {
-			/*
-			 * ok ... we waited for assoc or continuation but
-			 * userspace didn't do it, so kill the auth data
-			 */
-			ieee80211_destroy_auth_data(sdata, false);
-		} else if (ieee80211_auth(sdata)) {
-			u8 ap_addr[ETH_ALEN];
-			struct ieee80211_event event = {
-				.type = MLME_EVENT,
-				.u.mlme.data = AUTH_EVENT,
-				.u.mlme.status = MLME_TIMEOUT,
-			};
-
-			memcpy(ap_addr, ifmgd->auth_data->ap_addr, ETH_ALEN);
-
-			ieee80211_destroy_auth_data(sdata, false);
-
-			cfg80211_auth_timeout(sdata->dev, ap_addr);
-			drv_event_callback(sdata->local, sdata, &event);
-		}
-	} else if (ifmgd->auth_data && ifmgd->auth_data->timeout_started)
-		run_again(sdata, ifmgd->auth_data->timeout);
-
-	if (ifmgd->assoc_data && ifmgd->assoc_data->timeout_started &&
-	    time_after(jiffies, ifmgd->assoc_data->timeout)) {
-		if ((ifmgd->assoc_data->need_beacon &&
-		     !sdata->deflink.u.mgd.have_beacon) ||
-		    ieee80211_do_assoc(sdata)) {
-			struct ieee80211_event event = {
-				.type = MLME_EVENT,
-				.u.mlme.data = ASSOC_EVENT,
-				.u.mlme.status = MLME_TIMEOUT,
-			};
-
-			ieee80211_destroy_assoc_data(sdata, ASSOC_TIMEOUT);
-			drv_event_callback(sdata->local, sdata, &event);
-		}
-	} else if (ifmgd->assoc_data && ifmgd->assoc_data->timeout_started)
-		run_again(sdata, ifmgd->assoc_data->timeout);
-
-	if (ifmgd->flags & IEEE80211_STA_CONNECTION_POLL &&
-	    ifmgd->associated) {
-		u8 *bssid = sdata->deflink.u.mgd.bssid;
-		int max_tries;
-
-		if (ieee80211_hw_check(&local->hw, REPORTS_TX_ACK_STATUS))
-			max_tries = max_nullfunc_tries;
-		else
-			max_tries = max_probe_tries;
-
-		/* ACK received for nullfunc probing frame */
-		if (!ifmgd->probe_send_count)
-			ieee80211_reset_ap_probe(sdata);
-		else if (ifmgd->nullfunc_failed) {
-			if (ifmgd->probe_send_count < max_tries) {
-				mlme_dbg(sdata,
-					 "No ack for nullfunc frame to AP %pM, try %d/%i\n",
-					 bssid, ifmgd->probe_send_count,
-					 max_tries);
-				ieee80211_mgd_probe_ap_send(sdata);
-			} else {
-				mlme_dbg(sdata,
-					 "No ack for nullfunc frame to AP %pM, disconnecting.\n",
-					 bssid);
-				ieee80211_sta_connection_lost(sdata,
-					WLAN_REASON_DISASSOC_DUE_TO_INACTIVITY,
-					false);
-			}
-		} else if (time_is_after_jiffies(ifmgd->probe_timeout))
-			run_again(sdata, ifmgd->probe_timeout);
-		else if (ieee80211_hw_check(&local->hw, REPORTS_TX_ACK_STATUS)) {
-			mlme_dbg(sdata,
-				 "Failed to send nullfunc to AP %pM after %dms, disconnecting\n",
-				 bssid, probe_wait_ms);
-			ieee80211_sta_connection_lost(sdata,
-				WLAN_REASON_DISASSOC_DUE_TO_INACTIVITY, false);
-		} else if (ifmgd->probe_send_count < max_tries) {
-			mlme_dbg(sdata,
-				 "No probe response from AP %pM after %dms, try %d/%i\n",
-				 bssid, probe_wait_ms,
-				 ifmgd->probe_send_count, max_tries);
-			ieee80211_mgd_probe_ap_send(sdata);
-		} else {
-			/*
-			 * We actually lost the connection ... or did we?
-			 * Let's make sure!
-			 */
-			mlme_dbg(sdata,
-				 "No probe response from AP %pM after %dms, disconnecting.\n",
-				 bssid, probe_wait_ms);
-
-			ieee80211_sta_connection_lost(sdata,
-				WLAN_REASON_DISASSOC_DUE_TO_INACTIVITY, false);
-		}
-	}
-
-	sdata_unlock(sdata);
-}
-
-static void ieee80211_sta_bcn_mon_timer(struct timer_list *t)
-{
-	struct ieee80211_sub_if_data *sdata =
-		from_timer(sdata, t, u.mgd.bcn_mon_timer);
-
-	if (WARN_ON(sdata->vif.valid_links))
-		return;
-
-	if (sdata->vif.bss_conf.csa_active &&
-	    !sdata->deflink.u.mgd.csa_waiting_bcn)
-		return;
-
-	if (sdata->vif.driver_flags & IEEE80211_VIF_BEACON_FILTER)
-		return;
-
-	sdata->u.mgd.connection_loss = false;
-	ieee80211_queue_work(&sdata->local->hw,
-			     &sdata->u.mgd.beacon_connection_loss_work);
-}
-
-static void ieee80211_sta_conn_mon_timer(struct timer_list *t)
-{
-	struct ieee80211_sub_if_data *sdata =
-		from_timer(sdata, t, u.mgd.conn_mon_timer);
-	struct ieee80211_if_managed *ifmgd = &sdata->u.mgd;
-	struct ieee80211_local *local = sdata->local;
-	struct sta_info *sta;
-	unsigned long timeout;
-
-	if (WARN_ON(sdata->vif.valid_links))
-		return;
-
-	if (sdata->vif.bss_conf.csa_active &&
-	    !sdata->deflink.u.mgd.csa_waiting_bcn)
-		return;
-
-	sta = sta_info_get(sdata, sdata->vif.cfg.ap_addr);
-	if (!sta)
-		return;
-
-	timeout = sta->deflink.status_stats.last_ack;
-	if (time_before(sta->deflink.status_stats.last_ack, sta->deflink.rx_stats.last_rx))
-		timeout = sta->deflink.rx_stats.last_rx;
-	timeout += IEEE80211_CONNECTION_IDLE_TIME;
-
-	/* If timeout is after now, then update timer to fire at
-	 * the later date, but do not actually probe at this time.
-	 */
-	if (time_is_after_jiffies(timeout)) {
-		mod_timer(&ifmgd->conn_mon_timer, round_jiffies_up(timeout));
-		return;
-	}
-
-	ieee80211_queue_work(&local->hw, &ifmgd->monitor_work);
-}
-
-static void ieee80211_sta_monitor_work(struct work_struct *work)
-{
-	struct ieee80211_sub_if_data *sdata =
-		container_of(work, struct ieee80211_sub_if_data,
-			     u.mgd.monitor_work);
-
-	ieee80211_mgd_probe_ap(sdata, false);
-}
-
-static void ieee80211_restart_sta_timer(struct ieee80211_sub_if_data *sdata)
-{
-	if (sdata->vif.type == NL80211_IFTYPE_STATION) {
-		__ieee80211_stop_poll(sdata);
-
-		/* let's probe the connection once */
-		if (!ieee80211_hw_check(&sdata->local->hw, CONNECTION_MONITOR))
-			ieee80211_queue_work(&sdata->local->hw,
-					     &sdata->u.mgd.monitor_work);
->>>>>>> 7365df19
-	}
-}
-
-<<<<<<< HEAD
+	}
+
 	/* This is a bit of a hack - we should find a better and more generic
 	 * solution to this. Normally when suspending, cfg80211 will in fact
 	 * deauthenticate. However, it doesn't (and cannot) stop an ongoing
@@ -8202,70 +6318,10 @@
 					      true);
 		sdata_unlock(sdata);
 		return;
-=======
-#ifdef CONFIG_PM
-void ieee80211_mgd_quiesce(struct ieee80211_sub_if_data *sdata)
-{
-	struct ieee80211_if_managed *ifmgd = &sdata->u.mgd;
-	u8 frame_buf[IEEE80211_DEAUTH_FRAME_LEN];
-
-	sdata_lock(sdata);
-
-	if (ifmgd->auth_data || ifmgd->assoc_data) {
-		const u8 *ap_addr = ifmgd->auth_data ?
-				ifmgd->auth_data->ap_addr :
-				ifmgd->assoc_data->ap_addr;
-
-		/*
-		 * If we are trying to authenticate / associate while suspending,
-		 * cfg80211 won't know and won't actually abort those attempts,
-		 * thus we need to do that ourselves.
-		 */
-		ieee80211_send_deauth_disassoc(sdata, ap_addr, ap_addr,
-					       IEEE80211_STYPE_DEAUTH,
-					       WLAN_REASON_DEAUTH_LEAVING,
-					       false, frame_buf);
-		if (ifmgd->assoc_data)
-			ieee80211_destroy_assoc_data(sdata, ASSOC_ABANDON);
-		if (ifmgd->auth_data)
-			ieee80211_destroy_auth_data(sdata, false);
-		cfg80211_tx_mlme_mgmt(sdata->dev, frame_buf,
-				      IEEE80211_DEAUTH_FRAME_LEN,
-				      false);
-	}
-
-	/* This is a bit of a hack - we should find a better and more generic
-	 * solution to this. Normally when suspending, cfg80211 will in fact
-	 * deauthenticate. However, it doesn't (and cannot) stop an ongoing
-	 * auth (not so important) or assoc (this is the problem) process.
-	 *
-	 * As a consequence, it can happen that we are in the process of both
-	 * associating and suspending, and receive an association response
-	 * after cfg80211 has checked if it needs to disconnect, but before
-	 * we actually set the flag to drop incoming frames. This will then
-	 * cause the workqueue flush to process the association response in
-	 * the suspend, resulting in a successful association just before it
-	 * tries to remove the interface from the driver, which now though
-	 * has a channel context assigned ... this results in issues.
-	 *
-	 * To work around this (for now) simply deauth here again if we're
-	 * now connected.
-	 */
-	if (ifmgd->associated && !sdata->local->wowlan) {
-		u8 bssid[ETH_ALEN];
-		struct cfg80211_deauth_request req = {
-			.reason_code = WLAN_REASON_DEAUTH_LEAVING,
-			.bssid = bssid,
-		};
-
-		memcpy(bssid, sdata->vif.cfg.ap_addr, ETH_ALEN);
-		ieee80211_mgd_deauth(sdata, &req);
->>>>>>> 7365df19
 	}
 
 	sdata_unlock(sdata);
 }
-<<<<<<< HEAD
 
 static void ieee80211_request_smps_mgd_work(struct work_struct *work)
 {
@@ -8330,120 +6386,6 @@
 	if (sdata->u.mgd.assoc_data)
 		ether_addr_copy(link->conf->addr,
 				sdata->u.mgd.assoc_data->link[link_id].addr);
-}
-
-/* scan finished notification */
-void ieee80211_mlme_notify_scan_completed(struct ieee80211_local *local)
-{
-	struct ieee80211_sub_if_data *sdata;
-
-	/* Restart STA timers */
-	rcu_read_lock();
-	list_for_each_entry_rcu(sdata, &local->interfaces, list) {
-		if (ieee80211_sdata_running(sdata))
-			ieee80211_restart_sta_timer(sdata);
-	}
-	rcu_read_unlock();
-=======
-#endif
-
-void ieee80211_sta_restart(struct ieee80211_sub_if_data *sdata)
-{
-	struct ieee80211_if_managed *ifmgd = &sdata->u.mgd;
-
-	sdata_lock(sdata);
-	if (!ifmgd->associated) {
-		sdata_unlock(sdata);
-		return;
-	}
-
-	if (sdata->flags & IEEE80211_SDATA_DISCONNECT_RESUME) {
-		sdata->flags &= ~IEEE80211_SDATA_DISCONNECT_RESUME;
-		mlme_dbg(sdata, "driver requested disconnect after resume\n");
-		ieee80211_sta_connection_lost(sdata,
-					      WLAN_REASON_UNSPECIFIED,
-					      true);
-		sdata_unlock(sdata);
-		return;
-	}
-
-	if (sdata->flags & IEEE80211_SDATA_DISCONNECT_HW_RESTART) {
-		sdata->flags &= ~IEEE80211_SDATA_DISCONNECT_HW_RESTART;
-		mlme_dbg(sdata, "driver requested disconnect after hardware restart\n");
-		ieee80211_sta_connection_lost(sdata,
-					      WLAN_REASON_UNSPECIFIED,
-					      true);
-		sdata_unlock(sdata);
-		return;
-	}
-
-	sdata_unlock(sdata);
-}
-
-static void ieee80211_request_smps_mgd_work(struct work_struct *work)
-{
-	struct ieee80211_link_data *link =
-		container_of(work, struct ieee80211_link_data,
-			     u.mgd.request_smps_work);
-
-	sdata_lock(link->sdata);
-	__ieee80211_request_smps_mgd(link->sdata, link,
-				     link->u.mgd.driver_smps_mode);
-	sdata_unlock(link->sdata);
->>>>>>> 7365df19
-}
-
-/* interface setup */
-void ieee80211_sta_setup_sdata(struct ieee80211_sub_if_data *sdata)
-{
-	struct ieee80211_if_managed *ifmgd = &sdata->u.mgd;
-
-	INIT_WORK(&ifmgd->monitor_work, ieee80211_sta_monitor_work);
-	INIT_WORK(&ifmgd->beacon_connection_loss_work,
-		  ieee80211_beacon_connection_loss_work);
-	INIT_WORK(&ifmgd->csa_connection_drop_work,
-		  ieee80211_csa_connection_drop_work);
-	INIT_DELAYED_WORK(&ifmgd->tdls_peer_del_work,
-			  ieee80211_tdls_peer_del_work);
-	timer_setup(&ifmgd->timer, ieee80211_sta_timer, 0);
-	timer_setup(&ifmgd->bcn_mon_timer, ieee80211_sta_bcn_mon_timer, 0);
-	timer_setup(&ifmgd->conn_mon_timer, ieee80211_sta_conn_mon_timer, 0);
-	INIT_DELAYED_WORK(&ifmgd->tx_tspec_wk,
-			  ieee80211_sta_handle_tspec_ac_params_wk);
-
-	ifmgd->flags = 0;
-	ifmgd->powersave = sdata->wdev.ps;
-	ifmgd->uapsd_queues = sdata->local->hw.uapsd_queues;
-	ifmgd->uapsd_max_sp_len = sdata->local->hw.uapsd_max_sp_len;
-	/* Setup TDLS data */
-	spin_lock_init(&ifmgd->teardown_lock);
-	ifmgd->teardown_skb = NULL;
-	ifmgd->orig_teardown_skb = NULL;
-}
-
-void ieee80211_mgd_setup_link(struct ieee80211_link_data *link)
-{
-	struct ieee80211_sub_if_data *sdata = link->sdata;
-	struct ieee80211_local *local = sdata->local;
-	unsigned int link_id = link->link_id;
-
-	link->u.mgd.p2p_noa_index = -1;
-	link->u.mgd.conn_flags = 0;
-	link->conf->bssid = link->u.mgd.bssid;
-
-	INIT_WORK(&link->u.mgd.request_smps_work,
-		  ieee80211_request_smps_mgd_work);
-	if (local->hw.wiphy->features & NL80211_FEATURE_DYNAMIC_SMPS)
-		link->u.mgd.req_smps = IEEE80211_SMPS_AUTOMATIC;
-	else
-		link->u.mgd.req_smps = IEEE80211_SMPS_OFF;
-
-	INIT_WORK(&link->u.mgd.chswitch_work, ieee80211_chswitch_work);
-	timer_setup(&link->u.mgd.chswitch_timer, ieee80211_chswitch_timer, 0);
-
-	if (sdata->u.mgd.assoc_data)
-		ether_addr_copy(link->conf->addr,
-				sdata->u.mgd.assoc_data->link[link_id].addr);
 	else if (!is_valid_ether_addr(link->conf->addr))
 		eth_random_addr(link->conf->addr);
 }
@@ -8499,12 +6441,6 @@
 		goto out_err;
 	}
 
-<<<<<<< HEAD
-	if (mlo && !is_valid_ether_addr(link->conf->addr))
-		eth_random_addr(link->conf->addr);
-
-=======
->>>>>>> 7365df19
 	if (WARN_ON(!ifmgd->auth_data && !ifmgd->assoc_data)) {
 		err = -EINVAL;
 		goto out_err;
@@ -8559,7 +6495,6 @@
 		link_sta = rcu_dereference(new_sta->link[link_id]);
 		if (WARN_ON(!link_sta)) {
 			rcu_read_unlock();
-<<<<<<< HEAD
 			sta_info_free(local, new_sta);
 			err = -EINVAL;
 			goto out_err;
@@ -8573,21 +6508,6 @@
 			goto out_err;
 		}
 
-=======
-			sta_info_free(local, new_sta);
-			err = -EINVAL;
-			goto out_err;
-		}
-
-		err = ieee80211_mgd_setup_link_sta(link, new_sta,
-						   link_sta, cbss);
-		if (err) {
-			rcu_read_unlock();
-			sta_info_free(local, new_sta);
-			goto out_err;
-		}
-
->>>>>>> 7365df19
 		memcpy(link->u.mgd.bssid, cbss->bssid, ETH_ALEN);
 
 		/* set timing information */
@@ -8658,10 +6578,7 @@
 	return 0;
 
 out_err:
-<<<<<<< HEAD
-=======
 	ieee80211_link_release_channel(&sdata->deflink);
->>>>>>> 7365df19
 	ieee80211_vif_set_links(sdata, 0);
 	return err;
 }
@@ -8795,17 +6712,10 @@
 	}
 
 	sdata_info(sdata, "authenticate with %pM\n", auth_data->ap_addr);
-<<<<<<< HEAD
 
 	/* needed for transmitting the auth frame(s) properly */
 	memcpy(sdata->vif.cfg.ap_addr, auth_data->ap_addr, ETH_ALEN);
 
-=======
-
-	/* needed for transmitting the auth frame(s) properly */
-	memcpy(sdata->vif.cfg.ap_addr, auth_data->ap_addr, ETH_ALEN);
-
->>>>>>> 7365df19
 	err = ieee80211_prep_connection(sdata, req->bss, req->link_id,
 					req->ap_mld_addr, cont_auth, false);
 	if (err)
@@ -8996,28 +6906,9 @@
 	for (i = 0; i < IEEE80211_MLD_MAX_NUM_LINKS; i++)
 		size += req->links[i].elems_len;
 
-<<<<<<< HEAD
-	if (req->ap_mld_addr) {
-		for (i = 0; i < IEEE80211_MLD_MAX_NUM_LINKS; i++) {
-			if (!req->links[i].bss)
-				continue;
-			if (i == assoc_link_id)
-				continue;
-			/*
-			 * For now, support only a single link in MLO, we
-			 * don't have the necessary parsing of the multi-
-			 * link element in the association response, etc.
-			 */
-			sdata_info(sdata,
-				   "refusing MLO association with >1 links\n");
-			return -EINVAL;
-		}
-	}
-=======
 	/* FIXME: no support for 4-addr MLO yet */
 	if (sdata->u.mgd.use_4addr && req->link_id >= 0)
 		return -EOPNOTSUPP;
->>>>>>> 7365df19
 
 	assoc_data = kzalloc(size, GFP_KERNEL);
 	if (!assoc_data)
