--- conflicted
+++ resolved
@@ -184,13 +184,8 @@
 
 	spin_unlock_bh(&sta->lock);
 
-<<<<<<< HEAD
-	ht_vdbg("Tx BA session stop requested for %pM tid %u\n",
-		sta->sta.addr, tid);
-=======
 	ht_dbg(sta->sdata, "Tx BA session stop requested for %pM tid %u\n",
 	       sta->sta.addr, tid);
->>>>>>> 42fb0b02
 
 	del_timer_sync(&tid_tx->addba_resp_timer);
 	del_timer_sync(&tid_tx->session_timer);
@@ -256,14 +251,6 @@
 	if (!tid_tx ||
 	    test_bit(HT_AGG_STATE_RESPONSE_RECEIVED, &tid_tx->state)) {
 		rcu_read_unlock();
-<<<<<<< HEAD
-		ht_vdbg("timer expired on tid %d but we are not (or no longer) expecting addBA response there\n",
-			tid);
-		return;
-	}
-
-	ht_vdbg("addBA response timer expired on tid %d\n", tid);
-=======
 		ht_dbg(sta->sdata,
 		       "timer expired on tid %d but we are not (or no longer) expecting addBA response there\n",
 		       tid);
@@ -271,7 +258,6 @@
 	}
 
 	ht_dbg(sta->sdata, "addBA response timer expired on tid %d\n", tid);
->>>>>>> 42fb0b02
 
 	ieee80211_stop_tx_ba_session(&sta->sta, tid);
 	rcu_read_unlock();
@@ -381,12 +367,8 @@
 	ret = drv_ampdu_action(local, sdata, IEEE80211_AMPDU_TX_START,
 			       &sta->sta, tid, &start_seq_num, 0);
 	if (ret) {
-<<<<<<< HEAD
-		ht_vdbg("BA request denied - HW unavailable for tid %d\n", tid);
-=======
 		ht_dbg(sdata,
 		       "BA request denied - HW unavailable for tid %d\n", tid);
->>>>>>> 42fb0b02
 		spin_lock_bh(&sta->lock);
 		ieee80211_agg_splice_packets(sdata, tid_tx, tid);
 		ieee80211_assign_tid_tx(sta, tid, NULL);
@@ -399,11 +381,7 @@
 
 	/* activate the timer for the recipient's addBA response */
 	mod_timer(&tid_tx->addba_resp_timer, jiffies + ADDBA_RESP_INTERVAL);
-<<<<<<< HEAD
-	ht_vdbg("activated addBA response timer on tid %d\n", tid);
-=======
 	ht_dbg(sdata, "activated addBA response timer on tid %d\n", tid);
->>>>>>> 42fb0b02
 
 	spin_lock_bh(&sta->lock);
 	sta->ampdu_mlme.last_addba_req_time[tid] = jiffies;
@@ -450,11 +428,7 @@
 
 	rcu_read_unlock();
 
-<<<<<<< HEAD
-	ht_vdbg("tx session timer expired on tid %d\n", (u16)*ptid);
-=======
 	ht_dbg(sta->sdata, "tx session timer expired on tid %d\n", (u16)*ptid);
->>>>>>> 42fb0b02
 
 	ieee80211_stop_tx_ba_session(&sta->sta, *ptid);
 }
@@ -478,13 +452,8 @@
 	    (local->hw.flags & IEEE80211_HW_TX_AMPDU_SETUP_IN_HW))
 		return -EINVAL;
 
-<<<<<<< HEAD
-	ht_vdbg("Open BA session requested for %pM tid %u\n",
-		pubsta->addr, tid);
-=======
 	ht_dbg(sdata, "Open BA session requested for %pM tid %u\n",
 	       pubsta->addr, tid);
->>>>>>> 42fb0b02
 
 	if (sdata->vif.type != NL80211_IFTYPE_STATION &&
 	    sdata->vif.type != NL80211_IFTYPE_MESH_POINT &&
@@ -494,12 +463,8 @@
 		return -EINVAL;
 
 	if (test_sta_flag(sta, WLAN_STA_BLOCK_BA)) {
-<<<<<<< HEAD
-		ht_vdbg("BA sessions blocked - Denying BA session request\n");
-=======
 		ht_dbg(sdata,
 		       "BA sessions blocked - Denying BA session request\n");
->>>>>>> 42fb0b02
 		return -EINVAL;
 	}
 
@@ -517,14 +482,9 @@
 	 */
 	if (sta->sdata->vif.type == NL80211_IFTYPE_ADHOC &&
 	    !sta->sta.ht_cap.ht_supported) {
-<<<<<<< HEAD
-		ht_vdbg("BA request denied - IBSS STA %pM does not advertise HT support\n",
-			pubsta->addr);
-=======
 		ht_dbg(sdata,
 		       "BA request denied - IBSS STA %pM does not advertise HT support\n",
 		       pubsta->addr);
->>>>>>> 42fb0b02
 		return -EINVAL;
 	}
 
@@ -544,14 +504,9 @@
 	if (sta->ampdu_mlme.addba_req_num[tid] > HT_AGG_BURST_RETRIES &&
 	    time_before(jiffies, sta->ampdu_mlme.last_addba_req_time[tid] +
 			HT_AGG_RETRIES_PERIOD)) {
-<<<<<<< HEAD
-		ht_vdbg("BA request denied - waiting a grace period after %d failed requests on tid %u\n",
-			sta->ampdu_mlme.addba_req_num[tid], tid);
-=======
 		ht_dbg(sdata,
 		       "BA request denied - waiting a grace period after %d failed requests on tid %u\n",
 		       sta->ampdu_mlme.addba_req_num[tid], tid);
->>>>>>> 42fb0b02
 		ret = -EBUSY;
 		goto err_unlock_sta;
 	}
@@ -559,14 +514,9 @@
 	tid_tx = rcu_dereference_protected_tid_tx(sta, tid);
 	/* check if the TID is not in aggregation flow already */
 	if (tid_tx || sta->ampdu_mlme.tid_start_tx[tid]) {
-<<<<<<< HEAD
-		ht_vdbg("BA request denied - session is not idle on tid %u\n",
-			tid);
-=======
 		ht_dbg(sdata,
 		       "BA request denied - session is not idle on tid %u\n",
 		       tid);
->>>>>>> 42fb0b02
 		ret = -EAGAIN;
 		goto err_unlock_sta;
 	}
@@ -621,11 +571,7 @@
 
 	tid_tx = rcu_dereference_protected_tid_tx(sta, tid);
 
-<<<<<<< HEAD
-	ht_vdbg("Aggregation is on for tid %d\n", tid);
-=======
 	ht_dbg(sta->sdata, "Aggregation is on for tid %d\n", tid);
->>>>>>> 42fb0b02
 
 	drv_ampdu_action(local, sta->sdata,
 			 IEEE80211_AMPDU_TX_OPERATIONAL,
@@ -659,12 +605,8 @@
 	trace_api_start_tx_ba_cb(sdata, ra, tid);
 
 	if (tid >= STA_TID_NUM) {
-<<<<<<< HEAD
-		ht_vdbg("Bad TID value: tid = %d (>= %d)\n", tid, STA_TID_NUM);
-=======
 		ht_dbg(sdata, "Bad TID value: tid = %d (>= %d)\n",
 		       tid, STA_TID_NUM);
->>>>>>> 42fb0b02
 		return;
 	}
 
@@ -672,11 +614,7 @@
 	sta = sta_info_get_bss(sdata, ra);
 	if (!sta) {
 		mutex_unlock(&local->sta_mtx);
-<<<<<<< HEAD
-		ht_vdbg("Could not find station: %pM\n", ra);
-=======
 		ht_dbg(sdata, "Could not find station: %pM\n", ra);
->>>>>>> 42fb0b02
 		return;
 	}
 
@@ -684,11 +622,7 @@
 	tid_tx = rcu_dereference_protected_tid_tx(sta, tid);
 
 	if (WARN_ON(!tid_tx)) {
-<<<<<<< HEAD
-		ht_vdbg("addBA was not requested!\n");
-=======
 		ht_dbg(sdata, "addBA was not requested!\n");
->>>>>>> 42fb0b02
 		goto unlock;
 	}
 
@@ -788,30 +722,18 @@
 	trace_api_stop_tx_ba_cb(sdata, ra, tid);
 
 	if (tid >= STA_TID_NUM) {
-<<<<<<< HEAD
-		ht_vdbg("Bad TID value: tid = %d (>= %d)\n", tid, STA_TID_NUM);
-		return;
-	}
-
-	ht_vdbg("Stopping Tx BA session for %pM tid %d\n", ra, tid);
-=======
 		ht_dbg(sdata, "Bad TID value: tid = %d (>= %d)\n",
 		       tid, STA_TID_NUM);
 		return;
 	}
 
 	ht_dbg(sdata, "Stopping Tx BA session for %pM tid %d\n", ra, tid);
->>>>>>> 42fb0b02
 
 	mutex_lock(&local->sta_mtx);
 
 	sta = sta_info_get_bss(sdata, ra);
 	if (!sta) {
-<<<<<<< HEAD
-		ht_vdbg("Could not find station: %pM\n", ra);
-=======
 		ht_dbg(sdata, "Could not find station: %pM\n", ra);
->>>>>>> 42fb0b02
 		goto unlock;
 	}
 
@@ -820,11 +742,7 @@
 	tid_tx = rcu_dereference_protected_tid_tx(sta, tid);
 
 	if (!tid_tx || !test_bit(HT_AGG_STATE_STOPPING, &tid_tx->state)) {
-<<<<<<< HEAD
-		ht_vdbg("unexpected callback to A-MPDU stop\n");
-=======
 		ht_dbg(sdata, "unexpected callback to A-MPDU stop\n");
->>>>>>> 42fb0b02
 		goto unlock_sta;
 	}
 
@@ -900,21 +818,13 @@
 		goto out;
 
 	if (mgmt->u.action.u.addba_resp.dialog_token != tid_tx->dialog_token) {
-<<<<<<< HEAD
-		ht_vdbg("wrong addBA response token, tid %d\n", tid);
-=======
 		ht_dbg(sta->sdata, "wrong addBA response token, tid %d\n", tid);
->>>>>>> 42fb0b02
 		goto out;
 	}
 
 	del_timer_sync(&tid_tx->addba_resp_timer);
 
-<<<<<<< HEAD
-	ht_vdbg("switched off addBA timer for tid %d\n", tid);
-=======
 	ht_dbg(sta->sdata, "switched off addBA timer for tid %d\n", tid);
->>>>>>> 42fb0b02
 
 	/*
 	 * addba_resp_timer may have fired before we got here, and
@@ -923,14 +833,9 @@
 	 */
 	if (test_bit(HT_AGG_STATE_WANT_STOP, &tid_tx->state) ||
 	    test_bit(HT_AGG_STATE_STOPPING, &tid_tx->state)) {
-<<<<<<< HEAD
-		ht_vdbg("got addBA resp for tid %d but we already gave up\n",
-			tid);
-=======
 		ht_dbg(sta->sdata,
 		       "got addBA resp for tid %d but we already gave up\n",
 		       tid);
->>>>>>> 42fb0b02
 		goto out;
 	}
 
