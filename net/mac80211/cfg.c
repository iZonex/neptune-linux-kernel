// SPDX-License-Identifier: GPL-2.0-only
/*
 * mac80211 configuration hooks for cfg80211
 *
 * Copyright 2006-2010	Johannes Berg <johannes@sipsolutions.net>
 * Copyright 2013-2015  Intel Mobile Communications GmbH
 * Copyright (C) 2015-2017 Intel Deutschland GmbH
 * Copyright (C) 2018-2022 Intel Corporation
 */

#include <linux/ieee80211.h>
#include <linux/nl80211.h>
#include <linux/rtnetlink.h>
#include <linux/slab.h>
#include <net/net_namespace.h>
#include <linux/rcupdate.h>
#include <linux/fips.h>
#include <linux/if_ether.h>
#include <net/cfg80211.h>
#include "ieee80211_i.h"
#include "driver-ops.h"
#include "rate.h"
#include "mesh.h"
#include "wme.h"

static struct ieee80211_link_data *
ieee80211_link_or_deflink(struct ieee80211_sub_if_data *sdata, int link_id,
			  bool require_valid)
{
	struct ieee80211_link_data *link;

	if (link_id < 0) {
		/*
		 * For keys, if sdata is not an MLD, we might not use
		 * the return value at all (if it's not a pairwise key),
		 * so in that case (require_valid==false) don't error.
		 */
		if (require_valid && sdata->vif.valid_links)
			return ERR_PTR(-EINVAL);

		return &sdata->deflink;
	}

	link = sdata_dereference(sdata->link[link_id], sdata);
	if (!link)
		return ERR_PTR(-ENOLINK);
	return link;
}

static void ieee80211_set_mu_mimo_follow(struct ieee80211_sub_if_data *sdata,
					 struct vif_params *params)
{
	bool mu_mimo_groups = false;
	bool mu_mimo_follow = false;

	if (params->vht_mumimo_groups) {
		u64 membership;

		BUILD_BUG_ON(sizeof(membership) != WLAN_MEMBERSHIP_LEN);

		memcpy(sdata->vif.bss_conf.mu_group.membership,
		       params->vht_mumimo_groups, WLAN_MEMBERSHIP_LEN);
		memcpy(sdata->vif.bss_conf.mu_group.position,
		       params->vht_mumimo_groups + WLAN_MEMBERSHIP_LEN,
		       WLAN_USER_POSITION_LEN);
		ieee80211_link_info_change_notify(sdata, &sdata->deflink,
						  BSS_CHANGED_MU_GROUPS);
		/* don't care about endianness - just check for 0 */
		memcpy(&membership, params->vht_mumimo_groups,
		       WLAN_MEMBERSHIP_LEN);
		mu_mimo_groups = membership != 0;
	}

	if (params->vht_mumimo_follow_addr) {
		mu_mimo_follow =
			is_valid_ether_addr(params->vht_mumimo_follow_addr);
		ether_addr_copy(sdata->u.mntr.mu_follow_addr,
				params->vht_mumimo_follow_addr);
	}

	sdata->vif.bss_conf.mu_mimo_owner = mu_mimo_groups || mu_mimo_follow;
}

static int ieee80211_set_mon_options(struct ieee80211_sub_if_data *sdata,
				     struct vif_params *params)
{
	struct ieee80211_local *local = sdata->local;
	struct ieee80211_sub_if_data *monitor_sdata;

	/* check flags first */
	if (params->flags && ieee80211_sdata_running(sdata)) {
		u32 mask = MONITOR_FLAG_COOK_FRAMES | MONITOR_FLAG_ACTIVE;

		/*
		 * Prohibit MONITOR_FLAG_COOK_FRAMES and
		 * MONITOR_FLAG_ACTIVE to be changed while the
		 * interface is up.
		 * Else we would need to add a lot of cruft
		 * to update everything:
		 *	cooked_mntrs, monitor and all fif_* counters
		 *	reconfigure hardware
		 */
		if ((params->flags & mask) != (sdata->u.mntr.flags & mask))
			return -EBUSY;
	}

	/* also validate MU-MIMO change */
	monitor_sdata = wiphy_dereference(local->hw.wiphy,
					  local->monitor_sdata);

	if (!monitor_sdata &&
	    (params->vht_mumimo_groups || params->vht_mumimo_follow_addr))
		return -EOPNOTSUPP;

	/* apply all changes now - no failures allowed */

	if (monitor_sdata)
		ieee80211_set_mu_mimo_follow(monitor_sdata, params);

	if (params->flags) {
		if (ieee80211_sdata_running(sdata)) {
			ieee80211_adjust_monitor_flags(sdata, -1);
			sdata->u.mntr.flags = params->flags;
			ieee80211_adjust_monitor_flags(sdata, 1);

			ieee80211_configure_filter(local);
		} else {
			/*
			 * Because the interface is down, ieee80211_do_stop
			 * and ieee80211_do_open take care of "everything"
			 * mentioned in the comment above.
			 */
			sdata->u.mntr.flags = params->flags;
		}
	}

	return 0;
}

static int ieee80211_set_ap_mbssid_options(struct ieee80211_sub_if_data *sdata,
					   struct cfg80211_mbssid_config params,
					   struct ieee80211_bss_conf *link_conf)
{
	struct ieee80211_sub_if_data *tx_sdata;

	sdata->vif.mbssid_tx_vif = NULL;
	link_conf->bssid_index = 0;
	link_conf->nontransmitted = false;
	link_conf->ema_ap = false;

	if (sdata->vif.type != NL80211_IFTYPE_AP || !params.tx_wdev)
		return -EINVAL;

	tx_sdata = IEEE80211_WDEV_TO_SUB_IF(params.tx_wdev);
	if (!tx_sdata)
		return -EINVAL;

	if (tx_sdata == sdata) {
		sdata->vif.mbssid_tx_vif = &sdata->vif;
	} else {
		sdata->vif.mbssid_tx_vif = &tx_sdata->vif;
		link_conf->nontransmitted = true;
		link_conf->bssid_index = params.index;
	}
	if (params.ema)
		link_conf->ema_ap = true;

	return 0;
}

static struct wireless_dev *ieee80211_add_iface(struct wiphy *wiphy,
						const char *name,
						unsigned char name_assign_type,
						enum nl80211_iftype type,
						struct vif_params *params)
{
	struct ieee80211_local *local = wiphy_priv(wiphy);
	struct wireless_dev *wdev;
	struct ieee80211_sub_if_data *sdata;
	int err;

	err = ieee80211_if_add(local, name, name_assign_type, &wdev, type, params);
	if (err)
		return ERR_PTR(err);

	sdata = IEEE80211_WDEV_TO_SUB_IF(wdev);

	if (type == NL80211_IFTYPE_MONITOR) {
		err = ieee80211_set_mon_options(sdata, params);
		if (err) {
			ieee80211_if_remove(sdata);
			return NULL;
		}
	}

	return wdev;
}

static int ieee80211_del_iface(struct wiphy *wiphy, struct wireless_dev *wdev)
{
	ieee80211_if_remove(IEEE80211_WDEV_TO_SUB_IF(wdev));

	return 0;
}

static int ieee80211_change_iface(struct wiphy *wiphy,
				  struct net_device *dev,
				  enum nl80211_iftype type,
				  struct vif_params *params)
{
	struct ieee80211_sub_if_data *sdata = IEEE80211_DEV_TO_SUB_IF(dev);
	struct ieee80211_local *local = sdata->local;
	struct sta_info *sta;
	int ret;

	ret = ieee80211_if_change_type(sdata, type);
	if (ret)
		return ret;

	if (type == NL80211_IFTYPE_AP_VLAN && params->use_4addr == 0) {
		RCU_INIT_POINTER(sdata->u.vlan.sta, NULL);
		ieee80211_check_fast_rx_iface(sdata);
	} else if (type == NL80211_IFTYPE_STATION && params->use_4addr >= 0) {
		struct ieee80211_if_managed *ifmgd = &sdata->u.mgd;

		if (params->use_4addr == ifmgd->use_4addr)
			return 0;

		/* FIXME: no support for 4-addr MLO yet */
		if (sdata->vif.valid_links)
			return -EOPNOTSUPP;

		sdata->u.mgd.use_4addr = params->use_4addr;
		if (!ifmgd->associated)
			return 0;

		mutex_lock(&local->sta_mtx);
		sta = sta_info_get(sdata, sdata->deflink.u.mgd.bssid);
		if (sta)
			drv_sta_set_4addr(local, sdata, &sta->sta,
					  params->use_4addr);
		mutex_unlock(&local->sta_mtx);

		if (params->use_4addr)
			ieee80211_send_4addr_nullfunc(local, sdata);
	}

	if (sdata->vif.type == NL80211_IFTYPE_MONITOR) {
		ret = ieee80211_set_mon_options(sdata, params);
		if (ret)
			return ret;
	}

	return 0;
}

static int ieee80211_start_p2p_device(struct wiphy *wiphy,
				      struct wireless_dev *wdev)
{
	struct ieee80211_sub_if_data *sdata = IEEE80211_WDEV_TO_SUB_IF(wdev);
	int ret;

	mutex_lock(&sdata->local->chanctx_mtx);
	ret = ieee80211_check_combinations(sdata, NULL, 0, 0);
	mutex_unlock(&sdata->local->chanctx_mtx);
	if (ret < 0)
		return ret;

	return ieee80211_do_open(wdev, true);
}

static void ieee80211_stop_p2p_device(struct wiphy *wiphy,
				      struct wireless_dev *wdev)
{
	ieee80211_sdata_stop(IEEE80211_WDEV_TO_SUB_IF(wdev));
}

static int ieee80211_start_nan(struct wiphy *wiphy,
			       struct wireless_dev *wdev,
			       struct cfg80211_nan_conf *conf)
{
	struct ieee80211_sub_if_data *sdata = IEEE80211_WDEV_TO_SUB_IF(wdev);
	int ret;

	mutex_lock(&sdata->local->chanctx_mtx);
	ret = ieee80211_check_combinations(sdata, NULL, 0, 0);
	mutex_unlock(&sdata->local->chanctx_mtx);
	if (ret < 0)
		return ret;

	ret = ieee80211_do_open(wdev, true);
	if (ret)
		return ret;

	ret = drv_start_nan(sdata->local, sdata, conf);
	if (ret)
		ieee80211_sdata_stop(sdata);

	sdata->u.nan.conf = *conf;

	return ret;
}

static void ieee80211_stop_nan(struct wiphy *wiphy,
			       struct wireless_dev *wdev)
{
	struct ieee80211_sub_if_data *sdata = IEEE80211_WDEV_TO_SUB_IF(wdev);

	drv_stop_nan(sdata->local, sdata);
	ieee80211_sdata_stop(sdata);
}

static int ieee80211_nan_change_conf(struct wiphy *wiphy,
				     struct wireless_dev *wdev,
				     struct cfg80211_nan_conf *conf,
				     u32 changes)
{
	struct ieee80211_sub_if_data *sdata = IEEE80211_WDEV_TO_SUB_IF(wdev);
	struct cfg80211_nan_conf new_conf;
	int ret = 0;

	if (sdata->vif.type != NL80211_IFTYPE_NAN)
		return -EOPNOTSUPP;

	if (!ieee80211_sdata_running(sdata))
		return -ENETDOWN;

	new_conf = sdata->u.nan.conf;

	if (changes & CFG80211_NAN_CONF_CHANGED_PREF)
		new_conf.master_pref = conf->master_pref;

	if (changes & CFG80211_NAN_CONF_CHANGED_BANDS)
		new_conf.bands = conf->bands;

	ret = drv_nan_change_conf(sdata->local, sdata, &new_conf, changes);
	if (!ret)
		sdata->u.nan.conf = new_conf;

	return ret;
}

static int ieee80211_add_nan_func(struct wiphy *wiphy,
				  struct wireless_dev *wdev,
				  struct cfg80211_nan_func *nan_func)
{
	struct ieee80211_sub_if_data *sdata = IEEE80211_WDEV_TO_SUB_IF(wdev);
	int ret;

	if (sdata->vif.type != NL80211_IFTYPE_NAN)
		return -EOPNOTSUPP;

	if (!ieee80211_sdata_running(sdata))
		return -ENETDOWN;

	spin_lock_bh(&sdata->u.nan.func_lock);

	ret = idr_alloc(&sdata->u.nan.function_inst_ids,
			nan_func, 1, sdata->local->hw.max_nan_de_entries + 1,
			GFP_ATOMIC);
	spin_unlock_bh(&sdata->u.nan.func_lock);

	if (ret < 0)
		return ret;

	nan_func->instance_id = ret;

	WARN_ON(nan_func->instance_id == 0);

	ret = drv_add_nan_func(sdata->local, sdata, nan_func);
	if (ret) {
		spin_lock_bh(&sdata->u.nan.func_lock);
		idr_remove(&sdata->u.nan.function_inst_ids,
			   nan_func->instance_id);
		spin_unlock_bh(&sdata->u.nan.func_lock);
	}

	return ret;
}

static struct cfg80211_nan_func *
ieee80211_find_nan_func_by_cookie(struct ieee80211_sub_if_data *sdata,
				  u64 cookie)
{
	struct cfg80211_nan_func *func;
	int id;

	lockdep_assert_held(&sdata->u.nan.func_lock);

	idr_for_each_entry(&sdata->u.nan.function_inst_ids, func, id) {
		if (func->cookie == cookie)
			return func;
	}

	return NULL;
}

static void ieee80211_del_nan_func(struct wiphy *wiphy,
				  struct wireless_dev *wdev, u64 cookie)
{
	struct ieee80211_sub_if_data *sdata = IEEE80211_WDEV_TO_SUB_IF(wdev);
	struct cfg80211_nan_func *func;
	u8 instance_id = 0;

	if (sdata->vif.type != NL80211_IFTYPE_NAN ||
	    !ieee80211_sdata_running(sdata))
		return;

	spin_lock_bh(&sdata->u.nan.func_lock);

	func = ieee80211_find_nan_func_by_cookie(sdata, cookie);
	if (func)
		instance_id = func->instance_id;

	spin_unlock_bh(&sdata->u.nan.func_lock);

	if (instance_id)
		drv_del_nan_func(sdata->local, sdata, instance_id);
}

static int ieee80211_set_noack_map(struct wiphy *wiphy,
				  struct net_device *dev,
				  u16 noack_map)
{
	struct ieee80211_sub_if_data *sdata = IEEE80211_DEV_TO_SUB_IF(dev);

	sdata->noack_map = noack_map;

	ieee80211_check_fast_xmit_iface(sdata);

	return 0;
}

static int ieee80211_set_tx(struct ieee80211_sub_if_data *sdata,
			    const u8 *mac_addr, u8 key_idx)
{
	struct ieee80211_local *local = sdata->local;
	struct ieee80211_key *key;
	struct sta_info *sta;
	int ret = -EINVAL;

	if (!wiphy_ext_feature_isset(local->hw.wiphy,
				     NL80211_EXT_FEATURE_EXT_KEY_ID))
		return -EINVAL;

	sta = sta_info_get_bss(sdata, mac_addr);

	if (!sta)
		return -EINVAL;

	if (sta->ptk_idx == key_idx)
		return 0;

	mutex_lock(&local->key_mtx);
	key = key_mtx_dereference(local, sta->ptk[key_idx]);

	if (key && key->conf.flags & IEEE80211_KEY_FLAG_NO_AUTO_TX)
		ret = ieee80211_set_tx_key(key);

	mutex_unlock(&local->key_mtx);
	return ret;
}

static int ieee80211_add_key(struct wiphy *wiphy, struct net_device *dev,
			     int link_id, u8 key_idx, bool pairwise,
			     const u8 *mac_addr, struct key_params *params)
{
	struct ieee80211_sub_if_data *sdata = IEEE80211_DEV_TO_SUB_IF(dev);
	struct ieee80211_link_data *link =
		ieee80211_link_or_deflink(sdata, link_id, false);
	struct ieee80211_local *local = sdata->local;
	struct sta_info *sta = NULL;
	struct ieee80211_key *key;
	int err;

	if (!ieee80211_sdata_running(sdata))
		return -ENETDOWN;

	if (IS_ERR(link))
		return PTR_ERR(link);

	if (pairwise && params->mode == NL80211_KEY_SET_TX)
		return ieee80211_set_tx(sdata, mac_addr, key_idx);

	/* reject WEP and TKIP keys if WEP failed to initialize */
	switch (params->cipher) {
	case WLAN_CIPHER_SUITE_WEP40:
	case WLAN_CIPHER_SUITE_TKIP:
	case WLAN_CIPHER_SUITE_WEP104:
		if (link_id >= 0)
			return -EINVAL;
		if (WARN_ON_ONCE(fips_enabled))
			return -EINVAL;
		break;
	default:
		break;
	}

	key = ieee80211_key_alloc(params->cipher, key_idx, params->key_len,
				  params->key, params->seq_len, params->seq);
	if (IS_ERR(key))
		return PTR_ERR(key);

	key->conf.link_id = link_id;

	if (pairwise)
		key->conf.flags |= IEEE80211_KEY_FLAG_PAIRWISE;

	if (params->mode == NL80211_KEY_NO_TX)
		key->conf.flags |= IEEE80211_KEY_FLAG_NO_AUTO_TX;

	mutex_lock(&local->sta_mtx);

	if (mac_addr) {
		sta = sta_info_get_bss(sdata, mac_addr);
		/*
		 * The ASSOC test makes sure the driver is ready to
		 * receive the key. When wpa_supplicant has roamed
		 * using FT, it attempts to set the key before
		 * association has completed, this rejects that attempt
		 * so it will set the key again after association.
		 *
		 * TODO: accept the key if we have a station entry and
		 *       add it to the device after the station.
		 */
		if (!sta || !test_sta_flag(sta, WLAN_STA_ASSOC)) {
			ieee80211_key_free_unused(key);
			err = -ENOENT;
			goto out_unlock;
		}
	}

	switch (sdata->vif.type) {
	case NL80211_IFTYPE_STATION:
		if (sdata->u.mgd.mfp != IEEE80211_MFP_DISABLED)
			key->conf.flags |= IEEE80211_KEY_FLAG_RX_MGMT;
		break;
	case NL80211_IFTYPE_AP:
	case NL80211_IFTYPE_AP_VLAN:
		/* Keys without a station are used for TX only */
		if (sta && test_sta_flag(sta, WLAN_STA_MFP))
			key->conf.flags |= IEEE80211_KEY_FLAG_RX_MGMT;
		break;
	case NL80211_IFTYPE_ADHOC:
		/* no MFP (yet) */
		break;
	case NL80211_IFTYPE_MESH_POINT:
#ifdef CONFIG_MAC80211_MESH
		if (sdata->u.mesh.security != IEEE80211_MESH_SEC_NONE)
			key->conf.flags |= IEEE80211_KEY_FLAG_RX_MGMT;
		break;
#endif
	case NL80211_IFTYPE_WDS:
	case NL80211_IFTYPE_MONITOR:
	case NL80211_IFTYPE_P2P_DEVICE:
	case NL80211_IFTYPE_NAN:
	case NL80211_IFTYPE_UNSPECIFIED:
	case NUM_NL80211_IFTYPES:
	case NL80211_IFTYPE_P2P_CLIENT:
	case NL80211_IFTYPE_P2P_GO:
	case NL80211_IFTYPE_OCB:
		/* shouldn't happen */
		WARN_ON_ONCE(1);
		break;
	}

<<<<<<< HEAD
	err = ieee80211_key_link(key, sdata, sta);
=======
	err = ieee80211_key_link(key, link, sta);
>>>>>>> 7365df19

 out_unlock:
	mutex_unlock(&local->sta_mtx);

	return err;
}

static struct ieee80211_key *
<<<<<<< HEAD
ieee80211_lookup_key(struct ieee80211_sub_if_data *sdata,
		     u8 key_idx, bool pairwise, const u8 *mac_addr)
{
	struct ieee80211_local *local = sdata->local;
	struct ieee80211_key *key;
	struct sta_info *sta;

	if (mac_addr) {
		sta = sta_info_get_bss(sdata, mac_addr);
		if (!sta)
			return NULL;

		if (pairwise && key_idx < NUM_DEFAULT_KEYS)
			return rcu_dereference_check_key_mtx(local,
							     sta->ptk[key_idx]);

		if (!pairwise &&
		    key_idx < NUM_DEFAULT_KEYS +
			      NUM_DEFAULT_MGMT_KEYS +
			      NUM_DEFAULT_BEACON_KEYS)
			return rcu_dereference_check_key_mtx(local,
							     sta->deflink.gtk[key_idx]);

		return NULL;
	}

	if (pairwise && key_idx < NUM_DEFAULT_KEYS)
		return rcu_dereference_check_key_mtx(local,
						     sdata->keys[key_idx]);

	key = rcu_dereference_check_key_mtx(local, sdata->deflink.gtk[key_idx]);
	if (key)
		return key;

	/* or maybe it was a WEP key */
	if (key_idx < NUM_DEFAULT_KEYS)
		return rcu_dereference_check_key_mtx(local, sdata->keys[key_idx]);

	return NULL;
}

static int ieee80211_del_key(struct wiphy *wiphy, struct net_device *dev,
			     u8 key_idx, bool pairwise, const u8 *mac_addr)
=======
ieee80211_lookup_key(struct ieee80211_sub_if_data *sdata, int link_id,
		     u8 key_idx, bool pairwise, const u8 *mac_addr)
>>>>>>> 7365df19
{
	struct ieee80211_local *local = sdata->local;
<<<<<<< HEAD
	struct ieee80211_key *key;
	int ret;
=======
	struct ieee80211_link_data *link = &sdata->deflink;
	struct ieee80211_key *key;
>>>>>>> 7365df19

	if (link_id >= 0) {
		link = rcu_dereference_check(sdata->link[link_id],
					     lockdep_is_held(&sdata->wdev.mtx));
		if (!link)
			return NULL;
	}

<<<<<<< HEAD
	key = ieee80211_lookup_key(sdata, key_idx, pairwise, mac_addr);
=======
	if (mac_addr) {
		struct sta_info *sta;
		struct link_sta_info *link_sta;

		sta = sta_info_get_bss(sdata, mac_addr);
		if (!sta)
			return NULL;

		if (link_id >= 0) {
			link_sta = rcu_dereference_check(sta->link[link_id],
							 lockdep_is_held(&local->sta_mtx));
			if (!link_sta)
				return NULL;
		} else {
			link_sta = &sta->deflink;
		}

		if (pairwise && key_idx < NUM_DEFAULT_KEYS)
			return rcu_dereference_check_key_mtx(local,
							     sta->ptk[key_idx]);

		if (!pairwise &&
		    key_idx < NUM_DEFAULT_KEYS +
			      NUM_DEFAULT_MGMT_KEYS +
			      NUM_DEFAULT_BEACON_KEYS)
			return rcu_dereference_check_key_mtx(local,
							     link_sta->gtk[key_idx]);

		return NULL;
	}

	if (pairwise && key_idx < NUM_DEFAULT_KEYS)
		return rcu_dereference_check_key_mtx(local,
						     sdata->keys[key_idx]);

	key = rcu_dereference_check_key_mtx(local, link->gtk[key_idx]);
	if (key)
		return key;

	/* or maybe it was a WEP key */
	if (key_idx < NUM_DEFAULT_KEYS)
		return rcu_dereference_check_key_mtx(local, sdata->keys[key_idx]);

	return NULL;
}

static int ieee80211_del_key(struct wiphy *wiphy, struct net_device *dev,
			     int link_id, u8 key_idx, bool pairwise,
			     const u8 *mac_addr)
{
	struct ieee80211_sub_if_data *sdata = IEEE80211_DEV_TO_SUB_IF(dev);
	struct ieee80211_local *local = sdata->local;
	struct ieee80211_key *key;
	int ret;

	mutex_lock(&local->sta_mtx);
	mutex_lock(&local->key_mtx);

	key = ieee80211_lookup_key(sdata, link_id, key_idx, pairwise, mac_addr);
>>>>>>> 7365df19
	if (!key) {
		ret = -ENOENT;
		goto out_unlock;
	}

	ieee80211_key_free(key, sdata->vif.type == NL80211_IFTYPE_STATION);

	ret = 0;
 out_unlock:
	mutex_unlock(&local->key_mtx);
	mutex_unlock(&local->sta_mtx);

	return ret;
}

static int ieee80211_get_key(struct wiphy *wiphy, struct net_device *dev,
			     int link_id, u8 key_idx, bool pairwise,
			     const u8 *mac_addr, void *cookie,
			     void (*callback)(void *cookie,
					      struct key_params *params))
{
	struct ieee80211_sub_if_data *sdata;
	u8 seq[6] = {0};
	struct key_params params;
	struct ieee80211_key *key;
	u64 pn64;
	u32 iv32;
	u16 iv16;
	int err = -ENOENT;
	struct ieee80211_key_seq kseq = {};

	sdata = IEEE80211_DEV_TO_SUB_IF(dev);

	rcu_read_lock();

<<<<<<< HEAD
	key = ieee80211_lookup_key(sdata, key_idx, pairwise, mac_addr);
=======
	key = ieee80211_lookup_key(sdata, link_id, key_idx, pairwise, mac_addr);
>>>>>>> 7365df19
	if (!key)
		goto out;

	memset(&params, 0, sizeof(params));

	params.cipher = key->conf.cipher;

	switch (key->conf.cipher) {
	case WLAN_CIPHER_SUITE_TKIP:
		pn64 = atomic64_read(&key->conf.tx_pn);
		iv32 = TKIP_PN_TO_IV32(pn64);
		iv16 = TKIP_PN_TO_IV16(pn64);

		if (key->flags & KEY_FLAG_UPLOADED_TO_HARDWARE &&
		    !(key->conf.flags & IEEE80211_KEY_FLAG_GENERATE_IV)) {
			drv_get_key_seq(sdata->local, key, &kseq);
			iv32 = kseq.tkip.iv32;
			iv16 = kseq.tkip.iv16;
		}

		seq[0] = iv16 & 0xff;
		seq[1] = (iv16 >> 8) & 0xff;
		seq[2] = iv32 & 0xff;
		seq[3] = (iv32 >> 8) & 0xff;
		seq[4] = (iv32 >> 16) & 0xff;
		seq[5] = (iv32 >> 24) & 0xff;
		params.seq = seq;
		params.seq_len = 6;
		break;
	case WLAN_CIPHER_SUITE_CCMP:
	case WLAN_CIPHER_SUITE_CCMP_256:
	case WLAN_CIPHER_SUITE_AES_CMAC:
	case WLAN_CIPHER_SUITE_BIP_CMAC_256:
		BUILD_BUG_ON(offsetof(typeof(kseq), ccmp) !=
			     offsetof(typeof(kseq), aes_cmac));
		fallthrough;
	case WLAN_CIPHER_SUITE_BIP_GMAC_128:
	case WLAN_CIPHER_SUITE_BIP_GMAC_256:
		BUILD_BUG_ON(offsetof(typeof(kseq), ccmp) !=
			     offsetof(typeof(kseq), aes_gmac));
		fallthrough;
	case WLAN_CIPHER_SUITE_GCMP:
	case WLAN_CIPHER_SUITE_GCMP_256:
		BUILD_BUG_ON(offsetof(typeof(kseq), ccmp) !=
			     offsetof(typeof(kseq), gcmp));

		if (key->flags & KEY_FLAG_UPLOADED_TO_HARDWARE &&
		    !(key->conf.flags & IEEE80211_KEY_FLAG_GENERATE_IV)) {
			drv_get_key_seq(sdata->local, key, &kseq);
			memcpy(seq, kseq.ccmp.pn, 6);
		} else {
			pn64 = atomic64_read(&key->conf.tx_pn);
			seq[0] = pn64;
			seq[1] = pn64 >> 8;
			seq[2] = pn64 >> 16;
			seq[3] = pn64 >> 24;
			seq[4] = pn64 >> 32;
			seq[5] = pn64 >> 40;
		}
		params.seq = seq;
		params.seq_len = 6;
		break;
	default:
		if (!(key->flags & KEY_FLAG_UPLOADED_TO_HARDWARE))
			break;
		if (WARN_ON(key->conf.flags & IEEE80211_KEY_FLAG_GENERATE_IV))
			break;
		drv_get_key_seq(sdata->local, key, &kseq);
		params.seq = kseq.hw.seq;
		params.seq_len = kseq.hw.seq_len;
		break;
	}

	params.key = key->conf.key;
	params.key_len = key->conf.keylen;

	callback(cookie, &params);
	err = 0;

 out:
	rcu_read_unlock();
	return err;
}

static int ieee80211_config_default_key(struct wiphy *wiphy,
					struct net_device *dev,
					int link_id, u8 key_idx, bool uni,
					bool multi)
{
	struct ieee80211_sub_if_data *sdata = IEEE80211_DEV_TO_SUB_IF(dev);
	struct ieee80211_link_data *link =
		ieee80211_link_or_deflink(sdata, link_id, false);

	if (IS_ERR(link))
		return PTR_ERR(link);

	ieee80211_set_default_key(link, key_idx, uni, multi);

	return 0;
}

static int ieee80211_config_default_mgmt_key(struct wiphy *wiphy,
					     struct net_device *dev,
					     int link_id, u8 key_idx)
{
	struct ieee80211_sub_if_data *sdata = IEEE80211_DEV_TO_SUB_IF(dev);
	struct ieee80211_link_data *link =
		ieee80211_link_or_deflink(sdata, link_id, true);

	if (IS_ERR(link))
		return PTR_ERR(link);

	ieee80211_set_default_mgmt_key(link, key_idx);

	return 0;
}

static int ieee80211_config_default_beacon_key(struct wiphy *wiphy,
					       struct net_device *dev,
					       int link_id, u8 key_idx)
{
	struct ieee80211_sub_if_data *sdata = IEEE80211_DEV_TO_SUB_IF(dev);
	struct ieee80211_link_data *link =
		ieee80211_link_or_deflink(sdata, link_id, true);

	if (IS_ERR(link))
		return PTR_ERR(link);

	ieee80211_set_default_beacon_key(link, key_idx);

	return 0;
}

void sta_set_rate_info_tx(struct sta_info *sta,
			  const struct ieee80211_tx_rate *rate,
			  struct rate_info *rinfo)
{
	rinfo->flags = 0;
	if (rate->flags & IEEE80211_TX_RC_MCS) {
		rinfo->flags |= RATE_INFO_FLAGS_MCS;
		rinfo->mcs = rate->idx;
	} else if (rate->flags & IEEE80211_TX_RC_VHT_MCS) {
		rinfo->flags |= RATE_INFO_FLAGS_VHT_MCS;
		rinfo->mcs = ieee80211_rate_get_vht_mcs(rate);
		rinfo->nss = ieee80211_rate_get_vht_nss(rate);
	} else {
		struct ieee80211_supported_band *sband;
		int shift = ieee80211_vif_get_shift(&sta->sdata->vif);
		u16 brate;

		sband = ieee80211_get_sband(sta->sdata);
		WARN_ON_ONCE(sband && !sband->bitrates);
		if (sband && sband->bitrates) {
			brate = sband->bitrates[rate->idx].bitrate;
			rinfo->legacy = DIV_ROUND_UP(brate, 1 << shift);
		}
	}
	if (rate->flags & IEEE80211_TX_RC_40_MHZ_WIDTH)
		rinfo->bw = RATE_INFO_BW_40;
	else if (rate->flags & IEEE80211_TX_RC_80_MHZ_WIDTH)
		rinfo->bw = RATE_INFO_BW_80;
	else if (rate->flags & IEEE80211_TX_RC_160_MHZ_WIDTH)
		rinfo->bw = RATE_INFO_BW_160;
	else
		rinfo->bw = RATE_INFO_BW_20;
	if (rate->flags & IEEE80211_TX_RC_SHORT_GI)
		rinfo->flags |= RATE_INFO_FLAGS_SHORT_GI;
}

static int ieee80211_dump_station(struct wiphy *wiphy, struct net_device *dev,
				  int idx, u8 *mac, struct station_info *sinfo)
{
	struct ieee80211_sub_if_data *sdata = IEEE80211_DEV_TO_SUB_IF(dev);
	struct ieee80211_local *local = sdata->local;
	struct sta_info *sta;
	int ret = -ENOENT;

	mutex_lock(&local->sta_mtx);

	sta = sta_info_get_by_idx(sdata, idx);
	if (sta) {
		ret = 0;
		memcpy(mac, sta->sta.addr, ETH_ALEN);
		sta_set_sinfo(sta, sinfo, true);
	}

	mutex_unlock(&local->sta_mtx);

	return ret;
}

static int ieee80211_dump_survey(struct wiphy *wiphy, struct net_device *dev,
				 int idx, struct survey_info *survey)
{
	struct ieee80211_local *local = wdev_priv(dev->ieee80211_ptr);

	return drv_get_survey(local, idx, survey);
}

static int ieee80211_get_station(struct wiphy *wiphy, struct net_device *dev,
				 const u8 *mac, struct station_info *sinfo)
{
	struct ieee80211_sub_if_data *sdata = IEEE80211_DEV_TO_SUB_IF(dev);
	struct ieee80211_local *local = sdata->local;
	struct sta_info *sta;
	int ret = -ENOENT;

	mutex_lock(&local->sta_mtx);

	sta = sta_info_get_bss(sdata, mac);
	if (sta) {
		ret = 0;
		sta_set_sinfo(sta, sinfo, true);
	}

	mutex_unlock(&local->sta_mtx);

	return ret;
}

static int ieee80211_set_monitor_channel(struct wiphy *wiphy,
					 struct cfg80211_chan_def *chandef)
{
	struct ieee80211_local *local = wiphy_priv(wiphy);
	struct ieee80211_sub_if_data *sdata;
	int ret = 0;

	if (cfg80211_chandef_identical(&local->monitor_chandef, chandef))
		return 0;

	mutex_lock(&local->mtx);
	if (local->use_chanctx) {
		sdata = wiphy_dereference(local->hw.wiphy,
					  local->monitor_sdata);
		if (sdata) {
			ieee80211_link_release_channel(&sdata->deflink);
			ret = ieee80211_link_use_channel(&sdata->deflink,
							 chandef,
							 IEEE80211_CHANCTX_EXCLUSIVE);
		}
	} else if (local->open_count == local->monitors) {
		local->_oper_chandef = *chandef;
		ieee80211_hw_config(local, 0);
	}

	if (ret == 0)
		local->monitor_chandef = *chandef;
	mutex_unlock(&local->mtx);

	return ret;
}

static int
ieee80211_set_probe_resp(struct ieee80211_sub_if_data *sdata,
			 const u8 *resp, size_t resp_len,
			 const struct ieee80211_csa_settings *csa,
			 const struct ieee80211_color_change_settings *cca,
			 struct ieee80211_link_data *link)
{
	struct probe_resp *new, *old;

	if (!resp || !resp_len)
		return 1;

	old = sdata_dereference(link->u.ap.probe_resp, sdata);

	new = kzalloc(sizeof(struct probe_resp) + resp_len, GFP_KERNEL);
	if (!new)
		return -ENOMEM;

	new->len = resp_len;
	memcpy(new->data, resp, resp_len);

	if (csa)
		memcpy(new->cntdwn_counter_offsets, csa->counter_offsets_presp,
		       csa->n_counter_offsets_presp *
		       sizeof(new->cntdwn_counter_offsets[0]));
	else if (cca)
		new->cntdwn_counter_offsets[0] = cca->counter_offset_presp;

	rcu_assign_pointer(link->u.ap.probe_resp, new);
	if (old)
		kfree_rcu(old, rcu_head);

	return 0;
}

static int ieee80211_set_fils_discovery(struct ieee80211_sub_if_data *sdata,
					struct cfg80211_fils_discovery *params,
					struct ieee80211_link_data *link,
					struct ieee80211_bss_conf *link_conf)
{
	struct fils_discovery_data *new, *old = NULL;
	struct ieee80211_fils_discovery *fd;

	if (!params->tmpl || !params->tmpl_len)
		return -EINVAL;

	fd = &link_conf->fils_discovery;
	fd->min_interval = params->min_interval;
	fd->max_interval = params->max_interval;

	old = sdata_dereference(link->u.ap.fils_discovery, sdata);
	new = kzalloc(sizeof(*new) + params->tmpl_len, GFP_KERNEL);
	if (!new)
		return -ENOMEM;
	new->len = params->tmpl_len;
	memcpy(new->data, params->tmpl, params->tmpl_len);
	rcu_assign_pointer(link->u.ap.fils_discovery, new);

	if (old)
		kfree_rcu(old, rcu_head);

	return 0;
}

static int
ieee80211_set_unsol_bcast_probe_resp(struct ieee80211_sub_if_data *sdata,
				     struct cfg80211_unsol_bcast_probe_resp *params,
				     struct ieee80211_link_data *link,
				     struct ieee80211_bss_conf *link_conf)
{
	struct unsol_bcast_probe_resp_data *new, *old = NULL;

	if (!params->tmpl || !params->tmpl_len)
		return -EINVAL;

	old = sdata_dereference(link->u.ap.unsol_bcast_probe_resp, sdata);
	new = kzalloc(sizeof(*new) + params->tmpl_len, GFP_KERNEL);
	if (!new)
		return -ENOMEM;
	new->len = params->tmpl_len;
	memcpy(new->data, params->tmpl, params->tmpl_len);
	rcu_assign_pointer(link->u.ap.unsol_bcast_probe_resp, new);

	if (old)
		kfree_rcu(old, rcu_head);

	link_conf->unsol_bcast_probe_resp_interval = params->interval;

	return 0;
}

static int ieee80211_set_ftm_responder_params(
				struct ieee80211_sub_if_data *sdata,
				const u8 *lci, size_t lci_len,
				const u8 *civicloc, size_t civicloc_len,
				struct ieee80211_bss_conf *link_conf)
{
	struct ieee80211_ftm_responder_params *new, *old;
	u8 *pos;
	int len;

	if (!lci_len && !civicloc_len)
		return 0;

	old = link_conf->ftmr_params;
	len = lci_len + civicloc_len;

	new = kzalloc(sizeof(*new) + len, GFP_KERNEL);
	if (!new)
		return -ENOMEM;

	pos = (u8 *)(new + 1);
	if (lci_len) {
		new->lci_len = lci_len;
		new->lci = pos;
		memcpy(pos, lci, lci_len);
		pos += lci_len;
	}

	if (civicloc_len) {
		new->civicloc_len = civicloc_len;
		new->civicloc = pos;
		memcpy(pos, civicloc, civicloc_len);
		pos += civicloc_len;
	}

	link_conf->ftmr_params = new;
	kfree(old);

	return 0;
}

static int
ieee80211_copy_mbssid_beacon(u8 *pos, struct cfg80211_mbssid_elems *dst,
			     struct cfg80211_mbssid_elems *src)
{
	int i, offset = 0;

	for (i = 0; i < src->cnt; i++) {
		memcpy(pos + offset, src->elem[i].data, src->elem[i].len);
		dst->elem[i].len = src->elem[i].len;
		dst->elem[i].data = pos + offset;
		offset += dst->elem[i].len;
	}
	dst->cnt = src->cnt;

	return offset;
}

static int ieee80211_assign_beacon(struct ieee80211_sub_if_data *sdata,
				   struct ieee80211_link_data *link,
				   struct cfg80211_beacon_data *params,
				   const struct ieee80211_csa_settings *csa,
				   const struct ieee80211_color_change_settings *cca)
{
	struct cfg80211_mbssid_elems *mbssid = NULL;
	struct beacon_data *new, *old;
	int new_head_len, new_tail_len;
	int size, err;
	u32 changed = BSS_CHANGED_BEACON;
	struct ieee80211_bss_conf *link_conf = link->conf;

	old = sdata_dereference(link->u.ap.beacon, sdata);

	/* Need to have a beacon head if we don't have one yet */
	if (!params->head && !old)
		return -EINVAL;

	/* new or old head? */
	if (params->head)
		new_head_len = params->head_len;
	else
		new_head_len = old->head_len;

	/* new or old tail? */
	if (params->tail || !old)
		/* params->tail_len will be zero for !params->tail */
		new_tail_len = params->tail_len;
	else
		new_tail_len = old->tail_len;

	size = sizeof(*new) + new_head_len + new_tail_len;

	/* new or old multiple BSSID elements? */
	if (params->mbssid_ies) {
		mbssid = params->mbssid_ies;
		size += struct_size(new->mbssid_ies, elem, mbssid->cnt);
		size += ieee80211_get_mbssid_beacon_len(mbssid);
	} else if (old && old->mbssid_ies) {
		mbssid = old->mbssid_ies;
		size += struct_size(new->mbssid_ies, elem, mbssid->cnt);
		size += ieee80211_get_mbssid_beacon_len(mbssid);
	}

	new = kzalloc(size, GFP_KERNEL);
	if (!new)
		return -ENOMEM;

	/* start filling the new info now */

	/*
	 * pointers go into the block we allocated,
	 * memory is | beacon_data | head | tail | mbssid_ies
	 */
	new->head = ((u8 *) new) + sizeof(*new);
	new->tail = new->head + new_head_len;
	new->head_len = new_head_len;
	new->tail_len = new_tail_len;
	/* copy in optional mbssid_ies */
	if (mbssid) {
		u8 *pos = new->tail + new->tail_len;

		new->mbssid_ies = (void *)pos;
		pos += struct_size(new->mbssid_ies, elem, mbssid->cnt);
		ieee80211_copy_mbssid_beacon(pos, new->mbssid_ies, mbssid);
		/* update bssid_indicator */
		link_conf->bssid_indicator =
			ilog2(__roundup_pow_of_two(mbssid->cnt + 1));
	}

	if (csa) {
		new->cntdwn_current_counter = csa->count;
		memcpy(new->cntdwn_counter_offsets, csa->counter_offsets_beacon,
		       csa->n_counter_offsets_beacon *
		       sizeof(new->cntdwn_counter_offsets[0]));
	} else if (cca) {
		new->cntdwn_current_counter = cca->count;
		new->cntdwn_counter_offsets[0] = cca->counter_offset_beacon;
	}

	/* copy in head */
	if (params->head)
		memcpy(new->head, params->head, new_head_len);
	else
		memcpy(new->head, old->head, new_head_len);

	/* copy in optional tail */
	if (params->tail)
		memcpy(new->tail, params->tail, new_tail_len);
	else
		if (old)
			memcpy(new->tail, old->tail, new_tail_len);

	err = ieee80211_set_probe_resp(sdata, params->probe_resp,
				       params->probe_resp_len, csa, cca, link);
	if (err < 0) {
		kfree(new);
		return err;
	}
	if (err == 0)
		changed |= BSS_CHANGED_AP_PROBE_RESP;

	if (params->ftm_responder != -1) {
		link_conf->ftm_responder = params->ftm_responder;
		err = ieee80211_set_ftm_responder_params(sdata,
							 params->lci,
							 params->lci_len,
							 params->civicloc,
							 params->civicloc_len,
							 link_conf);

		if (err < 0) {
			kfree(new);
			return err;
		}

		changed |= BSS_CHANGED_FTM_RESPONDER;
	}

	rcu_assign_pointer(link->u.ap.beacon, new);
	sdata->u.ap.active = true;

	if (old)
		kfree_rcu(old, rcu_head);

	return changed;
}

static int ieee80211_start_ap(struct wiphy *wiphy, struct net_device *dev,
			      struct cfg80211_ap_settings *params)
{
	struct ieee80211_sub_if_data *sdata = IEEE80211_DEV_TO_SUB_IF(dev);
	struct ieee80211_local *local = sdata->local;
	struct beacon_data *old;
	struct ieee80211_sub_if_data *vlan;
	u32 changed = BSS_CHANGED_BEACON_INT |
		      BSS_CHANGED_BEACON_ENABLED |
		      BSS_CHANGED_BEACON |
		      BSS_CHANGED_P2P_PS |
		      BSS_CHANGED_TXPOWER |
		      BSS_CHANGED_TWT;
	int i, err;
	int prev_beacon_int;
	unsigned int link_id = params->beacon.link_id;
	struct ieee80211_link_data *link;
	struct ieee80211_bss_conf *link_conf;

	link = sdata_dereference(sdata->link[link_id], sdata);
	if (!link)
		return -ENOLINK;

	link_conf = link->conf;

	old = sdata_dereference(link->u.ap.beacon, sdata);
	if (old)
		return -EALREADY;

	if (params->smps_mode != NL80211_SMPS_OFF)
		return -ENOTSUPP;

	link->smps_mode = IEEE80211_SMPS_OFF;

	link->needed_rx_chains = sdata->local->rx_chains;

	prev_beacon_int = link_conf->beacon_int;
	link_conf->beacon_int = params->beacon_interval;

	if (params->he_cap && params->he_oper) {
		link_conf->he_support = true;
		link_conf->htc_trig_based_pkt_ext =
			le32_get_bits(params->he_oper->he_oper_params,
			      IEEE80211_HE_OPERATION_DFLT_PE_DURATION_MASK);
		link_conf->frame_time_rts_th =
			le32_get_bits(params->he_oper->he_oper_params,
			      IEEE80211_HE_OPERATION_RTS_THRESHOLD_MASK);
		changed |= BSS_CHANGED_HE_OBSS_PD;

		if (params->beacon.he_bss_color.enabled)
			changed |= BSS_CHANGED_HE_BSS_COLOR;
	}

	if (sdata->vif.type == NL80211_IFTYPE_AP &&
	    params->mbssid_config.tx_wdev) {
		err = ieee80211_set_ap_mbssid_options(sdata,
						      params->mbssid_config,
						      link_conf);
		if (err)
			return err;
	}

	mutex_lock(&local->mtx);
	err = ieee80211_link_use_channel(link, &params->chandef,
					 IEEE80211_CHANCTX_SHARED);
	if (!err)
		ieee80211_link_copy_chanctx_to_vlans(link, false);
	mutex_unlock(&local->mtx);
	if (err) {
		link_conf->beacon_int = prev_beacon_int;
		return err;
	}

	/*
	 * Apply control port protocol, this allows us to
	 * not encrypt dynamic WEP control frames.
	 */
	sdata->control_port_protocol = params->crypto.control_port_ethertype;
	sdata->control_port_no_encrypt = params->crypto.control_port_no_encrypt;
	sdata->control_port_over_nl80211 =
				params->crypto.control_port_over_nl80211;
	sdata->control_port_no_preauth =
				params->crypto.control_port_no_preauth;

	list_for_each_entry(vlan, &sdata->u.ap.vlans, u.vlan.list) {
		vlan->control_port_protocol =
			params->crypto.control_port_ethertype;
		vlan->control_port_no_encrypt =
			params->crypto.control_port_no_encrypt;
		vlan->control_port_over_nl80211 =
			params->crypto.control_port_over_nl80211;
		vlan->control_port_no_preauth =
			params->crypto.control_port_no_preauth;
	}

	link_conf->dtim_period = params->dtim_period;
	link_conf->enable_beacon = true;
	link_conf->allow_p2p_go_ps = sdata->vif.p2p;
	link_conf->twt_responder = params->twt_responder;
	link_conf->he_obss_pd = params->he_obss_pd;
	link_conf->he_bss_color = params->beacon.he_bss_color;
	sdata->vif.cfg.s1g = params->chandef.chan->band ==
				  NL80211_BAND_S1GHZ;

	sdata->vif.cfg.ssid_len = params->ssid_len;
	if (params->ssid_len)
		memcpy(sdata->vif.cfg.ssid, params->ssid,
		       params->ssid_len);
	link_conf->hidden_ssid =
		(params->hidden_ssid != NL80211_HIDDEN_SSID_NOT_IN_USE);

	memset(&link_conf->p2p_noa_attr, 0,
	       sizeof(link_conf->p2p_noa_attr));
	link_conf->p2p_noa_attr.oppps_ctwindow =
		params->p2p_ctwindow & IEEE80211_P2P_OPPPS_CTWINDOW_MASK;
	if (params->p2p_opp_ps)
		link_conf->p2p_noa_attr.oppps_ctwindow |=
					IEEE80211_P2P_OPPPS_ENABLE_BIT;

	sdata->beacon_rate_set = false;
	if (wiphy_ext_feature_isset(local->hw.wiphy,
				    NL80211_EXT_FEATURE_BEACON_RATE_LEGACY)) {
		for (i = 0; i < NUM_NL80211_BANDS; i++) {
			sdata->beacon_rateidx_mask[i] =
				params->beacon_rate.control[i].legacy;
			if (sdata->beacon_rateidx_mask[i])
				sdata->beacon_rate_set = true;
		}
	}

	if (ieee80211_hw_check(&local->hw, HAS_RATE_CONTROL))
		link_conf->beacon_tx_rate = params->beacon_rate;

	err = ieee80211_assign_beacon(sdata, link, &params->beacon, NULL, NULL);
	if (err < 0)
		goto error;
	changed |= err;

	if (params->fils_discovery.max_interval) {
		err = ieee80211_set_fils_discovery(sdata,
						   &params->fils_discovery,
						   link, link_conf);
		if (err < 0)
			goto error;
		changed |= BSS_CHANGED_FILS_DISCOVERY;
	}

	if (params->unsol_bcast_probe_resp.interval) {
		err = ieee80211_set_unsol_bcast_probe_resp(sdata,
							   &params->unsol_bcast_probe_resp,
							   link, link_conf);
		if (err < 0)
			goto error;
		changed |= BSS_CHANGED_UNSOL_BCAST_PROBE_RESP;
	}

	err = drv_start_ap(sdata->local, sdata, link_conf);
	if (err) {
		old = sdata_dereference(link->u.ap.beacon, sdata);

		if (old)
			kfree_rcu(old, rcu_head);
		RCU_INIT_POINTER(link->u.ap.beacon, NULL);
		sdata->u.ap.active = false;
		goto error;
	}

	ieee80211_recalc_dtim(local, sdata);
	ieee80211_vif_cfg_change_notify(sdata, BSS_CHANGED_SSID);
	ieee80211_link_info_change_notify(sdata, link, changed);

	netif_carrier_on(dev);
	list_for_each_entry(vlan, &sdata->u.ap.vlans, u.vlan.list)
		netif_carrier_on(vlan->dev);

	return 0;

error:
	mutex_lock(&local->mtx);
	ieee80211_link_release_channel(link);
	mutex_unlock(&local->mtx);

	return err;
}

static int ieee80211_change_beacon(struct wiphy *wiphy, struct net_device *dev,
				   struct cfg80211_beacon_data *params)
{
	struct ieee80211_sub_if_data *sdata = IEEE80211_DEV_TO_SUB_IF(dev);
	struct ieee80211_link_data *link;
	struct beacon_data *old;
	int err;
	struct ieee80211_bss_conf *link_conf;

	sdata_assert_lock(sdata);

	link = sdata_dereference(sdata->link[params->link_id], sdata);
	if (!link)
		return -ENOLINK;

	link_conf = link->conf;

	/* don't allow changing the beacon while a countdown is in place - offset
	 * of channel switch counter may change
	 */
	if (link_conf->csa_active || link_conf->color_change_active)
		return -EBUSY;

	old = sdata_dereference(link->u.ap.beacon, sdata);
	if (!old)
		return -ENOENT;

	err = ieee80211_assign_beacon(sdata, link, params, NULL, NULL);
	if (err < 0)
		return err;

	if (params->he_bss_color_valid &&
	    params->he_bss_color.enabled != link_conf->he_bss_color.enabled) {
		link_conf->he_bss_color.enabled = params->he_bss_color.enabled;
		err |= BSS_CHANGED_HE_BSS_COLOR;
	}

	ieee80211_link_info_change_notify(sdata, link, err);
	return 0;
}

static void ieee80211_free_next_beacon(struct ieee80211_link_data *link)
{
	if (!link->u.ap.next_beacon)
		return;

	kfree(link->u.ap.next_beacon->mbssid_ies);
	kfree(link->u.ap.next_beacon);
	link->u.ap.next_beacon = NULL;
}

static int ieee80211_stop_ap(struct wiphy *wiphy, struct net_device *dev,
			     unsigned int link_id)
{
	struct ieee80211_sub_if_data *sdata = IEEE80211_DEV_TO_SUB_IF(dev);
	struct ieee80211_sub_if_data *vlan;
	struct ieee80211_local *local = sdata->local;
	struct beacon_data *old_beacon;
	struct probe_resp *old_probe_resp;
	struct fils_discovery_data *old_fils_discovery;
	struct unsol_bcast_probe_resp_data *old_unsol_bcast_probe_resp;
	struct cfg80211_chan_def chandef;
	struct ieee80211_link_data *link =
		sdata_dereference(sdata->link[link_id], sdata);
	struct ieee80211_bss_conf *link_conf = link->conf;

	sdata_assert_lock(sdata);

	old_beacon = sdata_dereference(link->u.ap.beacon, sdata);
	if (!old_beacon)
		return -ENOENT;
	old_probe_resp = sdata_dereference(link->u.ap.probe_resp,
					   sdata);
	old_fils_discovery = sdata_dereference(link->u.ap.fils_discovery,
					       sdata);
	old_unsol_bcast_probe_resp =
		sdata_dereference(link->u.ap.unsol_bcast_probe_resp,
				  sdata);

	/* abort any running channel switch */
	mutex_lock(&local->mtx);
	link_conf->csa_active = false;
	if (link->csa_block_tx) {
		ieee80211_wake_vif_queues(local, sdata,
					  IEEE80211_QUEUE_STOP_REASON_CSA);
		link->csa_block_tx = false;
	}

	mutex_unlock(&local->mtx);

	ieee80211_free_next_beacon(link);

	/* turn off carrier for this interface and dependent VLANs */
	list_for_each_entry(vlan, &sdata->u.ap.vlans, u.vlan.list)
		netif_carrier_off(vlan->dev);
	netif_carrier_off(dev);

	/* remove beacon and probe response */
	sdata->u.ap.active = false;
	RCU_INIT_POINTER(link->u.ap.beacon, NULL);
	RCU_INIT_POINTER(link->u.ap.probe_resp, NULL);
	RCU_INIT_POINTER(link->u.ap.fils_discovery, NULL);
	RCU_INIT_POINTER(link->u.ap.unsol_bcast_probe_resp, NULL);
	kfree_rcu(old_beacon, rcu_head);
	if (old_probe_resp)
		kfree_rcu(old_probe_resp, rcu_head);
	if (old_fils_discovery)
		kfree_rcu(old_fils_discovery, rcu_head);
	if (old_unsol_bcast_probe_resp)
		kfree_rcu(old_unsol_bcast_probe_resp, rcu_head);

	kfree(link_conf->ftmr_params);
	link_conf->ftmr_params = NULL;

	__sta_info_flush(sdata, true);
	ieee80211_free_keys(sdata, true);

	link_conf->enable_beacon = false;
	sdata->beacon_rate_set = false;
	sdata->vif.cfg.ssid_len = 0;
	clear_bit(SDATA_STATE_OFFCHANNEL_BEACON_STOPPED, &sdata->state);
	ieee80211_link_info_change_notify(sdata, link,
					  BSS_CHANGED_BEACON_ENABLED);

	if (sdata->wdev.cac_started) {
		chandef = link_conf->chandef;
		cancel_delayed_work_sync(&link->dfs_cac_timer_work);
		cfg80211_cac_event(sdata->dev, &chandef,
				   NL80211_RADAR_CAC_ABORTED,
				   GFP_KERNEL);
	}

	drv_stop_ap(sdata->local, sdata, link_conf);

	/* free all potentially still buffered bcast frames */
	local->total_ps_buffered -= skb_queue_len(&sdata->u.ap.ps.bc_buf);
	ieee80211_purge_tx_queue(&local->hw, &sdata->u.ap.ps.bc_buf);

	mutex_lock(&local->mtx);
	ieee80211_link_copy_chanctx_to_vlans(link, true);
	ieee80211_link_release_channel(link);
	mutex_unlock(&local->mtx);

	return 0;
}

static int sta_apply_auth_flags(struct ieee80211_local *local,
				struct sta_info *sta,
				u32 mask, u32 set)
{
	int ret;

	if (mask & BIT(NL80211_STA_FLAG_AUTHENTICATED) &&
	    set & BIT(NL80211_STA_FLAG_AUTHENTICATED) &&
	    !test_sta_flag(sta, WLAN_STA_AUTH)) {
		ret = sta_info_move_state(sta, IEEE80211_STA_AUTH);
		if (ret)
			return ret;
	}

	if (mask & BIT(NL80211_STA_FLAG_ASSOCIATED) &&
	    set & BIT(NL80211_STA_FLAG_ASSOCIATED) &&
	    !test_sta_flag(sta, WLAN_STA_ASSOC)) {
		/*
		 * When peer becomes associated, init rate control as
		 * well. Some drivers require rate control initialized
		 * before drv_sta_state() is called.
		 */
		if (!test_sta_flag(sta, WLAN_STA_RATE_CONTROL))
			rate_control_rate_init(sta);

		ret = sta_info_move_state(sta, IEEE80211_STA_ASSOC);
		if (ret)
			return ret;
	}

	if (mask & BIT(NL80211_STA_FLAG_AUTHORIZED)) {
		if (set & BIT(NL80211_STA_FLAG_AUTHORIZED))
			ret = sta_info_move_state(sta, IEEE80211_STA_AUTHORIZED);
		else if (test_sta_flag(sta, WLAN_STA_AUTHORIZED))
			ret = sta_info_move_state(sta, IEEE80211_STA_ASSOC);
		else
			ret = 0;
		if (ret)
			return ret;
	}

	if (mask & BIT(NL80211_STA_FLAG_ASSOCIATED) &&
	    !(set & BIT(NL80211_STA_FLAG_ASSOCIATED)) &&
	    test_sta_flag(sta, WLAN_STA_ASSOC)) {
		ret = sta_info_move_state(sta, IEEE80211_STA_AUTH);
		if (ret)
			return ret;
	}

	if (mask & BIT(NL80211_STA_FLAG_AUTHENTICATED) &&
	    !(set & BIT(NL80211_STA_FLAG_AUTHENTICATED)) &&
	    test_sta_flag(sta, WLAN_STA_AUTH)) {
		ret = sta_info_move_state(sta, IEEE80211_STA_NONE);
		if (ret)
			return ret;
	}

	return 0;
}

static void sta_apply_mesh_params(struct ieee80211_local *local,
				  struct sta_info *sta,
				  struct station_parameters *params)
{
#ifdef CONFIG_MAC80211_MESH
	struct ieee80211_sub_if_data *sdata = sta->sdata;
	u32 changed = 0;

	if (params->sta_modify_mask & STATION_PARAM_APPLY_PLINK_STATE) {
		switch (params->plink_state) {
		case NL80211_PLINK_ESTAB:
			if (sta->mesh->plink_state != NL80211_PLINK_ESTAB)
				changed = mesh_plink_inc_estab_count(sdata);
			sta->mesh->plink_state = params->plink_state;
			sta->mesh->aid = params->peer_aid;

			ieee80211_mps_sta_status_update(sta);
			changed |= ieee80211_mps_set_sta_local_pm(sta,
				      sdata->u.mesh.mshcfg.power_mode);

			ewma_mesh_tx_rate_avg_init(&sta->mesh->tx_rate_avg);
			/* init at low value */
			ewma_mesh_tx_rate_avg_add(&sta->mesh->tx_rate_avg, 10);

			break;
		case NL80211_PLINK_LISTEN:
		case NL80211_PLINK_BLOCKED:
		case NL80211_PLINK_OPN_SNT:
		case NL80211_PLINK_OPN_RCVD:
		case NL80211_PLINK_CNF_RCVD:
		case NL80211_PLINK_HOLDING:
			if (sta->mesh->plink_state == NL80211_PLINK_ESTAB)
				changed = mesh_plink_dec_estab_count(sdata);
			sta->mesh->plink_state = params->plink_state;

			ieee80211_mps_sta_status_update(sta);
			changed |= ieee80211_mps_set_sta_local_pm(sta,
					NL80211_MESH_POWER_UNKNOWN);
			break;
		default:
			/*  nothing  */
			break;
		}
	}

	switch (params->plink_action) {
	case NL80211_PLINK_ACTION_NO_ACTION:
		/* nothing */
		break;
	case NL80211_PLINK_ACTION_OPEN:
		changed |= mesh_plink_open(sta);
		break;
	case NL80211_PLINK_ACTION_BLOCK:
		changed |= mesh_plink_block(sta);
		break;
	}

	if (params->local_pm)
		changed |= ieee80211_mps_set_sta_local_pm(sta,
							  params->local_pm);

	ieee80211_mbss_info_change_notify(sdata, changed);
#endif
}

static int sta_link_apply_parameters(struct ieee80211_local *local,
				     struct sta_info *sta, bool new_link,
				     struct link_station_parameters *params)
{
	int ret = 0;
	struct ieee80211_supported_band *sband;
	struct ieee80211_sub_if_data *sdata = sta->sdata;
	u32 link_id = params->link_id < 0 ? 0 : params->link_id;
	struct ieee80211_link_data *link =
		sdata_dereference(sdata->link[link_id], sdata);
	struct link_sta_info *link_sta =
		rcu_dereference_protected(sta->link[link_id],
					  lockdep_is_held(&local->sta_mtx));
<<<<<<< HEAD

	if (!link || !link_sta)
		return -EINVAL;

	sband = ieee80211_get_link_sband(link);
	if (!sband)
		return -EINVAL;

	if (params->link_mac) {
		if (new_link) {
			memcpy(link_sta->addr, params->link_mac, ETH_ALEN);
			memcpy(link_sta->pub->addr, params->link_mac, ETH_ALEN);
		} else if (!ether_addr_equal(link_sta->addr,
					     params->link_mac)) {
			return -EINVAL;
		}
	}

	if (params->txpwr_set) {
		link_sta->pub->txpwr.type = params->txpwr.type;
		if (params->txpwr.type == NL80211_TX_POWER_LIMITED)
			link_sta->pub->txpwr.power = params->txpwr.power;
		ret = drv_sta_set_txpwr(local, sdata, sta);
		if (ret)
			return ret;
	}

=======

	/*
	 * If there are no changes, then accept a link that doesn't exist,
	 * unless it's a new link.
	 */
	if (params->link_id < 0 && !new_link &&
	    !params->link_mac && !params->txpwr_set &&
	    !params->supported_rates_len &&
	    !params->ht_capa && !params->vht_capa &&
	    !params->he_capa && !params->eht_capa &&
	    !params->opmode_notif_used)
		return 0;

	if (!link || !link_sta)
		return -EINVAL;

	sband = ieee80211_get_link_sband(link);
	if (!sband)
		return -EINVAL;

	if (params->link_mac) {
		if (new_link) {
			memcpy(link_sta->addr, params->link_mac, ETH_ALEN);
			memcpy(link_sta->pub->addr, params->link_mac, ETH_ALEN);
		} else if (!ether_addr_equal(link_sta->addr,
					     params->link_mac)) {
			return -EINVAL;
		}
	} else if (new_link) {
		return -EINVAL;
	}

	if (params->txpwr_set) {
		link_sta->pub->txpwr.type = params->txpwr.type;
		if (params->txpwr.type == NL80211_TX_POWER_LIMITED)
			link_sta->pub->txpwr.power = params->txpwr.power;
		ret = drv_sta_set_txpwr(local, sdata, sta);
		if (ret)
			return ret;
	}

>>>>>>> 7365df19
	if (params->supported_rates &&
	    params->supported_rates_len) {
		ieee80211_parse_bitrates(link->conf->chandef.width,
					 sband, params->supported_rates,
					 params->supported_rates_len,
					 &link_sta->pub->supp_rates[sband->band]);
<<<<<<< HEAD
	}

	if (params->ht_capa)
		ieee80211_ht_cap_ie_to_sta_ht_cap(sdata, sband,
						  params->ht_capa, link_sta);

	/* VHT can override some HT caps such as the A-MSDU max length */
	if (params->vht_capa)
		ieee80211_vht_cap_ie_to_sta_vht_cap(sdata, sband,
						    params->vht_capa, link_sta);

	if (params->he_capa)
		ieee80211_he_cap_ie_to_sta_he_cap(sdata, sband,
						  (void *)params->he_capa,
						  params->he_capa_len,
						  (void *)params->he_6ghz_capa,
						  link_sta);

	if (params->eht_capa)
		ieee80211_eht_cap_ie_to_sta_eht_cap(sdata, sband,
						    (u8 *)params->he_capa,
						    params->he_capa_len,
						    params->eht_capa,
						    params->eht_capa_len,
						    link_sta);

	if (params->opmode_notif_used) {
		/* returned value is only needed for rc update, but the
		 * rc isn't initialized here yet, so ignore it
		 */
		__ieee80211_vht_handle_opmode(sdata, link_sta,
					      params->opmode_notif,
					      sband->band);
	}

=======
	}

	if (params->ht_capa)
		ieee80211_ht_cap_ie_to_sta_ht_cap(sdata, sband,
						  params->ht_capa, link_sta);

	/* VHT can override some HT caps such as the A-MSDU max length */
	if (params->vht_capa)
		ieee80211_vht_cap_ie_to_sta_vht_cap(sdata, sband,
						    params->vht_capa, link_sta);

	if (params->he_capa)
		ieee80211_he_cap_ie_to_sta_he_cap(sdata, sband,
						  (void *)params->he_capa,
						  params->he_capa_len,
						  (void *)params->he_6ghz_capa,
						  link_sta);

	if (params->eht_capa)
		ieee80211_eht_cap_ie_to_sta_eht_cap(sdata, sband,
						    (u8 *)params->he_capa,
						    params->he_capa_len,
						    params->eht_capa,
						    params->eht_capa_len,
						    link_sta);

	if (params->opmode_notif_used) {
		/* returned value is only needed for rc update, but the
		 * rc isn't initialized here yet, so ignore it
		 */
		__ieee80211_vht_handle_opmode(sdata, link_sta,
					      params->opmode_notif,
					      sband->band);
	}

>>>>>>> 7365df19
	return ret;
}

static int sta_apply_parameters(struct ieee80211_local *local,
				struct sta_info *sta,
				struct station_parameters *params)
{
	struct ieee80211_sub_if_data *sdata = sta->sdata;
	u32 mask, set;
	int ret = 0;

	mask = params->sta_flags_mask;
	set = params->sta_flags_set;

	if (ieee80211_vif_is_mesh(&sdata->vif)) {
		/*
		 * In mesh mode, ASSOCIATED isn't part of the nl80211
		 * API but must follow AUTHENTICATED for driver state.
		 */
		if (mask & BIT(NL80211_STA_FLAG_AUTHENTICATED))
			mask |= BIT(NL80211_STA_FLAG_ASSOCIATED);
		if (set & BIT(NL80211_STA_FLAG_AUTHENTICATED))
			set |= BIT(NL80211_STA_FLAG_ASSOCIATED);
	} else if (test_sta_flag(sta, WLAN_STA_TDLS_PEER)) {
		/*
		 * TDLS -- everything follows authorized, but
		 * only becoming authorized is possible, not
		 * going back
		 */
		if (set & BIT(NL80211_STA_FLAG_AUTHORIZED)) {
			set |= BIT(NL80211_STA_FLAG_AUTHENTICATED) |
			       BIT(NL80211_STA_FLAG_ASSOCIATED);
			mask |= BIT(NL80211_STA_FLAG_AUTHENTICATED) |
				BIT(NL80211_STA_FLAG_ASSOCIATED);
		}
	}

	if (mask & BIT(NL80211_STA_FLAG_WME) &&
	    local->hw.queues >= IEEE80211_NUM_ACS)
		sta->sta.wme = set & BIT(NL80211_STA_FLAG_WME);

	/* auth flags will be set later for TDLS,
	 * and for unassociated stations that move to associated */
	if (!test_sta_flag(sta, WLAN_STA_TDLS_PEER) &&
	    !((mask & BIT(NL80211_STA_FLAG_ASSOCIATED)) &&
	      (set & BIT(NL80211_STA_FLAG_ASSOCIATED)))) {
		ret = sta_apply_auth_flags(local, sta, mask, set);
		if (ret)
			return ret;
	}

	if (mask & BIT(NL80211_STA_FLAG_SHORT_PREAMBLE)) {
		if (set & BIT(NL80211_STA_FLAG_SHORT_PREAMBLE))
			set_sta_flag(sta, WLAN_STA_SHORT_PREAMBLE);
		else
			clear_sta_flag(sta, WLAN_STA_SHORT_PREAMBLE);
	}

	if (mask & BIT(NL80211_STA_FLAG_MFP)) {
		sta->sta.mfp = !!(set & BIT(NL80211_STA_FLAG_MFP));
		if (set & BIT(NL80211_STA_FLAG_MFP))
			set_sta_flag(sta, WLAN_STA_MFP);
		else
			clear_sta_flag(sta, WLAN_STA_MFP);
	}

	if (mask & BIT(NL80211_STA_FLAG_TDLS_PEER)) {
		if (set & BIT(NL80211_STA_FLAG_TDLS_PEER))
			set_sta_flag(sta, WLAN_STA_TDLS_PEER);
		else
			clear_sta_flag(sta, WLAN_STA_TDLS_PEER);
	}

	/* mark TDLS channel switch support, if the AP allows it */
	if (test_sta_flag(sta, WLAN_STA_TDLS_PEER) &&
	    !sdata->deflink.u.mgd.tdls_chan_switch_prohibited &&
	    params->ext_capab_len >= 4 &&
	    params->ext_capab[3] & WLAN_EXT_CAPA4_TDLS_CHAN_SWITCH)
		set_sta_flag(sta, WLAN_STA_TDLS_CHAN_SWITCH);

	if (test_sta_flag(sta, WLAN_STA_TDLS_PEER) &&
	    !sdata->u.mgd.tdls_wider_bw_prohibited &&
	    ieee80211_hw_check(&local->hw, TDLS_WIDER_BW) &&
	    params->ext_capab_len >= 8 &&
	    params->ext_capab[7] & WLAN_EXT_CAPA8_TDLS_WIDE_BW_ENABLED)
		set_sta_flag(sta, WLAN_STA_TDLS_WIDER_BW);

	if (params->sta_modify_mask & STATION_PARAM_APPLY_UAPSD) {
		sta->sta.uapsd_queues = params->uapsd_queues;
		sta->sta.max_sp = params->max_sp;
	}

	ieee80211_sta_set_max_amsdu_subframes(sta, params->ext_capab,
					      params->ext_capab_len);

	/*
	 * cfg80211 validates this (1-2007) and allows setting the AID
	 * only when creating a new station entry
	 */
	if (params->aid)
		sta->sta.aid = params->aid;

	/*
	 * Some of the following updates would be racy if called on an
	 * existing station, via ieee80211_change_station(). However,
	 * all such changes are rejected by cfg80211 except for updates
	 * changing the supported rates on an existing but not yet used
	 * TDLS peer.
	 */

	if (params->listen_interval >= 0)
		sta->listen_interval = params->listen_interval;

	ret = sta_link_apply_parameters(local, sta, false,
					&params->link_sta_params);
	if (ret)
		return ret;

	if (params->support_p2p_ps >= 0)
		sta->sta.support_p2p_ps = params->support_p2p_ps;

	if (ieee80211_vif_is_mesh(&sdata->vif))
		sta_apply_mesh_params(local, sta, params);

	if (params->airtime_weight)
		sta->airtime_weight = params->airtime_weight;

	/* set the STA state after all sta info from usermode has been set */
	if (test_sta_flag(sta, WLAN_STA_TDLS_PEER) ||
	    set & BIT(NL80211_STA_FLAG_ASSOCIATED)) {
		ret = sta_apply_auth_flags(local, sta, mask, set);
		if (ret)
			return ret;
	}

	/* Mark the STA as MLO if MLD MAC address is available */
	if (params->link_sta_params.mld_mac)
		sta->sta.mlo = true;

	return 0;
}

static int ieee80211_add_station(struct wiphy *wiphy, struct net_device *dev,
				 const u8 *mac,
				 struct station_parameters *params)
{
	struct ieee80211_local *local = wiphy_priv(wiphy);
	struct sta_info *sta;
	struct ieee80211_sub_if_data *sdata;
	int err;

	if (params->vlan) {
		sdata = IEEE80211_DEV_TO_SUB_IF(params->vlan);

		if (sdata->vif.type != NL80211_IFTYPE_AP_VLAN &&
		    sdata->vif.type != NL80211_IFTYPE_AP)
			return -EINVAL;
	} else
		sdata = IEEE80211_DEV_TO_SUB_IF(dev);

	if (ether_addr_equal(mac, sdata->vif.addr))
		return -EINVAL;

	if (!is_valid_ether_addr(mac))
		return -EINVAL;

	if (params->sta_flags_set & BIT(NL80211_STA_FLAG_TDLS_PEER) &&
	    sdata->vif.type == NL80211_IFTYPE_STATION &&
	    !sdata->u.mgd.associated)
		return -EINVAL;

	/*
	 * If we have a link ID, it can be a non-MLO station on an AP MLD,
	 * but we need to have a link_mac in that case as well, so use the
	 * STA's MAC address in that case.
	 */
	if (params->link_sta_params.link_id >= 0)
		sta = sta_info_alloc_with_link(sdata, mac,
					       params->link_sta_params.link_id,
					       params->link_sta_params.link_mac ?: mac,
					       GFP_KERNEL);
	else
		sta = sta_info_alloc(sdata, mac, GFP_KERNEL);

	if (!sta)
		return -ENOMEM;

	if (params->sta_flags_set & BIT(NL80211_STA_FLAG_TDLS_PEER))
		sta->sta.tdls = true;

	/* Though the mutex is not needed here (since the station is not
	 * visible yet), sta_apply_parameters (and inner functions) require
	 * the mutex due to other paths.
	 */
	mutex_lock(&local->sta_mtx);
	err = sta_apply_parameters(local, sta, params);
	mutex_unlock(&local->sta_mtx);
	if (err) {
		sta_info_free(local, sta);
		return err;
	}

	/*
	 * for TDLS and for unassociated station, rate control should be
	 * initialized only when rates are known and station is marked
	 * authorized/associated
	 */
	if (!test_sta_flag(sta, WLAN_STA_TDLS_PEER) &&
	    test_sta_flag(sta, WLAN_STA_ASSOC))
		rate_control_rate_init(sta);

	return sta_info_insert(sta);
}

static int ieee80211_del_station(struct wiphy *wiphy, struct net_device *dev,
				 struct station_del_parameters *params)
{
	struct ieee80211_sub_if_data *sdata;

	sdata = IEEE80211_DEV_TO_SUB_IF(dev);

	if (params->mac)
		return sta_info_destroy_addr_bss(sdata, params->mac);

	sta_info_flush(sdata);
	return 0;
}

static int ieee80211_change_station(struct wiphy *wiphy,
				    struct net_device *dev, const u8 *mac,
				    struct station_parameters *params)
{
	struct ieee80211_sub_if_data *sdata = IEEE80211_DEV_TO_SUB_IF(dev);
	struct ieee80211_local *local = wiphy_priv(wiphy);
	struct sta_info *sta;
	struct ieee80211_sub_if_data *vlansdata;
	enum cfg80211_station_type statype;
	int err;

	mutex_lock(&local->sta_mtx);

	sta = sta_info_get_bss(sdata, mac);
	if (!sta) {
		err = -ENOENT;
		goto out_err;
	}

	switch (sdata->vif.type) {
	case NL80211_IFTYPE_MESH_POINT:
		if (sdata->u.mesh.user_mpm)
			statype = CFG80211_STA_MESH_PEER_USER;
		else
			statype = CFG80211_STA_MESH_PEER_KERNEL;
		break;
	case NL80211_IFTYPE_ADHOC:
		statype = CFG80211_STA_IBSS;
		break;
	case NL80211_IFTYPE_STATION:
		if (!test_sta_flag(sta, WLAN_STA_TDLS_PEER)) {
			statype = CFG80211_STA_AP_STA;
			break;
		}
		if (test_sta_flag(sta, WLAN_STA_AUTHORIZED))
			statype = CFG80211_STA_TDLS_PEER_ACTIVE;
		else
			statype = CFG80211_STA_TDLS_PEER_SETUP;
		break;
	case NL80211_IFTYPE_AP:
	case NL80211_IFTYPE_AP_VLAN:
		if (test_sta_flag(sta, WLAN_STA_ASSOC))
			statype = CFG80211_STA_AP_CLIENT;
		else
			statype = CFG80211_STA_AP_CLIENT_UNASSOC;
		break;
	default:
		err = -EOPNOTSUPP;
		goto out_err;
	}

	err = cfg80211_check_station_change(wiphy, params, statype);
	if (err)
		goto out_err;

	if (params->vlan && params->vlan != sta->sdata->dev) {
		vlansdata = IEEE80211_DEV_TO_SUB_IF(params->vlan);

		if (params->vlan->ieee80211_ptr->use_4addr) {
			if (vlansdata->u.vlan.sta) {
				err = -EBUSY;
				goto out_err;
			}

			rcu_assign_pointer(vlansdata->u.vlan.sta, sta);
			__ieee80211_check_fast_rx_iface(vlansdata);
			drv_sta_set_4addr(local, sta->sdata, &sta->sta, true);
		}

		if (sta->sdata->vif.type == NL80211_IFTYPE_AP_VLAN &&
		    sta->sdata->u.vlan.sta) {
			ieee80211_clear_fast_rx(sta);
			RCU_INIT_POINTER(sta->sdata->u.vlan.sta, NULL);
		}

		if (test_sta_flag(sta, WLAN_STA_AUTHORIZED))
			ieee80211_vif_dec_num_mcast(sta->sdata);

		sta->sdata = vlansdata;
		ieee80211_check_fast_xmit(sta);

		if (test_sta_flag(sta, WLAN_STA_AUTHORIZED)) {
			ieee80211_vif_inc_num_mcast(sta->sdata);
			cfg80211_send_layer2_update(sta->sdata->dev,
						    sta->sta.addr);
		}
	}

	/* we use sta_info_get_bss() so this might be different */
	if (sdata != sta->sdata) {
		mutex_lock_nested(&sta->sdata->wdev.mtx, 1);
		err = sta_apply_parameters(local, sta, params);
		mutex_unlock(&sta->sdata->wdev.mtx);
	} else {
		err = sta_apply_parameters(local, sta, params);
	}
	if (err)
		goto out_err;

	mutex_unlock(&local->sta_mtx);

	if (sdata->vif.type == NL80211_IFTYPE_STATION &&
	    params->sta_flags_mask & BIT(NL80211_STA_FLAG_AUTHORIZED)) {
		ieee80211_recalc_ps(local);
		ieee80211_recalc_ps_vif(sdata);
	}

	return 0;
out_err:
	mutex_unlock(&local->sta_mtx);
	return err;
}

#ifdef CONFIG_MAC80211_MESH
static int ieee80211_add_mpath(struct wiphy *wiphy, struct net_device *dev,
			       const u8 *dst, const u8 *next_hop)
{
	struct ieee80211_sub_if_data *sdata;
	struct mesh_path *mpath;
	struct sta_info *sta;

	sdata = IEEE80211_DEV_TO_SUB_IF(dev);

	rcu_read_lock();
	sta = sta_info_get(sdata, next_hop);
	if (!sta) {
		rcu_read_unlock();
		return -ENOENT;
	}

	mpath = mesh_path_add(sdata, dst);
	if (IS_ERR(mpath)) {
		rcu_read_unlock();
		return PTR_ERR(mpath);
	}

	mesh_path_fix_nexthop(mpath, sta);

	rcu_read_unlock();
	return 0;
}

static int ieee80211_del_mpath(struct wiphy *wiphy, struct net_device *dev,
			       const u8 *dst)
{
	struct ieee80211_sub_if_data *sdata = IEEE80211_DEV_TO_SUB_IF(dev);

	if (dst)
		return mesh_path_del(sdata, dst);

	mesh_path_flush_by_iface(sdata);
	return 0;
}

static int ieee80211_change_mpath(struct wiphy *wiphy, struct net_device *dev,
				  const u8 *dst, const u8 *next_hop)
{
	struct ieee80211_sub_if_data *sdata;
	struct mesh_path *mpath;
	struct sta_info *sta;

	sdata = IEEE80211_DEV_TO_SUB_IF(dev);

	rcu_read_lock();

	sta = sta_info_get(sdata, next_hop);
	if (!sta) {
		rcu_read_unlock();
		return -ENOENT;
	}

	mpath = mesh_path_lookup(sdata, dst);
	if (!mpath) {
		rcu_read_unlock();
		return -ENOENT;
	}

	mesh_path_fix_nexthop(mpath, sta);

	rcu_read_unlock();
	return 0;
}

static void mpath_set_pinfo(struct mesh_path *mpath, u8 *next_hop,
			    struct mpath_info *pinfo)
{
	struct sta_info *next_hop_sta = rcu_dereference(mpath->next_hop);

	if (next_hop_sta)
		memcpy(next_hop, next_hop_sta->sta.addr, ETH_ALEN);
	else
		eth_zero_addr(next_hop);

	memset(pinfo, 0, sizeof(*pinfo));

	pinfo->generation = mpath->sdata->u.mesh.mesh_paths_generation;

	pinfo->filled = MPATH_INFO_FRAME_QLEN |
			MPATH_INFO_SN |
			MPATH_INFO_METRIC |
			MPATH_INFO_EXPTIME |
			MPATH_INFO_DISCOVERY_TIMEOUT |
			MPATH_INFO_DISCOVERY_RETRIES |
			MPATH_INFO_FLAGS |
			MPATH_INFO_HOP_COUNT |
			MPATH_INFO_PATH_CHANGE;

	pinfo->frame_qlen = mpath->frame_queue.qlen;
	pinfo->sn = mpath->sn;
	pinfo->metric = mpath->metric;
	if (time_before(jiffies, mpath->exp_time))
		pinfo->exptime = jiffies_to_msecs(mpath->exp_time - jiffies);
	pinfo->discovery_timeout =
			jiffies_to_msecs(mpath->discovery_timeout);
	pinfo->discovery_retries = mpath->discovery_retries;
	if (mpath->flags & MESH_PATH_ACTIVE)
		pinfo->flags |= NL80211_MPATH_FLAG_ACTIVE;
	if (mpath->flags & MESH_PATH_RESOLVING)
		pinfo->flags |= NL80211_MPATH_FLAG_RESOLVING;
	if (mpath->flags & MESH_PATH_SN_VALID)
		pinfo->flags |= NL80211_MPATH_FLAG_SN_VALID;
	if (mpath->flags & MESH_PATH_FIXED)
		pinfo->flags |= NL80211_MPATH_FLAG_FIXED;
	if (mpath->flags & MESH_PATH_RESOLVED)
		pinfo->flags |= NL80211_MPATH_FLAG_RESOLVED;
	pinfo->hop_count = mpath->hop_count;
	pinfo->path_change_count = mpath->path_change_count;
}

static int ieee80211_get_mpath(struct wiphy *wiphy, struct net_device *dev,
			       u8 *dst, u8 *next_hop, struct mpath_info *pinfo)

{
	struct ieee80211_sub_if_data *sdata;
	struct mesh_path *mpath;

	sdata = IEEE80211_DEV_TO_SUB_IF(dev);

	rcu_read_lock();
	mpath = mesh_path_lookup(sdata, dst);
	if (!mpath) {
		rcu_read_unlock();
		return -ENOENT;
	}
	memcpy(dst, mpath->dst, ETH_ALEN);
	mpath_set_pinfo(mpath, next_hop, pinfo);
	rcu_read_unlock();
	return 0;
}

static int ieee80211_dump_mpath(struct wiphy *wiphy, struct net_device *dev,
				int idx, u8 *dst, u8 *next_hop,
				struct mpath_info *pinfo)
{
	struct ieee80211_sub_if_data *sdata;
	struct mesh_path *mpath;

	sdata = IEEE80211_DEV_TO_SUB_IF(dev);

	rcu_read_lock();
	mpath = mesh_path_lookup_by_idx(sdata, idx);
	if (!mpath) {
		rcu_read_unlock();
		return -ENOENT;
	}
	memcpy(dst, mpath->dst, ETH_ALEN);
	mpath_set_pinfo(mpath, next_hop, pinfo);
	rcu_read_unlock();
	return 0;
}

static void mpp_set_pinfo(struct mesh_path *mpath, u8 *mpp,
			  struct mpath_info *pinfo)
{
	memset(pinfo, 0, sizeof(*pinfo));
	memcpy(mpp, mpath->mpp, ETH_ALEN);

	pinfo->generation = mpath->sdata->u.mesh.mpp_paths_generation;
}

static int ieee80211_get_mpp(struct wiphy *wiphy, struct net_device *dev,
			     u8 *dst, u8 *mpp, struct mpath_info *pinfo)

{
	struct ieee80211_sub_if_data *sdata;
	struct mesh_path *mpath;

	sdata = IEEE80211_DEV_TO_SUB_IF(dev);

	rcu_read_lock();
	mpath = mpp_path_lookup(sdata, dst);
	if (!mpath) {
		rcu_read_unlock();
		return -ENOENT;
	}
	memcpy(dst, mpath->dst, ETH_ALEN);
	mpp_set_pinfo(mpath, mpp, pinfo);
	rcu_read_unlock();
	return 0;
}

static int ieee80211_dump_mpp(struct wiphy *wiphy, struct net_device *dev,
			      int idx, u8 *dst, u8 *mpp,
			      struct mpath_info *pinfo)
{
	struct ieee80211_sub_if_data *sdata;
	struct mesh_path *mpath;

	sdata = IEEE80211_DEV_TO_SUB_IF(dev);

	rcu_read_lock();
	mpath = mpp_path_lookup_by_idx(sdata, idx);
	if (!mpath) {
		rcu_read_unlock();
		return -ENOENT;
	}
	memcpy(dst, mpath->dst, ETH_ALEN);
	mpp_set_pinfo(mpath, mpp, pinfo);
	rcu_read_unlock();
	return 0;
}

static int ieee80211_get_mesh_config(struct wiphy *wiphy,
				struct net_device *dev,
				struct mesh_config *conf)
{
	struct ieee80211_sub_if_data *sdata;
	sdata = IEEE80211_DEV_TO_SUB_IF(dev);

	memcpy(conf, &(sdata->u.mesh.mshcfg), sizeof(struct mesh_config));
	return 0;
}

static inline bool _chg_mesh_attr(enum nl80211_meshconf_params parm, u32 mask)
{
	return (mask >> (parm-1)) & 0x1;
}

static int copy_mesh_setup(struct ieee80211_if_mesh *ifmsh,
		const struct mesh_setup *setup)
{
	u8 *new_ie;
	struct ieee80211_sub_if_data *sdata = container_of(ifmsh,
					struct ieee80211_sub_if_data, u.mesh);
	int i;

	/* allocate information elements */
	new_ie = NULL;

	if (setup->ie_len) {
		new_ie = kmemdup(setup->ie, setup->ie_len,
				GFP_KERNEL);
		if (!new_ie)
			return -ENOMEM;
	}
	ifmsh->ie_len = setup->ie_len;
	ifmsh->ie = new_ie;

	/* now copy the rest of the setup parameters */
	ifmsh->mesh_id_len = setup->mesh_id_len;
	memcpy(ifmsh->mesh_id, setup->mesh_id, ifmsh->mesh_id_len);
	ifmsh->mesh_sp_id = setup->sync_method;
	ifmsh->mesh_pp_id = setup->path_sel_proto;
	ifmsh->mesh_pm_id = setup->path_metric;
	ifmsh->user_mpm = setup->user_mpm;
	ifmsh->mesh_auth_id = setup->auth_id;
	ifmsh->security = IEEE80211_MESH_SEC_NONE;
	ifmsh->userspace_handles_dfs = setup->userspace_handles_dfs;
	if (setup->is_authenticated)
		ifmsh->security |= IEEE80211_MESH_SEC_AUTHED;
	if (setup->is_secure)
		ifmsh->security |= IEEE80211_MESH_SEC_SECURED;

	/* mcast rate setting in Mesh Node */
	memcpy(sdata->vif.bss_conf.mcast_rate, setup->mcast_rate,
						sizeof(setup->mcast_rate));
	sdata->vif.bss_conf.basic_rates = setup->basic_rates;

	sdata->vif.bss_conf.beacon_int = setup->beacon_interval;
	sdata->vif.bss_conf.dtim_period = setup->dtim_period;

	sdata->beacon_rate_set = false;
	if (wiphy_ext_feature_isset(sdata->local->hw.wiphy,
				    NL80211_EXT_FEATURE_BEACON_RATE_LEGACY)) {
		for (i = 0; i < NUM_NL80211_BANDS; i++) {
			sdata->beacon_rateidx_mask[i] =
				setup->beacon_rate.control[i].legacy;
			if (sdata->beacon_rateidx_mask[i])
				sdata->beacon_rate_set = true;
		}
	}

	return 0;
}

static int ieee80211_update_mesh_config(struct wiphy *wiphy,
					struct net_device *dev, u32 mask,
					const struct mesh_config *nconf)
{
	struct mesh_config *conf;
	struct ieee80211_sub_if_data *sdata;
	struct ieee80211_if_mesh *ifmsh;

	sdata = IEEE80211_DEV_TO_SUB_IF(dev);
	ifmsh = &sdata->u.mesh;

	/* Set the config options which we are interested in setting */
	conf = &(sdata->u.mesh.mshcfg);
	if (_chg_mesh_attr(NL80211_MESHCONF_RETRY_TIMEOUT, mask))
		conf->dot11MeshRetryTimeout = nconf->dot11MeshRetryTimeout;
	if (_chg_mesh_attr(NL80211_MESHCONF_CONFIRM_TIMEOUT, mask))
		conf->dot11MeshConfirmTimeout = nconf->dot11MeshConfirmTimeout;
	if (_chg_mesh_attr(NL80211_MESHCONF_HOLDING_TIMEOUT, mask))
		conf->dot11MeshHoldingTimeout = nconf->dot11MeshHoldingTimeout;
	if (_chg_mesh_attr(NL80211_MESHCONF_MAX_PEER_LINKS, mask))
		conf->dot11MeshMaxPeerLinks = nconf->dot11MeshMaxPeerLinks;
	if (_chg_mesh_attr(NL80211_MESHCONF_MAX_RETRIES, mask))
		conf->dot11MeshMaxRetries = nconf->dot11MeshMaxRetries;
	if (_chg_mesh_attr(NL80211_MESHCONF_TTL, mask))
		conf->dot11MeshTTL = nconf->dot11MeshTTL;
	if (_chg_mesh_attr(NL80211_MESHCONF_ELEMENT_TTL, mask))
		conf->element_ttl = nconf->element_ttl;
	if (_chg_mesh_attr(NL80211_MESHCONF_AUTO_OPEN_PLINKS, mask)) {
		if (ifmsh->user_mpm)
			return -EBUSY;
		conf->auto_open_plinks = nconf->auto_open_plinks;
	}
	if (_chg_mesh_attr(NL80211_MESHCONF_SYNC_OFFSET_MAX_NEIGHBOR, mask))
		conf->dot11MeshNbrOffsetMaxNeighbor =
			nconf->dot11MeshNbrOffsetMaxNeighbor;
	if (_chg_mesh_attr(NL80211_MESHCONF_HWMP_MAX_PREQ_RETRIES, mask))
		conf->dot11MeshHWMPmaxPREQretries =
			nconf->dot11MeshHWMPmaxPREQretries;
	if (_chg_mesh_attr(NL80211_MESHCONF_PATH_REFRESH_TIME, mask))
		conf->path_refresh_time = nconf->path_refresh_time;
	if (_chg_mesh_attr(NL80211_MESHCONF_MIN_DISCOVERY_TIMEOUT, mask))
		conf->min_discovery_timeout = nconf->min_discovery_timeout;
	if (_chg_mesh_attr(NL80211_MESHCONF_HWMP_ACTIVE_PATH_TIMEOUT, mask))
		conf->dot11MeshHWMPactivePathTimeout =
			nconf->dot11MeshHWMPactivePathTimeout;
	if (_chg_mesh_attr(NL80211_MESHCONF_HWMP_PREQ_MIN_INTERVAL, mask))
		conf->dot11MeshHWMPpreqMinInterval =
			nconf->dot11MeshHWMPpreqMinInterval;
	if (_chg_mesh_attr(NL80211_MESHCONF_HWMP_PERR_MIN_INTERVAL, mask))
		conf->dot11MeshHWMPperrMinInterval =
			nconf->dot11MeshHWMPperrMinInterval;
	if (_chg_mesh_attr(NL80211_MESHCONF_HWMP_NET_DIAM_TRVS_TIME,
			   mask))
		conf->dot11MeshHWMPnetDiameterTraversalTime =
			nconf->dot11MeshHWMPnetDiameterTraversalTime;
	if (_chg_mesh_attr(NL80211_MESHCONF_HWMP_ROOTMODE, mask)) {
		conf->dot11MeshHWMPRootMode = nconf->dot11MeshHWMPRootMode;
		ieee80211_mesh_root_setup(ifmsh);
	}
	if (_chg_mesh_attr(NL80211_MESHCONF_GATE_ANNOUNCEMENTS, mask)) {
		/* our current gate announcement implementation rides on root
		 * announcements, so require this ifmsh to also be a root node
		 * */
		if (nconf->dot11MeshGateAnnouncementProtocol &&
		    !(conf->dot11MeshHWMPRootMode > IEEE80211_ROOTMODE_ROOT)) {
			conf->dot11MeshHWMPRootMode = IEEE80211_PROACTIVE_RANN;
			ieee80211_mesh_root_setup(ifmsh);
		}
		conf->dot11MeshGateAnnouncementProtocol =
			nconf->dot11MeshGateAnnouncementProtocol;
	}
	if (_chg_mesh_attr(NL80211_MESHCONF_HWMP_RANN_INTERVAL, mask))
		conf->dot11MeshHWMPRannInterval =
			nconf->dot11MeshHWMPRannInterval;
	if (_chg_mesh_attr(NL80211_MESHCONF_FORWARDING, mask))
		conf->dot11MeshForwarding = nconf->dot11MeshForwarding;
	if (_chg_mesh_attr(NL80211_MESHCONF_RSSI_THRESHOLD, mask)) {
		/* our RSSI threshold implementation is supported only for
		 * devices that report signal in dBm.
		 */
		if (!ieee80211_hw_check(&sdata->local->hw, SIGNAL_DBM))
			return -ENOTSUPP;
		conf->rssi_threshold = nconf->rssi_threshold;
	}
	if (_chg_mesh_attr(NL80211_MESHCONF_HT_OPMODE, mask)) {
		conf->ht_opmode = nconf->ht_opmode;
		sdata->vif.bss_conf.ht_operation_mode = nconf->ht_opmode;
		ieee80211_link_info_change_notify(sdata, &sdata->deflink,
						  BSS_CHANGED_HT);
	}
	if (_chg_mesh_attr(NL80211_MESHCONF_HWMP_PATH_TO_ROOT_TIMEOUT, mask))
		conf->dot11MeshHWMPactivePathToRootTimeout =
			nconf->dot11MeshHWMPactivePathToRootTimeout;
	if (_chg_mesh_attr(NL80211_MESHCONF_HWMP_ROOT_INTERVAL, mask))
		conf->dot11MeshHWMProotInterval =
			nconf->dot11MeshHWMProotInterval;
	if (_chg_mesh_attr(NL80211_MESHCONF_HWMP_CONFIRMATION_INTERVAL, mask))
		conf->dot11MeshHWMPconfirmationInterval =
			nconf->dot11MeshHWMPconfirmationInterval;
	if (_chg_mesh_attr(NL80211_MESHCONF_POWER_MODE, mask)) {
		conf->power_mode = nconf->power_mode;
		ieee80211_mps_local_status_update(sdata);
	}
	if (_chg_mesh_attr(NL80211_MESHCONF_AWAKE_WINDOW, mask))
		conf->dot11MeshAwakeWindowDuration =
			nconf->dot11MeshAwakeWindowDuration;
	if (_chg_mesh_attr(NL80211_MESHCONF_PLINK_TIMEOUT, mask))
		conf->plink_timeout = nconf->plink_timeout;
	if (_chg_mesh_attr(NL80211_MESHCONF_CONNECTED_TO_GATE, mask))
		conf->dot11MeshConnectedToMeshGate =
			nconf->dot11MeshConnectedToMeshGate;
	if (_chg_mesh_attr(NL80211_MESHCONF_NOLEARN, mask))
		conf->dot11MeshNolearn = nconf->dot11MeshNolearn;
	if (_chg_mesh_attr(NL80211_MESHCONF_CONNECTED_TO_AS, mask))
		conf->dot11MeshConnectedToAuthServer =
			nconf->dot11MeshConnectedToAuthServer;
	ieee80211_mbss_info_change_notify(sdata, BSS_CHANGED_BEACON);
	return 0;
}

static int ieee80211_join_mesh(struct wiphy *wiphy, struct net_device *dev,
			       const struct mesh_config *conf,
			       const struct mesh_setup *setup)
{
	struct ieee80211_sub_if_data *sdata = IEEE80211_DEV_TO_SUB_IF(dev);
	struct ieee80211_if_mesh *ifmsh = &sdata->u.mesh;
	int err;

	memcpy(&ifmsh->mshcfg, conf, sizeof(struct mesh_config));
	err = copy_mesh_setup(ifmsh, setup);
	if (err)
		return err;

	sdata->control_port_over_nl80211 = setup->control_port_over_nl80211;

	/* can mesh use other SMPS modes? */
	sdata->deflink.smps_mode = IEEE80211_SMPS_OFF;
	sdata->deflink.needed_rx_chains = sdata->local->rx_chains;

	mutex_lock(&sdata->local->mtx);
	err = ieee80211_link_use_channel(&sdata->deflink, &setup->chandef,
					 IEEE80211_CHANCTX_SHARED);
	mutex_unlock(&sdata->local->mtx);
	if (err)
		return err;

	return ieee80211_start_mesh(sdata);
}

static int ieee80211_leave_mesh(struct wiphy *wiphy, struct net_device *dev)
{
	struct ieee80211_sub_if_data *sdata = IEEE80211_DEV_TO_SUB_IF(dev);

	ieee80211_stop_mesh(sdata);
	mutex_lock(&sdata->local->mtx);
	ieee80211_link_release_channel(&sdata->deflink);
	kfree(sdata->u.mesh.ie);
	mutex_unlock(&sdata->local->mtx);

	return 0;
}
#endif

static int ieee80211_change_bss(struct wiphy *wiphy,
				struct net_device *dev,
				struct bss_parameters *params)
{
	struct ieee80211_sub_if_data *sdata = IEEE80211_DEV_TO_SUB_IF(dev);
	struct ieee80211_supported_band *sband;
	u32 changed = 0;

	if (!sdata_dereference(sdata->deflink.u.ap.beacon, sdata))
		return -ENOENT;

	sband = ieee80211_get_sband(sdata);
	if (!sband)
		return -EINVAL;

	if (params->use_cts_prot >= 0) {
		sdata->vif.bss_conf.use_cts_prot = params->use_cts_prot;
		changed |= BSS_CHANGED_ERP_CTS_PROT;
	}
	if (params->use_short_preamble >= 0) {
		sdata->vif.bss_conf.use_short_preamble =
			params->use_short_preamble;
		changed |= BSS_CHANGED_ERP_PREAMBLE;
	}

	if (!sdata->vif.bss_conf.use_short_slot &&
	    (sband->band == NL80211_BAND_5GHZ ||
	     sband->band == NL80211_BAND_6GHZ)) {
		sdata->vif.bss_conf.use_short_slot = true;
		changed |= BSS_CHANGED_ERP_SLOT;
	}

	if (params->use_short_slot_time >= 0) {
		sdata->vif.bss_conf.use_short_slot =
			params->use_short_slot_time;
		changed |= BSS_CHANGED_ERP_SLOT;
	}

	if (params->basic_rates) {
		ieee80211_parse_bitrates(sdata->vif.bss_conf.chandef.width,
					 wiphy->bands[sband->band],
					 params->basic_rates,
					 params->basic_rates_len,
					 &sdata->vif.bss_conf.basic_rates);
		changed |= BSS_CHANGED_BASIC_RATES;
		ieee80211_check_rate_mask(&sdata->deflink);
	}

	if (params->ap_isolate >= 0) {
		if (params->ap_isolate)
			sdata->flags |= IEEE80211_SDATA_DONT_BRIDGE_PACKETS;
		else
			sdata->flags &= ~IEEE80211_SDATA_DONT_BRIDGE_PACKETS;
		ieee80211_check_fast_rx_iface(sdata);
	}

	if (params->ht_opmode >= 0) {
		sdata->vif.bss_conf.ht_operation_mode =
			(u16) params->ht_opmode;
		changed |= BSS_CHANGED_HT;
	}

	if (params->p2p_ctwindow >= 0) {
		sdata->vif.bss_conf.p2p_noa_attr.oppps_ctwindow &=
					~IEEE80211_P2P_OPPPS_CTWINDOW_MASK;
		sdata->vif.bss_conf.p2p_noa_attr.oppps_ctwindow |=
			params->p2p_ctwindow & IEEE80211_P2P_OPPPS_CTWINDOW_MASK;
		changed |= BSS_CHANGED_P2P_PS;
	}

	if (params->p2p_opp_ps > 0) {
		sdata->vif.bss_conf.p2p_noa_attr.oppps_ctwindow |=
					IEEE80211_P2P_OPPPS_ENABLE_BIT;
		changed |= BSS_CHANGED_P2P_PS;
	} else if (params->p2p_opp_ps == 0) {
		sdata->vif.bss_conf.p2p_noa_attr.oppps_ctwindow &=
					~IEEE80211_P2P_OPPPS_ENABLE_BIT;
		changed |= BSS_CHANGED_P2P_PS;
	}

	ieee80211_link_info_change_notify(sdata, &sdata->deflink, changed);

	return 0;
}

static int ieee80211_set_txq_params(struct wiphy *wiphy,
				    struct net_device *dev,
				    struct ieee80211_txq_params *params)
{
	struct ieee80211_local *local = wiphy_priv(wiphy);
	struct ieee80211_sub_if_data *sdata = IEEE80211_DEV_TO_SUB_IF(dev);
<<<<<<< HEAD
	struct ieee80211_link_data *link = &sdata->deflink;
=======
	struct ieee80211_link_data *link =
		ieee80211_link_or_deflink(sdata, params->link_id, true);
>>>>>>> 7365df19
	struct ieee80211_tx_queue_params p;

	if (!local->ops->conf_tx)
		return -EOPNOTSUPP;

	if (local->hw.queues < IEEE80211_NUM_ACS)
		return -EOPNOTSUPP;

	if (IS_ERR(link))
		return PTR_ERR(link);

	memset(&p, 0, sizeof(p));
	p.aifs = params->aifs;
	p.cw_max = params->cwmax;
	p.cw_min = params->cwmin;
	p.txop = params->txop;

	/*
	 * Setting tx queue params disables u-apsd because it's only
	 * called in master mode.
	 */
	p.uapsd = false;

	ieee80211_regulatory_limit_wmm_params(sdata, &p, params->ac);

	link->tx_conf[params->ac] = p;
	if (drv_conf_tx(local, link, params->ac, &p)) {
		wiphy_debug(local->hw.wiphy,
			    "failed to set TX queue parameters for AC %d\n",
			    params->ac);
		return -EINVAL;
	}

	ieee80211_link_info_change_notify(sdata, link,
					  BSS_CHANGED_QOS);

	return 0;
}

#ifdef CONFIG_PM
static int ieee80211_suspend(struct wiphy *wiphy,
			     struct cfg80211_wowlan *wowlan)
{
	return __ieee80211_suspend(wiphy_priv(wiphy), wowlan);
}

static int ieee80211_resume(struct wiphy *wiphy)
{
	return __ieee80211_resume(wiphy_priv(wiphy));
}
#else
#define ieee80211_suspend NULL
#define ieee80211_resume NULL
#endif

static int ieee80211_scan(struct wiphy *wiphy,
			  struct cfg80211_scan_request *req)
{
	struct ieee80211_sub_if_data *sdata;

	sdata = IEEE80211_WDEV_TO_SUB_IF(req->wdev);

	switch (ieee80211_vif_type_p2p(&sdata->vif)) {
	case NL80211_IFTYPE_STATION:
	case NL80211_IFTYPE_ADHOC:
	case NL80211_IFTYPE_MESH_POINT:
	case NL80211_IFTYPE_P2P_CLIENT:
	case NL80211_IFTYPE_P2P_DEVICE:
		break;
	case NL80211_IFTYPE_P2P_GO:
		if (sdata->local->ops->hw_scan)
			break;
		/*
		 * FIXME: implement NoA while scanning in software,
		 * for now fall through to allow scanning only when
		 * beaconing hasn't been configured yet
		 */
		fallthrough;
	case NL80211_IFTYPE_AP:
		/*
		 * If the scan has been forced (and the driver supports
		 * forcing), don't care about being beaconing already.
		 * This will create problems to the attached stations (e.g. all
		 * the  frames sent while scanning on other channel will be
		 * lost)
		 */
		if (sdata->deflink.u.ap.beacon &&
		    (!(wiphy->features & NL80211_FEATURE_AP_SCAN) ||
		     !(req->flags & NL80211_SCAN_FLAG_AP)))
			return -EOPNOTSUPP;
		break;
	case NL80211_IFTYPE_NAN:
	default:
		return -EOPNOTSUPP;
	}

	return ieee80211_request_scan(sdata, req);
}

static void ieee80211_abort_scan(struct wiphy *wiphy, struct wireless_dev *wdev)
{
	ieee80211_scan_cancel(wiphy_priv(wiphy));
}

static int
ieee80211_sched_scan_start(struct wiphy *wiphy,
			   struct net_device *dev,
			   struct cfg80211_sched_scan_request *req)
{
	struct ieee80211_sub_if_data *sdata = IEEE80211_DEV_TO_SUB_IF(dev);

	if (!sdata->local->ops->sched_scan_start)
		return -EOPNOTSUPP;

	return ieee80211_request_sched_scan_start(sdata, req);
}

static int
ieee80211_sched_scan_stop(struct wiphy *wiphy, struct net_device *dev,
			  u64 reqid)
{
	struct ieee80211_local *local = wiphy_priv(wiphy);

	if (!local->ops->sched_scan_stop)
		return -EOPNOTSUPP;

	return ieee80211_request_sched_scan_stop(local);
}

static int ieee80211_auth(struct wiphy *wiphy, struct net_device *dev,
			  struct cfg80211_auth_request *req)
{
	return ieee80211_mgd_auth(IEEE80211_DEV_TO_SUB_IF(dev), req);
}

static int ieee80211_assoc(struct wiphy *wiphy, struct net_device *dev,
			   struct cfg80211_assoc_request *req)
{
	return ieee80211_mgd_assoc(IEEE80211_DEV_TO_SUB_IF(dev), req);
}

static int ieee80211_deauth(struct wiphy *wiphy, struct net_device *dev,
			    struct cfg80211_deauth_request *req)
{
	return ieee80211_mgd_deauth(IEEE80211_DEV_TO_SUB_IF(dev), req);
}

static int ieee80211_disassoc(struct wiphy *wiphy, struct net_device *dev,
			      struct cfg80211_disassoc_request *req)
{
	return ieee80211_mgd_disassoc(IEEE80211_DEV_TO_SUB_IF(dev), req);
}

static int ieee80211_join_ibss(struct wiphy *wiphy, struct net_device *dev,
			       struct cfg80211_ibss_params *params)
{
	return ieee80211_ibss_join(IEEE80211_DEV_TO_SUB_IF(dev), params);
}

static int ieee80211_leave_ibss(struct wiphy *wiphy, struct net_device *dev)
{
	return ieee80211_ibss_leave(IEEE80211_DEV_TO_SUB_IF(dev));
}

static int ieee80211_join_ocb(struct wiphy *wiphy, struct net_device *dev,
			      struct ocb_setup *setup)
{
	return ieee80211_ocb_join(IEEE80211_DEV_TO_SUB_IF(dev), setup);
}

static int ieee80211_leave_ocb(struct wiphy *wiphy, struct net_device *dev)
{
	return ieee80211_ocb_leave(IEEE80211_DEV_TO_SUB_IF(dev));
}

static int ieee80211_set_mcast_rate(struct wiphy *wiphy, struct net_device *dev,
				    int rate[NUM_NL80211_BANDS])
{
	struct ieee80211_sub_if_data *sdata = IEEE80211_DEV_TO_SUB_IF(dev);

	memcpy(sdata->vif.bss_conf.mcast_rate, rate,
	       sizeof(int) * NUM_NL80211_BANDS);

	ieee80211_link_info_change_notify(sdata, &sdata->deflink,
					  BSS_CHANGED_MCAST_RATE);

	return 0;
}

static int ieee80211_set_wiphy_params(struct wiphy *wiphy, u32 changed)
{
	struct ieee80211_local *local = wiphy_priv(wiphy);
	int err;

	if (changed & WIPHY_PARAM_FRAG_THRESHOLD) {
		ieee80211_check_fast_xmit_all(local);

		err = drv_set_frag_threshold(local, wiphy->frag_threshold);

		if (err) {
			ieee80211_check_fast_xmit_all(local);
			return err;
		}
	}

	if ((changed & WIPHY_PARAM_COVERAGE_CLASS) ||
	    (changed & WIPHY_PARAM_DYN_ACK)) {
		s16 coverage_class;

		coverage_class = changed & WIPHY_PARAM_COVERAGE_CLASS ?
					wiphy->coverage_class : -1;
		err = drv_set_coverage_class(local, coverage_class);

		if (err)
			return err;
	}

	if (changed & WIPHY_PARAM_RTS_THRESHOLD) {
		err = drv_set_rts_threshold(local, wiphy->rts_threshold);

		if (err)
			return err;
	}

	if (changed & WIPHY_PARAM_RETRY_SHORT) {
		if (wiphy->retry_short > IEEE80211_MAX_TX_RETRY)
			return -EINVAL;
		local->hw.conf.short_frame_max_tx_count = wiphy->retry_short;
	}
	if (changed & WIPHY_PARAM_RETRY_LONG) {
		if (wiphy->retry_long > IEEE80211_MAX_TX_RETRY)
			return -EINVAL;
		local->hw.conf.long_frame_max_tx_count = wiphy->retry_long;
	}
	if (changed &
	    (WIPHY_PARAM_RETRY_SHORT | WIPHY_PARAM_RETRY_LONG))
		ieee80211_hw_config(local, IEEE80211_CONF_CHANGE_RETRY_LIMITS);

	if (changed & (WIPHY_PARAM_TXQ_LIMIT |
		       WIPHY_PARAM_TXQ_MEMORY_LIMIT |
		       WIPHY_PARAM_TXQ_QUANTUM))
		ieee80211_txq_set_params(local);

	return 0;
}

static int ieee80211_set_tx_power(struct wiphy *wiphy,
				  struct wireless_dev *wdev,
				  enum nl80211_tx_power_setting type, int mbm)
{
	struct ieee80211_local *local = wiphy_priv(wiphy);
	struct ieee80211_sub_if_data *sdata;
	enum nl80211_tx_power_setting txp_type = type;
	bool update_txp_type = false;
	bool has_monitor = false;

	if (wdev) {
		sdata = IEEE80211_WDEV_TO_SUB_IF(wdev);

		if (sdata->vif.type == NL80211_IFTYPE_MONITOR) {
			sdata = wiphy_dereference(local->hw.wiphy,
						  local->monitor_sdata);
			if (!sdata)
				return -EOPNOTSUPP;
		}

		switch (type) {
		case NL80211_TX_POWER_AUTOMATIC:
			sdata->deflink.user_power_level =
				IEEE80211_UNSET_POWER_LEVEL;
			txp_type = NL80211_TX_POWER_LIMITED;
			break;
		case NL80211_TX_POWER_LIMITED:
		case NL80211_TX_POWER_FIXED:
			if (mbm < 0 || (mbm % 100))
				return -EOPNOTSUPP;
			sdata->deflink.user_power_level = MBM_TO_DBM(mbm);
			break;
		}

		if (txp_type != sdata->vif.bss_conf.txpower_type) {
			update_txp_type = true;
			sdata->vif.bss_conf.txpower_type = txp_type;
		}

		ieee80211_recalc_txpower(sdata, update_txp_type);

		return 0;
	}

	switch (type) {
	case NL80211_TX_POWER_AUTOMATIC:
		local->user_power_level = IEEE80211_UNSET_POWER_LEVEL;
		txp_type = NL80211_TX_POWER_LIMITED;
		break;
	case NL80211_TX_POWER_LIMITED:
	case NL80211_TX_POWER_FIXED:
		if (mbm < 0 || (mbm % 100))
			return -EOPNOTSUPP;
		local->user_power_level = MBM_TO_DBM(mbm);
		break;
	}

	mutex_lock(&local->iflist_mtx);
	list_for_each_entry(sdata, &local->interfaces, list) {
		if (sdata->vif.type == NL80211_IFTYPE_MONITOR) {
			has_monitor = true;
			continue;
		}
		sdata->deflink.user_power_level = local->user_power_level;
		if (txp_type != sdata->vif.bss_conf.txpower_type)
			update_txp_type = true;
		sdata->vif.bss_conf.txpower_type = txp_type;
	}
	list_for_each_entry(sdata, &local->interfaces, list) {
		if (sdata->vif.type == NL80211_IFTYPE_MONITOR)
			continue;
		ieee80211_recalc_txpower(sdata, update_txp_type);
	}
	mutex_unlock(&local->iflist_mtx);

	if (has_monitor) {
		sdata = wiphy_dereference(local->hw.wiphy,
					  local->monitor_sdata);
		if (sdata) {
			sdata->deflink.user_power_level = local->user_power_level;
			if (txp_type != sdata->vif.bss_conf.txpower_type)
				update_txp_type = true;
			sdata->vif.bss_conf.txpower_type = txp_type;

			ieee80211_recalc_txpower(sdata, update_txp_type);
		}
	}

	return 0;
}

static int ieee80211_get_tx_power(struct wiphy *wiphy,
				  struct wireless_dev *wdev,
				  int *dbm)
{
	struct ieee80211_local *local = wiphy_priv(wiphy);
	struct ieee80211_sub_if_data *sdata = IEEE80211_WDEV_TO_SUB_IF(wdev);

	if (local->ops->get_txpower)
		return drv_get_txpower(local, sdata, dbm);

	if (!local->use_chanctx)
		*dbm = local->hw.conf.power_level;
	else
		*dbm = sdata->vif.bss_conf.txpower;

	return 0;
}

static void ieee80211_rfkill_poll(struct wiphy *wiphy)
{
	struct ieee80211_local *local = wiphy_priv(wiphy);

	drv_rfkill_poll(local);
}

#ifdef CONFIG_NL80211_TESTMODE
static int ieee80211_testmode_cmd(struct wiphy *wiphy,
				  struct wireless_dev *wdev,
				  void *data, int len)
{
	struct ieee80211_local *local = wiphy_priv(wiphy);
	struct ieee80211_vif *vif = NULL;

	if (!local->ops->testmode_cmd)
		return -EOPNOTSUPP;

	if (wdev) {
		struct ieee80211_sub_if_data *sdata;

		sdata = IEEE80211_WDEV_TO_SUB_IF(wdev);
		if (sdata->flags & IEEE80211_SDATA_IN_DRIVER)
			vif = &sdata->vif;
	}

	return local->ops->testmode_cmd(&local->hw, vif, data, len);
}

static int ieee80211_testmode_dump(struct wiphy *wiphy,
				   struct sk_buff *skb,
				   struct netlink_callback *cb,
				   void *data, int len)
{
	struct ieee80211_local *local = wiphy_priv(wiphy);

	if (!local->ops->testmode_dump)
		return -EOPNOTSUPP;

	return local->ops->testmode_dump(&local->hw, skb, cb, data, len);
}
#endif

int __ieee80211_request_smps_mgd(struct ieee80211_sub_if_data *sdata,
				 struct ieee80211_link_data *link,
				 enum ieee80211_smps_mode smps_mode)
{
	const u8 *ap;
	enum ieee80211_smps_mode old_req;
	int err;
	struct sta_info *sta;
	bool tdls_peer_found = false;

	lockdep_assert_held(&sdata->wdev.mtx);

	if (WARN_ON_ONCE(sdata->vif.type != NL80211_IFTYPE_STATION))
		return -EINVAL;

	old_req = link->u.mgd.req_smps;
	link->u.mgd.req_smps = smps_mode;

	if (old_req == smps_mode &&
	    smps_mode != IEEE80211_SMPS_AUTOMATIC)
		return 0;

	/*
	 * If not associated, or current association is not an HT
	 * association, there's no need to do anything, just store
	 * the new value until we associate.
	 */
	if (!sdata->u.mgd.associated ||
	    link->conf->chandef.width == NL80211_CHAN_WIDTH_20_NOHT)
		return 0;

	ap = link->u.mgd.bssid;

	rcu_read_lock();
	list_for_each_entry_rcu(sta, &sdata->local->sta_list, list) {
		if (!sta->sta.tdls || sta->sdata != sdata || !sta->uploaded ||
		    !test_sta_flag(sta, WLAN_STA_AUTHORIZED))
			continue;

		tdls_peer_found = true;
		break;
	}
	rcu_read_unlock();

	if (smps_mode == IEEE80211_SMPS_AUTOMATIC) {
		if (tdls_peer_found || !sdata->u.mgd.powersave)
			smps_mode = IEEE80211_SMPS_OFF;
		else
			smps_mode = IEEE80211_SMPS_DYNAMIC;
	}

	/* send SM PS frame to AP */
	err = ieee80211_send_smps_action(sdata, smps_mode,
					 ap, ap);
	if (err)
		link->u.mgd.req_smps = old_req;
	else if (smps_mode != IEEE80211_SMPS_OFF && tdls_peer_found)
		ieee80211_teardown_tdls_peers(sdata);

	return err;
}

static int ieee80211_set_power_mgmt(struct wiphy *wiphy, struct net_device *dev,
				    bool enabled, int timeout)
{
	struct ieee80211_sub_if_data *sdata = IEEE80211_DEV_TO_SUB_IF(dev);
	struct ieee80211_local *local = wdev_priv(dev->ieee80211_ptr);
	unsigned int link_id;

	if (sdata->vif.type != NL80211_IFTYPE_STATION)
		return -EOPNOTSUPP;

	if (!ieee80211_hw_check(&local->hw, SUPPORTS_PS))
		return -EOPNOTSUPP;

	if (enabled == sdata->u.mgd.powersave &&
	    timeout == local->dynamic_ps_forced_timeout)
		return 0;

	sdata->u.mgd.powersave = enabled;
	local->dynamic_ps_forced_timeout = timeout;

	/* no change, but if automatic follow powersave */
	sdata_lock(sdata);
	for (link_id = 0; link_id < ARRAY_SIZE(sdata->link); link_id++) {
		struct ieee80211_link_data *link;

		link = sdata_dereference(sdata->link[link_id], sdata);

		if (!link)
			continue;
		__ieee80211_request_smps_mgd(sdata, link,
					     link->u.mgd.req_smps);
	}
	sdata_unlock(sdata);

	if (ieee80211_hw_check(&local->hw, SUPPORTS_DYNAMIC_PS))
		ieee80211_hw_config(local, IEEE80211_CONF_CHANGE_PS);

	ieee80211_recalc_ps(local);
	ieee80211_recalc_ps_vif(sdata);
	ieee80211_check_fast_rx_iface(sdata);

	return 0;
}

static int ieee80211_set_cqm_rssi_config(struct wiphy *wiphy,
					 struct net_device *dev,
					 s32 rssi_thold, u32 rssi_hyst)
{
	struct ieee80211_sub_if_data *sdata = IEEE80211_DEV_TO_SUB_IF(dev);
	struct ieee80211_vif *vif = &sdata->vif;
	struct ieee80211_bss_conf *bss_conf = &vif->bss_conf;

	if (rssi_thold == bss_conf->cqm_rssi_thold &&
	    rssi_hyst == bss_conf->cqm_rssi_hyst)
		return 0;

	if (sdata->vif.driver_flags & IEEE80211_VIF_BEACON_FILTER &&
	    !(sdata->vif.driver_flags & IEEE80211_VIF_SUPPORTS_CQM_RSSI))
		return -EOPNOTSUPP;

	bss_conf->cqm_rssi_thold = rssi_thold;
	bss_conf->cqm_rssi_hyst = rssi_hyst;
	bss_conf->cqm_rssi_low = 0;
	bss_conf->cqm_rssi_high = 0;
	sdata->deflink.u.mgd.last_cqm_event_signal = 0;

	/* tell the driver upon association, unless already associated */
	if (sdata->u.mgd.associated &&
	    sdata->vif.driver_flags & IEEE80211_VIF_SUPPORTS_CQM_RSSI)
		ieee80211_link_info_change_notify(sdata, &sdata->deflink,
						  BSS_CHANGED_CQM);

	return 0;
}

static int ieee80211_set_cqm_rssi_range_config(struct wiphy *wiphy,
					       struct net_device *dev,
					       s32 rssi_low, s32 rssi_high)
{
	struct ieee80211_sub_if_data *sdata = IEEE80211_DEV_TO_SUB_IF(dev);
	struct ieee80211_vif *vif = &sdata->vif;
	struct ieee80211_bss_conf *bss_conf = &vif->bss_conf;

	if (sdata->vif.driver_flags & IEEE80211_VIF_BEACON_FILTER)
		return -EOPNOTSUPP;

	bss_conf->cqm_rssi_low = rssi_low;
	bss_conf->cqm_rssi_high = rssi_high;
	bss_conf->cqm_rssi_thold = 0;
	bss_conf->cqm_rssi_hyst = 0;
	sdata->deflink.u.mgd.last_cqm_event_signal = 0;

	/* tell the driver upon association, unless already associated */
	if (sdata->u.mgd.associated &&
	    sdata->vif.driver_flags & IEEE80211_VIF_SUPPORTS_CQM_RSSI)
		ieee80211_link_info_change_notify(sdata, &sdata->deflink,
						  BSS_CHANGED_CQM);

	return 0;
}

static int ieee80211_set_bitrate_mask(struct wiphy *wiphy,
				      struct net_device *dev,
				      unsigned int link_id,
				      const u8 *addr,
				      const struct cfg80211_bitrate_mask *mask)
{
	struct ieee80211_sub_if_data *sdata = IEEE80211_DEV_TO_SUB_IF(dev);
	struct ieee80211_local *local = wdev_priv(dev->ieee80211_ptr);
	int i, ret;

	if (!ieee80211_sdata_running(sdata))
		return -ENETDOWN;

	/*
	 * If active validate the setting and reject it if it doesn't leave
	 * at least one basic rate usable, since we really have to be able
	 * to send something, and if we're an AP we have to be able to do
	 * so at a basic rate so that all clients can receive it.
	 */
	if (rcu_access_pointer(sdata->vif.bss_conf.chanctx_conf) &&
	    sdata->vif.bss_conf.chandef.chan) {
		u32 basic_rates = sdata->vif.bss_conf.basic_rates;
		enum nl80211_band band = sdata->vif.bss_conf.chandef.chan->band;

		if (!(mask->control[band].legacy & basic_rates))
			return -EINVAL;
	}

	if (ieee80211_hw_check(&local->hw, HAS_RATE_CONTROL)) {
		ret = drv_set_bitrate_mask(local, sdata, mask);
		if (ret)
			return ret;
	}

	for (i = 0; i < NUM_NL80211_BANDS; i++) {
		struct ieee80211_supported_band *sband = wiphy->bands[i];
		int j;

		sdata->rc_rateidx_mask[i] = mask->control[i].legacy;
		memcpy(sdata->rc_rateidx_mcs_mask[i], mask->control[i].ht_mcs,
		       sizeof(mask->control[i].ht_mcs));
		memcpy(sdata->rc_rateidx_vht_mcs_mask[i],
		       mask->control[i].vht_mcs,
		       sizeof(mask->control[i].vht_mcs));

		sdata->rc_has_mcs_mask[i] = false;
		sdata->rc_has_vht_mcs_mask[i] = false;
		if (!sband)
			continue;

		for (j = 0; j < IEEE80211_HT_MCS_MASK_LEN; j++) {
			if (sdata->rc_rateidx_mcs_mask[i][j] != 0xff) {
				sdata->rc_has_mcs_mask[i] = true;
				break;
			}
		}

		for (j = 0; j < NL80211_VHT_NSS_MAX; j++) {
			if (sdata->rc_rateidx_vht_mcs_mask[i][j] != 0xffff) {
				sdata->rc_has_vht_mcs_mask[i] = true;
				break;
			}
		}
	}

	return 0;
}

static int ieee80211_start_radar_detection(struct wiphy *wiphy,
					   struct net_device *dev,
					   struct cfg80211_chan_def *chandef,
					   u32 cac_time_ms)
{
	struct ieee80211_sub_if_data *sdata = IEEE80211_DEV_TO_SUB_IF(dev);
	struct ieee80211_local *local = sdata->local;
	int err;

	mutex_lock(&local->mtx);
	if (!list_empty(&local->roc_list) || local->scanning) {
		err = -EBUSY;
		goto out_unlock;
	}

	/* whatever, but channel contexts should not complain about that one */
	sdata->deflink.smps_mode = IEEE80211_SMPS_OFF;
	sdata->deflink.needed_rx_chains = local->rx_chains;

	err = ieee80211_link_use_channel(&sdata->deflink, chandef,
					 IEEE80211_CHANCTX_SHARED);
	if (err)
		goto out_unlock;

	ieee80211_queue_delayed_work(&sdata->local->hw,
				     &sdata->deflink.dfs_cac_timer_work,
				     msecs_to_jiffies(cac_time_ms));

 out_unlock:
	mutex_unlock(&local->mtx);
	return err;
}

static void ieee80211_end_cac(struct wiphy *wiphy,
			      struct net_device *dev)
{
	struct ieee80211_sub_if_data *sdata = IEEE80211_DEV_TO_SUB_IF(dev);
	struct ieee80211_local *local = sdata->local;

	mutex_lock(&local->mtx);
	list_for_each_entry(sdata, &local->interfaces, list) {
		/* it might be waiting for the local->mtx, but then
		 * by the time it gets it, sdata->wdev.cac_started
		 * will no longer be true
		 */
		cancel_delayed_work(&sdata->deflink.dfs_cac_timer_work);

		if (sdata->wdev.cac_started) {
			ieee80211_link_release_channel(&sdata->deflink);
			sdata->wdev.cac_started = false;
		}
	}
	mutex_unlock(&local->mtx);
}

static struct cfg80211_beacon_data *
cfg80211_beacon_dup(struct cfg80211_beacon_data *beacon)
{
	struct cfg80211_beacon_data *new_beacon;
	u8 *pos;
	int len;

	len = beacon->head_len + beacon->tail_len + beacon->beacon_ies_len +
	      beacon->proberesp_ies_len + beacon->assocresp_ies_len +
	      beacon->probe_resp_len + beacon->lci_len + beacon->civicloc_len +
	      ieee80211_get_mbssid_beacon_len(beacon->mbssid_ies);

	new_beacon = kzalloc(sizeof(*new_beacon) + len, GFP_KERNEL);
	if (!new_beacon)
		return NULL;

	if (beacon->mbssid_ies && beacon->mbssid_ies->cnt) {
		new_beacon->mbssid_ies =
			kzalloc(struct_size(new_beacon->mbssid_ies,
					    elem, beacon->mbssid_ies->cnt),
				GFP_KERNEL);
		if (!new_beacon->mbssid_ies) {
			kfree(new_beacon);
			return NULL;
		}
	}

	pos = (u8 *)(new_beacon + 1);
	if (beacon->head_len) {
		new_beacon->head_len = beacon->head_len;
		new_beacon->head = pos;
		memcpy(pos, beacon->head, beacon->head_len);
		pos += beacon->head_len;
	}
	if (beacon->tail_len) {
		new_beacon->tail_len = beacon->tail_len;
		new_beacon->tail = pos;
		memcpy(pos, beacon->tail, beacon->tail_len);
		pos += beacon->tail_len;
	}
	if (beacon->beacon_ies_len) {
		new_beacon->beacon_ies_len = beacon->beacon_ies_len;
		new_beacon->beacon_ies = pos;
		memcpy(pos, beacon->beacon_ies, beacon->beacon_ies_len);
		pos += beacon->beacon_ies_len;
	}
	if (beacon->proberesp_ies_len) {
		new_beacon->proberesp_ies_len = beacon->proberesp_ies_len;
		new_beacon->proberesp_ies = pos;
		memcpy(pos, beacon->proberesp_ies, beacon->proberesp_ies_len);
		pos += beacon->proberesp_ies_len;
	}
	if (beacon->assocresp_ies_len) {
		new_beacon->assocresp_ies_len = beacon->assocresp_ies_len;
		new_beacon->assocresp_ies = pos;
		memcpy(pos, beacon->assocresp_ies, beacon->assocresp_ies_len);
		pos += beacon->assocresp_ies_len;
	}
	if (beacon->probe_resp_len) {
		new_beacon->probe_resp_len = beacon->probe_resp_len;
		new_beacon->probe_resp = pos;
		memcpy(pos, beacon->probe_resp, beacon->probe_resp_len);
		pos += beacon->probe_resp_len;
	}
	if (beacon->mbssid_ies && beacon->mbssid_ies->cnt)
		pos += ieee80211_copy_mbssid_beacon(pos,
						    new_beacon->mbssid_ies,
						    beacon->mbssid_ies);

	/* might copy -1, meaning no changes requested */
	new_beacon->ftm_responder = beacon->ftm_responder;
	if (beacon->lci) {
		new_beacon->lci_len = beacon->lci_len;
		new_beacon->lci = pos;
		memcpy(pos, beacon->lci, beacon->lci_len);
		pos += beacon->lci_len;
	}
	if (beacon->civicloc) {
		new_beacon->civicloc_len = beacon->civicloc_len;
		new_beacon->civicloc = pos;
		memcpy(pos, beacon->civicloc, beacon->civicloc_len);
		pos += beacon->civicloc_len;
	}

	return new_beacon;
}

void ieee80211_csa_finish(struct ieee80211_vif *vif)
{
	struct ieee80211_sub_if_data *sdata = vif_to_sdata(vif);
	struct ieee80211_local *local = sdata->local;

	rcu_read_lock();

	if (vif->mbssid_tx_vif == vif) {
		/* Trigger ieee80211_csa_finish() on the non-transmitting
		 * interfaces when channel switch is received on
		 * transmitting interface
		 */
		struct ieee80211_sub_if_data *iter;

		list_for_each_entry_rcu(iter, &local->interfaces, list) {
			if (!ieee80211_sdata_running(iter))
				continue;

			if (iter == sdata || iter->vif.mbssid_tx_vif != vif)
				continue;

			ieee80211_queue_work(&iter->local->hw,
					     &iter->deflink.csa_finalize_work);
		}
	}
	ieee80211_queue_work(&local->hw, &sdata->deflink.csa_finalize_work);

	rcu_read_unlock();
}
EXPORT_SYMBOL(ieee80211_csa_finish);

void ieee80211_channel_switch_disconnect(struct ieee80211_vif *vif, bool block_tx)
{
	struct ieee80211_sub_if_data *sdata = vif_to_sdata(vif);
	struct ieee80211_if_managed *ifmgd = &sdata->u.mgd;
	struct ieee80211_local *local = sdata->local;

	sdata->deflink.csa_block_tx = block_tx;
	sdata_info(sdata, "channel switch failed, disconnecting\n");
	ieee80211_queue_work(&local->hw, &ifmgd->csa_connection_drop_work);
}
EXPORT_SYMBOL(ieee80211_channel_switch_disconnect);

static int ieee80211_set_after_csa_beacon(struct ieee80211_sub_if_data *sdata,
					  u32 *changed)
{
	int err;

	switch (sdata->vif.type) {
	case NL80211_IFTYPE_AP:
		if (!sdata->deflink.u.ap.next_beacon)
			return -EINVAL;

		err = ieee80211_assign_beacon(sdata, &sdata->deflink,
					      sdata->deflink.u.ap.next_beacon,
					      NULL, NULL);
		ieee80211_free_next_beacon(&sdata->deflink);

		if (err < 0)
			return err;
		*changed |= err;
		break;
	case NL80211_IFTYPE_ADHOC:
		err = ieee80211_ibss_finish_csa(sdata);
		if (err < 0)
			return err;
		*changed |= err;
		break;
#ifdef CONFIG_MAC80211_MESH
	case NL80211_IFTYPE_MESH_POINT:
		err = ieee80211_mesh_finish_csa(sdata);
		if (err < 0)
			return err;
		*changed |= err;
		break;
#endif
	default:
		WARN_ON(1);
		return -EINVAL;
	}

	return 0;
}

static int __ieee80211_csa_finalize(struct ieee80211_sub_if_data *sdata)
{
	struct ieee80211_local *local = sdata->local;
	u32 changed = 0;
	int err;

	sdata_assert_lock(sdata);
	lockdep_assert_held(&local->mtx);
	lockdep_assert_held(&local->chanctx_mtx);

	/*
	 * using reservation isn't immediate as it may be deferred until later
	 * with multi-vif. once reservation is complete it will re-schedule the
	 * work with no reserved_chanctx so verify chandef to check if it
	 * completed successfully
	 */

	if (sdata->deflink.reserved_chanctx) {
		/*
		 * with multi-vif csa driver may call ieee80211_csa_finish()
		 * many times while waiting for other interfaces to use their
		 * reservations
		 */
		if (sdata->deflink.reserved_ready)
			return 0;

		return ieee80211_link_use_reserved_context(&sdata->deflink);
	}

	if (!cfg80211_chandef_identical(&sdata->vif.bss_conf.chandef,
					&sdata->deflink.csa_chandef))
		return -EINVAL;

	sdata->vif.bss_conf.csa_active = false;

	err = ieee80211_set_after_csa_beacon(sdata, &changed);
	if (err)
		return err;

	ieee80211_link_info_change_notify(sdata, &sdata->deflink, changed);

	if (sdata->deflink.csa_block_tx) {
		ieee80211_wake_vif_queues(local, sdata,
					  IEEE80211_QUEUE_STOP_REASON_CSA);
		sdata->deflink.csa_block_tx = false;
	}

	err = drv_post_channel_switch(sdata);
	if (err)
		return err;

	cfg80211_ch_switch_notify(sdata->dev, &sdata->deflink.csa_chandef, 0);

	return 0;
}

static void ieee80211_csa_finalize(struct ieee80211_sub_if_data *sdata)
{
	if (__ieee80211_csa_finalize(sdata)) {
		sdata_info(sdata, "failed to finalize CSA, disconnecting\n");
		cfg80211_stop_iface(sdata->local->hw.wiphy, &sdata->wdev,
				    GFP_KERNEL);
	}
}

void ieee80211_csa_finalize_work(struct work_struct *work)
{
	struct ieee80211_sub_if_data *sdata =
		container_of(work, struct ieee80211_sub_if_data,
			     deflink.csa_finalize_work);
	struct ieee80211_local *local = sdata->local;

	sdata_lock(sdata);
	mutex_lock(&local->mtx);
	mutex_lock(&local->chanctx_mtx);

	/* AP might have been stopped while waiting for the lock. */
	if (!sdata->vif.bss_conf.csa_active)
		goto unlock;

	if (!ieee80211_sdata_running(sdata))
		goto unlock;

	ieee80211_csa_finalize(sdata);

unlock:
	mutex_unlock(&local->chanctx_mtx);
	mutex_unlock(&local->mtx);
	sdata_unlock(sdata);
}

static int ieee80211_set_csa_beacon(struct ieee80211_sub_if_data *sdata,
				    struct cfg80211_csa_settings *params,
				    u32 *changed)
{
	struct ieee80211_csa_settings csa = {};
	int err;

	switch (sdata->vif.type) {
	case NL80211_IFTYPE_AP:
		sdata->deflink.u.ap.next_beacon =
			cfg80211_beacon_dup(&params->beacon_after);
		if (!sdata->deflink.u.ap.next_beacon)
			return -ENOMEM;

		/*
		 * With a count of 0, we don't have to wait for any
		 * TBTT before switching, so complete the CSA
		 * immediately.  In theory, with a count == 1 we
		 * should delay the switch until just before the next
		 * TBTT, but that would complicate things so we switch
		 * immediately too.  If we would delay the switch
		 * until the next TBTT, we would have to set the probe
		 * response here.
		 *
		 * TODO: A channel switch with count <= 1 without
		 * sending a CSA action frame is kind of useless,
		 * because the clients won't know we're changing
		 * channels.  The action frame must be implemented
		 * either here or in the userspace.
		 */
		if (params->count <= 1)
			break;

		if ((params->n_counter_offsets_beacon >
		     IEEE80211_MAX_CNTDWN_COUNTERS_NUM) ||
		    (params->n_counter_offsets_presp >
		     IEEE80211_MAX_CNTDWN_COUNTERS_NUM)) {
			ieee80211_free_next_beacon(&sdata->deflink);
			return -EINVAL;
		}

		csa.counter_offsets_beacon = params->counter_offsets_beacon;
		csa.counter_offsets_presp = params->counter_offsets_presp;
		csa.n_counter_offsets_beacon = params->n_counter_offsets_beacon;
		csa.n_counter_offsets_presp = params->n_counter_offsets_presp;
		csa.count = params->count;

		err = ieee80211_assign_beacon(sdata, &sdata->deflink,
					      &params->beacon_csa, &csa,
					      NULL);
		if (err < 0) {
			ieee80211_free_next_beacon(&sdata->deflink);
			return err;
		}
		*changed |= err;

		break;
	case NL80211_IFTYPE_ADHOC:
		if (!sdata->vif.cfg.ibss_joined)
			return -EINVAL;

		if (params->chandef.width != sdata->u.ibss.chandef.width)
			return -EINVAL;

		switch (params->chandef.width) {
		case NL80211_CHAN_WIDTH_40:
			if (cfg80211_get_chandef_type(&params->chandef) !=
			    cfg80211_get_chandef_type(&sdata->u.ibss.chandef))
				return -EINVAL;
			break;
		case NL80211_CHAN_WIDTH_5:
		case NL80211_CHAN_WIDTH_10:
		case NL80211_CHAN_WIDTH_20_NOHT:
		case NL80211_CHAN_WIDTH_20:
			break;
		default:
			return -EINVAL;
		}

		/* changes into another band are not supported */
		if (sdata->u.ibss.chandef.chan->band !=
		    params->chandef.chan->band)
			return -EINVAL;

		/* see comments in the NL80211_IFTYPE_AP block */
		if (params->count > 1) {
			err = ieee80211_ibss_csa_beacon(sdata, params);
			if (err < 0)
				return err;
			*changed |= err;
		}

		ieee80211_send_action_csa(sdata, params);

		break;
#ifdef CONFIG_MAC80211_MESH
	case NL80211_IFTYPE_MESH_POINT: {
		struct ieee80211_if_mesh *ifmsh = &sdata->u.mesh;

		/* changes into another band are not supported */
		if (sdata->vif.bss_conf.chandef.chan->band !=
		    params->chandef.chan->band)
			return -EINVAL;

		if (ifmsh->csa_role == IEEE80211_MESH_CSA_ROLE_NONE) {
			ifmsh->csa_role = IEEE80211_MESH_CSA_ROLE_INIT;
			if (!ifmsh->pre_value)
				ifmsh->pre_value = 1;
			else
				ifmsh->pre_value++;
		}

		/* see comments in the NL80211_IFTYPE_AP block */
		if (params->count > 1) {
			err = ieee80211_mesh_csa_beacon(sdata, params);
			if (err < 0) {
				ifmsh->csa_role = IEEE80211_MESH_CSA_ROLE_NONE;
				return err;
			}
			*changed |= err;
		}

		if (ifmsh->csa_role == IEEE80211_MESH_CSA_ROLE_INIT)
			ieee80211_send_action_csa(sdata, params);

		break;
		}
#endif
	default:
		return -EOPNOTSUPP;
	}

	return 0;
}

static void ieee80211_color_change_abort(struct ieee80211_sub_if_data  *sdata)
{
	sdata->vif.bss_conf.color_change_active = false;

	ieee80211_free_next_beacon(&sdata->deflink);

	cfg80211_color_change_aborted_notify(sdata->dev);
}

static int
__ieee80211_channel_switch(struct wiphy *wiphy, struct net_device *dev,
			   struct cfg80211_csa_settings *params)
{
	struct ieee80211_sub_if_data *sdata = IEEE80211_DEV_TO_SUB_IF(dev);
	struct ieee80211_local *local = sdata->local;
	struct ieee80211_channel_switch ch_switch;
	struct ieee80211_chanctx_conf *conf;
	struct ieee80211_chanctx *chanctx;
	u32 changed = 0;
	int err;

	sdata_assert_lock(sdata);
	lockdep_assert_held(&local->mtx);

	if (!list_empty(&local->roc_list) || local->scanning)
		return -EBUSY;

	if (sdata->wdev.cac_started)
		return -EBUSY;

	if (cfg80211_chandef_identical(&params->chandef,
				       &sdata->vif.bss_conf.chandef))
		return -EINVAL;

	/* don't allow another channel switch if one is already active. */
	if (sdata->vif.bss_conf.csa_active)
		return -EBUSY;

	mutex_lock(&local->chanctx_mtx);
	conf = rcu_dereference_protected(sdata->vif.bss_conf.chanctx_conf,
					 lockdep_is_held(&local->chanctx_mtx));
	if (!conf) {
		err = -EBUSY;
		goto out;
	}

	if (params->chandef.chan->freq_offset) {
		/* this may work, but is untested */
		err = -EOPNOTSUPP;
		goto out;
	}

	chanctx = container_of(conf, struct ieee80211_chanctx, conf);

	ch_switch.timestamp = 0;
	ch_switch.device_timestamp = 0;
	ch_switch.block_tx = params->block_tx;
	ch_switch.chandef = params->chandef;
	ch_switch.count = params->count;

	err = drv_pre_channel_switch(sdata, &ch_switch);
	if (err)
		goto out;

	err = ieee80211_link_reserve_chanctx(&sdata->deflink, &params->chandef,
					     chanctx->mode,
					     params->radar_required);
	if (err)
		goto out;

	/* if reservation is invalid then this will fail */
	err = ieee80211_check_combinations(sdata, NULL, chanctx->mode, 0);
	if (err) {
		ieee80211_link_unreserve_chanctx(&sdata->deflink);
		goto out;
	}

	/* if there is a color change in progress, abort it */
	if (sdata->vif.bss_conf.color_change_active)
		ieee80211_color_change_abort(sdata);

	err = ieee80211_set_csa_beacon(sdata, params, &changed);
	if (err) {
		ieee80211_link_unreserve_chanctx(&sdata->deflink);
		goto out;
	}

	sdata->deflink.csa_chandef = params->chandef;
	sdata->deflink.csa_block_tx = params->block_tx;
	sdata->vif.bss_conf.csa_active = true;

	if (sdata->deflink.csa_block_tx)
		ieee80211_stop_vif_queues(local, sdata,
					  IEEE80211_QUEUE_STOP_REASON_CSA);

	cfg80211_ch_switch_started_notify(sdata->dev,
<<<<<<< HEAD
					  &sdata->deflink.csa_chandef,
=======
					  &sdata->deflink.csa_chandef, 0,
>>>>>>> 7365df19
					  params->count, params->block_tx);

	if (changed) {
		ieee80211_link_info_change_notify(sdata, &sdata->deflink,
						  changed);
		drv_channel_switch_beacon(sdata, &params->chandef);
	} else {
		/* if the beacon didn't change, we can finalize immediately */
		ieee80211_csa_finalize(sdata);
	}

out:
	mutex_unlock(&local->chanctx_mtx);
	return err;
}

int ieee80211_channel_switch(struct wiphy *wiphy, struct net_device *dev,
			     struct cfg80211_csa_settings *params)
{
	struct ieee80211_sub_if_data *sdata = IEEE80211_DEV_TO_SUB_IF(dev);
	struct ieee80211_local *local = sdata->local;
	int err;

	mutex_lock(&local->mtx);
	err = __ieee80211_channel_switch(wiphy, dev, params);
	mutex_unlock(&local->mtx);

	return err;
}

u64 ieee80211_mgmt_tx_cookie(struct ieee80211_local *local)
{
	lockdep_assert_held(&local->mtx);

	local->roc_cookie_counter++;

	/* wow, you wrapped 64 bits ... more likely a bug */
	if (WARN_ON(local->roc_cookie_counter == 0))
		local->roc_cookie_counter++;

	return local->roc_cookie_counter;
}

int ieee80211_attach_ack_skb(struct ieee80211_local *local, struct sk_buff *skb,
			     u64 *cookie, gfp_t gfp)
{
	unsigned long spin_flags;
	struct sk_buff *ack_skb;
	int id;

	ack_skb = skb_copy(skb, gfp);
	if (!ack_skb)
		return -ENOMEM;

	spin_lock_irqsave(&local->ack_status_lock, spin_flags);
	id = idr_alloc(&local->ack_status_frames, ack_skb,
		       1, 0x2000, GFP_ATOMIC);
	spin_unlock_irqrestore(&local->ack_status_lock, spin_flags);

	if (id < 0) {
		kfree_skb(ack_skb);
		return -ENOMEM;
	}

	IEEE80211_SKB_CB(skb)->ack_frame_id = id;

	*cookie = ieee80211_mgmt_tx_cookie(local);
	IEEE80211_SKB_CB(ack_skb)->ack.cookie = *cookie;

	return 0;
}

static void
ieee80211_update_mgmt_frame_registrations(struct wiphy *wiphy,
					  struct wireless_dev *wdev,
					  struct mgmt_frame_regs *upd)
{
	struct ieee80211_local *local = wiphy_priv(wiphy);
	struct ieee80211_sub_if_data *sdata = IEEE80211_WDEV_TO_SUB_IF(wdev);
	u32 preq_mask = BIT(IEEE80211_STYPE_PROBE_REQ >> 4);
	u32 action_mask = BIT(IEEE80211_STYPE_ACTION >> 4);
	bool global_change, intf_change;

	global_change =
		(local->probe_req_reg != !!(upd->global_stypes & preq_mask)) ||
		(local->rx_mcast_action_reg !=
		 !!(upd->global_mcast_stypes & action_mask));
	local->probe_req_reg = upd->global_stypes & preq_mask;
	local->rx_mcast_action_reg = upd->global_mcast_stypes & action_mask;

	intf_change = (sdata->vif.probe_req_reg !=
		       !!(upd->interface_stypes & preq_mask)) ||
		(sdata->vif.rx_mcast_action_reg !=
		 !!(upd->interface_mcast_stypes & action_mask));
	sdata->vif.probe_req_reg = upd->interface_stypes & preq_mask;
	sdata->vif.rx_mcast_action_reg =
		upd->interface_mcast_stypes & action_mask;

	if (!local->open_count)
		return;

	if (intf_change && ieee80211_sdata_running(sdata))
		drv_config_iface_filter(local, sdata,
					sdata->vif.probe_req_reg ?
						FIF_PROBE_REQ : 0,
					FIF_PROBE_REQ);

	if (global_change)
		ieee80211_configure_filter(local);
}

static int ieee80211_set_antenna(struct wiphy *wiphy, u32 tx_ant, u32 rx_ant)
{
	struct ieee80211_local *local = wiphy_priv(wiphy);

	if (local->started)
		return -EOPNOTSUPP;

	return drv_set_antenna(local, tx_ant, rx_ant);
}

static int ieee80211_get_antenna(struct wiphy *wiphy, u32 *tx_ant, u32 *rx_ant)
{
	struct ieee80211_local *local = wiphy_priv(wiphy);

	return drv_get_antenna(local, tx_ant, rx_ant);
}

static int ieee80211_set_rekey_data(struct wiphy *wiphy,
				    struct net_device *dev,
				    struct cfg80211_gtk_rekey_data *data)
{
	struct ieee80211_local *local = wiphy_priv(wiphy);
	struct ieee80211_sub_if_data *sdata = IEEE80211_DEV_TO_SUB_IF(dev);

	if (!local->ops->set_rekey_data)
		return -EOPNOTSUPP;

	drv_set_rekey_data(local, sdata, data);

	return 0;
}

static int ieee80211_probe_client(struct wiphy *wiphy, struct net_device *dev,
				  const u8 *peer, u64 *cookie)
{
	struct ieee80211_sub_if_data *sdata = IEEE80211_DEV_TO_SUB_IF(dev);
	struct ieee80211_local *local = sdata->local;
	struct ieee80211_qos_hdr *nullfunc;
	struct sk_buff *skb;
	int size = sizeof(*nullfunc);
	__le16 fc;
	bool qos;
	struct ieee80211_tx_info *info;
	struct sta_info *sta;
	struct ieee80211_chanctx_conf *chanctx_conf;
	enum nl80211_band band;
	int ret;

	/* the lock is needed to assign the cookie later */
	mutex_lock(&local->mtx);

	rcu_read_lock();
	chanctx_conf = rcu_dereference(sdata->vif.bss_conf.chanctx_conf);
	if (WARN_ON(!chanctx_conf)) {
		ret = -EINVAL;
		goto unlock;
	}
	band = chanctx_conf->def.chan->band;
	sta = sta_info_get_bss(sdata, peer);
	if (sta) {
		qos = sta->sta.wme;
	} else {
		ret = -ENOLINK;
		goto unlock;
	}

	if (qos) {
		fc = cpu_to_le16(IEEE80211_FTYPE_DATA |
				 IEEE80211_STYPE_QOS_NULLFUNC |
				 IEEE80211_FCTL_FROMDS);
	} else {
		size -= 2;
		fc = cpu_to_le16(IEEE80211_FTYPE_DATA |
				 IEEE80211_STYPE_NULLFUNC |
				 IEEE80211_FCTL_FROMDS);
	}

	skb = dev_alloc_skb(local->hw.extra_tx_headroom + size);
	if (!skb) {
		ret = -ENOMEM;
		goto unlock;
	}

	skb->dev = dev;

	skb_reserve(skb, local->hw.extra_tx_headroom);

	nullfunc = skb_put(skb, size);
	nullfunc->frame_control = fc;
	nullfunc->duration_id = 0;
	memcpy(nullfunc->addr1, sta->sta.addr, ETH_ALEN);
	memcpy(nullfunc->addr2, sdata->vif.addr, ETH_ALEN);
	memcpy(nullfunc->addr3, sdata->vif.addr, ETH_ALEN);
	nullfunc->seq_ctrl = 0;

	info = IEEE80211_SKB_CB(skb);

	info->flags |= IEEE80211_TX_CTL_REQ_TX_STATUS |
		       IEEE80211_TX_INTFL_NL80211_FRAME_TX;
	info->band = band;

	skb_set_queue_mapping(skb, IEEE80211_AC_VO);
	skb->priority = 7;
	if (qos)
		nullfunc->qos_ctrl = cpu_to_le16(7);

	ret = ieee80211_attach_ack_skb(local, skb, cookie, GFP_ATOMIC);
	if (ret) {
		kfree_skb(skb);
		goto unlock;
	}

	local_bh_disable();
	ieee80211_xmit(sdata, sta, skb);
	local_bh_enable();

	ret = 0;
unlock:
	rcu_read_unlock();
	mutex_unlock(&local->mtx);

	return ret;
}

static int ieee80211_cfg_get_channel(struct wiphy *wiphy,
				     struct wireless_dev *wdev,
				     unsigned int link_id,
				     struct cfg80211_chan_def *chandef)
{
	struct ieee80211_sub_if_data *sdata = IEEE80211_WDEV_TO_SUB_IF(wdev);
	struct ieee80211_local *local = wiphy_priv(wiphy);
	struct ieee80211_chanctx_conf *chanctx_conf;
	struct ieee80211_link_data *link;
	int ret = -ENODATA;

	rcu_read_lock();
	link = rcu_dereference(sdata->link[link_id]);
	if (!link) {
		ret = -ENOLINK;
		goto out;
	}

	chanctx_conf = rcu_dereference(link->conf->chanctx_conf);
	if (chanctx_conf) {
		*chandef = link->conf->chandef;
		ret = 0;
	} else if (local->open_count > 0 &&
		   local->open_count == local->monitors &&
		   sdata->vif.type == NL80211_IFTYPE_MONITOR) {
		if (local->use_chanctx)
			*chandef = local->monitor_chandef;
		else
			*chandef = local->_oper_chandef;
		ret = 0;
	}
out:
	rcu_read_unlock();

	return ret;
}

#ifdef CONFIG_PM
static void ieee80211_set_wakeup(struct wiphy *wiphy, bool enabled)
{
	drv_set_wakeup(wiphy_priv(wiphy), enabled);
}
#endif

static int ieee80211_set_qos_map(struct wiphy *wiphy,
				 struct net_device *dev,
				 struct cfg80211_qos_map *qos_map)
{
	struct ieee80211_sub_if_data *sdata = IEEE80211_DEV_TO_SUB_IF(dev);
	struct mac80211_qos_map *new_qos_map, *old_qos_map;

	if (qos_map) {
		new_qos_map = kzalloc(sizeof(*new_qos_map), GFP_KERNEL);
		if (!new_qos_map)
			return -ENOMEM;
		memcpy(&new_qos_map->qos_map, qos_map, sizeof(*qos_map));
	} else {
		/* A NULL qos_map was passed to disable QoS mapping */
		new_qos_map = NULL;
	}

	old_qos_map = sdata_dereference(sdata->qos_map, sdata);
	rcu_assign_pointer(sdata->qos_map, new_qos_map);
	if (old_qos_map)
		kfree_rcu(old_qos_map, rcu_head);

	return 0;
}

static int ieee80211_set_ap_chanwidth(struct wiphy *wiphy,
				      struct net_device *dev,
				      unsigned int link_id,
				      struct cfg80211_chan_def *chandef)
{
	struct ieee80211_sub_if_data *sdata = IEEE80211_DEV_TO_SUB_IF(dev);
	struct ieee80211_link_data *link;
	int ret;
	u32 changed = 0;

	link = sdata_dereference(sdata->link[link_id], sdata);

	ret = ieee80211_link_change_bandwidth(link, chandef, &changed);
	if (ret == 0)
		ieee80211_link_info_change_notify(sdata, link, changed);

	return ret;
}

static int ieee80211_add_tx_ts(struct wiphy *wiphy, struct net_device *dev,
			       u8 tsid, const u8 *peer, u8 up,
			       u16 admitted_time)
{
	struct ieee80211_sub_if_data *sdata = IEEE80211_DEV_TO_SUB_IF(dev);
	struct ieee80211_if_managed *ifmgd = &sdata->u.mgd;
	int ac = ieee802_1d_to_ac[up];

	if (sdata->vif.type != NL80211_IFTYPE_STATION)
		return -EOPNOTSUPP;

	if (!(sdata->wmm_acm & BIT(up)))
		return -EINVAL;

	if (ifmgd->tx_tspec[ac].admitted_time)
		return -EBUSY;

	if (admitted_time) {
		ifmgd->tx_tspec[ac].admitted_time = 32 * admitted_time;
		ifmgd->tx_tspec[ac].tsid = tsid;
		ifmgd->tx_tspec[ac].up = up;
	}

	return 0;
}

static int ieee80211_del_tx_ts(struct wiphy *wiphy, struct net_device *dev,
			       u8 tsid, const u8 *peer)
{
	struct ieee80211_sub_if_data *sdata = IEEE80211_DEV_TO_SUB_IF(dev);
	struct ieee80211_if_managed *ifmgd = &sdata->u.mgd;
	struct ieee80211_local *local = wiphy_priv(wiphy);
	int ac;

	for (ac = 0; ac < IEEE80211_NUM_ACS; ac++) {
		struct ieee80211_sta_tx_tspec *tx_tspec = &ifmgd->tx_tspec[ac];

		/* skip unused entries */
		if (!tx_tspec->admitted_time)
			continue;

		if (tx_tspec->tsid != tsid)
			continue;

		/* due to this new packets will be reassigned to non-ACM ACs */
		tx_tspec->up = -1;

		/* Make sure that all packets have been sent to avoid to
		 * restore the QoS params on packets that are still on the
		 * queues.
		 */
		synchronize_net();
		ieee80211_flush_queues(local, sdata, false);

		/* restore the normal QoS parameters
		 * (unconditionally to avoid races)
		 */
		tx_tspec->action = TX_TSPEC_ACTION_STOP_DOWNGRADE;
		tx_tspec->downgraded = false;
		ieee80211_sta_handle_tspec_ac_params(sdata);

		/* finally clear all the data */
		memset(tx_tspec, 0, sizeof(*tx_tspec));

		return 0;
	}

	return -ENOENT;
}

void ieee80211_nan_func_terminated(struct ieee80211_vif *vif,
				   u8 inst_id,
				   enum nl80211_nan_func_term_reason reason,
				   gfp_t gfp)
{
	struct ieee80211_sub_if_data *sdata = vif_to_sdata(vif);
	struct cfg80211_nan_func *func;
	u64 cookie;

	if (WARN_ON(vif->type != NL80211_IFTYPE_NAN))
		return;

	spin_lock_bh(&sdata->u.nan.func_lock);

	func = idr_find(&sdata->u.nan.function_inst_ids, inst_id);
	if (WARN_ON(!func)) {
		spin_unlock_bh(&sdata->u.nan.func_lock);
		return;
	}

	cookie = func->cookie;
	idr_remove(&sdata->u.nan.function_inst_ids, inst_id);

	spin_unlock_bh(&sdata->u.nan.func_lock);

	cfg80211_free_nan_func(func);

	cfg80211_nan_func_terminated(ieee80211_vif_to_wdev(vif), inst_id,
				     reason, cookie, gfp);
}
EXPORT_SYMBOL(ieee80211_nan_func_terminated);

void ieee80211_nan_func_match(struct ieee80211_vif *vif,
			      struct cfg80211_nan_match_params *match,
			      gfp_t gfp)
{
	struct ieee80211_sub_if_data *sdata = vif_to_sdata(vif);
	struct cfg80211_nan_func *func;

	if (WARN_ON(vif->type != NL80211_IFTYPE_NAN))
		return;

	spin_lock_bh(&sdata->u.nan.func_lock);

	func = idr_find(&sdata->u.nan.function_inst_ids,  match->inst_id);
	if (WARN_ON(!func)) {
		spin_unlock_bh(&sdata->u.nan.func_lock);
		return;
	}
	match->cookie = func->cookie;

	spin_unlock_bh(&sdata->u.nan.func_lock);

	cfg80211_nan_match(ieee80211_vif_to_wdev(vif), match, gfp);
}
EXPORT_SYMBOL(ieee80211_nan_func_match);

static int ieee80211_set_multicast_to_unicast(struct wiphy *wiphy,
					      struct net_device *dev,
					      const bool enabled)
{
	struct ieee80211_sub_if_data *sdata = IEEE80211_DEV_TO_SUB_IF(dev);

	sdata->u.ap.multicast_to_unicast = enabled;

	return 0;
}

void ieee80211_fill_txq_stats(struct cfg80211_txq_stats *txqstats,
			      struct txq_info *txqi)
{
	if (!(txqstats->filled & BIT(NL80211_TXQ_STATS_BACKLOG_BYTES))) {
		txqstats->filled |= BIT(NL80211_TXQ_STATS_BACKLOG_BYTES);
		txqstats->backlog_bytes = txqi->tin.backlog_bytes;
	}

	if (!(txqstats->filled & BIT(NL80211_TXQ_STATS_BACKLOG_PACKETS))) {
		txqstats->filled |= BIT(NL80211_TXQ_STATS_BACKLOG_PACKETS);
		txqstats->backlog_packets = txqi->tin.backlog_packets;
	}

	if (!(txqstats->filled & BIT(NL80211_TXQ_STATS_FLOWS))) {
		txqstats->filled |= BIT(NL80211_TXQ_STATS_FLOWS);
		txqstats->flows = txqi->tin.flows;
	}

	if (!(txqstats->filled & BIT(NL80211_TXQ_STATS_DROPS))) {
		txqstats->filled |= BIT(NL80211_TXQ_STATS_DROPS);
		txqstats->drops = txqi->cstats.drop_count;
	}

	if (!(txqstats->filled & BIT(NL80211_TXQ_STATS_ECN_MARKS))) {
		txqstats->filled |= BIT(NL80211_TXQ_STATS_ECN_MARKS);
		txqstats->ecn_marks = txqi->cstats.ecn_mark;
	}

	if (!(txqstats->filled & BIT(NL80211_TXQ_STATS_OVERLIMIT))) {
		txqstats->filled |= BIT(NL80211_TXQ_STATS_OVERLIMIT);
		txqstats->overlimit = txqi->tin.overlimit;
	}

	if (!(txqstats->filled & BIT(NL80211_TXQ_STATS_COLLISIONS))) {
		txqstats->filled |= BIT(NL80211_TXQ_STATS_COLLISIONS);
		txqstats->collisions = txqi->tin.collisions;
	}

	if (!(txqstats->filled & BIT(NL80211_TXQ_STATS_TX_BYTES))) {
		txqstats->filled |= BIT(NL80211_TXQ_STATS_TX_BYTES);
		txqstats->tx_bytes = txqi->tin.tx_bytes;
	}

	if (!(txqstats->filled & BIT(NL80211_TXQ_STATS_TX_PACKETS))) {
		txqstats->filled |= BIT(NL80211_TXQ_STATS_TX_PACKETS);
		txqstats->tx_packets = txqi->tin.tx_packets;
	}
}

static int ieee80211_get_txq_stats(struct wiphy *wiphy,
				   struct wireless_dev *wdev,
				   struct cfg80211_txq_stats *txqstats)
{
	struct ieee80211_local *local = wiphy_priv(wiphy);
	struct ieee80211_sub_if_data *sdata;
	int ret = 0;

	if (!local->ops->wake_tx_queue)
		return 1;

	spin_lock_bh(&local->fq.lock);
	rcu_read_lock();

	if (wdev) {
		sdata = IEEE80211_WDEV_TO_SUB_IF(wdev);
		if (!sdata->vif.txq) {
			ret = 1;
			goto out;
		}
		ieee80211_fill_txq_stats(txqstats, to_txq_info(sdata->vif.txq));
	} else {
		/* phy stats */
		txqstats->filled |= BIT(NL80211_TXQ_STATS_BACKLOG_PACKETS) |
				    BIT(NL80211_TXQ_STATS_BACKLOG_BYTES) |
				    BIT(NL80211_TXQ_STATS_OVERLIMIT) |
				    BIT(NL80211_TXQ_STATS_OVERMEMORY) |
				    BIT(NL80211_TXQ_STATS_COLLISIONS) |
				    BIT(NL80211_TXQ_STATS_MAX_FLOWS);
		txqstats->backlog_packets = local->fq.backlog;
		txqstats->backlog_bytes = local->fq.memory_usage;
		txqstats->overlimit = local->fq.overlimit;
		txqstats->overmemory = local->fq.overmemory;
		txqstats->collisions = local->fq.collisions;
		txqstats->max_flows = local->fq.flows_cnt;
	}

out:
	rcu_read_unlock();
	spin_unlock_bh(&local->fq.lock);

	return ret;
}

static int
ieee80211_get_ftm_responder_stats(struct wiphy *wiphy,
				  struct net_device *dev,
				  struct cfg80211_ftm_responder_stats *ftm_stats)
{
	struct ieee80211_local *local = wiphy_priv(wiphy);
	struct ieee80211_sub_if_data *sdata = IEEE80211_DEV_TO_SUB_IF(dev);

	return drv_get_ftm_responder_stats(local, sdata, ftm_stats);
}

static int
ieee80211_start_pmsr(struct wiphy *wiphy, struct wireless_dev *dev,
		     struct cfg80211_pmsr_request *request)
{
	struct ieee80211_local *local = wiphy_priv(wiphy);
	struct ieee80211_sub_if_data *sdata = IEEE80211_WDEV_TO_SUB_IF(dev);

	return drv_start_pmsr(local, sdata, request);
}

static void
ieee80211_abort_pmsr(struct wiphy *wiphy, struct wireless_dev *dev,
		     struct cfg80211_pmsr_request *request)
{
	struct ieee80211_local *local = wiphy_priv(wiphy);
	struct ieee80211_sub_if_data *sdata = IEEE80211_WDEV_TO_SUB_IF(dev);

	return drv_abort_pmsr(local, sdata, request);
}

static int ieee80211_set_tid_config(struct wiphy *wiphy,
				    struct net_device *dev,
				    struct cfg80211_tid_config *tid_conf)
{
	struct ieee80211_sub_if_data *sdata = IEEE80211_DEV_TO_SUB_IF(dev);
	struct sta_info *sta;
	int ret;

	if (!sdata->local->ops->set_tid_config)
		return -EOPNOTSUPP;

	if (!tid_conf->peer)
		return drv_set_tid_config(sdata->local, sdata, NULL, tid_conf);

	mutex_lock(&sdata->local->sta_mtx);
	sta = sta_info_get_bss(sdata, tid_conf->peer);
	if (!sta) {
		mutex_unlock(&sdata->local->sta_mtx);
		return -ENOENT;
	}

	ret = drv_set_tid_config(sdata->local, sdata, &sta->sta, tid_conf);
	mutex_unlock(&sdata->local->sta_mtx);

	return ret;
}

static int ieee80211_reset_tid_config(struct wiphy *wiphy,
				      struct net_device *dev,
				      const u8 *peer, u8 tids)
{
	struct ieee80211_sub_if_data *sdata = IEEE80211_DEV_TO_SUB_IF(dev);
	struct sta_info *sta;
	int ret;

	if (!sdata->local->ops->reset_tid_config)
		return -EOPNOTSUPP;

	if (!peer)
		return drv_reset_tid_config(sdata->local, sdata, NULL, tids);

	mutex_lock(&sdata->local->sta_mtx);
	sta = sta_info_get_bss(sdata, peer);
	if (!sta) {
		mutex_unlock(&sdata->local->sta_mtx);
		return -ENOENT;
	}

	ret = drv_reset_tid_config(sdata->local, sdata, &sta->sta, tids);
	mutex_unlock(&sdata->local->sta_mtx);

	return ret;
}

static int ieee80211_set_sar_specs(struct wiphy *wiphy,
				   struct cfg80211_sar_specs *sar)
{
	struct ieee80211_local *local = wiphy_priv(wiphy);

	if (!local->ops->set_sar_specs)
		return -EOPNOTSUPP;

	return local->ops->set_sar_specs(&local->hw, sar);
}

static int
ieee80211_set_after_color_change_beacon(struct ieee80211_sub_if_data *sdata,
					u32 *changed)
{
	switch (sdata->vif.type) {
	case NL80211_IFTYPE_AP: {
		int ret;

		if (!sdata->deflink.u.ap.next_beacon)
			return -EINVAL;

		ret = ieee80211_assign_beacon(sdata, &sdata->deflink,
					      sdata->deflink.u.ap.next_beacon,
					      NULL, NULL);
		ieee80211_free_next_beacon(&sdata->deflink);

		if (ret < 0)
			return ret;

		*changed |= ret;
		break;
	}
	default:
		WARN_ON_ONCE(1);
		return -EINVAL;
	}

	return 0;
}

static int
ieee80211_set_color_change_beacon(struct ieee80211_sub_if_data *sdata,
				  struct cfg80211_color_change_settings *params,
				  u32 *changed)
{
	struct ieee80211_color_change_settings color_change = {};
	int err;

	switch (sdata->vif.type) {
	case NL80211_IFTYPE_AP:
		sdata->deflink.u.ap.next_beacon =
			cfg80211_beacon_dup(&params->beacon_next);
		if (!sdata->deflink.u.ap.next_beacon)
			return -ENOMEM;

		if (params->count <= 1)
			break;

		color_change.counter_offset_beacon =
			params->counter_offset_beacon;
		color_change.counter_offset_presp =
			params->counter_offset_presp;
		color_change.count = params->count;

		err = ieee80211_assign_beacon(sdata, &sdata->deflink,
					      &params->beacon_color_change,
					      NULL, &color_change);
		if (err < 0) {
			ieee80211_free_next_beacon(&sdata->deflink);
			return err;
		}
		*changed |= err;
		break;
	default:
		return -EOPNOTSUPP;
	}

	return 0;
}

static void
ieee80211_color_change_bss_config_notify(struct ieee80211_sub_if_data *sdata,
					 u8 color, int enable, u32 changed)
{
	sdata->vif.bss_conf.he_bss_color.color = color;
	sdata->vif.bss_conf.he_bss_color.enabled = enable;
	changed |= BSS_CHANGED_HE_BSS_COLOR;

	ieee80211_link_info_change_notify(sdata, &sdata->deflink, changed);

	if (!sdata->vif.bss_conf.nontransmitted && sdata->vif.mbssid_tx_vif) {
		struct ieee80211_sub_if_data *child;

		mutex_lock(&sdata->local->iflist_mtx);
		list_for_each_entry(child, &sdata->local->interfaces, list) {
			if (child != sdata && child->vif.mbssid_tx_vif == &sdata->vif) {
				child->vif.bss_conf.he_bss_color.color = color;
				child->vif.bss_conf.he_bss_color.enabled = enable;
				ieee80211_link_info_change_notify(child,
								  &child->deflink,
								  BSS_CHANGED_HE_BSS_COLOR);
			}
		}
		mutex_unlock(&sdata->local->iflist_mtx);
	}
}

static int ieee80211_color_change_finalize(struct ieee80211_sub_if_data *sdata)
{
	struct ieee80211_local *local = sdata->local;
	u32 changed = 0;
	int err;

	sdata_assert_lock(sdata);
	lockdep_assert_held(&local->mtx);

	sdata->vif.bss_conf.color_change_active = false;

	err = ieee80211_set_after_color_change_beacon(sdata, &changed);
	if (err) {
		cfg80211_color_change_aborted_notify(sdata->dev);
		return err;
	}

	ieee80211_color_change_bss_config_notify(sdata,
						 sdata->vif.bss_conf.color_change_color,
						 1, changed);
	cfg80211_color_change_notify(sdata->dev);

	return 0;
}

void ieee80211_color_change_finalize_work(struct work_struct *work)
{
	struct ieee80211_sub_if_data *sdata =
		container_of(work, struct ieee80211_sub_if_data,
			     deflink.color_change_finalize_work);
	struct ieee80211_local *local = sdata->local;

	sdata_lock(sdata);
	mutex_lock(&local->mtx);

	/* AP might have been stopped while waiting for the lock. */
	if (!sdata->vif.bss_conf.color_change_active)
		goto unlock;

	if (!ieee80211_sdata_running(sdata))
		goto unlock;

	ieee80211_color_change_finalize(sdata);

unlock:
	mutex_unlock(&local->mtx);
	sdata_unlock(sdata);
}

void ieee80211_color_change_finish(struct ieee80211_vif *vif)
{
	struct ieee80211_sub_if_data *sdata = vif_to_sdata(vif);

	ieee80211_queue_work(&sdata->local->hw,
			     &sdata->deflink.color_change_finalize_work);
}
EXPORT_SYMBOL_GPL(ieee80211_color_change_finish);

void
ieeee80211_obss_color_collision_notify(struct ieee80211_vif *vif,
				       u64 color_bitmap, gfp_t gfp)
{
	struct ieee80211_sub_if_data *sdata = vif_to_sdata(vif);

	if (sdata->vif.bss_conf.color_change_active || sdata->vif.bss_conf.csa_active)
		return;

	cfg80211_obss_color_collision_notify(sdata->dev, color_bitmap, gfp);
}
EXPORT_SYMBOL_GPL(ieeee80211_obss_color_collision_notify);

static int
ieee80211_color_change(struct wiphy *wiphy, struct net_device *dev,
		       struct cfg80211_color_change_settings *params)
{
	struct ieee80211_sub_if_data *sdata = IEEE80211_DEV_TO_SUB_IF(dev);
	struct ieee80211_local *local = sdata->local;
	u32 changed = 0;
	int err;

	sdata_assert_lock(sdata);

	if (sdata->vif.bss_conf.nontransmitted)
		return -EINVAL;

	mutex_lock(&local->mtx);

	/* don't allow another color change if one is already active or if csa
	 * is active
	 */
	if (sdata->vif.bss_conf.color_change_active || sdata->vif.bss_conf.csa_active) {
		err = -EBUSY;
		goto out;
	}

	err = ieee80211_set_color_change_beacon(sdata, params, &changed);
	if (err)
		goto out;

	sdata->vif.bss_conf.color_change_active = true;
	sdata->vif.bss_conf.color_change_color = params->color;

	cfg80211_color_change_started_notify(sdata->dev, params->count);

	if (changed)
		ieee80211_color_change_bss_config_notify(sdata, 0, 0, changed);
	else
		/* if the beacon didn't change, we can finalize immediately */
		ieee80211_color_change_finalize(sdata);

out:
	mutex_unlock(&local->mtx);

	return err;
}

static int
ieee80211_set_radar_background(struct wiphy *wiphy,
			       struct cfg80211_chan_def *chandef)
{
	struct ieee80211_local *local = wiphy_priv(wiphy);

	if (!local->ops->set_radar_background)
		return -EOPNOTSUPP;

	return local->ops->set_radar_background(&local->hw, chandef);
}

static int ieee80211_add_intf_link(struct wiphy *wiphy,
				   struct wireless_dev *wdev,
				   unsigned int link_id)
{
	struct ieee80211_sub_if_data *sdata = IEEE80211_WDEV_TO_SUB_IF(wdev);

<<<<<<< HEAD
=======
	if (wdev->use_4addr)
		return -EOPNOTSUPP;

>>>>>>> 7365df19
	return ieee80211_vif_set_links(sdata, wdev->valid_links);
}

static void ieee80211_del_intf_link(struct wiphy *wiphy,
				    struct wireless_dev *wdev,
				    unsigned int link_id)
{
	struct ieee80211_sub_if_data *sdata = IEEE80211_WDEV_TO_SUB_IF(wdev);

	ieee80211_vif_set_links(sdata, wdev->valid_links);
}

static int sta_add_link_station(struct ieee80211_local *local,
				struct ieee80211_sub_if_data *sdata,
				struct link_station_parameters *params)
{
	struct sta_info *sta;
	int ret;

	sta = sta_info_get_bss(sdata, params->mld_mac);
	if (!sta)
		return -ENOENT;

	if (!sta->sta.valid_links)
		return -EINVAL;

	if (sta->sta.valid_links & BIT(params->link_id))
		return -EALREADY;

	ret = ieee80211_sta_allocate_link(sta, params->link_id);
	if (ret)
		return ret;

	ret = sta_link_apply_parameters(local, sta, true, params);
	if (ret) {
		ieee80211_sta_free_link(sta, params->link_id);
		return ret;
	}

	/* ieee80211_sta_activate_link frees the link upon failure */
	return ieee80211_sta_activate_link(sta, params->link_id);
}

static int
ieee80211_add_link_station(struct wiphy *wiphy, struct net_device *dev,
			   struct link_station_parameters *params)
{
	struct ieee80211_sub_if_data *sdata = IEEE80211_DEV_TO_SUB_IF(dev);
	struct ieee80211_local *local = wiphy_priv(wiphy);
	int ret;

	mutex_lock(&sdata->local->sta_mtx);
	ret = sta_add_link_station(local, sdata, params);
	mutex_unlock(&sdata->local->sta_mtx);

	return ret;
}

static int sta_mod_link_station(struct ieee80211_local *local,
				struct ieee80211_sub_if_data *sdata,
				struct link_station_parameters *params)
{
	struct sta_info *sta;

	sta = sta_info_get_bss(sdata, params->mld_mac);
	if (!sta)
		return -ENOENT;

	if (!(sta->sta.valid_links & BIT(params->link_id)))
		return -EINVAL;

	return sta_link_apply_parameters(local, sta, false, params);
}

static int
ieee80211_mod_link_station(struct wiphy *wiphy, struct net_device *dev,
			   struct link_station_parameters *params)
{
	struct ieee80211_sub_if_data *sdata = IEEE80211_DEV_TO_SUB_IF(dev);
	struct ieee80211_local *local = wiphy_priv(wiphy);
	int ret;

	mutex_lock(&sdata->local->sta_mtx);
	ret = sta_mod_link_station(local, sdata, params);
	mutex_unlock(&sdata->local->sta_mtx);

	return ret;
}

static int sta_del_link_station(struct ieee80211_sub_if_data *sdata,
				struct link_station_del_parameters *params)
{
	struct sta_info *sta;

	sta = sta_info_get_bss(sdata, params->mld_mac);
	if (!sta)
		return -ENOENT;

	if (!(sta->sta.valid_links & BIT(params->link_id)))
		return -EINVAL;

	/* must not create a STA without links */
	if (sta->sta.valid_links == BIT(params->link_id))
		return -EINVAL;

	ieee80211_sta_remove_link(sta, params->link_id);

	return 0;
}

static int
ieee80211_del_link_station(struct wiphy *wiphy, struct net_device *dev,
			   struct link_station_del_parameters *params)
{
	struct ieee80211_sub_if_data *sdata = IEEE80211_DEV_TO_SUB_IF(dev);
	int ret;

	mutex_lock(&sdata->local->sta_mtx);
	ret = sta_del_link_station(sdata, params);
	mutex_unlock(&sdata->local->sta_mtx);

	return ret;
}

const struct cfg80211_ops mac80211_config_ops = {
	.add_virtual_intf = ieee80211_add_iface,
	.del_virtual_intf = ieee80211_del_iface,
	.change_virtual_intf = ieee80211_change_iface,
	.start_p2p_device = ieee80211_start_p2p_device,
	.stop_p2p_device = ieee80211_stop_p2p_device,
	.add_key = ieee80211_add_key,
	.del_key = ieee80211_del_key,
	.get_key = ieee80211_get_key,
	.set_default_key = ieee80211_config_default_key,
	.set_default_mgmt_key = ieee80211_config_default_mgmt_key,
	.set_default_beacon_key = ieee80211_config_default_beacon_key,
	.start_ap = ieee80211_start_ap,
	.change_beacon = ieee80211_change_beacon,
	.stop_ap = ieee80211_stop_ap,
	.add_station = ieee80211_add_station,
	.del_station = ieee80211_del_station,
	.change_station = ieee80211_change_station,
	.get_station = ieee80211_get_station,
	.dump_station = ieee80211_dump_station,
	.dump_survey = ieee80211_dump_survey,
#ifdef CONFIG_MAC80211_MESH
	.add_mpath = ieee80211_add_mpath,
	.del_mpath = ieee80211_del_mpath,
	.change_mpath = ieee80211_change_mpath,
	.get_mpath = ieee80211_get_mpath,
	.dump_mpath = ieee80211_dump_mpath,
	.get_mpp = ieee80211_get_mpp,
	.dump_mpp = ieee80211_dump_mpp,
	.update_mesh_config = ieee80211_update_mesh_config,
	.get_mesh_config = ieee80211_get_mesh_config,
	.join_mesh = ieee80211_join_mesh,
	.leave_mesh = ieee80211_leave_mesh,
#endif
	.join_ocb = ieee80211_join_ocb,
	.leave_ocb = ieee80211_leave_ocb,
	.change_bss = ieee80211_change_bss,
	.set_txq_params = ieee80211_set_txq_params,
	.set_monitor_channel = ieee80211_set_monitor_channel,
	.suspend = ieee80211_suspend,
	.resume = ieee80211_resume,
	.scan = ieee80211_scan,
	.abort_scan = ieee80211_abort_scan,
	.sched_scan_start = ieee80211_sched_scan_start,
	.sched_scan_stop = ieee80211_sched_scan_stop,
	.auth = ieee80211_auth,
	.assoc = ieee80211_assoc,
	.deauth = ieee80211_deauth,
	.disassoc = ieee80211_disassoc,
	.join_ibss = ieee80211_join_ibss,
	.leave_ibss = ieee80211_leave_ibss,
	.set_mcast_rate = ieee80211_set_mcast_rate,
	.set_wiphy_params = ieee80211_set_wiphy_params,
	.set_tx_power = ieee80211_set_tx_power,
	.get_tx_power = ieee80211_get_tx_power,
	.rfkill_poll = ieee80211_rfkill_poll,
	CFG80211_TESTMODE_CMD(ieee80211_testmode_cmd)
	CFG80211_TESTMODE_DUMP(ieee80211_testmode_dump)
	.set_power_mgmt = ieee80211_set_power_mgmt,
	.set_bitrate_mask = ieee80211_set_bitrate_mask,
	.remain_on_channel = ieee80211_remain_on_channel,
	.cancel_remain_on_channel = ieee80211_cancel_remain_on_channel,
	.mgmt_tx = ieee80211_mgmt_tx,
	.mgmt_tx_cancel_wait = ieee80211_mgmt_tx_cancel_wait,
	.set_cqm_rssi_config = ieee80211_set_cqm_rssi_config,
	.set_cqm_rssi_range_config = ieee80211_set_cqm_rssi_range_config,
	.update_mgmt_frame_registrations =
		ieee80211_update_mgmt_frame_registrations,
	.set_antenna = ieee80211_set_antenna,
	.get_antenna = ieee80211_get_antenna,
	.set_rekey_data = ieee80211_set_rekey_data,
	.tdls_oper = ieee80211_tdls_oper,
	.tdls_mgmt = ieee80211_tdls_mgmt,
	.tdls_channel_switch = ieee80211_tdls_channel_switch,
	.tdls_cancel_channel_switch = ieee80211_tdls_cancel_channel_switch,
	.probe_client = ieee80211_probe_client,
	.set_noack_map = ieee80211_set_noack_map,
#ifdef CONFIG_PM
	.set_wakeup = ieee80211_set_wakeup,
#endif
	.get_channel = ieee80211_cfg_get_channel,
	.start_radar_detection = ieee80211_start_radar_detection,
	.end_cac = ieee80211_end_cac,
	.channel_switch = ieee80211_channel_switch,
	.set_qos_map = ieee80211_set_qos_map,
	.set_ap_chanwidth = ieee80211_set_ap_chanwidth,
	.add_tx_ts = ieee80211_add_tx_ts,
	.del_tx_ts = ieee80211_del_tx_ts,
	.start_nan = ieee80211_start_nan,
	.stop_nan = ieee80211_stop_nan,
	.nan_change_conf = ieee80211_nan_change_conf,
	.add_nan_func = ieee80211_add_nan_func,
	.del_nan_func = ieee80211_del_nan_func,
	.set_multicast_to_unicast = ieee80211_set_multicast_to_unicast,
	.tx_control_port = ieee80211_tx_control_port,
	.get_txq_stats = ieee80211_get_txq_stats,
	.get_ftm_responder_stats = ieee80211_get_ftm_responder_stats,
	.start_pmsr = ieee80211_start_pmsr,
	.abort_pmsr = ieee80211_abort_pmsr,
	.probe_mesh_link = ieee80211_probe_mesh_link,
	.set_tid_config = ieee80211_set_tid_config,
	.reset_tid_config = ieee80211_reset_tid_config,
	.set_sar_specs = ieee80211_set_sar_specs,
	.color_change = ieee80211_color_change,
	.set_radar_background = ieee80211_set_radar_background,
	.add_intf_link = ieee80211_add_intf_link,
	.del_intf_link = ieee80211_del_intf_link,
	.add_link_station = ieee80211_add_link_station,
	.mod_link_station = ieee80211_mod_link_station,
	.del_link_station = ieee80211_del_link_station,
};<|MERGE_RESOLUTION|>--- conflicted
+++ resolved
@@ -564,11 +564,7 @@
 		break;
 	}
 
-<<<<<<< HEAD
-	err = ieee80211_key_link(key, sdata, sta);
-=======
 	err = ieee80211_key_link(key, link, sta);
->>>>>>> 7365df19
 
  out_unlock:
 	mutex_unlock(&local->sta_mtx);
@@ -577,63 +573,12 @@
 }
 
 static struct ieee80211_key *
-<<<<<<< HEAD
-ieee80211_lookup_key(struct ieee80211_sub_if_data *sdata,
-		     u8 key_idx, bool pairwise, const u8 *mac_addr)
-{
-	struct ieee80211_local *local = sdata->local;
-	struct ieee80211_key *key;
-	struct sta_info *sta;
-
-	if (mac_addr) {
-		sta = sta_info_get_bss(sdata, mac_addr);
-		if (!sta)
-			return NULL;
-
-		if (pairwise && key_idx < NUM_DEFAULT_KEYS)
-			return rcu_dereference_check_key_mtx(local,
-							     sta->ptk[key_idx]);
-
-		if (!pairwise &&
-		    key_idx < NUM_DEFAULT_KEYS +
-			      NUM_DEFAULT_MGMT_KEYS +
-			      NUM_DEFAULT_BEACON_KEYS)
-			return rcu_dereference_check_key_mtx(local,
-							     sta->deflink.gtk[key_idx]);
-
-		return NULL;
-	}
-
-	if (pairwise && key_idx < NUM_DEFAULT_KEYS)
-		return rcu_dereference_check_key_mtx(local,
-						     sdata->keys[key_idx]);
-
-	key = rcu_dereference_check_key_mtx(local, sdata->deflink.gtk[key_idx]);
-	if (key)
-		return key;
-
-	/* or maybe it was a WEP key */
-	if (key_idx < NUM_DEFAULT_KEYS)
-		return rcu_dereference_check_key_mtx(local, sdata->keys[key_idx]);
-
-	return NULL;
-}
-
-static int ieee80211_del_key(struct wiphy *wiphy, struct net_device *dev,
-			     u8 key_idx, bool pairwise, const u8 *mac_addr)
-=======
 ieee80211_lookup_key(struct ieee80211_sub_if_data *sdata, int link_id,
 		     u8 key_idx, bool pairwise, const u8 *mac_addr)
->>>>>>> 7365df19
 {
 	struct ieee80211_local *local = sdata->local;
-<<<<<<< HEAD
-	struct ieee80211_key *key;
-	int ret;
-=======
 	struct ieee80211_link_data *link = &sdata->deflink;
 	struct ieee80211_key *key;
->>>>>>> 7365df19
 
 	if (link_id >= 0) {
 		link = rcu_dereference_check(sdata->link[link_id],
@@ -642,9 +587,6 @@
 			return NULL;
 	}
 
-<<<<<<< HEAD
-	key = ieee80211_lookup_key(sdata, key_idx, pairwise, mac_addr);
-=======
 	if (mac_addr) {
 		struct sta_info *sta;
 		struct link_sta_info *link_sta;
@@ -704,7 +646,6 @@
 	mutex_lock(&local->key_mtx);
 
 	key = ieee80211_lookup_key(sdata, link_id, key_idx, pairwise, mac_addr);
->>>>>>> 7365df19
 	if (!key) {
 		ret = -ENOENT;
 		goto out_unlock;
@@ -740,11 +681,7 @@
 
 	rcu_read_lock();
 
-<<<<<<< HEAD
-	key = ieee80211_lookup_key(sdata, key_idx, pairwise, mac_addr);
-=======
 	key = ieee80211_lookup_key(sdata, link_id, key_idx, pairwise, mac_addr);
->>>>>>> 7365df19
 	if (!key)
 		goto out;
 
@@ -1744,35 +1681,6 @@
 	struct link_sta_info *link_sta =
 		rcu_dereference_protected(sta->link[link_id],
 					  lockdep_is_held(&local->sta_mtx));
-<<<<<<< HEAD
-
-	if (!link || !link_sta)
-		return -EINVAL;
-
-	sband = ieee80211_get_link_sband(link);
-	if (!sband)
-		return -EINVAL;
-
-	if (params->link_mac) {
-		if (new_link) {
-			memcpy(link_sta->addr, params->link_mac, ETH_ALEN);
-			memcpy(link_sta->pub->addr, params->link_mac, ETH_ALEN);
-		} else if (!ether_addr_equal(link_sta->addr,
-					     params->link_mac)) {
-			return -EINVAL;
-		}
-	}
-
-	if (params->txpwr_set) {
-		link_sta->pub->txpwr.type = params->txpwr.type;
-		if (params->txpwr.type == NL80211_TX_POWER_LIMITED)
-			link_sta->pub->txpwr.power = params->txpwr.power;
-		ret = drv_sta_set_txpwr(local, sdata, sta);
-		if (ret)
-			return ret;
-	}
-
-=======
 
 	/*
 	 * If there are no changes, then accept a link that doesn't exist,
@@ -1814,14 +1722,12 @@
 			return ret;
 	}
 
->>>>>>> 7365df19
 	if (params->supported_rates &&
 	    params->supported_rates_len) {
 		ieee80211_parse_bitrates(link->conf->chandef.width,
 					 sband, params->supported_rates,
 					 params->supported_rates_len,
 					 &link_sta->pub->supp_rates[sband->band]);
-<<<<<<< HEAD
 	}
 
 	if (params->ht_capa)
@@ -1857,43 +1763,6 @@
 					      sband->band);
 	}
 
-=======
-	}
-
-	if (params->ht_capa)
-		ieee80211_ht_cap_ie_to_sta_ht_cap(sdata, sband,
-						  params->ht_capa, link_sta);
-
-	/* VHT can override some HT caps such as the A-MSDU max length */
-	if (params->vht_capa)
-		ieee80211_vht_cap_ie_to_sta_vht_cap(sdata, sband,
-						    params->vht_capa, link_sta);
-
-	if (params->he_capa)
-		ieee80211_he_cap_ie_to_sta_he_cap(sdata, sband,
-						  (void *)params->he_capa,
-						  params->he_capa_len,
-						  (void *)params->he_6ghz_capa,
-						  link_sta);
-
-	if (params->eht_capa)
-		ieee80211_eht_cap_ie_to_sta_eht_cap(sdata, sband,
-						    (u8 *)params->he_capa,
-						    params->he_capa_len,
-						    params->eht_capa,
-						    params->eht_capa_len,
-						    link_sta);
-
-	if (params->opmode_notif_used) {
-		/* returned value is only needed for rc update, but the
-		 * rc isn't initialized here yet, so ignore it
-		 */
-		__ieee80211_vht_handle_opmode(sdata, link_sta,
-					      params->opmode_notif,
-					      sband->band);
-	}
-
->>>>>>> 7365df19
 	return ret;
 }
 
@@ -2771,12 +2640,8 @@
 {
 	struct ieee80211_local *local = wiphy_priv(wiphy);
 	struct ieee80211_sub_if_data *sdata = IEEE80211_DEV_TO_SUB_IF(dev);
-<<<<<<< HEAD
-	struct ieee80211_link_data *link = &sdata->deflink;
-=======
 	struct ieee80211_link_data *link =
 		ieee80211_link_or_deflink(sdata, params->link_id, true);
->>>>>>> 7365df19
 	struct ieee80211_tx_queue_params p;
 
 	if (!local->ops->conf_tx)
@@ -3954,11 +3819,7 @@
 					  IEEE80211_QUEUE_STOP_REASON_CSA);
 
 	cfg80211_ch_switch_started_notify(sdata->dev,
-<<<<<<< HEAD
-					  &sdata->deflink.csa_chandef,
-=======
 					  &sdata->deflink.csa_chandef, 0,
->>>>>>> 7365df19
 					  params->count, params->block_tx);
 
 	if (changed) {
@@ -4840,12 +4701,9 @@
 {
 	struct ieee80211_sub_if_data *sdata = IEEE80211_WDEV_TO_SUB_IF(wdev);
 
-<<<<<<< HEAD
-=======
 	if (wdev->use_4addr)
 		return -EOPNOTSUPP;
 
->>>>>>> 7365df19
 	return ieee80211_vif_set_links(sdata, wdev->valid_links);
 }
 
