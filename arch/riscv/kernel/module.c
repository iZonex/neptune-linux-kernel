--- conflicted
+++ resolved
@@ -40,18 +40,6 @@
 				  long buffer);
 };
 
-<<<<<<< HEAD
-unsigned int initialize_relocation_hashtable(unsigned int num_relocations);
-void process_accumulated_relocations(struct module *me);
-int add_relocation_to_accumulate(struct module *me, int type, void *location,
-				 unsigned int hashtable_bits, Elf_Addr v);
-
-struct hlist_head *relocation_hashtable;
-
-struct list_head used_buckets_list;
-
-=======
->>>>>>> 8e2f79f4
 /*
  * The auipc+jalr instruction pair can reach any PC-relative offset
  * in the range [-2^31 - 2^11, 2^31 - 2^11)
@@ -67,11 +55,7 @@
 
 static int riscv_insn_rmw(void *location, u32 keep, u32 set)
 {
-<<<<<<< HEAD
-	u16 *parcel = location;
-=======
 	__le16 *parcel = location;
->>>>>>> 8e2f79f4
 	u32 insn = (u32)le16_to_cpu(parcel[0]) | (u32)le16_to_cpu(parcel[1]) << 16;
 
 	insn &= keep;
@@ -84,11 +68,7 @@
 
 static int riscv_insn_rvc_rmw(void *location, u16 keep, u16 set)
 {
-<<<<<<< HEAD
-	u16 *parcel = location;
-=======
 	__le16 *parcel = location;
->>>>>>> 8e2f79f4
 	u16 insn = le16_to_cpu(*parcel);
 
 	insn &= keep;
@@ -615,14 +595,10 @@
 	/* 192-255 nonstandard ABI extensions  */
 };
 
-<<<<<<< HEAD
-void process_accumulated_relocations(struct module *me)
-=======
 static void
 process_accumulated_relocations(struct module *me,
 				struct hlist_head **relocation_hashtable,
 				struct list_head *used_buckets_list)
->>>>>>> 8e2f79f4
 {
 	/*
 	 * Only ADD/SUB/SET/ULEB128 should end up here.
@@ -642,28 +618,15 @@
 	 *	- Each relocation entry for a location address
 	 */
 	struct used_bucket *bucket_iter;
-<<<<<<< HEAD
-	struct relocation_head *rel_head_iter;
-	struct relocation_entry *rel_entry_iter;
-=======
 	struct used_bucket *bucket_iter_tmp;
 	struct relocation_head *rel_head_iter;
 	struct hlist_node *rel_head_iter_tmp;
 	struct relocation_entry *rel_entry_iter;
 	struct relocation_entry *rel_entry_iter_tmp;
->>>>>>> 8e2f79f4
 	int curr_type;
 	void *location;
 	long buffer;
 
-<<<<<<< HEAD
-	list_for_each_entry(bucket_iter, &used_buckets_list, head) {
-		hlist_for_each_entry(rel_head_iter, bucket_iter->bucket, node) {
-			buffer = 0;
-			location = rel_head_iter->location;
-			list_for_each_entry(rel_entry_iter,
-					    rel_head_iter->rel_entry, head) {
-=======
 	list_for_each_entry_safe(bucket_iter, bucket_iter_tmp,
 				 used_buckets_list, head) {
 		hlist_for_each_entry_safe(rel_head_iter, rel_head_iter_tmp,
@@ -674,7 +637,6 @@
 						 rel_entry_iter_tmp,
 						 rel_head_iter->rel_entry,
 						 head) {
->>>>>>> 8e2f79f4
 				curr_type = rel_entry_iter->type;
 				reloc_handlers[curr_type].reloc_handler(
 					me, &buffer, rel_entry_iter->value);
@@ -687,13 +649,6 @@
 		kfree(bucket_iter);
 	}
 
-<<<<<<< HEAD
-	kfree(relocation_hashtable);
-}
-
-int add_relocation_to_accumulate(struct module *me, int type, void *location,
-				 unsigned int hashtable_bits, Elf_Addr v)
-=======
 	kfree(*relocation_hashtable);
 }
 
@@ -702,7 +657,6 @@
 					unsigned int hashtable_bits, Elf_Addr v,
 					struct hlist_head *relocation_hashtable,
 					struct list_head *used_buckets_list)
->>>>>>> 8e2f79f4
 {
 	struct relocation_entry *entry;
 	struct relocation_head *rel_head;
@@ -711,13 +665,10 @@
 	unsigned long hash;
 
 	entry = kmalloc(sizeof(*entry), GFP_KERNEL);
-<<<<<<< HEAD
-=======
 
 	if (!entry)
 		return -ENOMEM;
 
->>>>>>> 8e2f79f4
 	INIT_LIST_HEAD(&entry->head);
 	entry->type = type;
 	entry->value = v;
@@ -726,14 +677,10 @@
 
 	current_head = &relocation_hashtable[hash];
 
-<<<<<<< HEAD
-	/* Find matching location (if any) */
-=======
 	/*
 	 * Search for the relocation_head for the relocations that happen at the
 	 * provided location
 	 */
->>>>>>> 8e2f79f4
 	bool found = false;
 	struct relocation_head *rel_head_iter;
 
@@ -745,12 +692,6 @@
 		}
 	}
 
-<<<<<<< HEAD
-	if (!found) {
-		rel_head = kmalloc(sizeof(*rel_head), GFP_KERNEL);
-		rel_head->rel_entry =
-			kmalloc(sizeof(struct list_head), GFP_KERNEL);
-=======
 	/*
 	 * If there has not yet been any relocations at the provided location,
 	 * create a relocation_head for that location and populate it with this
@@ -773,18 +714,12 @@
 			return -ENOMEM;
 		}
 
->>>>>>> 8e2f79f4
 		INIT_LIST_HEAD(rel_head->rel_entry);
 		rel_head->location = location;
 		INIT_HLIST_NODE(&rel_head->node);
 		if (!current_head->first) {
 			bucket =
 				kmalloc(sizeof(struct used_bucket), GFP_KERNEL);
-<<<<<<< HEAD
-			INIT_LIST_HEAD(&bucket->head);
-			bucket->bucket = current_head;
-			list_add(&bucket->head, &used_buckets_list);
-=======
 
 			if (!bucket) {
 				kfree(entry);
@@ -796,7 +731,6 @@
 			INIT_LIST_HEAD(&bucket->head);
 			bucket->bucket = current_head;
 			list_add(&bucket->head, used_buckets_list);
->>>>>>> 8e2f79f4
 		}
 		hlist_add_head(&rel_head->node, current_head);
 	}
@@ -807,13 +741,9 @@
 	return 0;
 }
 
-<<<<<<< HEAD
-unsigned int initialize_relocation_hashtable(unsigned int num_relocations)
-=======
 static unsigned int
 initialize_relocation_hashtable(unsigned int num_relocations,
 				struct hlist_head **relocation_hashtable)
->>>>>>> 8e2f79f4
 {
 	/* Can safely assume that bits is not greater than sizeof(long) */
 	unsigned long hashtable_size = roundup_pow_of_two(num_relocations);
@@ -829,14 +759,6 @@
 
 	hashtable_size <<= should_double_size;
 
-<<<<<<< HEAD
-	relocation_hashtable = kmalloc_array(hashtable_size,
-					     sizeof(*relocation_hashtable),
-					     GFP_KERNEL);
-	__hash_init(relocation_hashtable, hashtable_size);
-
-	INIT_LIST_HEAD(&used_buckets_list);
-=======
 	*relocation_hashtable = kmalloc_array(hashtable_size,
 					      sizeof(*relocation_hashtable),
 					      GFP_KERNEL);
@@ -844,7 +766,6 @@
 		return -ENOMEM;
 
 	__hash_init(*relocation_hashtable, hashtable_size);
->>>>>>> 8e2f79f4
 
 	return hashtable_bits;
 }
@@ -861,9 +782,6 @@
 	Elf_Addr v;
 	int res;
 	unsigned int num_relocations = sechdrs[relsec].sh_size / sizeof(*rel);
-<<<<<<< HEAD
-	unsigned int hashtable_bits = initialize_relocation_hashtable(num_relocations);
-=======
 	struct hlist_head *relocation_hashtable;
 	struct list_head used_buckets_list;
 	unsigned int hashtable_bits;
@@ -875,7 +793,6 @@
 		return hashtable_bits;
 
 	INIT_LIST_HEAD(&used_buckets_list);
->>>>>>> 8e2f79f4
 
 	pr_debug("Applying relocate section %u to %u\n", relsec,
 	       sechdrs[relsec].sh_info);
@@ -956,26 +873,18 @@
 		}
 
 		if (reloc_handlers[type].accumulate_handler)
-<<<<<<< HEAD
-			res = add_relocation_to_accumulate(me, type, location, hashtable_bits, v);
-=======
 			res = add_relocation_to_accumulate(me, type, location,
 							   hashtable_bits, v,
 							   relocation_hashtable,
 							   &used_buckets_list);
->>>>>>> 8e2f79f4
 		else
 			res = handler(me, location, v);
 		if (res)
 			return res;
 	}
 
-<<<<<<< HEAD
-	process_accumulated_relocations(me);
-=======
 	process_accumulated_relocations(me, &relocation_hashtable,
 					&used_buckets_list);
->>>>>>> 8e2f79f4
 
 	return 0;
 }
