--- conflicted
+++ resolved
@@ -333,12 +333,6 @@
 	snps,reset-active-low;
 	snps,reset-delays-us = <0 11000 70000>;
 
-<<<<<<< HEAD
-	snps,ptp-ref-clk-rate = <250000000>;
-	snps,ptp-req-clk-rate = <96000000>;
-
-=======
->>>>>>> 7365df19
 	snps,mtl-rx-config = <&mtl_rx_setup>;
 	snps,mtl-tx-config = <&mtl_tx_setup>;
 
