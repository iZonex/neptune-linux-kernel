// SPDX-License-Identifier: GPL-2.0-only
/*
 * Copyright (C) 2012 - ARM Ltd
 * Author: Marc Zyngier <marc.zyngier@arm.com>
 */

#include <linux/arm-smccc.h>
#include <linux/preempt.h>
#include <linux/kvm_host.h>
#include <linux/uaccess.h>
#include <linux/wait.h>

#include <asm/cputype.h>
#include <asm/kvm_emulate.h>

#include <kvm/arm_psci.h>
#include <kvm/arm_hypercalls.h>

/*
 * This is an implementation of the Power State Coordination Interface
 * as described in ARM document number ARM DEN 0022A.
 */

#define AFFINITY_MASK(level)	~((0x1UL << ((level) * MPIDR_LEVEL_BITS)) - 1)

static unsigned long psci_affinity_mask(unsigned long affinity_level)
{
	if (affinity_level <= 3)
		return MPIDR_HWID_BITMASK & AFFINITY_MASK(affinity_level);

	return 0;
}

static unsigned long kvm_psci_vcpu_suspend(struct kvm_vcpu *vcpu)
{
	/*
	 * NOTE: For simplicity, we make VCPU suspend emulation to be
	 * same-as WFI (Wait-for-interrupt) emulation.
	 *
	 * This means for KVM the wakeup events are interrupts and
	 * this is consistent with intended use of StateID as described
	 * in section 5.4.1 of PSCI v0.2 specification (ARM DEN 0022A).
	 *
	 * Further, we also treat power-down request to be same as
	 * stand-by request as-per section 5.4.2 clause 3 of PSCI v0.2
	 * specification (ARM DEN 0022A). This means all suspend states
	 * for KVM will preserve the register state.
	 */
<<<<<<< HEAD
	kvm_vcpu_halt(vcpu);
	kvm_clear_request(KVM_REQ_UNHALT, vcpu);
=======
	kvm_vcpu_wfi(vcpu);
>>>>>>> 95cd2cdc

	return PSCI_RET_SUCCESS;
}

static void kvm_psci_vcpu_off(struct kvm_vcpu *vcpu)
{
	vcpu->arch.power_off = true;
	kvm_make_request(KVM_REQ_SLEEP, vcpu);
	kvm_vcpu_kick(vcpu);
}

static inline bool kvm_psci_valid_affinity(struct kvm_vcpu *vcpu,
					   unsigned long affinity)
{
	return !(affinity & ~MPIDR_HWID_BITMASK);
}

static unsigned long kvm_psci_vcpu_on(struct kvm_vcpu *source_vcpu)
{
	struct vcpu_reset_state *reset_state;
	struct kvm *kvm = source_vcpu->kvm;
	struct kvm_vcpu *vcpu = NULL;
	unsigned long cpu_id;

	cpu_id = smccc_get_arg1(source_vcpu);
	if (!kvm_psci_valid_affinity(source_vcpu, cpu_id))
		return PSCI_RET_INVALID_PARAMS;

	vcpu = kvm_mpidr_to_vcpu(kvm, cpu_id);

	/*
	 * Make sure the caller requested a valid CPU and that the CPU is
	 * turned off.
	 */
	if (!vcpu)
		return PSCI_RET_INVALID_PARAMS;
	if (!vcpu->arch.power_off) {
		if (kvm_psci_version(source_vcpu) != KVM_ARM_PSCI_0_1)
			return PSCI_RET_ALREADY_ON;
		else
			return PSCI_RET_INVALID_PARAMS;
	}

	reset_state = &vcpu->arch.reset_state;

	reset_state->pc = smccc_get_arg2(source_vcpu);

	/* Propagate caller endianness */
	reset_state->be = kvm_vcpu_is_be(source_vcpu);

	/*
	 * NOTE: We always update r0 (or x0) because for PSCI v0.1
	 * the general purpose registers are undefined upon CPU_ON.
	 */
	reset_state->r0 = smccc_get_arg3(source_vcpu);

	WRITE_ONCE(reset_state->reset, true);
	kvm_make_request(KVM_REQ_VCPU_RESET, vcpu);

	/*
	 * Make sure the reset request is observed if the change to
	 * power_off is observed.
	 */
	smp_wmb();

	vcpu->arch.power_off = false;
	kvm_vcpu_wake_up(vcpu);

	return PSCI_RET_SUCCESS;
}

static unsigned long kvm_psci_vcpu_affinity_info(struct kvm_vcpu *vcpu)
{
	int matching_cpus = 0;
	unsigned long i, mpidr;
	unsigned long target_affinity;
	unsigned long target_affinity_mask;
	unsigned long lowest_affinity_level;
	struct kvm *kvm = vcpu->kvm;
	struct kvm_vcpu *tmp;

	target_affinity = smccc_get_arg1(vcpu);
	lowest_affinity_level = smccc_get_arg2(vcpu);

	if (!kvm_psci_valid_affinity(vcpu, target_affinity))
		return PSCI_RET_INVALID_PARAMS;

	/* Determine target affinity mask */
	target_affinity_mask = psci_affinity_mask(lowest_affinity_level);
	if (!target_affinity_mask)
		return PSCI_RET_INVALID_PARAMS;

	/* Ignore other bits of target affinity */
	target_affinity &= target_affinity_mask;

	/*
	 * If one or more VCPU matching target affinity are running
	 * then ON else OFF
	 */
	kvm_for_each_vcpu(i, tmp, kvm) {
		mpidr = kvm_vcpu_get_mpidr_aff(tmp);
		if ((mpidr & target_affinity_mask) == target_affinity) {
			matching_cpus++;
			if (!tmp->arch.power_off)
				return PSCI_0_2_AFFINITY_LEVEL_ON;
		}
	}

	if (!matching_cpus)
		return PSCI_RET_INVALID_PARAMS;

	return PSCI_0_2_AFFINITY_LEVEL_OFF;
}

static void kvm_prepare_system_event(struct kvm_vcpu *vcpu, u32 type, u64 flags)
{
	unsigned long i;
	struct kvm_vcpu *tmp;

	/*
	 * The KVM ABI specifies that a system event exit may call KVM_RUN
	 * again and may perform shutdown/reboot at a later time that when the
	 * actual request is made.  Since we are implementing PSCI and a
	 * caller of PSCI reboot and shutdown expects that the system shuts
	 * down or reboots immediately, let's make sure that VCPUs are not run
	 * after this call is handled and before the VCPUs have been
	 * re-initialized.
	 */
	kvm_for_each_vcpu(i, tmp, vcpu->kvm)
		tmp->arch.power_off = true;
	kvm_make_all_cpus_request(vcpu->kvm, KVM_REQ_SLEEP);

	memset(&vcpu->run->system_event, 0, sizeof(vcpu->run->system_event));
	vcpu->run->system_event.type = type;
	vcpu->run->system_event.flags = flags;
	vcpu->run->exit_reason = KVM_EXIT_SYSTEM_EVENT;
}

static void kvm_psci_system_off(struct kvm_vcpu *vcpu)
{
	kvm_prepare_system_event(vcpu, KVM_SYSTEM_EVENT_SHUTDOWN, 0);
}

static void kvm_psci_system_reset(struct kvm_vcpu *vcpu)
{
	kvm_prepare_system_event(vcpu, KVM_SYSTEM_EVENT_RESET, 0);
}

static void kvm_psci_system_reset2(struct kvm_vcpu *vcpu)
{
	kvm_prepare_system_event(vcpu, KVM_SYSTEM_EVENT_RESET,
				 KVM_SYSTEM_EVENT_RESET_FLAG_PSCI_RESET2);
}

static void kvm_psci_narrow_to_32bit(struct kvm_vcpu *vcpu)
{
	int i;

	/*
	 * Zero the input registers' upper 32 bits. They will be fully
	 * zeroed on exit, so we're fine changing them in place.
	 */
	for (i = 1; i < 4; i++)
		vcpu_set_reg(vcpu, i, lower_32_bits(vcpu_get_reg(vcpu, i)));
}

static unsigned long kvm_psci_check_allowed_function(struct kvm_vcpu *vcpu, u32 fn)
{
	switch(fn) {
	case PSCI_0_2_FN64_CPU_SUSPEND:
	case PSCI_0_2_FN64_CPU_ON:
	case PSCI_0_2_FN64_AFFINITY_INFO:
		/* Disallow these functions for 32bit guests */
		if (vcpu_mode_is_32bit(vcpu))
			return PSCI_RET_NOT_SUPPORTED;
		break;
	}

	return 0;
}

static int kvm_psci_0_2_call(struct kvm_vcpu *vcpu)
{
	struct kvm *kvm = vcpu->kvm;
	u32 psci_fn = smccc_get_function(vcpu);
	unsigned long val;
	int ret = 1;

	val = kvm_psci_check_allowed_function(vcpu, psci_fn);
	if (val)
		goto out;

	switch (psci_fn) {
	case PSCI_0_2_FN_PSCI_VERSION:
		/*
		 * Bits[31:16] = Major Version = 0
		 * Bits[15:0] = Minor Version = 2
		 */
		val = KVM_ARM_PSCI_0_2;
		break;
	case PSCI_0_2_FN_CPU_SUSPEND:
	case PSCI_0_2_FN64_CPU_SUSPEND:
		val = kvm_psci_vcpu_suspend(vcpu);
		break;
	case PSCI_0_2_FN_CPU_OFF:
		kvm_psci_vcpu_off(vcpu);
		val = PSCI_RET_SUCCESS;
		break;
	case PSCI_0_2_FN_CPU_ON:
		kvm_psci_narrow_to_32bit(vcpu);
		fallthrough;
	case PSCI_0_2_FN64_CPU_ON:
		mutex_lock(&kvm->lock);
		val = kvm_psci_vcpu_on(vcpu);
		mutex_unlock(&kvm->lock);
		break;
	case PSCI_0_2_FN_AFFINITY_INFO:
		kvm_psci_narrow_to_32bit(vcpu);
		fallthrough;
	case PSCI_0_2_FN64_AFFINITY_INFO:
		val = kvm_psci_vcpu_affinity_info(vcpu);
		break;
	case PSCI_0_2_FN_MIGRATE_INFO_TYPE:
		/*
		 * Trusted OS is MP hence does not require migration
	         * or
		 * Trusted OS is not present
		 */
		val = PSCI_0_2_TOS_MP;
		break;
	case PSCI_0_2_FN_SYSTEM_OFF:
		kvm_psci_system_off(vcpu);
		/*
		 * We shouldn't be going back to guest VCPU after
		 * receiving SYSTEM_OFF request.
		 *
		 * If user space accidentally/deliberately resumes
		 * guest VCPU after SYSTEM_OFF request then guest
		 * VCPU should see internal failure from PSCI return
		 * value. To achieve this, we preload r0 (or x0) with
		 * PSCI return value INTERNAL_FAILURE.
		 */
		val = PSCI_RET_INTERNAL_FAILURE;
		ret = 0;
		break;
	case PSCI_0_2_FN_SYSTEM_RESET:
		kvm_psci_system_reset(vcpu);
		/*
		 * Same reason as SYSTEM_OFF for preloading r0 (or x0)
		 * with PSCI return value INTERNAL_FAILURE.
		 */
		val = PSCI_RET_INTERNAL_FAILURE;
		ret = 0;
		break;
	default:
		val = PSCI_RET_NOT_SUPPORTED;
		break;
	}

out:
	smccc_set_retval(vcpu, val, 0, 0, 0);
	return ret;
}

static int kvm_psci_1_x_call(struct kvm_vcpu *vcpu, u32 minor)
{
	u32 psci_fn = smccc_get_function(vcpu);
	u32 arg;
	unsigned long val;
	int ret = 1;

	if (minor > 1)
		return -EINVAL;

	switch(psci_fn) {
	case PSCI_0_2_FN_PSCI_VERSION:
		val = minor == 0 ? KVM_ARM_PSCI_1_0 : KVM_ARM_PSCI_1_1;
		break;
	case PSCI_1_0_FN_PSCI_FEATURES:
		arg = smccc_get_arg1(vcpu);
		val = kvm_psci_check_allowed_function(vcpu, arg);
		if (val)
			break;

		switch(arg) {
		case PSCI_0_2_FN_PSCI_VERSION:
		case PSCI_0_2_FN_CPU_SUSPEND:
		case PSCI_0_2_FN64_CPU_SUSPEND:
		case PSCI_0_2_FN_CPU_OFF:
		case PSCI_0_2_FN_CPU_ON:
		case PSCI_0_2_FN64_CPU_ON:
		case PSCI_0_2_FN_AFFINITY_INFO:
		case PSCI_0_2_FN64_AFFINITY_INFO:
		case PSCI_0_2_FN_MIGRATE_INFO_TYPE:
		case PSCI_0_2_FN_SYSTEM_OFF:
		case PSCI_0_2_FN_SYSTEM_RESET:
		case PSCI_1_0_FN_PSCI_FEATURES:
		case ARM_SMCCC_VERSION_FUNC_ID:
			val = 0;
			break;
		case PSCI_1_1_FN_SYSTEM_RESET2:
		case PSCI_1_1_FN64_SYSTEM_RESET2:
			if (minor >= 1) {
				val = 0;
				break;
			}
			fallthrough;
		default:
			val = PSCI_RET_NOT_SUPPORTED;
			break;
		}
		break;
	case PSCI_1_1_FN_SYSTEM_RESET2:
		kvm_psci_narrow_to_32bit(vcpu);
		fallthrough;
	case PSCI_1_1_FN64_SYSTEM_RESET2:
		if (minor >= 1) {
			arg = smccc_get_arg1(vcpu);

			if (arg <= PSCI_1_1_RESET_TYPE_SYSTEM_WARM_RESET ||
			    arg >= PSCI_1_1_RESET_TYPE_VENDOR_START) {
				kvm_psci_system_reset2(vcpu);
				vcpu_set_reg(vcpu, 0, PSCI_RET_INTERNAL_FAILURE);
				return 0;
			}

			val = PSCI_RET_INVALID_PARAMS;
			break;
		}
		fallthrough;
	default:
		return kvm_psci_0_2_call(vcpu);
	}

	smccc_set_retval(vcpu, val, 0, 0, 0);
	return ret;
}

static int kvm_psci_0_1_call(struct kvm_vcpu *vcpu)
{
	struct kvm *kvm = vcpu->kvm;
	u32 psci_fn = smccc_get_function(vcpu);
	unsigned long val;

	switch (psci_fn) {
	case KVM_PSCI_FN_CPU_OFF:
		kvm_psci_vcpu_off(vcpu);
		val = PSCI_RET_SUCCESS;
		break;
	case KVM_PSCI_FN_CPU_ON:
		mutex_lock(&kvm->lock);
		val = kvm_psci_vcpu_on(vcpu);
		mutex_unlock(&kvm->lock);
		break;
	default:
		val = PSCI_RET_NOT_SUPPORTED;
		break;
	}

	smccc_set_retval(vcpu, val, 0, 0, 0);
	return 1;
}

/**
 * kvm_psci_call - handle PSCI call if r0 value is in range
 * @vcpu: Pointer to the VCPU struct
 *
 * Handle PSCI calls from guests through traps from HVC instructions.
 * The calling convention is similar to SMC calls to the secure world
 * where the function number is placed in r0.
 *
 * This function returns: > 0 (success), 0 (success but exit to user
 * space), and < 0 (errors)
 *
 * Errors:
 * -EINVAL: Unrecognized PSCI function
 */
int kvm_psci_call(struct kvm_vcpu *vcpu)
{
	switch (kvm_psci_version(vcpu)) {
	case KVM_ARM_PSCI_1_1:
		return kvm_psci_1_x_call(vcpu, 1);
	case KVM_ARM_PSCI_1_0:
		return kvm_psci_1_x_call(vcpu, 0);
	case KVM_ARM_PSCI_0_2:
		return kvm_psci_0_2_call(vcpu);
	case KVM_ARM_PSCI_0_1:
		return kvm_psci_0_1_call(vcpu);
	default:
		return -EINVAL;
	}
}

int kvm_arm_get_fw_num_regs(struct kvm_vcpu *vcpu)
{
	return 4;		/* PSCI version and three workaround registers */
}

int kvm_arm_copy_fw_reg_indices(struct kvm_vcpu *vcpu, u64 __user *uindices)
{
	if (put_user(KVM_REG_ARM_PSCI_VERSION, uindices++))
		return -EFAULT;

	if (put_user(KVM_REG_ARM_SMCCC_ARCH_WORKAROUND_1, uindices++))
		return -EFAULT;

	if (put_user(KVM_REG_ARM_SMCCC_ARCH_WORKAROUND_2, uindices++))
		return -EFAULT;

	if (put_user(KVM_REG_ARM_SMCCC_ARCH_WORKAROUND_3, uindices++))
		return -EFAULT;

	return 0;
}

#define KVM_REG_FEATURE_LEVEL_WIDTH	4
#define KVM_REG_FEATURE_LEVEL_MASK	(BIT(KVM_REG_FEATURE_LEVEL_WIDTH) - 1)

/*
 * Convert the workaround level into an easy-to-compare number, where higher
 * values mean better protection.
 */
static int get_kernel_wa_level(u64 regid)
{
	switch (regid) {
	case KVM_REG_ARM_SMCCC_ARCH_WORKAROUND_1:
		switch (arm64_get_spectre_v2_state()) {
		case SPECTRE_VULNERABLE:
			return KVM_REG_ARM_SMCCC_ARCH_WORKAROUND_1_NOT_AVAIL;
		case SPECTRE_MITIGATED:
			return KVM_REG_ARM_SMCCC_ARCH_WORKAROUND_1_AVAIL;
		case SPECTRE_UNAFFECTED:
			return KVM_REG_ARM_SMCCC_ARCH_WORKAROUND_1_NOT_REQUIRED;
		}
		return KVM_REG_ARM_SMCCC_ARCH_WORKAROUND_1_NOT_AVAIL;
	case KVM_REG_ARM_SMCCC_ARCH_WORKAROUND_2:
		switch (arm64_get_spectre_v4_state()) {
		case SPECTRE_MITIGATED:
			/*
			 * As for the hypercall discovery, we pretend we
			 * don't have any FW mitigation if SSBS is there at
			 * all times.
			 */
			if (cpus_have_final_cap(ARM64_SSBS))
				return KVM_REG_ARM_SMCCC_ARCH_WORKAROUND_2_NOT_AVAIL;
			fallthrough;
		case SPECTRE_UNAFFECTED:
			return KVM_REG_ARM_SMCCC_ARCH_WORKAROUND_2_NOT_REQUIRED;
		case SPECTRE_VULNERABLE:
			return KVM_REG_ARM_SMCCC_ARCH_WORKAROUND_2_NOT_AVAIL;
		}
		break;
	case KVM_REG_ARM_SMCCC_ARCH_WORKAROUND_3:
		switch (arm64_get_spectre_bhb_state()) {
		case SPECTRE_VULNERABLE:
			return KVM_REG_ARM_SMCCC_ARCH_WORKAROUND_3_NOT_AVAIL;
		case SPECTRE_MITIGATED:
			return KVM_REG_ARM_SMCCC_ARCH_WORKAROUND_3_AVAIL;
		case SPECTRE_UNAFFECTED:
			return KVM_REG_ARM_SMCCC_ARCH_WORKAROUND_3_NOT_REQUIRED;
		}
		return KVM_REG_ARM_SMCCC_ARCH_WORKAROUND_3_NOT_AVAIL;
	}

	return -EINVAL;
}

int kvm_arm_get_fw_reg(struct kvm_vcpu *vcpu, const struct kvm_one_reg *reg)
{
	void __user *uaddr = (void __user *)(long)reg->addr;
	u64 val;

	switch (reg->id) {
	case KVM_REG_ARM_PSCI_VERSION:
		val = kvm_psci_version(vcpu);
		break;
	case KVM_REG_ARM_SMCCC_ARCH_WORKAROUND_1:
	case KVM_REG_ARM_SMCCC_ARCH_WORKAROUND_2:
	case KVM_REG_ARM_SMCCC_ARCH_WORKAROUND_3:
		val = get_kernel_wa_level(reg->id) & KVM_REG_FEATURE_LEVEL_MASK;
		break;
	default:
		return -ENOENT;
	}

	if (copy_to_user(uaddr, &val, KVM_REG_SIZE(reg->id)))
		return -EFAULT;

	return 0;
}

int kvm_arm_set_fw_reg(struct kvm_vcpu *vcpu, const struct kvm_one_reg *reg)
{
	void __user *uaddr = (void __user *)(long)reg->addr;
	u64 val;
	int wa_level;

	if (copy_from_user(&val, uaddr, KVM_REG_SIZE(reg->id)))
		return -EFAULT;

	switch (reg->id) {
	case KVM_REG_ARM_PSCI_VERSION:
	{
		bool wants_02;

		wants_02 = test_bit(KVM_ARM_VCPU_PSCI_0_2, vcpu->arch.features);

		switch (val) {
		case KVM_ARM_PSCI_0_1:
			if (wants_02)
				return -EINVAL;
			vcpu->kvm->arch.psci_version = val;
			return 0;
		case KVM_ARM_PSCI_0_2:
		case KVM_ARM_PSCI_1_0:
		case KVM_ARM_PSCI_1_1:
			if (!wants_02)
				return -EINVAL;
			vcpu->kvm->arch.psci_version = val;
			return 0;
		}
		break;
	}

	case KVM_REG_ARM_SMCCC_ARCH_WORKAROUND_1:
	case KVM_REG_ARM_SMCCC_ARCH_WORKAROUND_3:
		if (val & ~KVM_REG_FEATURE_LEVEL_MASK)
			return -EINVAL;

		if (get_kernel_wa_level(reg->id) < val)
			return -EINVAL;

		return 0;

	case KVM_REG_ARM_SMCCC_ARCH_WORKAROUND_2:
		if (val & ~(KVM_REG_FEATURE_LEVEL_MASK |
			    KVM_REG_ARM_SMCCC_ARCH_WORKAROUND_2_ENABLED))
			return -EINVAL;

		/* The enabled bit must not be set unless the level is AVAIL. */
		if ((val & KVM_REG_ARM_SMCCC_ARCH_WORKAROUND_2_ENABLED) &&
		    (val & KVM_REG_FEATURE_LEVEL_MASK) != KVM_REG_ARM_SMCCC_ARCH_WORKAROUND_2_AVAIL)
			return -EINVAL;

		/*
		 * Map all the possible incoming states to the only two we
		 * really want to deal with.
		 */
		switch (val & KVM_REG_FEATURE_LEVEL_MASK) {
		case KVM_REG_ARM_SMCCC_ARCH_WORKAROUND_2_NOT_AVAIL:
		case KVM_REG_ARM_SMCCC_ARCH_WORKAROUND_2_UNKNOWN:
			wa_level = KVM_REG_ARM_SMCCC_ARCH_WORKAROUND_2_NOT_AVAIL;
			break;
		case KVM_REG_ARM_SMCCC_ARCH_WORKAROUND_2_AVAIL:
		case KVM_REG_ARM_SMCCC_ARCH_WORKAROUND_2_NOT_REQUIRED:
			wa_level = KVM_REG_ARM_SMCCC_ARCH_WORKAROUND_2_NOT_REQUIRED;
			break;
		default:
			return -EINVAL;
		}

		/*
		 * We can deal with NOT_AVAIL on NOT_REQUIRED, but not the
		 * other way around.
		 */
		if (get_kernel_wa_level(reg->id) < wa_level)
			return -EINVAL;

		return 0;
	default:
		return -ENOENT;
	}

	return -EINVAL;
}<|MERGE_RESOLUTION|>--- conflicted
+++ resolved
@@ -46,12 +46,7 @@
 	 * specification (ARM DEN 0022A). This means all suspend states
 	 * for KVM will preserve the register state.
 	 */
-<<<<<<< HEAD
-	kvm_vcpu_halt(vcpu);
-	kvm_clear_request(KVM_REQ_UNHALT, vcpu);
-=======
 	kvm_vcpu_wfi(vcpu);
->>>>>>> 95cd2cdc
 
 	return PSCI_RET_SUCCESS;
 }
