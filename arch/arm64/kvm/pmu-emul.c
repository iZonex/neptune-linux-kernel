--- conflicted
+++ resolved
@@ -60,8 +60,6 @@
 	return __kvm_pmu_event_mask(pmuver);
 }
 
-<<<<<<< HEAD
-=======
 u64 kvm_pmu_evtyper_mask(struct kvm *kvm)
 {
 	u64 mask = ARMV8_PMU_EXCLUDE_EL1 | ARMV8_PMU_EXCLUDE_EL0 |
@@ -79,7 +77,6 @@
 	return mask;
 }
 
->>>>>>> 5c47251e
 /**
  * kvm_pmc_is_64bit - determine if counter is 64bit
  * @pmc: counter context
