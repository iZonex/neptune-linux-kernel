/*
 * Code commons to all DaVinci SoCs.
 *
 * Author: Mark A. Greer <mgreer@mvista.com>
 *
 * 2009 (c) MontaVista Software, Inc. This file is licensed under
 * the terms of the GNU General Public License version 2. This program
 * is licensed "as is" without any warranty of any kind, whether express
 * or implied.
 */
#include <linux/module.h>
#include <linux/io.h>
#include <linux/etherdevice.h>
#include <linux/davinci_emac.h>
#include <linux/dma-mapping.h>

#include <asm/tlb.h>
#include <asm/mach/map.h>

#include <mach/common.h>
#include <mach/cputype.h>

struct davinci_soc_info davinci_soc_info;
EXPORT_SYMBOL(davinci_soc_info);

<<<<<<< HEAD
void __iomem *davinci_intc_base;
int davinci_intc_type;

=======
>>>>>>> 25476350
static int __init davinci_init_id(struct davinci_soc_info *soc_info)
{
	int			i;
	struct davinci_id	*dip;
	u8			variant;
	u16			part_no;
	void __iomem		*base;

	base = ioremap(soc_info->jtag_id_reg, SZ_4K);
	if (!base) {
		pr_err("Unable to map JTAG ID register\n");
		return -ENOMEM;
	}

	soc_info->jtag_id = __raw_readl(base);
	iounmap(base);

	variant = (soc_info->jtag_id & 0xf0000000) >> 28;
	part_no = (soc_info->jtag_id & 0x0ffff000) >> 12;

	for (i = 0, dip = soc_info->ids; i < soc_info->ids_num;
			i++, dip++)
		/* Don't care about the manufacturer right now */
		if ((dip->part_no == part_no) && (dip->variant == variant)) {
			soc_info->cpu_id = dip->cpu_id;
			pr_info("DaVinci %s variant 0x%x\n", dip->name,
					dip->variant);
			return 0;
		}

	pr_err("Unknown DaVinci JTAG ID 0x%x\n", soc_info->jtag_id);
	return -EINVAL;
}

void __init davinci_common_init(const struct davinci_soc_info *soc_info)
{
	int ret;

	if (!soc_info) {
		ret = -EINVAL;
		goto err;
	}

	memcpy(&davinci_soc_info, soc_info, sizeof(struct davinci_soc_info));

	if (davinci_soc_info.io_desc && (davinci_soc_info.io_desc_num > 0))
		iotable_init(davinci_soc_info.io_desc,
				davinci_soc_info.io_desc_num);

	/*
	 * Normally devicemaps_init() would flush caches and tlb after
	 * mdesc->map_io(), but we must also do it here because of the CPU
	 * revision check below.
	 */
	local_flush_tlb_all();
	flush_cache_all();

	/*
	 * We want to check CPU revision early for cpu_is_xxxx() macros.
	 * IO space mapping must be initialized before we can do that.
	 */
	ret = davinci_init_id(&davinci_soc_info);
	if (ret < 0)
		goto err;


	return;

err:
	panic("davinci_common_init: SoC Initialization failed\n");
}

void __init davinci_init_late(void)
{
	davinci_cpufreq_init();
}<|MERGE_RESOLUTION|>--- conflicted
+++ resolved
@@ -23,12 +23,6 @@
 struct davinci_soc_info davinci_soc_info;
 EXPORT_SYMBOL(davinci_soc_info);
 
-<<<<<<< HEAD
-void __iomem *davinci_intc_base;
-int davinci_intc_type;
-
-=======
->>>>>>> 25476350
 static int __init davinci_init_id(struct davinci_soc_info *soc_info)
 {
 	int			i;
