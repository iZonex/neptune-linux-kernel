--- conflicted
+++ resolved
@@ -127,11 +127,8 @@
 
 #define SO_TXREHASH		0x4048
 
-<<<<<<< HEAD
-=======
 #define SO_RCVMARK		0x4049
 
->>>>>>> 88084a3d
 #if !defined(__KERNEL__)
 
 #if __BITS_PER_LONG == 64
