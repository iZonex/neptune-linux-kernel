--- conflicted
+++ resolved
@@ -337,12 +337,6 @@
 config ARCH_HAS_CPU_RELAX
 	def_bool y
 
-<<<<<<< HEAD
-config ARCH_HAS_FILTER_PGPROT
-	def_bool y
-
-=======
->>>>>>> 95cd2cdc
 config ARCH_HIBERNATION_POSSIBLE
 	def_bool y
 
