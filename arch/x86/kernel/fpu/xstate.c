--- conflicted
+++ resolved
@@ -638,7 +638,6 @@
 		WARN_ONCE(1, "no structure for xstate: %d\n", nr);
 		XSTATE_WARN_ON(1);
 		return false;
-<<<<<<< HEAD
 	}
 	return true;
 }
@@ -667,36 +666,6 @@
 		 */
 		size += xfeature_size(i);
 	}
-=======
-	}
-	return true;
-}
-
-static unsigned int xstate_calculate_size(u64 xfeatures, bool compacted)
-{
-	unsigned int size = FXSAVE_SIZE + XSAVE_HDR_SIZE;
-	int i;
-
-	for_each_extended_xfeature(i, xfeatures) {
-		/* Align from the end of the previous feature */
-		if (xfeature_is_aligned(i))
-			size = ALIGN(size, 64);
-		/*
-		 * In compacted format the enabled features are packed,
-		 * i.e. disabled features do not occupy space.
-		 *
-		 * In non-compacted format the offsets are fixed and
-		 * disabled states still occupy space in the memory buffer.
-		 */
-		if (!compacted)
-			size = xfeature_uncompacted_offset(i);
-		/*
-		 * Add the feature size even for non-compacted format
-		 * to make the end result correct
-		 */
-		size += xfeature_size(i);
-	}
->>>>>>> 754e0b0e
 	return size;
 }
 
@@ -1531,42 +1500,13 @@
 }
 
 /**
-<<<<<<< HEAD
- * fpu_install_fpstate - Update the active fpstate in the FPU
- *
- * @fpu:	A struct fpu * pointer
- * @newfps:	A struct fpstate * pointer
- *
- * Returns:	A null pointer if the last active fpstate is the embedded
- *		one or the new fpstate is already installed;
- *		otherwise, a pointer to the old fpstate which has to
- *		be freed by the caller.
- */
-static struct fpstate *fpu_install_fpstate(struct fpu *fpu,
-					   struct fpstate *newfps)
-{
-	struct fpstate *oldfps = fpu->fpstate;
-
-	if (fpu->fpstate == newfps)
-		return NULL;
-
-	fpu->fpstate = newfps;
-	return oldfps != &fpu->__fpstate ? oldfps : NULL;
-}
-
-/**
-=======
->>>>>>> 754e0b0e
  * fpstate_realloc - Reallocate struct fpstate for the requested new features
  *
  * @xfeatures:	A bitmap of xstate features which extend the enabled features
  *		of that task
  * @ksize:	The required size for the kernel buffer
  * @usize:	The required size for user space buffers
-<<<<<<< HEAD
-=======
  * @guest_fpu:	Pointer to a guest FPU container. NULL for host allocations
->>>>>>> 754e0b0e
  *
  * Note vs. vmalloc(): If the task with a vzalloc()-allocated buffer
  * terminates quickly, vfree()-induced IPIs may be a concern, but tasks
@@ -1575,22 +1515,13 @@
  * Returns: 0 on success, -ENOMEM on allocation error.
  */
 static int fpstate_realloc(u64 xfeatures, unsigned int ksize,
-<<<<<<< HEAD
-			   unsigned int usize)
-=======
 			   unsigned int usize, struct fpu_guest *guest_fpu)
->>>>>>> 754e0b0e
 {
 	struct fpu *fpu = &current->thread.fpu;
 	struct fpstate *curfps, *newfps = NULL;
 	unsigned int fpsize;
-<<<<<<< HEAD
-
-	curfps = fpu->fpstate;
-=======
 	bool in_use;
 
->>>>>>> 754e0b0e
 	fpsize = ksize + ALIGN(offsetof(struct fpstate, regs), 64);
 
 	newfps = vzalloc(fpsize);
@@ -1600,15 +1531,6 @@
 	newfps->user_size = usize;
 	newfps->is_valloc = true;
 
-<<<<<<< HEAD
-	fpregs_lock();
-	/*
-	 * Ensure that the current state is in the registers before
-	 * swapping fpstate as that might invalidate it due to layout
-	 * changes.
-	 */
-	if (test_thread_flag(TIF_NEED_FPU_LOAD))
-=======
 	/*
 	 * When a guest FPU is supplied, use @guest_fpu->fpstate
 	 * as reference independent whether it is in use or not.
@@ -1633,24 +1555,12 @@
 	 * due to layout changes.
 	 */
 	if (in_use && test_thread_flag(TIF_NEED_FPU_LOAD))
->>>>>>> 754e0b0e
 		fpregs_restore_userregs();
 
 	newfps->xfeatures = curfps->xfeatures | xfeatures;
 	newfps->user_xfeatures = curfps->user_xfeatures | xfeatures;
 	newfps->xfd = curfps->xfd & ~xfeatures;
 
-<<<<<<< HEAD
-	curfps = fpu_install_fpstate(fpu, newfps);
-
-	/* Do the final updates within the locked region */
-	xstate_init_xcomp_bv(&newfps->regs.xsave, newfps->xfeatures);
-	xfd_update_state(newfps);
-
-	fpregs_unlock();
-
-	vfree(curfps);
-=======
 	/* Do the final updates within the locked region */
 	xstate_init_xcomp_bv(&newfps->regs.xsave, newfps->xfeatures);
 
@@ -1671,7 +1581,6 @@
 	if (curfps && curfps->is_valloc)
 		vfree(curfps);
 
->>>>>>> 754e0b0e
 	return 0;
 }
 
@@ -1692,11 +1601,7 @@
 	return 0;
 }
 
-<<<<<<< HEAD
-static int __xstate_request_perm(u64 permitted, u64 requested)
-=======
 static int __xstate_request_perm(u64 permitted, u64 requested, bool guest)
->>>>>>> 754e0b0e
 {
 	/*
 	 * This deliberately does not exclude !XSAVES as we still might
@@ -1706,16 +1611,10 @@
 	 */
 	bool compacted = cpu_feature_enabled(X86_FEATURE_XSAVES);
 	struct fpu *fpu = &current->group_leader->thread.fpu;
-<<<<<<< HEAD
-	unsigned int ksize, usize;
-	u64 mask;
-	int ret;
-=======
 	struct fpu_state_perm *perm;
 	unsigned int ksize, usize;
 	u64 mask;
 	int ret = 0;
->>>>>>> 754e0b0e
 
 	/* Check whether fully enabled */
 	if ((permitted & requested) == requested)
@@ -1729,17 +1628,6 @@
 	mask &= XFEATURE_MASK_USER_SUPPORTED;
 	usize = xstate_calculate_size(mask, false);
 
-<<<<<<< HEAD
-	ret = validate_sigaltstack(usize);
-	if (ret)
-		return ret;
-
-	/* Pairs with the READ_ONCE() in xstate_get_group_perm() */
-	WRITE_ONCE(fpu->perm.__state_perm, requested);
-	/* Protected by sighand lock */
-	fpu->perm.__state_size = ksize;
-	fpu->perm.__user_state_size = usize;
-=======
 	if (!guest) {
 		ret = validate_sigaltstack(usize);
 		if (ret)
@@ -1752,7 +1640,6 @@
 	/* Protected by sighand lock */
 	perm->__state_size = ksize;
 	perm->__user_state_size = usize;
->>>>>>> 754e0b0e
 	return ret;
 }
 
@@ -1763,11 +1650,7 @@
 	[XFEATURE_XTILE_DATA] = XFEATURE_MASK_XTILE_DATA,
 };
 
-<<<<<<< HEAD
-static int xstate_request_perm(unsigned long idx)
-=======
 static int xstate_request_perm(unsigned long idx, bool guest)
->>>>>>> 754e0b0e
 {
 	u64 permitted, requested;
 	int ret;
@@ -1788,20 +1671,12 @@
 		return -EOPNOTSUPP;
 
 	/* Lockless quick check */
-<<<<<<< HEAD
-	permitted = xstate_get_host_group_perm();
-=======
 	permitted = xstate_get_group_perm(guest);
->>>>>>> 754e0b0e
 	if ((permitted & requested) == requested)
 		return 0;
 
 	/* Protect against concurrent modifications */
 	spin_lock_irq(&current->sighand->siglock);
-<<<<<<< HEAD
-	permitted = xstate_get_host_group_perm();
-	ret = __xstate_request_perm(permitted, requested);
-=======
 	permitted = xstate_get_group_perm(guest);
 
 	/* First vCPU allocation locks the permissions. */
@@ -1809,31 +1684,20 @@
 		ret = -EBUSY;
 	else
 		ret = __xstate_request_perm(permitted, requested, guest);
->>>>>>> 754e0b0e
 	spin_unlock_irq(&current->sighand->siglock);
 	return ret;
 }
 
-<<<<<<< HEAD
-int xfd_enable_feature(u64 xfd_err)
-{
-	u64 xfd_event = xfd_err & XFEATURE_MASK_USER_DYNAMIC;
-=======
 int __xfd_enable_feature(u64 xfd_err, struct fpu_guest *guest_fpu)
 {
 	u64 xfd_event = xfd_err & XFEATURE_MASK_USER_DYNAMIC;
 	struct fpu_state_perm *perm;
->>>>>>> 754e0b0e
 	unsigned int ksize, usize;
 	struct fpu *fpu;
 
 	if (!xfd_event) {
-<<<<<<< HEAD
-		pr_err_once("XFD: Invalid xfd error: %016llx\n", xfd_err);
-=======
 		if (!guest_fpu)
 			pr_err_once("XFD: Invalid xfd error: %016llx\n", xfd_err);
->>>>>>> 754e0b0e
 		return 0;
 	}
 
@@ -1841,25 +1705,16 @@
 	spin_lock_irq(&current->sighand->siglock);
 
 	/* If not permitted let it die */
-<<<<<<< HEAD
-	if ((xstate_get_host_group_perm() & xfd_event) != xfd_event) {
-=======
 	if ((xstate_get_group_perm(!!guest_fpu) & xfd_event) != xfd_event) {
->>>>>>> 754e0b0e
 		spin_unlock_irq(&current->sighand->siglock);
 		return -EPERM;
 	}
 
 	fpu = &current->group_leader->thread.fpu;
-<<<<<<< HEAD
-	ksize = fpu->perm.__state_size;
-	usize = fpu->perm.__user_state_size;
-=======
 	perm = guest_fpu ? &fpu->guest_perm : &fpu->perm;
 	ksize = perm->__state_size;
 	usize = perm->__user_state_size;
 
->>>>>>> 754e0b0e
 	/*
 	 * The feature is permitted. State size is sufficient.  Dropping
 	 * the lock is safe here even if more features are added from
@@ -1872,14 +1727,6 @@
 	 * Try to allocate a new fpstate. If that fails there is no way
 	 * out.
 	 */
-<<<<<<< HEAD
-	if (fpstate_realloc(xfd_event, ksize, usize))
-		return -EFAULT;
-	return 0;
-}
-#else /* CONFIG_X86_64 */
-static inline int xstate_request_perm(unsigned long idx)
-=======
 	if (fpstate_realloc(xfd_event, ksize, usize, guest_fpu))
 		return -EFAULT;
 	return 0;
@@ -1892,21 +1739,17 @@
 
 #else /* CONFIG_X86_64 */
 static inline int xstate_request_perm(unsigned long idx, bool guest)
->>>>>>> 754e0b0e
 {
 	return -EPERM;
 }
 #endif  /* !CONFIG_X86_64 */
 
-<<<<<<< HEAD
-=======
 u64 xstate_get_guest_group_perm(void)
 {
 	return xstate_get_group_perm(true);
 }
 EXPORT_SYMBOL_GPL(xstate_get_guest_group_perm);
 
->>>>>>> 754e0b0e
 /**
  * fpu_xstate_prctl - xstate permission operations
  * @tsk:	Redundant pointer to current
@@ -1930,10 +1773,7 @@
 	u64 __user *uptr = (u64 __user *)arg2;
 	u64 permitted, supported;
 	unsigned long idx = arg2;
-<<<<<<< HEAD
-=======
 	bool guest = false;
->>>>>>> 754e0b0e
 
 	if (tsk != current)
 		return -EPERM;
@@ -1952,8 +1792,6 @@
 		permitted &= XFEATURE_MASK_USER_SUPPORTED;
 		return put_user(permitted, uptr);
 
-<<<<<<< HEAD
-=======
 	case ARCH_GET_XCOMP_GUEST_PERM:
 		permitted = xstate_get_guest_group_perm();
 		permitted &= XFEATURE_MASK_USER_SUPPORTED;
@@ -1963,16 +1801,11 @@
 		guest = true;
 		fallthrough;
 
->>>>>>> 754e0b0e
 	case ARCH_REQ_XCOMP_PERM:
 		if (!IS_ENABLED(CONFIG_X86_64))
 			return -EOPNOTSUPP;
 
-<<<<<<< HEAD
-		return xstate_request_perm(idx);
-=======
 		return xstate_request_perm(idx, guest);
->>>>>>> 754e0b0e
 
 	default:
 		return -EINVAL;
