/* pci.c: UltraSparc PCI controller support.
 *
 * Copyright (C) 1997, 1998, 1999 David S. Miller (davem@redhat.com)
 * Copyright (C) 1998, 1999 Eddie C. Dost   (ecd@skynet.be)
 * Copyright (C) 1999 Jakub Jelinek   (jj@ultra.linux.cz)
 *
 * OF tree based PCI bus probing taken from the PowerPC port
 * with minor modifications, see there for credits.
 */

#include <linux/module.h>
#include <linux/kernel.h>
#include <linux/string.h>
#include <linux/sched.h>
#include <linux/capability.h>
#include <linux/errno.h>
#include <linux/pci.h>
#include <linux/msi.h>
#include <linux/irq.h>
#include <linux/init.h>
#include <linux/of.h>
#include <linux/of_device.h>

#include <asm/uaccess.h>
#include <asm/pgtable.h>
#include <asm/irq.h>
#include <asm/prom.h>
#include <asm/apb.h>

#include "pci_impl.h"

/* List of all PCI controllers found in the system. */
struct pci_pbm_info *pci_pbm_root = NULL;

/* Each PBM found gets a unique index. */
int pci_num_pbms = 0;

volatile int pci_poke_in_progress;
volatile int pci_poke_cpu = -1;
volatile int pci_poke_faulted;

static DEFINE_SPINLOCK(pci_poke_lock);

void pci_config_read8(u8 *addr, u8 *ret)
{
	unsigned long flags;
	u8 byte;

	spin_lock_irqsave(&pci_poke_lock, flags);
	pci_poke_cpu = smp_processor_id();
	pci_poke_in_progress = 1;
	pci_poke_faulted = 0;
	__asm__ __volatile__("membar #Sync\n\t"
			     "lduba [%1] %2, %0\n\t"
			     "membar #Sync"
			     : "=r" (byte)
			     : "r" (addr), "i" (ASI_PHYS_BYPASS_EC_E_L)
			     : "memory");
	pci_poke_in_progress = 0;
	pci_poke_cpu = -1;
	if (!pci_poke_faulted)
		*ret = byte;
	spin_unlock_irqrestore(&pci_poke_lock, flags);
}

void pci_config_read16(u16 *addr, u16 *ret)
{
	unsigned long flags;
	u16 word;

	spin_lock_irqsave(&pci_poke_lock, flags);
	pci_poke_cpu = smp_processor_id();
	pci_poke_in_progress = 1;
	pci_poke_faulted = 0;
	__asm__ __volatile__("membar #Sync\n\t"
			     "lduha [%1] %2, %0\n\t"
			     "membar #Sync"
			     : "=r" (word)
			     : "r" (addr), "i" (ASI_PHYS_BYPASS_EC_E_L)
			     : "memory");
	pci_poke_in_progress = 0;
	pci_poke_cpu = -1;
	if (!pci_poke_faulted)
		*ret = word;
	spin_unlock_irqrestore(&pci_poke_lock, flags);
}

void pci_config_read32(u32 *addr, u32 *ret)
{
	unsigned long flags;
	u32 dword;

	spin_lock_irqsave(&pci_poke_lock, flags);
	pci_poke_cpu = smp_processor_id();
	pci_poke_in_progress = 1;
	pci_poke_faulted = 0;
	__asm__ __volatile__("membar #Sync\n\t"
			     "lduwa [%1] %2, %0\n\t"
			     "membar #Sync"
			     : "=r" (dword)
			     : "r" (addr), "i" (ASI_PHYS_BYPASS_EC_E_L)
			     : "memory");
	pci_poke_in_progress = 0;
	pci_poke_cpu = -1;
	if (!pci_poke_faulted)
		*ret = dword;
	spin_unlock_irqrestore(&pci_poke_lock, flags);
}

void pci_config_write8(u8 *addr, u8 val)
{
	unsigned long flags;

	spin_lock_irqsave(&pci_poke_lock, flags);
	pci_poke_cpu = smp_processor_id();
	pci_poke_in_progress = 1;
	pci_poke_faulted = 0;
	__asm__ __volatile__("membar #Sync\n\t"
			     "stba %0, [%1] %2\n\t"
			     "membar #Sync"
			     : /* no outputs */
			     : "r" (val), "r" (addr), "i" (ASI_PHYS_BYPASS_EC_E_L)
			     : "memory");
	pci_poke_in_progress = 0;
	pci_poke_cpu = -1;
	spin_unlock_irqrestore(&pci_poke_lock, flags);
}

void pci_config_write16(u16 *addr, u16 val)
{
	unsigned long flags;

	spin_lock_irqsave(&pci_poke_lock, flags);
	pci_poke_cpu = smp_processor_id();
	pci_poke_in_progress = 1;
	pci_poke_faulted = 0;
	__asm__ __volatile__("membar #Sync\n\t"
			     "stha %0, [%1] %2\n\t"
			     "membar #Sync"
			     : /* no outputs */
			     : "r" (val), "r" (addr), "i" (ASI_PHYS_BYPASS_EC_E_L)
			     : "memory");
	pci_poke_in_progress = 0;
	pci_poke_cpu = -1;
	spin_unlock_irqrestore(&pci_poke_lock, flags);
}

void pci_config_write32(u32 *addr, u32 val)
{
	unsigned long flags;

	spin_lock_irqsave(&pci_poke_lock, flags);
	pci_poke_cpu = smp_processor_id();
	pci_poke_in_progress = 1;
	pci_poke_faulted = 0;
	__asm__ __volatile__("membar #Sync\n\t"
			     "stwa %0, [%1] %2\n\t"
			     "membar #Sync"
			     : /* no outputs */
			     : "r" (val), "r" (addr), "i" (ASI_PHYS_BYPASS_EC_E_L)
			     : "memory");
	pci_poke_in_progress = 0;
	pci_poke_cpu = -1;
	spin_unlock_irqrestore(&pci_poke_lock, flags);
}

static int ofpci_verbose;

static int __init ofpci_debug(char *str)
{
	int val = 0;

	get_option(&str, &val);
	if (val)
		ofpci_verbose = 1;
	return 1;
}

__setup("ofpci_debug=", ofpci_debug);

static unsigned long pci_parse_of_flags(u32 addr0)
{
	unsigned long flags = 0;

	if (addr0 & 0x02000000) {
		flags = IORESOURCE_MEM | PCI_BASE_ADDRESS_SPACE_MEMORY;
		flags |= (addr0 >> 22) & PCI_BASE_ADDRESS_MEM_TYPE_64;
		flags |= (addr0 >> 28) & PCI_BASE_ADDRESS_MEM_TYPE_1M;
		if (addr0 & 0x40000000)
			flags |= IORESOURCE_PREFETCH
				 | PCI_BASE_ADDRESS_MEM_PREFETCH;
	} else if (addr0 & 0x01000000)
		flags = IORESOURCE_IO | PCI_BASE_ADDRESS_SPACE_IO;
	return flags;
}

/* The of_device layer has translated all of the assigned-address properties
 * into physical address resources, we only have to figure out the register
 * mapping.
 */
static void pci_parse_of_addrs(struct platform_device *op,
			       struct device_node *node,
			       struct pci_dev *dev)
{
	struct resource *op_res;
	const u32 *addrs;
	int proplen;

	addrs = of_get_property(node, "assigned-addresses", &proplen);
	if (!addrs)
		return;
	if (ofpci_verbose)
		printk("    parse addresses (%d bytes) @ %p\n",
		       proplen, addrs);
	op_res = &op->resource[0];
	for (; proplen >= 20; proplen -= 20, addrs += 5, op_res++) {
		struct resource *res;
		unsigned long flags;
		int i;

		flags = pci_parse_of_flags(addrs[0]);
		if (!flags)
			continue;
		i = addrs[0] & 0xff;
		if (ofpci_verbose)
			printk("  start: %llx, end: %llx, i: %x\n",
			       op_res->start, op_res->end, i);

		if (PCI_BASE_ADDRESS_0 <= i && i <= PCI_BASE_ADDRESS_5) {
			res = &dev->resource[(i - PCI_BASE_ADDRESS_0) >> 2];
		} else if (i == dev->rom_base_reg) {
			res = &dev->resource[PCI_ROM_RESOURCE];
			flags |= IORESOURCE_READONLY | IORESOURCE_CACHEABLE;
		} else {
			printk(KERN_ERR "PCI: bad cfg reg num 0x%x\n", i);
			continue;
		}
		res->start = op_res->start;
		res->end = op_res->end;
		res->flags = flags;
		res->name = pci_name(dev);
	}
}

static struct pci_dev *of_create_pci_dev(struct pci_pbm_info *pbm,
					 struct device_node *node,
					 struct pci_bus *bus, int devfn)
{
	struct dev_archdata *sd;
	struct pci_slot *slot;
	struct platform_device *op;
	struct pci_dev *dev;
	const char *type;
	u32 class;

	dev = alloc_pci_dev();
	if (!dev)
		return NULL;

	sd = &dev->dev.archdata;
	sd->iommu = pbm->iommu;
	sd->stc = &pbm->stc;
	sd->host_controller = pbm;
	sd->op = op = of_find_device_by_node(node);
	sd->numa_node = pbm->numa_node;

	sd = &op->dev.archdata;
	sd->iommu = pbm->iommu;
	sd->stc = &pbm->stc;
	sd->numa_node = pbm->numa_node;

	if (!strcmp(node->name, "ebus"))
		of_propagate_archdata(op);

	type = of_get_property(node, "device_type", NULL);
	if (type == NULL)
		type = "";

	if (ofpci_verbose)
		printk("    create device, devfn: %x, type: %s\n",
		       devfn, type);

	dev->bus = bus;
	dev->sysdata = node;
	dev->dev.parent = bus->bridge;
	dev->dev.bus = &pci_bus_type;
	dev->dev.of_node = node;
	dev->devfn = devfn;
	dev->multifunction = 0;		/* maybe a lie? */
	set_pcie_port_type(dev);

	list_for_each_entry(slot, &dev->bus->slots, list)
		if (PCI_SLOT(dev->devfn) == slot->number)
			dev->slot = slot;

	dev->vendor = of_getintprop_default(node, "vendor-id", 0xffff);
	dev->device = of_getintprop_default(node, "device-id", 0xffff);
	dev->subsystem_vendor =
		of_getintprop_default(node, "subsystem-vendor-id", 0);
	dev->subsystem_device =
		of_getintprop_default(node, "subsystem-id", 0);

	dev->cfg_size = pci_cfg_space_size(dev);

	/* We can't actually use the firmware value, we have
	 * to read what is in the register right now.  One
	 * reason is that in the case of IDE interfaces the
	 * firmware can sample the value before the the IDE
	 * interface is programmed into native mode.
	 */
	pci_read_config_dword(dev, PCI_CLASS_REVISION, &class);
	dev->class = class >> 8;
	dev->revision = class & 0xff;

	dev_set_name(&dev->dev, "%04x:%02x:%02x.%d", pci_domain_nr(bus),
		dev->bus->number, PCI_SLOT(devfn), PCI_FUNC(devfn));

	if (ofpci_verbose)
		printk("    class: 0x%x device name: %s\n",
		       dev->class, pci_name(dev));

	/* I have seen IDE devices which will not respond to
	 * the bmdma simplex check reads if bus mastering is
	 * disabled.
	 */
	if ((dev->class >> 8) == PCI_CLASS_STORAGE_IDE)
		pci_set_master(dev);

	dev->current_state = 4;		/* unknown power state */
	dev->error_state = pci_channel_io_normal;
	dev->dma_mask = 0xffffffff;

	if (!strcmp(node->name, "pci")) {
		/* a PCI-PCI bridge */
		dev->hdr_type = PCI_HEADER_TYPE_BRIDGE;
		dev->rom_base_reg = PCI_ROM_ADDRESS1;
	} else if (!strcmp(type, "cardbus")) {
		dev->hdr_type = PCI_HEADER_TYPE_CARDBUS;
	} else {
		dev->hdr_type = PCI_HEADER_TYPE_NORMAL;
		dev->rom_base_reg = PCI_ROM_ADDRESS;

		dev->irq = sd->op->archdata.irqs[0];
		if (dev->irq == 0xffffffff)
			dev->irq = PCI_IRQ_NONE;
	}

	pci_parse_of_addrs(sd->op, node, dev);

	if (ofpci_verbose)
		printk("    adding to system ...\n");

	pci_device_add(dev, bus);

	return dev;
}

static void __devinit apb_calc_first_last(u8 map, u32 *first_p, u32 *last_p)
{
	u32 idx, first, last;

	first = 8;
	last = 0;
	for (idx = 0; idx < 8; idx++) {
		if ((map & (1 << idx)) != 0) {
			if (first > idx)
				first = idx;
			if (last < idx)
				last = idx;
		}
	}

	*first_p = first;
	*last_p = last;
}

static void pci_resource_adjust(struct resource *res,
				struct resource *root)
{
	res->start += root->start;
	res->end += root->start;
}

/* For PCI bus devices which lack a 'ranges' property we interrogate
 * the config space values to set the resources, just like the generic
 * Linux PCI probing code does.
 */
static void __devinit pci_cfg_fake_ranges(struct pci_dev *dev,
					  struct pci_bus *bus,
					  struct pci_pbm_info *pbm)
{
	struct resource *res;
	u8 io_base_lo, io_limit_lo;
	u16 mem_base_lo, mem_limit_lo;
	unsigned long base, limit;

	pci_read_config_byte(dev, PCI_IO_BASE, &io_base_lo);
	pci_read_config_byte(dev, PCI_IO_LIMIT, &io_limit_lo);
	base = (io_base_lo & PCI_IO_RANGE_MASK) << 8;
	limit = (io_limit_lo & PCI_IO_RANGE_MASK) << 8;

	if ((io_base_lo & PCI_IO_RANGE_TYPE_MASK) == PCI_IO_RANGE_TYPE_32) {
		u16 io_base_hi, io_limit_hi;

		pci_read_config_word(dev, PCI_IO_BASE_UPPER16, &io_base_hi);
		pci_read_config_word(dev, PCI_IO_LIMIT_UPPER16, &io_limit_hi);
		base |= (io_base_hi << 16);
		limit |= (io_limit_hi << 16);
	}

	res = bus->resource[0];
	if (base <= limit) {
		res->flags = (io_base_lo & PCI_IO_RANGE_TYPE_MASK) | IORESOURCE_IO;
		if (!res->start)
			res->start = base;
		if (!res->end)
			res->end = limit + 0xfff;
		pci_resource_adjust(res, &pbm->io_space);
	}

	pci_read_config_word(dev, PCI_MEMORY_BASE, &mem_base_lo);
	pci_read_config_word(dev, PCI_MEMORY_LIMIT, &mem_limit_lo);
	base = (mem_base_lo & PCI_MEMORY_RANGE_MASK) << 16;
	limit = (mem_limit_lo & PCI_MEMORY_RANGE_MASK) << 16;

	res = bus->resource[1];
	if (base <= limit) {
		res->flags = ((mem_base_lo & PCI_MEMORY_RANGE_TYPE_MASK) |
			      IORESOURCE_MEM);
		res->start = base;
		res->end = limit + 0xfffff;
		pci_resource_adjust(res, &pbm->mem_space);
	}

	pci_read_config_word(dev, PCI_PREF_MEMORY_BASE, &mem_base_lo);
	pci_read_config_word(dev, PCI_PREF_MEMORY_LIMIT, &mem_limit_lo);
	base = (mem_base_lo & PCI_PREF_RANGE_MASK) << 16;
	limit = (mem_limit_lo & PCI_PREF_RANGE_MASK) << 16;

	if ((mem_base_lo & PCI_PREF_RANGE_TYPE_MASK) == PCI_PREF_RANGE_TYPE_64) {
		u32 mem_base_hi, mem_limit_hi;

		pci_read_config_dword(dev, PCI_PREF_BASE_UPPER32, &mem_base_hi);
		pci_read_config_dword(dev, PCI_PREF_LIMIT_UPPER32, &mem_limit_hi);

		/*
		 * Some bridges set the base > limit by default, and some
		 * (broken) BIOSes do not initialize them.  If we find
		 * this, just assume they are not being used.
		 */
		if (mem_base_hi <= mem_limit_hi) {
			base |= ((long) mem_base_hi) << 32;
			limit |= ((long) mem_limit_hi) << 32;
		}
	}

	res = bus->resource[2];
	if (base <= limit) {
		res->flags = ((mem_base_lo & PCI_MEMORY_RANGE_TYPE_MASK) |
			      IORESOURCE_MEM | IORESOURCE_PREFETCH);
		res->start = base;
		res->end = limit + 0xfffff;
		pci_resource_adjust(res, &pbm->mem_space);
	}
}

/* Cook up fake bus resources for SUNW,simba PCI bridges which lack
 * a proper 'ranges' property.
 */
static void __devinit apb_fake_ranges(struct pci_dev *dev,
				      struct pci_bus *bus,
				      struct pci_pbm_info *pbm)
{
	struct resource *res;
	u32 first, last;
	u8 map;

	pci_read_config_byte(dev, APB_IO_ADDRESS_MAP, &map);
	apb_calc_first_last(map, &first, &last);
	res = bus->resource[0];
	res->start = (first << 21);
	res->end = (last << 21) + ((1 << 21) - 1);
	res->flags = IORESOURCE_IO;
	pci_resource_adjust(res, &pbm->io_space);

	pci_read_config_byte(dev, APB_MEM_ADDRESS_MAP, &map);
	apb_calc_first_last(map, &first, &last);
	res = bus->resource[1];
	res->start = (first << 21);
	res->end = (last << 21) + ((1 << 21) - 1);
	res->flags = IORESOURCE_MEM;
	pci_resource_adjust(res, &pbm->mem_space);
}

static void __devinit pci_of_scan_bus(struct pci_pbm_info *pbm,
				      struct device_node *node,
				      struct pci_bus *bus);

#define GET_64BIT(prop, i)	((((u64) (prop)[(i)]) << 32) | (prop)[(i)+1])

static void __devinit of_scan_pci_bridge(struct pci_pbm_info *pbm,
					 struct device_node *node,
					 struct pci_dev *dev)
{
	struct pci_bus *bus;
	const u32 *busrange, *ranges;
	int len, i, simba;
	struct resource *res;
	unsigned int flags;
	u64 size;

	if (ofpci_verbose)
		printk("of_scan_pci_bridge(%s)\n", node->full_name);

	/* parse bus-range property */
	busrange = of_get_property(node, "bus-range", &len);
	if (busrange == NULL || len != 8) {
		printk(KERN_DEBUG "Can't get bus-range for PCI-PCI bridge %s\n",
		       node->full_name);
		return;
	}
	ranges = of_get_property(node, "ranges", &len);
	simba = 0;
	if (ranges == NULL) {
		const char *model = of_get_property(node, "model", NULL);
		if (model && !strcmp(model, "SUNW,simba"))
			simba = 1;
	}

	bus = pci_add_new_bus(dev->bus, dev, busrange[0]);
	if (!bus) {
		printk(KERN_ERR "Failed to create pci bus for %s\n",
		       node->full_name);
		return;
	}

	bus->primary = dev->bus->number;
	bus->subordinate = busrange[1];
	bus->bridge_ctl = 0;

	/* parse ranges property, or cook one up by hand for Simba */
	/* PCI #address-cells == 3 and #size-cells == 2 always */
	res = &dev->resource[PCI_BRIDGE_RESOURCES];
	for (i = 0; i < PCI_NUM_RESOURCES - PCI_BRIDGE_RESOURCES; ++i) {
		res->flags = 0;
		bus->resource[i] = res;
		++res;
	}
	if (simba) {
		apb_fake_ranges(dev, bus, pbm);
		goto after_ranges;
	} else if (ranges == NULL) {
		pci_cfg_fake_ranges(dev, bus, pbm);
		goto after_ranges;
	}
	i = 1;
	for (; len >= 32; len -= 32, ranges += 8) {
		struct resource *root;

		flags = pci_parse_of_flags(ranges[0]);
		size = GET_64BIT(ranges, 6);
		if (flags == 0 || size == 0)
			continue;
		if (flags & IORESOURCE_IO) {
			res = bus->resource[0];
			if (res->flags) {
				printk(KERN_ERR "PCI: ignoring extra I/O range"
				       " for bridge %s\n", node->full_name);
				continue;
			}
			root = &pbm->io_space;
		} else {
			if (i >= PCI_NUM_RESOURCES - PCI_BRIDGE_RESOURCES) {
				printk(KERN_ERR "PCI: too many memory ranges"
				       " for bridge %s\n", node->full_name);
				continue;
			}
			res = bus->resource[i];
			++i;
			root = &pbm->mem_space;
		}

		res->start = GET_64BIT(ranges, 1);
		res->end = res->start + size - 1;
		res->flags = flags;

		/* Another way to implement this would be to add an of_device
		 * layer routine that can calculate a resource for a given
		 * range property value in a PCI device.
		 */
		pci_resource_adjust(res, root);
	}
after_ranges:
	sprintf(bus->name, "PCI Bus %04x:%02x", pci_domain_nr(bus),
		bus->number);
	if (ofpci_verbose)
		printk("    bus name: %s\n", bus->name);

	pci_of_scan_bus(pbm, node, bus);
}

static void __devinit pci_of_scan_bus(struct pci_pbm_info *pbm,
				      struct device_node *node,
				      struct pci_bus *bus)
{
	struct device_node *child;
	const u32 *reg;
	int reglen, devfn, prev_devfn;
	struct pci_dev *dev;

	if (ofpci_verbose)
		printk("PCI: scan_bus[%s] bus no %d\n",
		       node->full_name, bus->number);

	child = NULL;
	prev_devfn = -1;
	while ((child = of_get_next_child(node, child)) != NULL) {
		if (ofpci_verbose)
			printk("  * %s\n", child->full_name);
		reg = of_get_property(child, "reg", &reglen);
		if (reg == NULL || reglen < 20)
			continue;

		devfn = (reg[0] >> 8) & 0xff;

		/* This is a workaround for some device trees
		 * which list PCI devices twice.  On the V100
		 * for example, device number 3 is listed twice.
		 * Once as "pm" and once again as "lomp".
		 */
		if (devfn == prev_devfn)
			continue;
		prev_devfn = devfn;

		/* create a new pci_dev for this device */
		dev = of_create_pci_dev(pbm, child, bus, devfn);
		if (!dev)
			continue;
		if (ofpci_verbose)
			printk("PCI: dev header type: %x\n",
			       dev->hdr_type);

		if (dev->hdr_type == PCI_HEADER_TYPE_BRIDGE ||
		    dev->hdr_type == PCI_HEADER_TYPE_CARDBUS)
			of_scan_pci_bridge(pbm, child, dev);
	}
}

static ssize_t
show_pciobppath_attr(struct device * dev, struct device_attribute * attr, char * buf)
{
	struct pci_dev *pdev;
	struct device_node *dp;

	pdev = to_pci_dev(dev);
	dp = pdev->dev.of_node;

	return snprintf (buf, PAGE_SIZE, "%s\n", dp->full_name);
}

static DEVICE_ATTR(obppath, S_IRUSR | S_IRGRP | S_IROTH, show_pciobppath_attr, NULL);

static void __devinit pci_bus_register_of_sysfs(struct pci_bus *bus)
{
	struct pci_dev *dev;
	struct pci_bus *child_bus;
	int err;

	list_for_each_entry(dev, &bus->devices, bus_list) {
		/* we don't really care if we can create this file or
		 * not, but we need to assign the result of the call
		 * or the world will fall under alien invasion and
		 * everybody will be frozen on a spaceship ready to be
		 * eaten on alpha centauri by some green and jelly
		 * humanoid.
		 */
		err = sysfs_create_file(&dev->dev.kobj, &dev_attr_obppath.attr);
		(void) err;
	}
	list_for_each_entry(child_bus, &bus->children, node)
		pci_bus_register_of_sysfs(child_bus);
}

struct pci_bus * __devinit pci_scan_one_pbm(struct pci_pbm_info *pbm,
					    struct device *parent)
{
	struct device_node *node = pbm->op->dev.of_node;
	struct pci_bus *bus;

	printk("PCI: Scanning PBM %s\n", node->full_name);

	bus = pci_create_bus(parent, pbm->pci_first_busno, pbm->pci_ops, pbm);
	if (!bus) {
		printk(KERN_ERR "Failed to create bus for %s\n",
		       node->full_name);
		return NULL;
	}
	bus->secondary = pbm->pci_first_busno;
	bus->subordinate = pbm->pci_last_busno;

	bus->resource[0] = &pbm->io_space;
	bus->resource[1] = &pbm->mem_space;

	pci_of_scan_bus(pbm, node, bus);
	pci_bus_add_devices(bus);
	pci_bus_register_of_sysfs(bus);

	return bus;
}

void __devinit pcibios_fixup_bus(struct pci_bus *pbus)
{
	struct pci_pbm_info *pbm = pbus->sysdata;

	/* Generic PCI bus probing sets these to point at
	 * &io{port,mem}_resouce which is wrong for us.
	 */
	pbus->resource[0] = &pbm->io_space;
	pbus->resource[1] = &pbm->mem_space;
}

void pcibios_update_irq(struct pci_dev *pdev, int irq)
{
}

resource_size_t pcibios_align_resource(void *data, const struct resource *res,
				resource_size_t size, resource_size_t align)
{
	return res->start;
}

int pcibios_enable_device(struct pci_dev *dev, int mask)
{
	u16 cmd, oldcmd;
	int i;

	pci_read_config_word(dev, PCI_COMMAND, &cmd);
	oldcmd = cmd;

	for (i = 0; i < PCI_NUM_RESOURCES; i++) {
		struct resource *res = &dev->resource[i];

		/* Only set up the requested stuff */
		if (!(mask & (1<<i)))
			continue;

		if (res->flags & IORESOURCE_IO)
			cmd |= PCI_COMMAND_IO;
		if (res->flags & IORESOURCE_MEM)
			cmd |= PCI_COMMAND_MEMORY;
	}

	if (cmd != oldcmd) {
		printk(KERN_DEBUG "PCI: Enabling device: (%s), cmd %x\n",
		       pci_name(dev), cmd);
                /* Enable the appropriate bits in the PCI command register.  */
		pci_write_config_word(dev, PCI_COMMAND, cmd);
	}
	return 0;
}

void pcibios_resource_to_bus(struct pci_dev *pdev, struct pci_bus_region *region,
			     struct resource *res)
{
	struct pci_pbm_info *pbm = pdev->bus->sysdata;
	struct resource zero_res, *root;

	zero_res.start = 0;
	zero_res.end = 0;
	zero_res.flags = res->flags;

	if (res->flags & IORESOURCE_IO)
		root = &pbm->io_space;
	else
		root = &pbm->mem_space;

	pci_resource_adjust(&zero_res, root);

	region->start = res->start - zero_res.start;
	region->end = res->end - zero_res.start;
}
EXPORT_SYMBOL(pcibios_resource_to_bus);

void pcibios_bus_to_resource(struct pci_dev *pdev, struct resource *res,
			     struct pci_bus_region *region)
{
	struct pci_pbm_info *pbm = pdev->bus->sysdata;
	struct resource *root;

	res->start = region->start;
	res->end = region->end;

	if (res->flags & IORESOURCE_IO)
		root = &pbm->io_space;
	else
		root = &pbm->mem_space;

	pci_resource_adjust(res, root);
}
EXPORT_SYMBOL(pcibios_bus_to_resource);

char * __devinit pcibios_setup(char *str)
{
	return str;
}

/* Platform support for /proc/bus/pci/X/Y mmap()s. */

/* If the user uses a host-bridge as the PCI device, he may use
 * this to perform a raw mmap() of the I/O or MEM space behind
 * that controller.
 *
 * This can be useful for execution of x86 PCI bios initialization code
 * on a PCI card, like the xfree86 int10 stuff does.
 */
static int __pci_mmap_make_offset_bus(struct pci_dev *pdev, struct vm_area_struct *vma,
				      enum pci_mmap_state mmap_state)
{
	struct pci_pbm_info *pbm = pdev->dev.archdata.host_controller;
	unsigned long space_size, user_offset, user_size;

	if (mmap_state == pci_mmap_io) {
		space_size = (pbm->io_space.end -
			      pbm->io_space.start) + 1;
	} else {
		space_size = (pbm->mem_space.end -
			      pbm->mem_space.start) + 1;
	}

	/* Make sure the request is in range. */
	user_offset = vma->vm_pgoff << PAGE_SHIFT;
	user_size = vma->vm_end - vma->vm_start;

	if (user_offset >= space_size ||
	    (user_offset + user_size) > space_size)
		return -EINVAL;

	if (mmap_state == pci_mmap_io) {
		vma->vm_pgoff = (pbm->io_space.start +
				 user_offset) >> PAGE_SHIFT;
	} else {
		vma->vm_pgoff = (pbm->mem_space.start +
				 user_offset) >> PAGE_SHIFT;
	}

	return 0;
}

/* Adjust vm_pgoff of VMA such that it is the physical page offset
 * corresponding to the 32-bit pci bus offset for DEV requested by the user.
 *
 * Basically, the user finds the base address for his device which he wishes
 * to mmap.  They read the 32-bit value from the config space base register,
 * add whatever PAGE_SIZE multiple offset they wish, and feed this into the
 * offset parameter of mmap on /proc/bus/pci/XXX for that device.
 *
 * Returns negative error code on failure, zero on success.
 */
static int __pci_mmap_make_offset(struct pci_dev *pdev,
				  struct vm_area_struct *vma,
				  enum pci_mmap_state mmap_state)
{
	unsigned long user_paddr, user_size;
	int i, err;

	/* First compute the physical address in vma->vm_pgoff,
	 * making sure the user offset is within range in the
	 * appropriate PCI space.
	 */
	err = __pci_mmap_make_offset_bus(pdev, vma, mmap_state);
	if (err)
		return err;

	/* If this is a mapping on a host bridge, any address
	 * is OK.
	 */
	if ((pdev->class >> 8) == PCI_CLASS_BRIDGE_HOST)
		return err;

	/* Otherwise make sure it's in the range for one of the
	 * device's resources.
	 */
	user_paddr = vma->vm_pgoff << PAGE_SHIFT;
	user_size = vma->vm_end - vma->vm_start;

	for (i = 0; i <= PCI_ROM_RESOURCE; i++) {
		struct resource *rp = &pdev->resource[i];
		resource_size_t aligned_end;

		/* Active? */
		if (!rp->flags)
			continue;

		/* Same type? */
		if (i == PCI_ROM_RESOURCE) {
			if (mmap_state != pci_mmap_mem)
				continue;
		} else {
			if ((mmap_state == pci_mmap_io &&
			     (rp->flags & IORESOURCE_IO) == 0) ||
			    (mmap_state == pci_mmap_mem &&
			     (rp->flags & IORESOURCE_MEM) == 0))
				continue;
		}

		/* Align the resource end to the next page address.
		 * PAGE_SIZE intentionally added instead of (PAGE_SIZE - 1),
		 * because actually we need the address of the next byte
		 * after rp->end.
		 */
		aligned_end = (rp->end + PAGE_SIZE) & PAGE_MASK;

		if ((rp->start <= user_paddr) &&
		    (user_paddr + user_size) <= aligned_end)
			break;
	}

	if (i > PCI_ROM_RESOURCE)
		return -EINVAL;

	return 0;
}

/* Set vm_flags of VMA, as appropriate for this architecture, for a pci device
 * mapping.
 */
static void __pci_mmap_set_flags(struct pci_dev *dev, struct vm_area_struct *vma,
					    enum pci_mmap_state mmap_state)
{
	vma->vm_flags |= (VM_IO | VM_RESERVED);
}

/* Set vm_page_prot of VMA, as appropriate for this architecture, for a pci
 * device mapping.
 */
static void __pci_mmap_set_pgprot(struct pci_dev *dev, struct vm_area_struct *vma,
					     enum pci_mmap_state mmap_state)
{
	/* Our io_remap_pfn_range takes care of this, do nothing.  */
}

/* Perform the actual remap of the pages for a PCI device mapping, as appropriate
 * for this architecture.  The region in the process to map is described by vm_start
 * and vm_end members of VMA, the base physical address is found in vm_pgoff.
 * The pci device structure is provided so that architectures may make mapping
 * decisions on a per-device or per-bus basis.
 *
 * Returns a negative error code on failure, zero on success.
 */
int pci_mmap_page_range(struct pci_dev *dev, struct vm_area_struct *vma,
			enum pci_mmap_state mmap_state,
			int write_combine)
{
	int ret;

	ret = __pci_mmap_make_offset(dev, vma, mmap_state);
	if (ret < 0)
		return ret;

	__pci_mmap_set_flags(dev, vma, mmap_state);
	__pci_mmap_set_pgprot(dev, vma, mmap_state);

	vma->vm_page_prot = pgprot_noncached(vma->vm_page_prot);
	ret = io_remap_pfn_range(vma, vma->vm_start,
				 vma->vm_pgoff,
				 vma->vm_end - vma->vm_start,
				 vma->vm_page_prot);
	if (ret)
		return ret;

	return 0;
}

#ifdef CONFIG_NUMA
int pcibus_to_node(struct pci_bus *pbus)
{
	struct pci_pbm_info *pbm = pbus->sysdata;

	return pbm->numa_node;
}
EXPORT_SYMBOL(pcibus_to_node);
#endif

/* Return the domain number for this pci bus */

int pci_domain_nr(struct pci_bus *pbus)
{
	struct pci_pbm_info *pbm = pbus->sysdata;
	int ret;

	if (!pbm) {
		ret = -ENXIO;
	} else {
		ret = pbm->index;
	}

	return ret;
}
EXPORT_SYMBOL(pci_domain_nr);

#ifdef CONFIG_PCI_MSI
int arch_setup_msi_irq(struct pci_dev *pdev, struct msi_desc *desc)
{
	struct pci_pbm_info *pbm = pdev->dev.archdata.host_controller;
	unsigned int irq;

	if (!pbm->setup_msi_irq)
		return -EINVAL;

	return pbm->setup_msi_irq(&irq, pdev, desc);
}

void arch_teardown_msi_irq(unsigned int irq)
{
<<<<<<< HEAD
	struct msi_desc *entry = get_irq_msi(irq);
=======
	struct msi_desc *entry = irq_get_msi_desc(irq);
>>>>>>> 00b317a4
	struct pci_dev *pdev = entry->dev;
	struct pci_pbm_info *pbm = pdev->dev.archdata.host_controller;

	if (pbm->teardown_msi_irq)
		pbm->teardown_msi_irq(irq, pdev);
}
#endif /* !(CONFIG_PCI_MSI) */

struct device_node *pci_device_to_OF_node(struct pci_dev *pdev)
{
	return pdev->dev.of_node;
}
EXPORT_SYMBOL(pci_device_to_OF_node);

static void ali_sound_dma_hack(struct pci_dev *pdev, int set_bit)
{
	struct pci_dev *ali_isa_bridge;
	u8 val;

	/* ALI sound chips generate 31-bits of DMA, a special register
	 * determines what bit 31 is emitted as.
	 */
	ali_isa_bridge = pci_get_device(PCI_VENDOR_ID_AL,
					 PCI_DEVICE_ID_AL_M1533,
					 NULL);

	pci_read_config_byte(ali_isa_bridge, 0x7e, &val);
	if (set_bit)
		val |= 0x01;
	else
		val &= ~0x01;
	pci_write_config_byte(ali_isa_bridge, 0x7e, val);
	pci_dev_put(ali_isa_bridge);
}

int pci64_dma_supported(struct pci_dev *pdev, u64 device_mask)
{
	u64 dma_addr_mask;

	if (pdev == NULL) {
		dma_addr_mask = 0xffffffff;
	} else {
		struct iommu *iommu = pdev->dev.archdata.iommu;

		dma_addr_mask = iommu->dma_addr_mask;

		if (pdev->vendor == PCI_VENDOR_ID_AL &&
		    pdev->device == PCI_DEVICE_ID_AL_M5451 &&
		    device_mask == 0x7fffffff) {
			ali_sound_dma_hack(pdev,
					   (dma_addr_mask & 0x80000000) != 0);
			return 1;
		}
	}

	if (device_mask >= (1UL << 32UL))
		return 0;

	return (device_mask & dma_addr_mask) == dma_addr_mask;
}

void pci_resource_to_user(const struct pci_dev *pdev, int bar,
			  const struct resource *rp, resource_size_t *start,
			  resource_size_t *end)
{
	struct pci_pbm_info *pbm = pdev->dev.archdata.host_controller;
	unsigned long offset;

	if (rp->flags & IORESOURCE_IO)
		offset = pbm->io_space.start;
	else
		offset = pbm->mem_space.start;

	*start = rp->start - offset;
	*end = rp->end - offset;
}

static int __init pcibios_init(void)
{
	pci_dfl_cache_line_size = 64 >> 2;
	return 0;
}
subsys_initcall(pcibios_init);

#ifdef CONFIG_SYSFS
static void __devinit pci_bus_slot_names(struct device_node *node,
					 struct pci_bus *bus)
{
	const struct pci_slot_names {
		u32	slot_mask;
		char	names[0];
	} *prop;
	const char *sp;
	int len, i;
	u32 mask;

	prop = of_get_property(node, "slot-names", &len);
	if (!prop)
		return;

	mask = prop->slot_mask;
	sp = prop->names;

	if (ofpci_verbose)
		printk("PCI: Making slots for [%s] mask[0x%02x]\n",
		       node->full_name, mask);

	i = 0;
	while (mask) {
		struct pci_slot *pci_slot;
		u32 this_bit = 1 << i;

		if (!(mask & this_bit)) {
			i++;
			continue;
		}

		if (ofpci_verbose)
			printk("PCI: Making slot [%s]\n", sp);

		pci_slot = pci_create_slot(bus, i, sp, NULL);
		if (IS_ERR(pci_slot))
			printk(KERN_ERR "PCI: pci_create_slot returned %ld\n",
			       PTR_ERR(pci_slot));

		sp += strlen(sp) + 1;
		mask &= ~this_bit;
		i++;
	}
}

static int __init of_pci_slot_init(void)
{
	struct pci_bus *pbus = NULL;

	while ((pbus = pci_find_next_bus(pbus)) != NULL) {
		struct device_node *node;

		if (pbus->self) {
			/* PCI->PCI bridge */
			node = pbus->self->dev.of_node;
		} else {
			struct pci_pbm_info *pbm = pbus->sysdata;

			/* Host PCI controller */
			node = pbm->op->dev.of_node;
		}

		pci_bus_slot_names(node, pbus);
	}

	return 0;
}

module_init(of_pci_slot_init);
#endif<|MERGE_RESOLUTION|>--- conflicted
+++ resolved
@@ -1012,11 +1012,7 @@
 
 void arch_teardown_msi_irq(unsigned int irq)
 {
-<<<<<<< HEAD
-	struct msi_desc *entry = get_irq_msi(irq);
-=======
 	struct msi_desc *entry = irq_get_msi_desc(irq);
->>>>>>> 00b317a4
 	struct pci_dev *pdev = entry->dev;
 	struct pci_pbm_info *pbm = pdev->dev.archdata.host_controller;
 
