// SPDX-License-Identifier: GPL-2.0-or-later
/*
 * Port for PPC64 David Engebretsen, IBM Corp.
 * Contains common pci routines for ppc64 platform, pSeries and iSeries brands.
 * 
 * Copyright (C) 2003 Anton Blanchard <anton@au.ibm.com>, IBM
 *   Rework, based on alpha PCI code.
 */

#undef DEBUG

#include <linux/kernel.h>
#include <linux/pci.h>
#include <linux/string.h>
#include <linux/init.h>
#include <linux/export.h>
#include <linux/mm.h>
#include <linux/list.h>
#include <linux/syscalls.h>
#include <linux/irq.h>
#include <linux/vmalloc.h>
#include <linux/of.h>

#include <asm/processor.h>
#include <asm/io.h>
#include <asm/pci-bridge.h>
#include <asm/byteorder.h>
#include <asm/machdep.h>
#include <asm/ppc-pci.h>

/* pci_io_base -- the base address from which io bars are offsets.
 * This is the lowest I/O base address (so bar values are always positive),
 * and it *must* be the start of ISA space if an ISA bus exists because
 * ISA drivers use hard coded offsets.  If no ISA bus exists nothing
 * is mapped on the first 64K of IO space
 */
unsigned long pci_io_base;
EXPORT_SYMBOL(pci_io_base);

static int __init pcibios_init(void)
{
	struct pci_controller *hose, *tmp;

	printk(KERN_INFO "PCI: Probing PCI hardware\n");

	/* For now, override phys_mem_access_prot. If we need it,g
	 * later, we may move that initialization to each ppc_md
	 */
	ppc_md.phys_mem_access_prot = pci_phys_mem_access_prot;

	/* On ppc64, we always enable PCI domains and we keep domain 0
	 * backward compatible in /proc for video cards
	 */
	pci_add_flags(PCI_ENABLE_PROC_DOMAINS | PCI_COMPAT_DOMAIN_0);

	/* Scan all of the recorded PCI controllers.  */
	list_for_each_entry_safe(hose, tmp, &hose_list, list_node)
		pcibios_scan_phb(hose);

	/* Call common code to handle resource allocation */
	pcibios_resource_survey();

	/* Add devices. */
	list_for_each_entry_safe(hose, tmp, &hose_list, list_node)
		pci_bus_add_devices(hose->bus);

	/* Call machine dependent fixup */
	if (ppc_md.pcibios_fixup)
		ppc_md.pcibios_fixup();

	printk(KERN_DEBUG "PCI: Probing PCI hardware done\n");

	return 0;
}

subsys_initcall(pcibios_init);

int pcibios_unmap_io_space(struct pci_bus *bus)
{
	struct pci_controller *hose;

	WARN_ON(bus == NULL);

	/* If this is not a PHB, we only flush the hash table over
	 * the area mapped by this bridge. We don't play with the PTE
	 * mappings since we might have to deal with sub-page alignments
	 * so flushing the hash table is the only sane way to make sure
	 * that no hash entries are covering that removed bridge area
	 * while still allowing other busses overlapping those pages
	 *
	 * Note: If we ever support P2P hotplug on Book3E, we'll have
	 * to do an appropriate TLB flush here too
	 */
	if (bus->self) {
#ifdef CONFIG_PPC_BOOK3S_64
		struct resource *res = bus->resource[0];
#endif

		pr_debug("IO unmapping for PCI-PCI bridge %s\n",
			 pci_name(bus->self));

#ifdef CONFIG_PPC_BOOK3S_64
		__flush_hash_table_range(res->start + _IO_BASE,
					 res->end + _IO_BASE + 1);
#endif
		return 0;
	}

	/* Get the host bridge */
	hose = pci_bus_to_host(bus);

	pr_debug("IO unmapping for PHB %pOF\n", hose->dn);
	pr_debug("  alloc=0x%p\n", hose->io_base_alloc);

	iounmap(hose->io_base_alloc);
	return 0;
}
EXPORT_SYMBOL_GPL(pcibios_unmap_io_space);

void __iomem *ioremap_phb(phys_addr_t paddr, unsigned long size)
{
	struct vm_struct *area;
	unsigned long addr;

	WARN_ON_ONCE(paddr & ~PAGE_MASK);
	WARN_ON_ONCE(size & ~PAGE_MASK);

	/*
	 * Let's allocate some IO space for that guy. We don't pass VM_IOREMAP
	 * because we don't care about alignment tricks that the core does in
	 * that case.  Maybe we should due to stupid card with incomplete
	 * address decoding but I'd rather not deal with those outside of the
	 * reserved 64K legacy region.
	 */
	area = __get_vm_area_caller(size, 0, PHB_IO_BASE, PHB_IO_END,
				    __builtin_return_address(0));
	if (!area)
		return NULL;

	addr = (unsigned long)area->addr;
	if (ioremap_page_range(addr, addr + size, paddr,
			pgprot_noncached(PAGE_KERNEL))) {
		vunmap_range(addr, addr + size);
		return NULL;
	}

	return (void __iomem *)addr;
}
EXPORT_SYMBOL_GPL(ioremap_phb);

static int pcibios_map_phb_io_space(struct pci_controller *hose)
{
	unsigned long phys_page;
	unsigned long size_page;
	unsigned long io_virt_offset;

	phys_page = ALIGN_DOWN(hose->io_base_phys, PAGE_SIZE);
	size_page = ALIGN(hose->pci_io_size, PAGE_SIZE);

	/* Make sure IO area address is clear */
	hose->io_base_alloc = NULL;

	/* If there's no IO to map on that bus, get away too */
	if (hose->pci_io_size == 0 || hose->io_base_phys == 0)
		return 0;

	/* Let's allocate some IO space for that guy. We don't pass
	 * VM_IOREMAP because we don't care about alignment tricks that
	 * the core does in that case. Maybe we should due to stupid card
	 * with incomplete address decoding but I'd rather not deal with
	 * those outside of the reserved 64K legacy region.
	 */
	hose->io_base_alloc = ioremap_phb(phys_page, size_page);
	if (!hose->io_base_alloc)
		return -ENOMEM;
	hose->io_base_virt = hose->io_base_alloc +
				hose->io_base_phys - phys_page;

	pr_debug("IO mapping for PHB %pOF\n", hose->dn);
	pr_debug("  phys=0x%016llx, virt=0x%p (alloc=0x%p)\n",
		 hose->io_base_phys, hose->io_base_virt, hose->io_base_alloc);
	pr_debug("  size=0x%016llx (alloc=0x%016lx)\n",
		 hose->pci_io_size, size_page);

	/* Fixup hose IO resource */
	io_virt_offset = pcibios_io_space_offset(hose);
	hose->io_resource.start += io_virt_offset;
	hose->io_resource.end += io_virt_offset;

	pr_debug("  hose->io_resource=%pR\n", &hose->io_resource);

	return 0;
}

int pcibios_map_io_space(struct pci_bus *bus)
{
	WARN_ON(bus == NULL);

	/* If this not a PHB, nothing to do, page tables still exist and
	 * thus HPTEs will be faulted in when needed
	 */
	if (bus->self) {
		pr_debug("IO mapping for PCI-PCI bridge %s\n",
			 pci_name(bus->self));
		pr_debug("  virt=0x%016llx...0x%016llx\n",
			 bus->resource[0]->start + _IO_BASE,
			 bus->resource[0]->end + _IO_BASE);
		return 0;
	}

	return pcibios_map_phb_io_space(pci_bus_to_host(bus));
}
EXPORT_SYMBOL_GPL(pcibios_map_io_space);

void pcibios_setup_phb_io_space(struct pci_controller *hose)
{
	pcibios_map_phb_io_space(hose);
}

#define IOBASE_BRIDGE_NUMBER	0
#define IOBASE_MEMORY		1
#define IOBASE_IO		2
#define IOBASE_ISA_IO		3
#define IOBASE_ISA_MEM		4

SYSCALL_DEFINE3(pciconfig_iobase, long, which, unsigned long, in_bus,
			  unsigned long, in_devfn)
{
	struct pci_controller* hose;
	struct pci_bus *tmp_bus, *bus = NULL;
	struct device_node *hose_node;

	/* Argh ! Please forgive me for that hack, but that's the
	 * simplest way to get existing XFree to not lockup on some
	 * G5 machines... So when something asks for bus 0 io base
	 * (bus 0 is HT root), we return the AGP one instead.
	 */
	if (in_bus == 0 && of_machine_is_compatible("MacRISC4")) {
		struct device_node *agp;

		agp = of_find_compatible_node(NULL, NULL, "u3-agp");
		if (agp)
			in_bus = 0xf0;
		of_node_put(agp);
	}

	/* That syscall isn't quite compatible with PCI domains, but it's
	 * used on pre-domains setup. We return the first match
	 */

	list_for_each_entry(tmp_bus, &pci_root_buses, node) {
		if (in_bus >= tmp_bus->number &&
		    in_bus <= tmp_bus->busn_res.end) {
			bus = tmp_bus;
			break;
		}
	}
	if (bus == NULL || bus->dev.of_node == NULL)
		return -ENODEV;

	hose_node = bus->dev.of_node;
	hose = PCI_DN(hose_node)->phb;

	switch (which) {
	case IOBASE_BRIDGE_NUMBER:
		return (long)hose->first_busno;
	case IOBASE_MEMORY:
		return (long)hose->mem_offset[0];
	case IOBASE_IO:
		return (long)hose->io_base_phys;
	case IOBASE_ISA_IO:
		return (long)isa_io_base;
	case IOBASE_ISA_MEM:
		return -EINVAL;
	}

	return -EOPNOTSUPP;
}

#ifdef CONFIG_NUMA
int pcibus_to_node(struct pci_bus *bus)
{
	struct pci_controller *phb = pci_bus_to_host(bus);
	return phb->node;
}
EXPORT_SYMBOL(pcibus_to_node);
#endif

<<<<<<< HEAD
=======
#ifdef CONFIG_PPC_PMAC
>>>>>>> 7365df19
int pci_device_from_OF_node(struct device_node *np, u8 *bus, u8 *devfn)
{
	if (!PCI_DN(np))
		return -ENODEV;
	*bus = PCI_DN(np)->busno;
	*devfn = PCI_DN(np)->devfn;
	return 0;
<<<<<<< HEAD
}
=======
}
#endif
>>>>>>> 7365df19
<|MERGE_RESOLUTION|>--- conflicted
+++ resolved
@@ -286,10 +286,7 @@
 EXPORT_SYMBOL(pcibus_to_node);
 #endif
 
-<<<<<<< HEAD
-=======
 #ifdef CONFIG_PPC_PMAC
->>>>>>> 7365df19
 int pci_device_from_OF_node(struct device_node *np, u8 *bus, u8 *devfn)
 {
 	if (!PCI_DN(np))
@@ -297,9 +294,5 @@
 	*bus = PCI_DN(np)->busno;
 	*devfn = PCI_DN(np)->devfn;
 	return 0;
-<<<<<<< HEAD
-}
-=======
-}
-#endif
->>>>>>> 7365df19
+}
+#endif