--- conflicted
+++ resolved
@@ -3611,11 +3611,7 @@
 			// be that the work is in the pending state when
 			// channels have been detached following by each
 			// other.
-<<<<<<< HEAD
-			queue_rcu_work(system_unbound_wq, &krwp->rcu_work);
-=======
-			queued = queue_rcu_work(system_wq, &krwp->rcu_work);
->>>>>>> ecc4d6af
+			queued = queue_rcu_work(system_unbound_wq, &krwp->rcu_work);
 		}
 	}
 
