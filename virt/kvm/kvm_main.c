--- conflicted
+++ resolved
@@ -305,9 +305,9 @@
 {
 	struct kvm_vcpu *vcpu;
 	struct cpumask *cpus;
-<<<<<<< HEAD
+	unsigned long i;
 	bool called;
-	int i, me;
+	int me;
 
 	me = get_cpu();
 
@@ -320,23 +320,6 @@
 		kvm_make_vcpu_request(kvm, vcpu, req, cpus, me);
 	}
 
-=======
-	unsigned long i;
-	bool called;
-	int me;
-
-	me = get_cpu();
-
-	cpus = this_cpu_cpumask_var_ptr(cpu_kick_mask);
-	cpumask_clear(cpus);
-
-	kvm_for_each_vcpu(i, vcpu, kvm) {
-		if (vcpu == except)
-			continue;
-		kvm_make_vcpu_request(kvm, vcpu, req, cpus, me);
-	}
-
->>>>>>> 754e0b0e
 	called = kvm_kick_many_cpus(cpus, !!(req & KVM_REQUEST_WAIT));
 	put_cpu();
 
@@ -1716,20 +1699,11 @@
 }
 
 static int kvm_set_memslot(struct kvm *kvm,
-<<<<<<< HEAD
-			   const struct kvm_userspace_memory_region *mem,
-			   struct kvm_memory_slot *new, int as_id,
-			   enum kvm_mr_change change)
-{
-	struct kvm_memory_slot *slot, old;
-	struct kvm_memslots *slots;
-=======
 			   struct kvm_memory_slot *old,
 			   struct kvm_memory_slot *new,
 			   enum kvm_mr_change change)
 {
 	struct kvm_memory_slot *invalid_slot;
->>>>>>> 754e0b0e
 	int r;
 
 	/*
@@ -1762,33 +1736,6 @@
 	 * invalidation needs to be reverted.
 	 */
 	if (change == KVM_MR_DELETE || change == KVM_MR_MOVE) {
-<<<<<<< HEAD
-		/*
-		 * Note, the INVALID flag needs to be in the appropriate entry
-		 * in the freshly allocated memslots, not in @old or @new.
-		 */
-		slot = id_to_memslot(slots, new->id);
-		slot->flags |= KVM_MEMSLOT_INVALID;
-
-		/*
-		 * We can re-use the memory from the old memslots.
-		 * It will be overwritten with a copy of the new memslots
-		 * after reacquiring the slots_arch_lock below.
-		 */
-		slots = install_new_memslots(kvm, as_id, slots);
-
-		/* From this point no new shadow pages pointing to a deleted,
-		 * or moved, memslot will be created.
-		 *
-		 * validation of sp->gfn happens in:
-		 *	- gfn_to_hva (kvm_read_guest, gfn_to_pfn)
-		 *	- kvm_is_visible_gfn (mmu_check_root)
-		 */
-		kvm_arch_flush_shadow_memslot(kvm, slot);
-
-		/* Released in install_new_memslots. */
-		mutex_lock(&kvm->slots_arch_lock);
-=======
 		invalid_slot = kzalloc(sizeof(*invalid_slot), GFP_KERNEL_ACCOUNT);
 		if (!invalid_slot) {
 			mutex_unlock(&kvm->slots_arch_lock);
@@ -1796,7 +1743,6 @@
 		}
 		kvm_invalidate_memslot(kvm, old, invalid_slot);
 	}
->>>>>>> 754e0b0e
 
 	r = kvm_prepare_memory_region(kvm, old, new, change);
 	if (r) {
@@ -1816,30 +1762,6 @@
 	}
 
 	/*
-<<<<<<< HEAD
-	 * Make a full copy of the old memslot, the pointer will become stale
-	 * when the memslots are re-sorted by update_memslots(), and the old
-	 * memslot needs to be referenced after calling update_memslots(), e.g.
-	 * to free its resources and for arch specific behavior.  This needs to
-	 * happen *after* (re)acquiring slots_arch_lock.
-	 */
-	slot = id_to_memslot(slots, new->id);
-	if (slot) {
-		old = *slot;
-	} else {
-		WARN_ON_ONCE(change != KVM_MR_CREATE);
-		memset(&old, 0, sizeof(old));
-		old.id = new->id;
-		old.as_id = as_id;
-	}
-
-	/* Copy the arch-specific data, again after (re)acquiring slots_arch_lock. */
-	memcpy(&new->arch, &old.arch, sizeof(old.arch));
-
-	r = kvm_arch_prepare_memory_region(kvm, new, mem, change);
-	if (r)
-		goto out_slots;
-=======
 	 * For DELETE and MOVE, the working slot is now active as the INVALID
 	 * version of the old slot.  MOVE is particularly special as it reuses
 	 * the old slot and returns a copy of the old slot (in working_slot).
@@ -1856,63 +1778,24 @@
 		kvm_update_flags_memslot(kvm, old, new);
 	else
 		BUG();
->>>>>>> 754e0b0e
 
 	/* Free the temporary INVALID slot used for DELETE and MOVE. */
 	if (change == KVM_MR_DELETE || change == KVM_MR_MOVE)
 		kfree(invalid_slot);
 
-<<<<<<< HEAD
-	kvm_arch_commit_memory_region(kvm, mem, &old, new, change);
-
-	/* Free the old memslot's metadata.  Note, this is the full copy!!! */
-	if (change == KVM_MR_DELETE)
-		kvm_free_memslot(kvm, &old);
-=======
 	/*
 	 * No need to refresh new->arch, changes after dropping slots_arch_lock
 	 * will directly hit the final, active memsot.  Architectures are
 	 * responsible for knowing that new->arch may be stale.
 	 */
 	kvm_commit_memory_region(kvm, old, new, change);
->>>>>>> 754e0b0e
 
 	return 0;
-<<<<<<< HEAD
-
-out_slots:
-	if (change == KVM_MR_DELETE || change == KVM_MR_MOVE) {
-		slot = id_to_memslot(slots, new->id);
-		slot->flags &= ~KVM_MEMSLOT_INVALID;
-		slots = install_new_memslots(kvm, as_id, slots);
-	} else {
-		mutex_unlock(&kvm->slots_arch_lock);
-	}
-	kvfree(slots);
-	return r;
-=======
->>>>>>> 754e0b0e
 }
 
 static bool kvm_check_memslot_overlap(struct kvm_memslots *slots, int id,
 				      gfn_t start, gfn_t end)
 {
-<<<<<<< HEAD
-	struct kvm_memory_slot new;
-
-	if (!old->npages)
-		return -EINVAL;
-
-	memset(&new, 0, sizeof(new));
-	new.id = old->id;
-	/*
-	 * This is only for debugging purpose; it should never be referenced
-	 * for a removed memslot.
-	 */
-	new.as_id = as_id;
-
-	return kvm_set_memslot(kvm, mem, &new, as_id, KVM_MR_DELETE);
-=======
 	struct kvm_memslot_iter iter;
 
 	kvm_for_each_memslot_in_gfn_range(&iter, slots, start, end) {
@@ -1921,7 +1804,6 @@
 	}
 
 	return false;
->>>>>>> 754e0b0e
 }
 
 /*
@@ -1992,9 +1874,6 @@
 
 	if (!old || !old->npages) {
 		change = KVM_MR_CREATE;
-<<<<<<< HEAD
-		new.dirty_bitmap = NULL;
-=======
 
 		/*
 		 * To simplify KVM internals, the total number of pages across
@@ -2002,7 +1881,6 @@
 		 */
 		if ((kvm->nr_memslot_pages + npages) < kvm->nr_memslot_pages)
 			return -EINVAL;
->>>>>>> 754e0b0e
 	} else { /* Modify an existing slot. */
 		if ((mem->userspace_addr != old->userspace_addr) ||
 		    (npages != old->npages) ||
@@ -2015,12 +1893,6 @@
 			change = KVM_MR_FLAGS_ONLY;
 		else /* Nothing to change. */
 			return 0;
-<<<<<<< HEAD
-
-		/* Copy dirty_bitmap from the current memslot. */
-		new.dirty_bitmap = old.dirty_bitmap;
-=======
->>>>>>> 754e0b0e
 	}
 
 	if ((change == KVM_MR_CREATE || change == KVM_MR_MOVE) &&
@@ -2039,11 +1911,7 @@
 	new->flags = mem->flags;
 	new->userspace_addr = mem->userspace_addr;
 
-<<<<<<< HEAD
-	r = kvm_set_memslot(kvm, mem, &new, as_id, change);
-=======
 	r = kvm_set_memslot(kvm, old, new, change);
->>>>>>> 754e0b0e
 	if (r)
 		kfree(new);
 	return r;
