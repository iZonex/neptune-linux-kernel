--- conflicted
+++ resolved
@@ -1206,14 +1206,11 @@
 	return queue_max_zone_append_sectors(bdev_get_queue(bdev));
 }
 
-<<<<<<< HEAD
-=======
 static inline unsigned int bdev_max_segments(struct block_device *bdev)
 {
 	return queue_max_segments(bdev_get_queue(bdev));
 }
 
->>>>>>> d5fc4d28
 static inline unsigned queue_logical_block_size(const struct request_queue *q)
 {
 	int retval = 512;
