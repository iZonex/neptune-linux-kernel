--- conflicted
+++ resolved
@@ -147,21 +147,6 @@
 	return p;
 }
 
-<<<<<<< HEAD
-/*
- * NFSv4 basic data type decoders
- */
-
-/*
- * This helper handles variable-length opaques which belong to protocol
- * elements that this implementation does not support.
- */
-static __be32
-nfsd4_decode_ignored_string(struct nfsd4_compoundargs *argp, u32 maxlen)
-{
-	u32 len;
-
-=======
 static void *
 svcxdr_savemem(struct nfsd4_compoundargs *argp, __be32 *p, u32 len)
 {
@@ -194,7 +179,6 @@
 {
 	u32 len;
 
->>>>>>> c93199e9
 	if (xdr_stream_decode_u32(argp->xdr, &len) < 0)
 		return nfserr_bad_xdr;
 	if (maxlen && len > maxlen)
@@ -218,18 +202,10 @@
 	p = xdr_inline_decode(argp->xdr, len);
 	if (!p)
 		return nfserr_bad_xdr;
-<<<<<<< HEAD
-	o->data = svcxdr_tmpalloc(argp, len);
-	if (!o->data)
-		return nfserr_jukebox;
-	o->len = len;
-	memcpy(o->data, p, len);
-=======
 	o->data = svcxdr_savemem(argp, p, len);
 	if (!o->data)
 		return nfserr_jukebox;
 	o->len = len;
->>>>>>> c93199e9
 
 	return nfs_ok;
 }
@@ -247,16 +223,9 @@
 	status = check_filename((char *)p, *lenp);
 	if (status)
 		return status;
-<<<<<<< HEAD
-	*namp = svcxdr_tmpalloc(argp, *lenp);
-	if (!*namp)
-		return nfserr_jukebox;
-	memcpy(*namp, p, *lenp);
-=======
 	*namp = svcxdr_savemem(argp, p, *lenp);
 	if (!*namp)
 		return nfserr_jukebox;
->>>>>>> c93199e9
 
 	return nfs_ok;
 }
@@ -679,13 +648,6 @@
 			struct nfs4_sessionid *sessionid)
 {
 	__be32 *p;
-<<<<<<< HEAD
-
-	p = xdr_inline_decode(argp->xdr, NFS4_MAX_SESSIONID_LEN);
-	if (!p)
-		return nfserr_bad_xdr;
-	memcpy(sessionid->data, p, sizeof(sessionid->data));
-=======
 
 	p = xdr_inline_decode(argp->xdr, NFS4_MAX_SESSIONID_LEN);
 	if (!p)
@@ -834,163 +796,14 @@
 		return nfserr_bad_xdr;
 	if (xdr_stream_decode_u32(argp->xdr, &commit->co_count) < 0)
 		return nfserr_bad_xdr;
->>>>>>> c93199e9
-	return nfs_ok;
-}
-
-/* Defined in Appendix A of RFC 5531 */
-static __be32
-nfsd4_decode_authsys_parms(struct nfsd4_compoundargs *argp,
-			   struct nfsd4_cb_sec *cbs)
-{
-<<<<<<< HEAD
-	u32 stamp, gidcount, uid, gid;
+	return nfs_ok;
+}
+
+static __be32
+nfsd4_decode_create(struct nfsd4_compoundargs *argp, struct nfsd4_create *create)
+{
 	__be32 *p, status;
 
-	if (xdr_stream_decode_u32(argp->xdr, &stamp) < 0)
-		return nfserr_bad_xdr;
-	/* machine name */
-	status = nfsd4_decode_ignored_string(argp, 255);
-	if (status)
-		return status;
-	if (xdr_stream_decode_u32(argp->xdr, &uid) < 0)
-		return nfserr_bad_xdr;
-	if (xdr_stream_decode_u32(argp->xdr, &gid) < 0)
-		return nfserr_bad_xdr;
-	if (xdr_stream_decode_u32(argp->xdr, &gidcount) < 0)
-		return nfserr_bad_xdr;
-	if (gidcount > 16)
-		return nfserr_bad_xdr;
-	p = xdr_inline_decode(argp->xdr, gidcount << 2);
-	if (!p)
-		return nfserr_bad_xdr;
-	if (cbs->flavor == (u32)(-1)) {
-		struct user_namespace *userns = nfsd_user_namespace(argp->rqstp);
-
-		kuid_t kuid = make_kuid(userns, uid);
-		kgid_t kgid = make_kgid(userns, gid);
-		if (uid_valid(kuid) && gid_valid(kgid)) {
-			cbs->uid = kuid;
-			cbs->gid = kgid;
-			cbs->flavor = RPC_AUTH_UNIX;
-		} else {
-			dprintk("RPC_AUTH_UNIX with invalid uid or gid, ignoring!\n");
-		}
-	}
-
-	return nfs_ok;
-}
-
-static __be32
-nfsd4_decode_gss_cb_handles4(struct nfsd4_compoundargs *argp,
-			     struct nfsd4_cb_sec *cbs)
-{
-	__be32 status;
-	u32 service;
-
-	dprintk("RPC_AUTH_GSS callback secflavor not supported!\n");
-
-	if (xdr_stream_decode_u32(argp->xdr, &service) < 0)
-		return nfserr_bad_xdr;
-	if (service < RPC_GSS_SVC_NONE || service > RPC_GSS_SVC_PRIVACY)
-		return nfserr_bad_xdr;
-	/* gcbp_handle_from_server */
-	status = nfsd4_decode_ignored_string(argp, 0);
-	if (status)
-		return status;
-	/* gcbp_handle_from_client */
-	status = nfsd4_decode_ignored_string(argp, 0);
-	if (status)
-		return status;
-
-	return nfs_ok;
-}
-
-/* a counted array of callback_sec_parms4 items */
-static __be32
-nfsd4_decode_cb_sec(struct nfsd4_compoundargs *argp, struct nfsd4_cb_sec *cbs)
-{
-	u32 i, secflavor, nr_secflavs;
-	__be32 status;
-
-	/* callback_sec_params4 */
-	if (xdr_stream_decode_u32(argp->xdr, &nr_secflavs) < 0)
-		return nfserr_bad_xdr;
-	if (nr_secflavs)
-		cbs->flavor = (u32)(-1);
-	else
-		/* Is this legal? Be generous, take it to mean AUTH_NONE: */
-		cbs->flavor = 0;
-
-	for (i = 0; i < nr_secflavs; ++i) {
-		if (xdr_stream_decode_u32(argp->xdr, &secflavor) < 0)
-			return nfserr_bad_xdr;
-		switch (secflavor) {
-		case RPC_AUTH_NULL:
-			/* void */
-			if (cbs->flavor == (u32)(-1))
-				cbs->flavor = RPC_AUTH_NULL;
-			break;
-		case RPC_AUTH_UNIX:
-			status = nfsd4_decode_authsys_parms(argp, cbs);
-			if (status)
-				return status;
-			break;
-		case RPC_AUTH_GSS:
-			status = nfsd4_decode_gss_cb_handles4(argp, cbs);
-			if (status)
-				return status;
-			break;
-		default:
-			return nfserr_inval;
-		}
-	}
-
-	return nfs_ok;
-}
-
-
-/*
- * NFSv4 operation argument decoders
- */
-
-static __be32
-nfsd4_decode_access(struct nfsd4_compoundargs *argp,
-		    struct nfsd4_access *access)
-{
-	if (xdr_stream_decode_u32(argp->xdr, &access->ac_req_access) < 0)
-		return nfserr_bad_xdr;
-	return nfs_ok;
-}
-
-static __be32
-nfsd4_decode_close(struct nfsd4_compoundargs *argp, struct nfsd4_close *close)
-{
-	if (xdr_stream_decode_u32(argp->xdr, &close->cl_seqid) < 0)
-		return nfserr_bad_xdr;
-	return nfsd4_decode_stateid4(argp, &close->cl_stateid);
-}
-
-
-static __be32
-nfsd4_decode_commit(struct nfsd4_compoundargs *argp, struct nfsd4_commit *commit)
-{
-	if (xdr_stream_decode_u64(argp->xdr, &commit->co_offset) < 0)
-		return nfserr_bad_xdr;
-	if (xdr_stream_decode_u32(argp->xdr, &commit->co_count) < 0)
-		return nfserr_bad_xdr;
-	return nfs_ok;
-}
-
-static __be32
-nfsd4_decode_create(struct nfsd4_compoundargs *argp, struct nfsd4_create *create)
-{
-	__be32 *p, status;
-
-=======
-	__be32 *p, status;
-
->>>>>>> c93199e9
 	if (xdr_stream_decode_u32(argp->xdr, &create->cr_type) < 0)
 		return nfserr_bad_xdr;
 	switch (create->cr_type) {
@@ -1078,10 +891,6 @@
 		return status;
 	if (xdr_stream_decode_u32(argp->xdr, &lock->lk_old_lock_seqid) < 0)
 		return nfserr_bad_xdr;
-<<<<<<< HEAD
-
-	return nfs_ok;
-=======
 
 	return nfs_ok;
 }
@@ -1094,25 +903,11 @@
 	if (lock->lk_is_new)
 		return nfsd4_decode_open_to_lock_owner4(argp, lock);
 	return nfsd4_decode_exist_lock_owner4(argp, lock);
->>>>>>> c93199e9
-}
-
-static __be32
-nfsd4_decode_locker4(struct nfsd4_compoundargs *argp, struct nfsd4_lock *lock)
-{
-<<<<<<< HEAD
-	if (xdr_stream_decode_bool(argp->xdr, &lock->lk_is_new) < 0)
-		return nfserr_bad_xdr;
-	if (lock->lk_is_new)
-		return nfsd4_decode_open_to_lock_owner4(argp, lock);
-	return nfsd4_decode_exist_lock_owner4(argp, lock);
 }
 
 static __be32
 nfsd4_decode_lock(struct nfsd4_compoundargs *argp, struct nfsd4_lock *lock)
 {
-=======
->>>>>>> c93199e9
 	if (xdr_stream_decode_u32(argp->xdr, &lock->lk_type) < 0)
 		return nfserr_bad_xdr;
 	if ((lock->lk_type < NFS4_READ_LT) || (lock->lk_type > NFS4_WRITEW_LT))
@@ -1207,7 +1002,6 @@
 	default:
 		return nfserr_bad_xdr;
 	}
-<<<<<<< HEAD
 
 	return nfs_ok;
 }
@@ -1232,32 +1026,6 @@
 	}
 
 	return nfs_ok;
-=======
-
-	return nfs_ok;
-}
-
-static __be32
-nfsd4_decode_openflag4(struct nfsd4_compoundargs *argp, struct nfsd4_open *open)
-{
-	__be32 status;
-
-	if (xdr_stream_decode_u32(argp->xdr, &open->op_create) < 0)
-		return nfserr_bad_xdr;
-	switch (open->op_create) {
-	case NFS4_OPEN_NOCREATE:
-		break;
-	case NFS4_OPEN_CREATE:
-		status = nfsd4_decode_createhow4(argp, open);
-		if (status)
-			return status;
-		break;
-	default:
-		return nfserr_bad_xdr;
-	}
-
-	return nfs_ok;
->>>>>>> c93199e9
 }
 
 static __be32 nfsd4_decode_share_access(struct nfsd4_compoundargs *argp, u32 *share_access, u32 *deleg_want, u32 *deleg_when)
@@ -1449,16 +1217,9 @@
 	p = xdr_inline_decode(argp->xdr, putfh->pf_fhlen);
 	if (!p)
 		return nfserr_bad_xdr;
-<<<<<<< HEAD
-	putfh->pf_fhval = svcxdr_tmpalloc(argp, putfh->pf_fhlen);
-	if (!putfh->pf_fhval)
-		return nfserr_jukebox;
-	memcpy(putfh->pf_fhval, p, putfh->pf_fhlen);
-=======
 	putfh->pf_fhval = svcxdr_savemem(argp, p, putfh->pf_fhlen);
 	if (!putfh->pf_fhval)
 		return nfserr_jukebox;
->>>>>>> c93199e9
 
 	return nfs_ok;
 }
@@ -1567,20 +1328,6 @@
 	if (status)
 		return status;
 	if (xdr_stream_decode_u32(argp->xdr, &setclientid->se_callback_prog) < 0)
-<<<<<<< HEAD
-		return nfserr_bad_xdr;
-	if (xdr_stream_decode_u32(argp->xdr, &setclientid->se_callback_netid_len) < 0)
-		return nfserr_bad_xdr;
-	p = xdr_inline_decode(argp->xdr, setclientid->se_callback_netid_len);
-	if (!p)
-		return nfserr_bad_xdr;
-	setclientid->se_callback_netid_val = svcxdr_tmpalloc(argp,
-						setclientid->se_callback_netid_len);
-	if (!setclientid->se_callback_netid_val)
-		return nfserr_jukebox;
-	memcpy(setclientid->se_callback_netid_val, p,
-	       setclientid->se_callback_netid_len);
-=======
 		return nfserr_bad_xdr;
 	if (xdr_stream_decode_u32(argp->xdr, &setclientid->se_callback_netid_len) < 0)
 		return nfserr_bad_xdr;
@@ -1591,26 +1338,16 @@
 						setclientid->se_callback_netid_len);
 	if (!setclientid->se_callback_netid_val)
 		return nfserr_jukebox;
->>>>>>> c93199e9
 
 	if (xdr_stream_decode_u32(argp->xdr, &setclientid->se_callback_addr_len) < 0)
 		return nfserr_bad_xdr;
 	p = xdr_inline_decode(argp->xdr, setclientid->se_callback_addr_len);
 	if (!p)
 		return nfserr_bad_xdr;
-<<<<<<< HEAD
-	setclientid->se_callback_addr_val = svcxdr_tmpalloc(argp,
-						setclientid->se_callback_addr_len);
-	if (!setclientid->se_callback_addr_val)
-		return nfserr_jukebox;
-	memcpy(setclientid->se_callback_addr_val, p,
-	       setclientid->se_callback_addr_len);
-=======
 	setclientid->se_callback_addr_val = svcxdr_savemem(argp, p,
 						setclientid->se_callback_addr_len);
 	if (!setclientid->se_callback_addr_val)
 		return nfserr_jukebox;
->>>>>>> c93199e9
 	if (xdr_stream_decode_u32(argp->xdr, &setclientid->se_callback_ident) < 0)
 		return nfserr_bad_xdr;
 
@@ -1650,16 +1387,9 @@
 	p = xdr_inline_decode(argp->xdr, verify->ve_attrlen);
 	if (!p)
 		return nfserr_bad_xdr;
-<<<<<<< HEAD
-	verify->ve_attrval = svcxdr_tmpalloc(argp, verify->ve_attrlen);
-	if (!verify->ve_attrval)
-		return nfserr_jukebox;
-	memcpy(verify->ve_attrval, p, verify->ve_attrlen);
-=======
 	verify->ve_attrval = svcxdr_savemem(argp, p, verify->ve_attrlen);
 	if (!verify->ve_attrval)
 		return nfserr_jukebox;
->>>>>>> c93199e9
 
 	return nfs_ok;
 }
@@ -1703,28 +1433,6 @@
 		return nfserr_inval;
 
 	return nfs_ok;
-<<<<<<< HEAD
-}
-
-static __be32 nfsd4_decode_backchannel_ctl(struct nfsd4_compoundargs *argp, struct nfsd4_backchannel_ctl *bc)
-{
-	if (xdr_stream_decode_u32(argp->xdr, &bc->bc_cb_program) < 0)
-		return nfserr_bad_xdr;
-	return nfsd4_decode_cb_sec(argp, &bc->bc_cb_sec);
-}
-
-static __be32 nfsd4_decode_bind_conn_to_session(struct nfsd4_compoundargs *argp, struct nfsd4_bind_conn_to_session *bcts)
-{
-	u32 use_conn_in_rdma_mode;
-	__be32 status;
-
-	status = nfsd4_decode_sessionid4(argp, &bcts->sessionid);
-	if (status)
-		return status;
-	if (xdr_stream_decode_u32(argp->xdr, &bcts->dir) < 0)
-		return nfserr_bad_xdr;
-	if (xdr_stream_decode_u32(argp->xdr, &use_conn_in_rdma_mode) < 0)
-=======
 }
 
 static __be32 nfsd4_decode_backchannel_ctl(struct nfsd4_compoundargs *argp, struct nfsd4_backchannel_ctl *bc)
@@ -1805,28 +1513,12 @@
 	if (xdr_stream_decode_u32(argp->xdr, &window) < 0)
 		return nfserr_bad_xdr;
 	if (xdr_stream_decode_u32(argp->xdr, &num_gss_handles) < 0)
->>>>>>> c93199e9
-		return nfserr_bad_xdr;
-
-	return nfs_ok;
-}
-
-static __be32
-<<<<<<< HEAD
-nfsd4_decode_state_protect_ops(struct nfsd4_compoundargs *argp,
-			       struct nfsd4_exchange_id *exid)
-{
-	__be32 status;
-
-	status = nfsd4_decode_bitmap4(argp, exid->spo_must_enforce,
-				      ARRAY_SIZE(exid->spo_must_enforce));
-	if (status)
-		return nfserr_bad_xdr;
-	status = nfsd4_decode_bitmap4(argp, exid->spo_must_allow,
-				      ARRAY_SIZE(exid->spo_must_allow));
-	if (status)
-		return nfserr_bad_xdr;
-=======
+		return nfserr_bad_xdr;
+
+	return nfs_ok;
+}
+
+static __be32
 nfsd4_decode_state_protect4_a(struct nfsd4_compoundargs *argp,
 			      struct nfsd4_exchange_id *exid)
 {
@@ -1850,52 +1542,10 @@
 	default:
 		return nfserr_bad_xdr;
 	}
->>>>>>> c93199e9
-
-	return nfs_ok;
-}
-
-<<<<<<< HEAD
-/*
- * This implementation currently does not support SP4_SSV.
- * This decoder simply skips over these arguments.
- */
-static noinline __be32
-nfsd4_decode_ssv_sp_parms(struct nfsd4_compoundargs *argp,
-			  struct nfsd4_exchange_id *exid)
-{
-	u32 count, window, num_gss_handles;
-	__be32 status;
-
-	/* ssp_ops */
-	status = nfsd4_decode_state_protect_ops(argp, exid);
-	if (status)
-		return status;
-
-	/* ssp_hash_algs<> */
-	if (xdr_stream_decode_u32(argp->xdr, &count) < 0)
-		return nfserr_bad_xdr;
-	while (count--) {
-		status = nfsd4_decode_ignored_string(argp, 0);
-		if (status)
-			return status;
-	}
-
-	/* ssp_encr_algs<> */
-	if (xdr_stream_decode_u32(argp->xdr, &count) < 0)
-		return nfserr_bad_xdr;
-	while (count--) {
-		status = nfsd4_decode_ignored_string(argp, 0);
-		if (status)
-			return status;
-	}
-
-	if (xdr_stream_decode_u32(argp->xdr, &window) < 0)
-		return nfserr_bad_xdr;
-	if (xdr_stream_decode_u32(argp->xdr, &num_gss_handles) < 0)
-		return nfserr_bad_xdr;
-
-=======
+
+	return nfs_ok;
+}
+
 static __be32
 nfsd4_decode_nfs_impl_id4(struct nfsd4_compoundargs *argp,
 			  struct nfsd4_exchange_id *exid)
@@ -1929,72 +1579,6 @@
 		return nfserr_bad_xdr;
 	}
 
->>>>>>> c93199e9
-	return nfs_ok;
-}
-
-static __be32
-<<<<<<< HEAD
-nfsd4_decode_state_protect4_a(struct nfsd4_compoundargs *argp,
-			      struct nfsd4_exchange_id *exid)
-{
-	__be32 status;
-
-	if (xdr_stream_decode_u32(argp->xdr, &exid->spa_how) < 0)
-		return nfserr_bad_xdr;
-	switch (exid->spa_how) {
-	case SP4_NONE:
-		break;
-	case SP4_MACH_CRED:
-		status = nfsd4_decode_state_protect_ops(argp, exid);
-		if (status)
-			return status;
-		break;
-	case SP4_SSV:
-		status = nfsd4_decode_ssv_sp_parms(argp, exid);
-		if (status)
-			return status;
-		break;
-	default:
-		return nfserr_bad_xdr;
-	}
-
-	return nfs_ok;
-}
-
-static __be32
-nfsd4_decode_nfs_impl_id4(struct nfsd4_compoundargs *argp,
-			  struct nfsd4_exchange_id *exid)
-{
-	__be32 status;
-	u32 count;
-
-	if (xdr_stream_decode_u32(argp->xdr, &count) < 0)
-		return nfserr_bad_xdr;
-	switch (count) {
-	case 0:
-		break;
-	case 1:
-		/* Note that RFC 8881 places no length limit on
-		 * nii_domain, but this implementation permits no
-		 * more than NFS4_OPAQUE_LIMIT bytes */
-		status = nfsd4_decode_opaque(argp, &exid->nii_domain);
-		if (status)
-			return status;
-		/* Note that RFC 8881 places no length limit on
-		 * nii_name, but this implementation permits no
-		 * more than NFS4_OPAQUE_LIMIT bytes */
-		status = nfsd4_decode_opaque(argp, &exid->nii_name);
-		if (status)
-			return status;
-		status = nfsd4_decode_nfstime4(argp, &exid->nii_time);
-		if (status)
-			return status;
-		break;
-	default:
-		return nfserr_bad_xdr;
-	}
-
 	return nfs_ok;
 }
 
@@ -2046,54 +1630,6 @@
 	default:
 		return nfserr_bad_xdr;
 	}
-=======
-nfsd4_decode_exchange_id(struct nfsd4_compoundargs *argp,
-			 struct nfsd4_exchange_id *exid)
-{
-	__be32 status;
-
-	status = nfsd4_decode_verifier4(argp, &exid->verifier);
-	if (status)
-		return status;
-	status = nfsd4_decode_opaque(argp, &exid->clname);
-	if (status)
-		return status;
-	if (xdr_stream_decode_u32(argp->xdr, &exid->flags) < 0)
-		return nfserr_bad_xdr;
-	status = nfsd4_decode_state_protect4_a(argp, exid);
-	if (status)
-		return status;
-	return nfsd4_decode_nfs_impl_id4(argp, exid);
-}
-
-static __be32
-nfsd4_decode_channel_attrs4(struct nfsd4_compoundargs *argp,
-			    struct nfsd4_channel_attrs *ca)
-{
-	__be32 *p;
-
-	p = xdr_inline_decode(argp->xdr, XDR_UNIT * 7);
-	if (!p)
-		return nfserr_bad_xdr;
-
-	/* headerpadsz is ignored */
-	p++;
-	ca->maxreq_sz = be32_to_cpup(p++);
-	ca->maxresp_sz = be32_to_cpup(p++);
-	ca->maxresp_cached = be32_to_cpup(p++);
-	ca->maxops = be32_to_cpup(p++);
-	ca->maxreqs = be32_to_cpup(p++);
-	ca->nr_rdma_attrs = be32_to_cpup(p);
-	switch (ca->nr_rdma_attrs) {
-	case 0:
-		break;
-	case 1:
-		if (xdr_stream_decode_u32(argp->xdr, &ca->rdma_attrs) < 0)
-			return nfserr_bad_xdr;
-		break;
-	default:
-		return nfserr_bad_xdr;
-	}
 
 	return nfs_ok;
 }
@@ -2122,36 +1658,6 @@
 	status = nfsd4_decode_cb_sec(argp, &sess->cb_sec);
 	if (status)
 		return status;
->>>>>>> c93199e9
-
-	return nfs_ok;
-}
-
-static __be32
-<<<<<<< HEAD
-nfsd4_decode_create_session(struct nfsd4_compoundargs *argp,
-			    struct nfsd4_create_session *sess)
-{
-	__be32 status;
-
-	status = nfsd4_decode_clientid4(argp, &sess->clientid);
-	if (status)
-		return status;
-	if (xdr_stream_decode_u32(argp->xdr, &sess->seqid) < 0)
-		return nfserr_bad_xdr;
-	if (xdr_stream_decode_u32(argp->xdr, &sess->flags) < 0)
-		return nfserr_bad_xdr;
-	status = nfsd4_decode_channel_attrs4(argp, &sess->fore_channel);
-	if (status)
-		return status;
-	status = nfsd4_decode_channel_attrs4(argp, &sess->back_channel);
-	if (status)
-		return status;
-	if (xdr_stream_decode_u32(argp->xdr, &sess->callback_prog) < 0)
-		return nfserr_bad_xdr;
-	status = nfsd4_decode_cb_sec(argp, &sess->cb_sec);
-	if (status)
-		return status;
 
 	return nfs_ok;
 }
@@ -2161,11 +1667,6 @@
 			     struct nfsd4_destroy_session *destroy_session)
 {
 	return nfsd4_decode_sessionid4(argp, &destroy_session->sessionid);
-=======
-nfsd4_decode_destroy_session(struct nfsd4_compoundargs *argp,
-			     struct nfsd4_destroy_session *destroy_session)
-{
-	return nfsd4_decode_sessionid4(argp, &destroy_session->sessionid);
 }
 
 static __be32
@@ -2173,15 +1674,6 @@
 			  struct nfsd4_free_stateid *free_stateid)
 {
 	return nfsd4_decode_stateid4(argp, &free_stateid->fr_stateid);
->>>>>>> c93199e9
-}
-
-static __be32
-nfsd4_decode_free_stateid(struct nfsd4_compoundargs *argp,
-			  struct nfsd4_free_stateid *free_stateid)
-{
-<<<<<<< HEAD
-	return nfsd4_decode_stateid4(argp, &free_stateid->fr_stateid);
 }
 
 #ifdef CONFIG_NFSD_PNFS
@@ -2189,8 +1681,6 @@
 nfsd4_decode_getdeviceinfo(struct nfsd4_compoundargs *argp,
 		struct nfsd4_getdeviceinfo *gdev)
 {
-=======
->>>>>>> c93199e9
 	__be32 status;
 
 	status = nfsd4_decode_deviceid4(argp, &gdev->gd_devid);
@@ -2247,7 +1737,6 @@
 		struct nfsd4_layoutget *lgp)
 {
 	__be32 status;
-<<<<<<< HEAD
 
 	if (xdr_stream_decode_u32(argp->xdr, &lgp->lg_signal) < 0)
 		return nfserr_bad_xdr;
@@ -2267,27 +1756,6 @@
 	if (xdr_stream_decode_u32(argp->xdr, &lgp->lg_maxcount) < 0)
 		return nfserr_bad_xdr;
 
-=======
-
-	if (xdr_stream_decode_u32(argp->xdr, &lgp->lg_signal) < 0)
-		return nfserr_bad_xdr;
-	if (xdr_stream_decode_u32(argp->xdr, &lgp->lg_layout_type) < 0)
-		return nfserr_bad_xdr;
-	if (xdr_stream_decode_u32(argp->xdr, &lgp->lg_seg.iomode) < 0)
-		return nfserr_bad_xdr;
-	if (xdr_stream_decode_u64(argp->xdr, &lgp->lg_seg.offset) < 0)
-		return nfserr_bad_xdr;
-	if (xdr_stream_decode_u64(argp->xdr, &lgp->lg_seg.length) < 0)
-		return nfserr_bad_xdr;
-	if (xdr_stream_decode_u64(argp->xdr, &lgp->lg_minlength) < 0)
-		return nfserr_bad_xdr;
-	status = nfsd4_decode_stateid4(argp, &lgp->lg_sid);
-	if (status)
-		return status;
-	if (xdr_stream_decode_u32(argp->xdr, &lgp->lg_maxcount) < 0)
-		return nfserr_bad_xdr;
-
->>>>>>> c93199e9
 	return nfs_ok;
 }
 
@@ -2876,16 +2344,9 @@
 		p = xdr_inline_decode(argp->xdr, argp->taglen);
 		if (!p)
 			return 0;
-<<<<<<< HEAD
-		argp->tag = svcxdr_tmpalloc(argp, argp->taglen);
-		if (!argp->tag)
-			return 0;
-		memcpy(argp->tag, p, argp->taglen);
-=======
 		argp->tag = svcxdr_savemem(argp, p, argp->taglen);
 		if (!argp->tag)
 			return 0;
->>>>>>> c93199e9
 		max_reply += xdr_align_size(argp->taglen);
 	}
 
