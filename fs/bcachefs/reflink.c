--- conflicted
+++ resolved
@@ -120,8 +120,6 @@
 			      unsigned flags)
 {
 	check_indirect_extent_deleting(new, &flags);
-<<<<<<< HEAD
-=======
 
 	if (old.k->type == KEY_TYPE_reflink_v &&
 	    new->k.type == KEY_TYPE_reflink_v &&
@@ -130,7 +128,6 @@
 		    bkey_i_to_reflink_v(new)->v.start,
 		    bkey_val_bytes(&new->k) - 8))
 		return 0;
->>>>>>> 8e2f79f4
 
 	return bch2_trans_mark_extent(trans, btree_id, level, old, new, flags);
 }
