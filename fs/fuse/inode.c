/*
  FUSE: Filesystem in Userspace
  Copyright (C) 2001-2008  Miklos Szeredi <miklos@szeredi.hu>

  This program can be distributed under the terms of the GNU GPL.
  See the file COPYING.
*/

#include "fuse_i.h"

#include <linux/pagemap.h>
#include <linux/slab.h>
#include <linux/file.h>
#include <linux/seq_file.h>
#include <linux/init.h>
#include <linux/module.h>
#include <linux/moduleparam.h>
#include <linux/fs_context.h>
#include <linux/fs_parser.h>
#include <linux/statfs.h>
#include <linux/random.h>
#include <linux/sched.h>
#include <linux/exportfs.h>
#include <linux/posix_acl.h>
#include <linux/pid_namespace.h>
#include <uapi/linux/magic.h>

MODULE_AUTHOR("Miklos Szeredi <miklos@szeredi.hu>");
MODULE_DESCRIPTION("Filesystem in Userspace");
MODULE_LICENSE("GPL");

static struct kmem_cache *fuse_inode_cachep;
struct list_head fuse_conn_list;
DEFINE_MUTEX(fuse_mutex);

static int set_global_limit(const char *val, const struct kernel_param *kp);

unsigned max_user_bgreq;
module_param_call(max_user_bgreq, set_global_limit, param_get_uint,
		  &max_user_bgreq, 0644);
__MODULE_PARM_TYPE(max_user_bgreq, "uint");
MODULE_PARM_DESC(max_user_bgreq,
 "Global limit for the maximum number of backgrounded requests an "
 "unprivileged user can set");

unsigned max_user_congthresh;
module_param_call(max_user_congthresh, set_global_limit, param_get_uint,
		  &max_user_congthresh, 0644);
__MODULE_PARM_TYPE(max_user_congthresh, "uint");
MODULE_PARM_DESC(max_user_congthresh,
 "Global limit for the maximum congestion threshold an "
 "unprivileged user can set");

#define FUSE_DEFAULT_BLKSIZE 512

/** Maximum number of outstanding background requests */
#define FUSE_DEFAULT_MAX_BACKGROUND 12

/** Congestion starts at 75% of maximum */
#define FUSE_DEFAULT_CONGESTION_THRESHOLD (FUSE_DEFAULT_MAX_BACKGROUND * 3 / 4)

#ifdef CONFIG_BLOCK
static struct file_system_type fuseblk_fs_type;
#endif

struct fuse_forget_link *fuse_alloc_forget(void)
{
	return kzalloc(sizeof(struct fuse_forget_link), GFP_KERNEL_ACCOUNT);
}

static struct inode *fuse_alloc_inode(struct super_block *sb)
{
	struct fuse_inode *fi;

	fi = alloc_inode_sb(sb, fuse_inode_cachep, GFP_KERNEL);
	if (!fi)
		return NULL;

	fi->i_time = 0;
	fi->inval_mask = ~0;
	fi->nodeid = 0;
	fi->nlookup = 0;
	fi->attr_version = 0;
	fi->orig_ino = 0;
	fi->state = 0;
	mutex_init(&fi->mutex);
	spin_lock_init(&fi->lock);
	fi->forget = fuse_alloc_forget();
	if (!fi->forget)
		goto out_free;

	if (IS_ENABLED(CONFIG_FUSE_DAX) && !fuse_dax_inode_alloc(sb, fi))
		goto out_free_forget;

	return &fi->inode;

out_free_forget:
	kfree(fi->forget);
out_free:
	kmem_cache_free(fuse_inode_cachep, fi);
	return NULL;
}

static void fuse_free_inode(struct inode *inode)
{
	struct fuse_inode *fi = get_fuse_inode(inode);

	mutex_destroy(&fi->mutex);
	kfree(fi->forget);
#ifdef CONFIG_FUSE_DAX
	kfree(fi->dax);
#endif
	kmem_cache_free(fuse_inode_cachep, fi);
}

static void fuse_evict_inode(struct inode *inode)
{
	struct fuse_inode *fi = get_fuse_inode(inode);

	/* Will write inode on close/munmap and in all other dirtiers */
	WARN_ON(inode->i_state & I_DIRTY_INODE);

	truncate_inode_pages_final(&inode->i_data);
	clear_inode(inode);
	if (inode->i_sb->s_flags & SB_ACTIVE) {
		struct fuse_conn *fc = get_fuse_conn(inode);

		if (FUSE_IS_DAX(inode))
			fuse_dax_inode_cleanup(inode);
		if (fi->nlookup) {
			fuse_queue_forget(fc, fi->forget, fi->nodeid,
					  fi->nlookup);
			fi->forget = NULL;
		}
	}
	if (S_ISREG(inode->i_mode) && !fuse_is_bad(inode)) {
		WARN_ON(!list_empty(&fi->write_files));
		WARN_ON(!list_empty(&fi->queued_writes));
	}
}

static int fuse_reconfigure(struct fs_context *fsc)
{
	struct super_block *sb = fsc->root->d_sb;

	sync_filesystem(sb);
	if (fsc->sb_flags & SB_MANDLOCK)
		return -EINVAL;

	return 0;
}

/*
 * ino_t is 32-bits on 32-bit arch. We have to squash the 64-bit value down
 * so that it will fit.
 */
static ino_t fuse_squash_ino(u64 ino64)
{
	ino_t ino = (ino_t) ino64;
	if (sizeof(ino_t) < sizeof(u64))
		ino ^= ino64 >> (sizeof(u64) - sizeof(ino_t)) * 8;
	return ino;
}

void fuse_change_attributes_common(struct inode *inode, struct fuse_attr *attr,
				   struct fuse_statx *sx,
				   u64 attr_valid, u32 cache_mask)
{
	struct fuse_conn *fc = get_fuse_conn(inode);
	struct fuse_inode *fi = get_fuse_inode(inode);

	lockdep_assert_held(&fi->lock);

	fi->attr_version = atomic64_inc_return(&fc->attr_version);
	fi->i_time = attr_valid;
	/* Clear basic stats from invalid mask */
	set_mask_bits(&fi->inval_mask, STATX_BASIC_STATS, 0);

	inode->i_ino     = fuse_squash_ino(attr->ino);
	inode->i_mode    = (inode->i_mode & S_IFMT) | (attr->mode & 07777);
	set_nlink(inode, attr->nlink);
	inode->i_uid     = make_kuid(fc->user_ns, attr->uid);
	inode->i_gid     = make_kgid(fc->user_ns, attr->gid);
	inode->i_blocks  = attr->blocks;

	/* Sanitize nsecs */
	attr->atimensec = min_t(u32, attr->atimensec, NSEC_PER_SEC - 1);
	attr->mtimensec = min_t(u32, attr->mtimensec, NSEC_PER_SEC - 1);
	attr->ctimensec = min_t(u32, attr->ctimensec, NSEC_PER_SEC - 1);

	inode_set_atime(inode, attr->atime, attr->atimensec);
	/* mtime from server may be stale due to local buffered write */
	if (!(cache_mask & STATX_MTIME)) {
		inode_set_mtime(inode, attr->mtime, attr->mtimensec);
	}
	if (!(cache_mask & STATX_CTIME)) {
		inode_set_ctime(inode, attr->ctime, attr->ctimensec);
	}
	if (sx) {
		/* Sanitize nsecs */
		sx->btime.tv_nsec =
			min_t(u32, sx->btime.tv_nsec, NSEC_PER_SEC - 1);

		/*
		 * Btime has been queried, cache is valid (whether or not btime
		 * is available or not) so clear STATX_BTIME from inval_mask.
		 *
		 * Availability of the btime attribute is indicated in
		 * FUSE_I_BTIME
		 */
		set_mask_bits(&fi->inval_mask, STATX_BTIME, 0);
		if (sx->mask & STATX_BTIME) {
			set_bit(FUSE_I_BTIME, &fi->state);
			fi->i_btime.tv_sec = sx->btime.tv_sec;
			fi->i_btime.tv_nsec = sx->btime.tv_nsec;
		}
	}

	if (attr->blksize != 0)
		inode->i_blkbits = ilog2(attr->blksize);
	else
		inode->i_blkbits = inode->i_sb->s_blocksize_bits;

	/*
	 * Don't set the sticky bit in i_mode, unless we want the VFS
	 * to check permissions.  This prevents failures due to the
	 * check in may_delete().
	 */
	fi->orig_i_mode = inode->i_mode;
	if (!fc->default_permissions)
		inode->i_mode &= ~S_ISVTX;

	fi->orig_ino = attr->ino;

	/*
	 * We are refreshing inode data and it is possible that another
	 * client set suid/sgid or security.capability xattr. So clear
	 * S_NOSEC. Ideally, we could have cleared it only if suid/sgid
	 * was set or if security.capability xattr was set. But we don't
	 * know if security.capability has been set or not. So clear it
	 * anyway. Its less efficient but should be safe.
	 */
	inode->i_flags &= ~S_NOSEC;
}

u32 fuse_get_cache_mask(struct inode *inode)
{
	struct fuse_conn *fc = get_fuse_conn(inode);

	if (!fc->writeback_cache || !S_ISREG(inode->i_mode))
		return 0;

	return STATX_MTIME | STATX_CTIME | STATX_SIZE;
}

void fuse_change_attributes(struct inode *inode, struct fuse_attr *attr,
			    struct fuse_statx *sx,
			    u64 attr_valid, u64 attr_version)
{
	struct fuse_conn *fc = get_fuse_conn(inode);
	struct fuse_inode *fi = get_fuse_inode(inode);
	u32 cache_mask;
	loff_t oldsize;
	struct timespec64 old_mtime;

	spin_lock(&fi->lock);
	/*
	 * In case of writeback_cache enabled, writes update mtime, ctime and
	 * may update i_size.  In these cases trust the cached value in the
	 * inode.
	 */
	cache_mask = fuse_get_cache_mask(inode);
	if (cache_mask & STATX_SIZE)
		attr->size = i_size_read(inode);

	if (cache_mask & STATX_MTIME) {
		attr->mtime = inode_get_mtime_sec(inode);
		attr->mtimensec = inode_get_mtime_nsec(inode);
	}
	if (cache_mask & STATX_CTIME) {
		attr->ctime = inode_get_ctime_sec(inode);
		attr->ctimensec = inode_get_ctime_nsec(inode);
	}

	if ((attr_version != 0 && fi->attr_version > attr_version) ||
	    test_bit(FUSE_I_SIZE_UNSTABLE, &fi->state)) {
		spin_unlock(&fi->lock);
		return;
	}

<<<<<<< HEAD
	old_mtime = inode->i_mtime;
=======
	old_mtime = inode_get_mtime(inode);
>>>>>>> 5c47251e
	fuse_change_attributes_common(inode, attr, sx, attr_valid, cache_mask);

	oldsize = inode->i_size;
	/*
	 * In case of writeback_cache enabled, the cached writes beyond EOF
	 * extend local i_size without keeping userspace server in sync. So,
	 * attr->size coming from server can be stale. We cannot trust it.
	 */
	if (!(cache_mask & STATX_SIZE))
		i_size_write(inode, attr->size);
	spin_unlock(&fi->lock);

	if (!cache_mask && S_ISREG(inode->i_mode)) {
		bool inval = false;

		if (oldsize != attr->size) {
			truncate_pagecache(inode, attr->size);
			if (!fc->explicit_inval_data)
				inval = true;
		} else if (fc->auto_inval_data) {
			struct timespec64 new_mtime = {
				.tv_sec = attr->mtime,
				.tv_nsec = attr->mtimensec,
			};

			/*
			 * Auto inval mode also checks and invalidates if mtime
			 * has changed.
			 */
			if (!timespec64_equal(&old_mtime, &new_mtime))
				inval = true;
		}

		if (inval)
			invalidate_inode_pages2(inode->i_mapping);
	}

	if (IS_ENABLED(CONFIG_FUSE_DAX))
		fuse_dax_dontcache(inode, attr->flags);
}

static void fuse_init_inode(struct inode *inode, struct fuse_attr *attr,
			    struct fuse_conn *fc)
{
	inode->i_mode = attr->mode & S_IFMT;
	inode->i_size = attr->size;
	inode_set_mtime(inode, attr->mtime, attr->mtimensec);
	inode_set_ctime(inode, attr->ctime, attr->ctimensec);
	if (S_ISREG(inode->i_mode)) {
		fuse_init_common(inode);
		fuse_init_file_inode(inode, attr->flags);
	} else if (S_ISDIR(inode->i_mode))
		fuse_init_dir(inode);
	else if (S_ISLNK(inode->i_mode))
		fuse_init_symlink(inode);
	else if (S_ISCHR(inode->i_mode) || S_ISBLK(inode->i_mode) ||
		 S_ISFIFO(inode->i_mode) || S_ISSOCK(inode->i_mode)) {
		fuse_init_common(inode);
		init_special_inode(inode, inode->i_mode,
				   new_decode_dev(attr->rdev));
	} else
		BUG();
	/*
	 * Ensure that we don't cache acls for daemons without FUSE_POSIX_ACL
	 * so they see the exact same behavior as before.
	 */
	if (!fc->posix_acl)
		inode->i_acl = inode->i_default_acl = ACL_DONT_CACHE;
}

static int fuse_inode_eq(struct inode *inode, void *_nodeidp)
{
	u64 nodeid = *(u64 *) _nodeidp;
	if (get_node_id(inode) == nodeid)
		return 1;
	else
		return 0;
}

static int fuse_inode_set(struct inode *inode, void *_nodeidp)
{
	u64 nodeid = *(u64 *) _nodeidp;
	get_fuse_inode(inode)->nodeid = nodeid;
	return 0;
}

struct inode *fuse_iget(struct super_block *sb, u64 nodeid,
			int generation, struct fuse_attr *attr,
			u64 attr_valid, u64 attr_version)
{
	struct inode *inode;
	struct fuse_inode *fi;
	struct fuse_conn *fc = get_fuse_conn_super(sb);

	/*
	 * Auto mount points get their node id from the submount root, which is
	 * not a unique identifier within this filesystem.
	 *
	 * To avoid conflicts, do not place submount points into the inode hash
	 * table.
	 */
	if (fc->auto_submounts && (attr->flags & FUSE_ATTR_SUBMOUNT) &&
	    S_ISDIR(attr->mode)) {
		inode = new_inode(sb);
		if (!inode)
			return NULL;

		fuse_init_inode(inode, attr, fc);
		get_fuse_inode(inode)->nodeid = nodeid;
		inode->i_flags |= S_AUTOMOUNT;
		goto done;
	}

retry:
	inode = iget5_locked(sb, nodeid, fuse_inode_eq, fuse_inode_set, &nodeid);
	if (!inode)
		return NULL;

	if ((inode->i_state & I_NEW)) {
		inode->i_flags |= S_NOATIME;
		if (!fc->writeback_cache || !S_ISREG(attr->mode))
			inode->i_flags |= S_NOCMTIME;
		inode->i_generation = generation;
		fuse_init_inode(inode, attr, fc);
		unlock_new_inode(inode);
	} else if (fuse_stale_inode(inode, generation, attr)) {
		/* nodeid was reused, any I/O on the old inode should fail */
		fuse_make_bad(inode);
		iput(inode);
		goto retry;
	}
done:
	fi = get_fuse_inode(inode);
	spin_lock(&fi->lock);
	fi->nlookup++;
	spin_unlock(&fi->lock);
	fuse_change_attributes(inode, attr, NULL, attr_valid, attr_version);

	return inode;
}

struct inode *fuse_ilookup(struct fuse_conn *fc, u64 nodeid,
			   struct fuse_mount **fm)
{
	struct fuse_mount *fm_iter;
	struct inode *inode;

	WARN_ON(!rwsem_is_locked(&fc->killsb));
	list_for_each_entry(fm_iter, &fc->mounts, fc_entry) {
		if (!fm_iter->sb)
			continue;

		inode = ilookup5(fm_iter->sb, nodeid, fuse_inode_eq, &nodeid);
		if (inode) {
			if (fm)
				*fm = fm_iter;
			return inode;
		}
	}

	return NULL;
}

int fuse_reverse_inval_inode(struct fuse_conn *fc, u64 nodeid,
			     loff_t offset, loff_t len)
{
	struct fuse_inode *fi;
	struct inode *inode;
	pgoff_t pg_start;
	pgoff_t pg_end;

	inode = fuse_ilookup(fc, nodeid, NULL);
	if (!inode)
		return -ENOENT;

	fi = get_fuse_inode(inode);
	spin_lock(&fi->lock);
	fi->attr_version = atomic64_inc_return(&fc->attr_version);
	spin_unlock(&fi->lock);

	fuse_invalidate_attr(inode);
	forget_all_cached_acls(inode);
	if (offset >= 0) {
		pg_start = offset >> PAGE_SHIFT;
		if (len <= 0)
			pg_end = -1;
		else
			pg_end = (offset + len - 1) >> PAGE_SHIFT;
		invalidate_inode_pages2_range(inode->i_mapping,
					      pg_start, pg_end);
	}
	iput(inode);
	return 0;
}

bool fuse_lock_inode(struct inode *inode)
{
	bool locked = false;

	if (!get_fuse_conn(inode)->parallel_dirops) {
		mutex_lock(&get_fuse_inode(inode)->mutex);
		locked = true;
	}

	return locked;
}

void fuse_unlock_inode(struct inode *inode, bool locked)
{
	if (locked)
		mutex_unlock(&get_fuse_inode(inode)->mutex);
}

static void fuse_umount_begin(struct super_block *sb)
{
	struct fuse_conn *fc = get_fuse_conn_super(sb);

	if (fc->no_force_umount)
		return;

	fuse_abort_conn(fc);

	// Only retire block-device-based superblocks.
	if (sb->s_bdev != NULL)
		retire_super(sb);
}

static void fuse_send_destroy(struct fuse_mount *fm)
{
	if (fm->fc->conn_init) {
		FUSE_ARGS(args);

		args.opcode = FUSE_DESTROY;
		args.force = true;
		args.nocreds = true;
		fuse_simple_request(fm, &args);
	}
}

static void convert_fuse_statfs(struct kstatfs *stbuf, struct fuse_kstatfs *attr)
{
	stbuf->f_type    = FUSE_SUPER_MAGIC;
	stbuf->f_bsize   = attr->bsize;
	stbuf->f_frsize  = attr->frsize;
	stbuf->f_blocks  = attr->blocks;
	stbuf->f_bfree   = attr->bfree;
	stbuf->f_bavail  = attr->bavail;
	stbuf->f_files   = attr->files;
	stbuf->f_ffree   = attr->ffree;
	stbuf->f_namelen = attr->namelen;
	/* fsid is left zero */
}

static int fuse_statfs(struct dentry *dentry, struct kstatfs *buf)
{
	struct super_block *sb = dentry->d_sb;
	struct fuse_mount *fm = get_fuse_mount_super(sb);
	FUSE_ARGS(args);
	struct fuse_statfs_out outarg;
	int err;

	if (!fuse_allow_current_process(fm->fc)) {
		buf->f_type = FUSE_SUPER_MAGIC;
		return 0;
	}

	memset(&outarg, 0, sizeof(outarg));
	args.in_numargs = 0;
	args.opcode = FUSE_STATFS;
	args.nodeid = get_node_id(d_inode(dentry));
	args.out_numargs = 1;
	args.out_args[0].size = sizeof(outarg);
	args.out_args[0].value = &outarg;
	err = fuse_simple_request(fm, &args);
	if (!err)
		convert_fuse_statfs(buf, &outarg.st);
	return err;
}

static struct fuse_sync_bucket *fuse_sync_bucket_alloc(void)
{
	struct fuse_sync_bucket *bucket;

	bucket = kzalloc(sizeof(*bucket), GFP_KERNEL | __GFP_NOFAIL);
	if (bucket) {
		init_waitqueue_head(&bucket->waitq);
		/* Initial active count */
		atomic_set(&bucket->count, 1);
	}
	return bucket;
}

static void fuse_sync_fs_writes(struct fuse_conn *fc)
{
	struct fuse_sync_bucket *bucket, *new_bucket;
	int count;

	new_bucket = fuse_sync_bucket_alloc();
	spin_lock(&fc->lock);
	bucket = rcu_dereference_protected(fc->curr_bucket, 1);
	count = atomic_read(&bucket->count);
	WARN_ON(count < 1);
	/* No outstanding writes? */
	if (count == 1) {
		spin_unlock(&fc->lock);
		kfree(new_bucket);
		return;
	}

	/*
	 * Completion of new bucket depends on completion of this bucket, so add
	 * one more count.
	 */
	atomic_inc(&new_bucket->count);
	rcu_assign_pointer(fc->curr_bucket, new_bucket);
	spin_unlock(&fc->lock);
	/*
	 * Drop initial active count.  At this point if all writes in this and
	 * ancestor buckets complete, the count will go to zero and this task
	 * will be woken up.
	 */
	atomic_dec(&bucket->count);

	wait_event(bucket->waitq, atomic_read(&bucket->count) == 0);

	/* Drop temp count on descendant bucket */
	fuse_sync_bucket_dec(new_bucket);
	kfree_rcu(bucket, rcu);
}

static int fuse_sync_fs(struct super_block *sb, int wait)
{
	struct fuse_mount *fm = get_fuse_mount_super(sb);
	struct fuse_conn *fc = fm->fc;
	struct fuse_syncfs_in inarg;
	FUSE_ARGS(args);
	int err;

	/*
	 * Userspace cannot handle the wait == 0 case.  Avoid a
	 * gratuitous roundtrip.
	 */
	if (!wait)
		return 0;

	/* The filesystem is being unmounted.  Nothing to do. */
	if (!sb->s_root)
		return 0;

	if (!fc->sync_fs)
		return 0;

	fuse_sync_fs_writes(fc);

	memset(&inarg, 0, sizeof(inarg));
	args.in_numargs = 1;
	args.in_args[0].size = sizeof(inarg);
	args.in_args[0].value = &inarg;
	args.opcode = FUSE_SYNCFS;
	args.nodeid = get_node_id(sb->s_root->d_inode);
	args.out_numargs = 0;

	err = fuse_simple_request(fm, &args);
	if (err == -ENOSYS) {
		fc->sync_fs = 0;
		err = 0;
	}

	return err;
}

enum {
	OPT_SOURCE,
	OPT_SUBTYPE,
	OPT_FD,
	OPT_ROOTMODE,
	OPT_USER_ID,
	OPT_GROUP_ID,
	OPT_DEFAULT_PERMISSIONS,
	OPT_ALLOW_OTHER,
	OPT_MAX_READ,
	OPT_BLKSIZE,
	OPT_ERR
};

static const struct fs_parameter_spec fuse_fs_parameters[] = {
	fsparam_string	("source",		OPT_SOURCE),
	fsparam_u32	("fd",			OPT_FD),
	fsparam_u32oct	("rootmode",		OPT_ROOTMODE),
	fsparam_u32	("user_id",		OPT_USER_ID),
	fsparam_u32	("group_id",		OPT_GROUP_ID),
	fsparam_flag	("default_permissions",	OPT_DEFAULT_PERMISSIONS),
	fsparam_flag	("allow_other",		OPT_ALLOW_OTHER),
	fsparam_u32	("max_read",		OPT_MAX_READ),
	fsparam_u32	("blksize",		OPT_BLKSIZE),
	fsparam_string	("subtype",		OPT_SUBTYPE),
	{}
};

static int fuse_parse_param(struct fs_context *fsc, struct fs_parameter *param)
{
	struct fs_parse_result result;
	struct fuse_fs_context *ctx = fsc->fs_private;
	int opt;

	if (fsc->purpose == FS_CONTEXT_FOR_RECONFIGURE) {
		/*
		 * Ignore options coming from mount(MS_REMOUNT) for backward
		 * compatibility.
		 */
		if (fsc->oldapi)
			return 0;

		return invalfc(fsc, "No changes allowed in reconfigure");
	}

	opt = fs_parse(fsc, fuse_fs_parameters, param, &result);
	if (opt < 0)
		return opt;

	switch (opt) {
	case OPT_SOURCE:
		if (fsc->source)
			return invalfc(fsc, "Multiple sources specified");
		fsc->source = param->string;
		param->string = NULL;
		break;

	case OPT_SUBTYPE:
		if (ctx->subtype)
			return invalfc(fsc, "Multiple subtypes specified");
		ctx->subtype = param->string;
		param->string = NULL;
		return 0;

	case OPT_FD:
		ctx->fd = result.uint_32;
		ctx->fd_present = true;
		break;

	case OPT_ROOTMODE:
		if (!fuse_valid_type(result.uint_32))
			return invalfc(fsc, "Invalid rootmode");
		ctx->rootmode = result.uint_32;
		ctx->rootmode_present = true;
		break;

	case OPT_USER_ID:
		ctx->user_id = make_kuid(fsc->user_ns, result.uint_32);
		if (!uid_valid(ctx->user_id))
			return invalfc(fsc, "Invalid user_id");
		ctx->user_id_present = true;
		break;

	case OPT_GROUP_ID:
		ctx->group_id = make_kgid(fsc->user_ns, result.uint_32);
		if (!gid_valid(ctx->group_id))
			return invalfc(fsc, "Invalid group_id");
		ctx->group_id_present = true;
		break;

	case OPT_DEFAULT_PERMISSIONS:
		ctx->default_permissions = true;
		break;

	case OPT_ALLOW_OTHER:
		ctx->allow_other = true;
		break;

	case OPT_MAX_READ:
		ctx->max_read = result.uint_32;
		break;

	case OPT_BLKSIZE:
		if (!ctx->is_bdev)
			return invalfc(fsc, "blksize only supported for fuseblk");
		ctx->blksize = result.uint_32;
		break;

	default:
		return -EINVAL;
	}

	return 0;
}

static void fuse_free_fsc(struct fs_context *fsc)
{
	struct fuse_fs_context *ctx = fsc->fs_private;

	if (ctx) {
		kfree(ctx->subtype);
		kfree(ctx);
	}
}

static int fuse_show_options(struct seq_file *m, struct dentry *root)
{
	struct super_block *sb = root->d_sb;
	struct fuse_conn *fc = get_fuse_conn_super(sb);

	if (fc->legacy_opts_show) {
		seq_printf(m, ",user_id=%u",
			   from_kuid_munged(fc->user_ns, fc->user_id));
		seq_printf(m, ",group_id=%u",
			   from_kgid_munged(fc->user_ns, fc->group_id));
		if (fc->default_permissions)
			seq_puts(m, ",default_permissions");
		if (fc->allow_other)
			seq_puts(m, ",allow_other");
		if (fc->max_read != ~0)
			seq_printf(m, ",max_read=%u", fc->max_read);
		if (sb->s_bdev && sb->s_blocksize != FUSE_DEFAULT_BLKSIZE)
			seq_printf(m, ",blksize=%lu", sb->s_blocksize);
	}
#ifdef CONFIG_FUSE_DAX
	if (fc->dax_mode == FUSE_DAX_ALWAYS)
		seq_puts(m, ",dax=always");
	else if (fc->dax_mode == FUSE_DAX_NEVER)
		seq_puts(m, ",dax=never");
	else if (fc->dax_mode == FUSE_DAX_INODE_USER)
		seq_puts(m, ",dax=inode");
#endif

	return 0;
}

static void fuse_iqueue_init(struct fuse_iqueue *fiq,
			     const struct fuse_iqueue_ops *ops,
			     void *priv)
{
	memset(fiq, 0, sizeof(struct fuse_iqueue));
	spin_lock_init(&fiq->lock);
	init_waitqueue_head(&fiq->waitq);
	INIT_LIST_HEAD(&fiq->pending);
	INIT_LIST_HEAD(&fiq->interrupts);
	fiq->forget_list_tail = &fiq->forget_list_head;
	fiq->connected = 1;
	fiq->ops = ops;
	fiq->priv = priv;
}

static void fuse_pqueue_init(struct fuse_pqueue *fpq)
{
	unsigned int i;

	spin_lock_init(&fpq->lock);
	for (i = 0; i < FUSE_PQ_HASH_SIZE; i++)
		INIT_LIST_HEAD(&fpq->processing[i]);
	INIT_LIST_HEAD(&fpq->io);
	fpq->connected = 1;
}

void fuse_conn_init(struct fuse_conn *fc, struct fuse_mount *fm,
		    struct user_namespace *user_ns,
		    const struct fuse_iqueue_ops *fiq_ops, void *fiq_priv)
{
	memset(fc, 0, sizeof(*fc));
	spin_lock_init(&fc->lock);
	spin_lock_init(&fc->bg_lock);
	init_rwsem(&fc->killsb);
	refcount_set(&fc->count, 1);
	atomic_set(&fc->dev_count, 1);
	init_waitqueue_head(&fc->blocked_waitq);
	fuse_iqueue_init(&fc->iq, fiq_ops, fiq_priv);
	INIT_LIST_HEAD(&fc->bg_queue);
	INIT_LIST_HEAD(&fc->entry);
	INIT_LIST_HEAD(&fc->devices);
	atomic_set(&fc->num_waiting, 0);
	fc->max_background = FUSE_DEFAULT_MAX_BACKGROUND;
	fc->congestion_threshold = FUSE_DEFAULT_CONGESTION_THRESHOLD;
	atomic64_set(&fc->khctr, 0);
	fc->polled_files = RB_ROOT;
	fc->blocked = 0;
	fc->initialized = 0;
	fc->connected = 1;
	atomic64_set(&fc->attr_version, 1);
	get_random_bytes(&fc->scramble_key, sizeof(fc->scramble_key));
	fc->pid_ns = get_pid_ns(task_active_pid_ns(current));
	fc->user_ns = get_user_ns(user_ns);
	fc->max_pages = FUSE_DEFAULT_MAX_PAGES_PER_REQ;
	fc->max_pages_limit = FUSE_MAX_MAX_PAGES;

	INIT_LIST_HEAD(&fc->mounts);
	list_add(&fm->fc_entry, &fc->mounts);
	fm->fc = fc;
}
EXPORT_SYMBOL_GPL(fuse_conn_init);

void fuse_conn_put(struct fuse_conn *fc)
{
	if (refcount_dec_and_test(&fc->count)) {
		struct fuse_iqueue *fiq = &fc->iq;
		struct fuse_sync_bucket *bucket;

		if (IS_ENABLED(CONFIG_FUSE_DAX))
			fuse_dax_conn_free(fc);
		if (fiq->ops->release)
			fiq->ops->release(fiq);
		put_pid_ns(fc->pid_ns);
		put_user_ns(fc->user_ns);
		bucket = rcu_dereference_protected(fc->curr_bucket, 1);
		if (bucket) {
			WARN_ON(atomic_read(&bucket->count) != 1);
			kfree(bucket);
		}
		fc->release(fc);
	}
}
EXPORT_SYMBOL_GPL(fuse_conn_put);

struct fuse_conn *fuse_conn_get(struct fuse_conn *fc)
{
	refcount_inc(&fc->count);
	return fc;
}
EXPORT_SYMBOL_GPL(fuse_conn_get);

static struct inode *fuse_get_root_inode(struct super_block *sb, unsigned mode)
{
	struct fuse_attr attr;
	memset(&attr, 0, sizeof(attr));

	attr.mode = mode;
	attr.ino = FUSE_ROOT_ID;
	attr.nlink = 1;
	return fuse_iget(sb, 1, 0, &attr, 0, 0);
}

struct fuse_inode_handle {
	u64 nodeid;
	u32 generation;
};

static struct dentry *fuse_get_dentry(struct super_block *sb,
				      struct fuse_inode_handle *handle)
{
	struct fuse_conn *fc = get_fuse_conn_super(sb);
	struct inode *inode;
	struct dentry *entry;
	int err = -ESTALE;

	if (handle->nodeid == 0)
		goto out_err;

	inode = ilookup5(sb, handle->nodeid, fuse_inode_eq, &handle->nodeid);
	if (!inode) {
		struct fuse_entry_out outarg;
		const struct qstr name = QSTR_INIT(".", 1);

		if (!fc->export_support)
			goto out_err;

		err = fuse_lookup_name(sb, handle->nodeid, &name, &outarg,
				       &inode);
		if (err && err != -ENOENT)
			goto out_err;
		if (err || !inode) {
			err = -ESTALE;
			goto out_err;
		}
		err = -EIO;
		if (get_node_id(inode) != handle->nodeid)
			goto out_iput;
	}
	err = -ESTALE;
	if (inode->i_generation != handle->generation)
		goto out_iput;

	entry = d_obtain_alias(inode);
	if (!IS_ERR(entry) && get_node_id(inode) != FUSE_ROOT_ID)
		fuse_invalidate_entry_cache(entry);

	return entry;

 out_iput:
	iput(inode);
 out_err:
	return ERR_PTR(err);
}

static int fuse_encode_fh(struct inode *inode, u32 *fh, int *max_len,
			   struct inode *parent)
{
	int len = parent ? 6 : 3;
	u64 nodeid;
	u32 generation;

	if (*max_len < len) {
		*max_len = len;
		return  FILEID_INVALID;
	}

	nodeid = get_fuse_inode(inode)->nodeid;
	generation = inode->i_generation;

	fh[0] = (u32)(nodeid >> 32);
	fh[1] = (u32)(nodeid & 0xffffffff);
	fh[2] = generation;

	if (parent) {
		nodeid = get_fuse_inode(parent)->nodeid;
		generation = parent->i_generation;

		fh[3] = (u32)(nodeid >> 32);
		fh[4] = (u32)(nodeid & 0xffffffff);
		fh[5] = generation;
	}

	*max_len = len;
	return parent ? 0x82 : 0x81;
}

static struct dentry *fuse_fh_to_dentry(struct super_block *sb,
		struct fid *fid, int fh_len, int fh_type)
{
	struct fuse_inode_handle handle;

	if ((fh_type != 0x81 && fh_type != 0x82) || fh_len < 3)
		return NULL;

	handle.nodeid = (u64) fid->raw[0] << 32;
	handle.nodeid |= (u64) fid->raw[1];
	handle.generation = fid->raw[2];
	return fuse_get_dentry(sb, &handle);
}

static struct dentry *fuse_fh_to_parent(struct super_block *sb,
		struct fid *fid, int fh_len, int fh_type)
{
	struct fuse_inode_handle parent;

	if (fh_type != 0x82 || fh_len < 6)
		return NULL;

	parent.nodeid = (u64) fid->raw[3] << 32;
	parent.nodeid |= (u64) fid->raw[4];
	parent.generation = fid->raw[5];
	return fuse_get_dentry(sb, &parent);
}

static struct dentry *fuse_get_parent(struct dentry *child)
{
	struct inode *child_inode = d_inode(child);
	struct fuse_conn *fc = get_fuse_conn(child_inode);
	struct inode *inode;
	struct dentry *parent;
	struct fuse_entry_out outarg;
	int err;

	if (!fc->export_support)
		return ERR_PTR(-ESTALE);

	err = fuse_lookup_name(child_inode->i_sb, get_node_id(child_inode),
			       &dotdot_name, &outarg, &inode);
	if (err) {
		if (err == -ENOENT)
			return ERR_PTR(-ESTALE);
		return ERR_PTR(err);
	}

	parent = d_obtain_alias(inode);
	if (!IS_ERR(parent) && get_node_id(inode) != FUSE_ROOT_ID)
		fuse_invalidate_entry_cache(parent);

	return parent;
}

static const struct export_operations fuse_export_operations = {
	.fh_to_dentry	= fuse_fh_to_dentry,
	.fh_to_parent	= fuse_fh_to_parent,
	.encode_fh	= fuse_encode_fh,
	.get_parent	= fuse_get_parent,
};

static const struct super_operations fuse_super_operations = {
	.alloc_inode    = fuse_alloc_inode,
	.free_inode     = fuse_free_inode,
	.evict_inode	= fuse_evict_inode,
	.write_inode	= fuse_write_inode,
	.drop_inode	= generic_delete_inode,
	.umount_begin	= fuse_umount_begin,
	.statfs		= fuse_statfs,
	.sync_fs	= fuse_sync_fs,
	.show_options	= fuse_show_options,
};

static void sanitize_global_limit(unsigned *limit)
{
	/*
	 * The default maximum number of async requests is calculated to consume
	 * 1/2^13 of the total memory, assuming 392 bytes per request.
	 */
	if (*limit == 0)
		*limit = ((totalram_pages() << PAGE_SHIFT) >> 13) / 392;

	if (*limit >= 1 << 16)
		*limit = (1 << 16) - 1;
}

static int set_global_limit(const char *val, const struct kernel_param *kp)
{
	int rv;

	rv = param_set_uint(val, kp);
	if (rv)
		return rv;

	sanitize_global_limit((unsigned *)kp->arg);

	return 0;
}

static void process_init_limits(struct fuse_conn *fc, struct fuse_init_out *arg)
{
	int cap_sys_admin = capable(CAP_SYS_ADMIN);

	if (arg->minor < 13)
		return;

	sanitize_global_limit(&max_user_bgreq);
	sanitize_global_limit(&max_user_congthresh);

	spin_lock(&fc->bg_lock);
	if (arg->max_background) {
		fc->max_background = arg->max_background;

		if (!cap_sys_admin && fc->max_background > max_user_bgreq)
			fc->max_background = max_user_bgreq;
	}
	if (arg->congestion_threshold) {
		fc->congestion_threshold = arg->congestion_threshold;

		if (!cap_sys_admin &&
		    fc->congestion_threshold > max_user_congthresh)
			fc->congestion_threshold = max_user_congthresh;
	}
	spin_unlock(&fc->bg_lock);
}

struct fuse_init_args {
	struct fuse_args args;
	struct fuse_init_in in;
	struct fuse_init_out out;
};

static void process_init_reply(struct fuse_mount *fm, struct fuse_args *args,
			       int error)
{
	struct fuse_conn *fc = fm->fc;
	struct fuse_init_args *ia = container_of(args, typeof(*ia), args);
	struct fuse_init_out *arg = &ia->out;
	bool ok = true;

	if (error || arg->major != FUSE_KERNEL_VERSION)
		ok = false;
	else {
		unsigned long ra_pages;

		process_init_limits(fc, arg);

		if (arg->minor >= 6) {
			u64 flags = arg->flags;

			if (flags & FUSE_INIT_EXT)
				flags |= (u64) arg->flags2 << 32;

			ra_pages = arg->max_readahead / PAGE_SIZE;
			if (flags & FUSE_ASYNC_READ)
				fc->async_read = 1;
			if (!(flags & FUSE_POSIX_LOCKS))
				fc->no_lock = 1;
			if (arg->minor >= 17) {
				if (!(flags & FUSE_FLOCK_LOCKS))
					fc->no_flock = 1;
			} else {
				if (!(flags & FUSE_POSIX_LOCKS))
					fc->no_flock = 1;
			}
			if (flags & FUSE_ATOMIC_O_TRUNC)
				fc->atomic_o_trunc = 1;
			if (arg->minor >= 9) {
				/* LOOKUP has dependency on proto version */
				if (flags & FUSE_EXPORT_SUPPORT)
					fc->export_support = 1;
			}
			if (flags & FUSE_BIG_WRITES)
				fc->big_writes = 1;
			if (flags & FUSE_DONT_MASK)
				fc->dont_mask = 1;
			if (flags & FUSE_AUTO_INVAL_DATA)
				fc->auto_inval_data = 1;
			else if (flags & FUSE_EXPLICIT_INVAL_DATA)
				fc->explicit_inval_data = 1;
			if (flags & FUSE_DO_READDIRPLUS) {
				fc->do_readdirplus = 1;
				if (flags & FUSE_READDIRPLUS_AUTO)
					fc->readdirplus_auto = 1;
			}
			if (flags & FUSE_ASYNC_DIO)
				fc->async_dio = 1;
			if (flags & FUSE_WRITEBACK_CACHE)
				fc->writeback_cache = 1;
			if (flags & FUSE_PARALLEL_DIROPS)
				fc->parallel_dirops = 1;
			if (flags & FUSE_HANDLE_KILLPRIV)
				fc->handle_killpriv = 1;
			if (arg->time_gran && arg->time_gran <= 1000000000)
				fm->sb->s_time_gran = arg->time_gran;
			if ((flags & FUSE_POSIX_ACL)) {
				fc->default_permissions = 1;
				fc->posix_acl = 1;
			}
			if (flags & FUSE_CACHE_SYMLINKS)
				fc->cache_symlinks = 1;
			if (flags & FUSE_ABORT_ERROR)
				fc->abort_err = 1;
			if (flags & FUSE_MAX_PAGES) {
				fc->max_pages =
					min_t(unsigned int, fc->max_pages_limit,
					max_t(unsigned int, arg->max_pages, 1));
			}
			if (IS_ENABLED(CONFIG_FUSE_DAX)) {
				if (flags & FUSE_MAP_ALIGNMENT &&
				    !fuse_dax_check_alignment(fc, arg->map_alignment)) {
					ok = false;
				}
				if (flags & FUSE_HAS_INODE_DAX)
					fc->inode_dax = 1;
			}
			if (flags & FUSE_HANDLE_KILLPRIV_V2) {
				fc->handle_killpriv_v2 = 1;
				fm->sb->s_flags |= SB_NOSEC;
			}
			if (flags & FUSE_SETXATTR_EXT)
				fc->setxattr_ext = 1;
			if (flags & FUSE_SECURITY_CTX)
				fc->init_security = 1;
			if (flags & FUSE_CREATE_SUPP_GROUP)
				fc->create_supp_group = 1;
			if (flags & FUSE_DIRECT_IO_RELAX)
				fc->direct_io_relax = 1;
		} else {
			ra_pages = fc->max_read / PAGE_SIZE;
			fc->no_lock = 1;
			fc->no_flock = 1;
		}

		fm->sb->s_bdi->ra_pages =
				min(fm->sb->s_bdi->ra_pages, ra_pages);
		fc->minor = arg->minor;
		fc->max_write = arg->minor < 5 ? 4096 : arg->max_write;
		fc->max_write = max_t(unsigned, 4096, fc->max_write);
		fc->conn_init = 1;
	}
	kfree(ia);

	if (!ok) {
		fc->conn_init = 0;
		fc->conn_error = 1;
	}

	fuse_set_initialized(fc);
	wake_up_all(&fc->blocked_waitq);
}

void fuse_send_init(struct fuse_mount *fm)
{
	struct fuse_init_args *ia;
	u64 flags;

	ia = kzalloc(sizeof(*ia), GFP_KERNEL | __GFP_NOFAIL);

	ia->in.major = FUSE_KERNEL_VERSION;
	ia->in.minor = FUSE_KERNEL_MINOR_VERSION;
	ia->in.max_readahead = fm->sb->s_bdi->ra_pages * PAGE_SIZE;
	flags =
		FUSE_ASYNC_READ | FUSE_POSIX_LOCKS | FUSE_ATOMIC_O_TRUNC |
		FUSE_EXPORT_SUPPORT | FUSE_BIG_WRITES | FUSE_DONT_MASK |
		FUSE_SPLICE_WRITE | FUSE_SPLICE_MOVE | FUSE_SPLICE_READ |
		FUSE_FLOCK_LOCKS | FUSE_HAS_IOCTL_DIR | FUSE_AUTO_INVAL_DATA |
		FUSE_DO_READDIRPLUS | FUSE_READDIRPLUS_AUTO | FUSE_ASYNC_DIO |
		FUSE_WRITEBACK_CACHE | FUSE_NO_OPEN_SUPPORT |
		FUSE_PARALLEL_DIROPS | FUSE_HANDLE_KILLPRIV | FUSE_POSIX_ACL |
		FUSE_ABORT_ERROR | FUSE_MAX_PAGES | FUSE_CACHE_SYMLINKS |
		FUSE_NO_OPENDIR_SUPPORT | FUSE_EXPLICIT_INVAL_DATA |
		FUSE_HANDLE_KILLPRIV_V2 | FUSE_SETXATTR_EXT | FUSE_INIT_EXT |
		FUSE_SECURITY_CTX | FUSE_CREATE_SUPP_GROUP |
		FUSE_HAS_EXPIRE_ONLY | FUSE_DIRECT_IO_RELAX;
#ifdef CONFIG_FUSE_DAX
	if (fm->fc->dax)
		flags |= FUSE_MAP_ALIGNMENT;
	if (fuse_is_inode_dax_mode(fm->fc->dax_mode))
		flags |= FUSE_HAS_INODE_DAX;
#endif
	if (fm->fc->auto_submounts)
		flags |= FUSE_SUBMOUNTS;

	ia->in.flags = flags;
	ia->in.flags2 = flags >> 32;

	ia->args.opcode = FUSE_INIT;
	ia->args.in_numargs = 1;
	ia->args.in_args[0].size = sizeof(ia->in);
	ia->args.in_args[0].value = &ia->in;
	ia->args.out_numargs = 1;
	/* Variable length argument used for backward compatibility
	   with interface version < 7.5.  Rest of init_out is zeroed
	   by do_get_request(), so a short reply is not a problem */
	ia->args.out_argvar = true;
	ia->args.out_args[0].size = sizeof(ia->out);
	ia->args.out_args[0].value = &ia->out;
	ia->args.force = true;
	ia->args.nocreds = true;
	ia->args.end = process_init_reply;

	if (fuse_simple_background(fm, &ia->args, GFP_KERNEL) != 0)
		process_init_reply(fm, &ia->args, -ENOTCONN);
}
EXPORT_SYMBOL_GPL(fuse_send_init);

void fuse_free_conn(struct fuse_conn *fc)
{
	WARN_ON(!list_empty(&fc->devices));
	kfree_rcu(fc, rcu);
}
EXPORT_SYMBOL_GPL(fuse_free_conn);

static int fuse_bdi_init(struct fuse_conn *fc, struct super_block *sb)
{
	int err;
	char *suffix = "";

	if (sb->s_bdev) {
		suffix = "-fuseblk";
		/*
		 * sb->s_bdi points to blkdev's bdi however we want to redirect
		 * it to our private bdi...
		 */
		bdi_put(sb->s_bdi);
		sb->s_bdi = &noop_backing_dev_info;
	}
	err = super_setup_bdi_name(sb, "%u:%u%s", MAJOR(fc->dev),
				   MINOR(fc->dev), suffix);
	if (err)
		return err;

	/* fuse does it's own writeback accounting */
	sb->s_bdi->capabilities &= ~BDI_CAP_WRITEBACK_ACCT;
	sb->s_bdi->capabilities |= BDI_CAP_STRICTLIMIT;

	/*
	 * For a single fuse filesystem use max 1% of dirty +
	 * writeback threshold.
	 *
	 * This gives about 1M of write buffer for memory maps on a
	 * machine with 1G and 10% dirty_ratio, which should be more
	 * than enough.
	 *
	 * Privileged users can raise it by writing to
	 *
	 *    /sys/class/bdi/<bdi>/max_ratio
	 */
	bdi_set_max_ratio(sb->s_bdi, 1);

	return 0;
}

struct fuse_dev *fuse_dev_alloc(void)
{
	struct fuse_dev *fud;
	struct list_head *pq;

	fud = kzalloc(sizeof(struct fuse_dev), GFP_KERNEL);
	if (!fud)
		return NULL;

	pq = kcalloc(FUSE_PQ_HASH_SIZE, sizeof(struct list_head), GFP_KERNEL);
	if (!pq) {
		kfree(fud);
		return NULL;
	}

	fud->pq.processing = pq;
	fuse_pqueue_init(&fud->pq);

	return fud;
}
EXPORT_SYMBOL_GPL(fuse_dev_alloc);

void fuse_dev_install(struct fuse_dev *fud, struct fuse_conn *fc)
{
	fud->fc = fuse_conn_get(fc);
	spin_lock(&fc->lock);
	list_add_tail(&fud->entry, &fc->devices);
	spin_unlock(&fc->lock);
}
EXPORT_SYMBOL_GPL(fuse_dev_install);

struct fuse_dev *fuse_dev_alloc_install(struct fuse_conn *fc)
{
	struct fuse_dev *fud;

	fud = fuse_dev_alloc();
	if (!fud)
		return NULL;

	fuse_dev_install(fud, fc);
	return fud;
}
EXPORT_SYMBOL_GPL(fuse_dev_alloc_install);

void fuse_dev_free(struct fuse_dev *fud)
{
	struct fuse_conn *fc = fud->fc;

	if (fc) {
		spin_lock(&fc->lock);
		list_del(&fud->entry);
		spin_unlock(&fc->lock);

		fuse_conn_put(fc);
	}
	kfree(fud->pq.processing);
	kfree(fud);
}
EXPORT_SYMBOL_GPL(fuse_dev_free);

static void fuse_fill_attr_from_inode(struct fuse_attr *attr,
				      const struct fuse_inode *fi)
{
	struct timespec64 atime = inode_get_atime(&fi->inode);
	struct timespec64 mtime = inode_get_mtime(&fi->inode);
	struct timespec64 ctime = inode_get_ctime(&fi->inode);

	*attr = (struct fuse_attr){
		.ino		= fi->inode.i_ino,
		.size		= fi->inode.i_size,
		.blocks		= fi->inode.i_blocks,
		.atime		= atime.tv_sec,
		.mtime		= mtime.tv_sec,
		.ctime		= ctime.tv_sec,
		.atimensec	= atime.tv_nsec,
		.mtimensec	= mtime.tv_nsec,
		.ctimensec	= ctime.tv_nsec,
		.mode		= fi->inode.i_mode,
		.nlink		= fi->inode.i_nlink,
		.uid		= fi->inode.i_uid.val,
		.gid		= fi->inode.i_gid.val,
		.rdev		= fi->inode.i_rdev,
		.blksize	= 1u << fi->inode.i_blkbits,
	};
}

static void fuse_sb_defaults(struct super_block *sb)
{
	sb->s_magic = FUSE_SUPER_MAGIC;
	sb->s_op = &fuse_super_operations;
	sb->s_xattr = fuse_xattr_handlers;
	sb->s_maxbytes = MAX_LFS_FILESIZE;
	sb->s_time_gran = 1;
	sb->s_export_op = &fuse_export_operations;
	sb->s_iflags |= SB_I_IMA_UNVERIFIABLE_SIGNATURE;
	if (sb->s_user_ns != &init_user_ns)
		sb->s_iflags |= SB_I_UNTRUSTED_MOUNTER;
	sb->s_flags &= ~(SB_NOSEC | SB_I_VERSION);
}

static int fuse_fill_super_submount(struct super_block *sb,
				    struct fuse_inode *parent_fi)
{
	struct fuse_mount *fm = get_fuse_mount_super(sb);
	struct super_block *parent_sb = parent_fi->inode.i_sb;
	struct fuse_attr root_attr;
	struct inode *root;

	fuse_sb_defaults(sb);
	fm->sb = sb;

	WARN_ON(sb->s_bdi != &noop_backing_dev_info);
	sb->s_bdi = bdi_get(parent_sb->s_bdi);

	sb->s_xattr = parent_sb->s_xattr;
	sb->s_time_gran = parent_sb->s_time_gran;
	sb->s_blocksize = parent_sb->s_blocksize;
	sb->s_blocksize_bits = parent_sb->s_blocksize_bits;
	sb->s_subtype = kstrdup(parent_sb->s_subtype, GFP_KERNEL);
	if (parent_sb->s_subtype && !sb->s_subtype)
		return -ENOMEM;

	fuse_fill_attr_from_inode(&root_attr, parent_fi);
	root = fuse_iget(sb, parent_fi->nodeid, 0, &root_attr, 0, 0);
	/*
	 * This inode is just a duplicate, so it is not looked up and
	 * its nlookup should not be incremented.  fuse_iget() does
	 * that, though, so undo it here.
	 */
	get_fuse_inode(root)->nlookup--;
	sb->s_d_op = &fuse_dentry_operations;
	sb->s_root = d_make_root(root);
	if (!sb->s_root)
		return -ENOMEM;

	return 0;
}

/* Filesystem context private data holds the FUSE inode of the mount point */
static int fuse_get_tree_submount(struct fs_context *fsc)
{
	struct fuse_mount *fm;
	struct fuse_inode *mp_fi = fsc->fs_private;
	struct fuse_conn *fc = get_fuse_conn(&mp_fi->inode);
	struct super_block *sb;
	int err;

	fm = kzalloc(sizeof(struct fuse_mount), GFP_KERNEL);
	if (!fm)
		return -ENOMEM;

	fm->fc = fuse_conn_get(fc);
	fsc->s_fs_info = fm;
	sb = sget_fc(fsc, NULL, set_anon_super_fc);
	if (fsc->s_fs_info)
		fuse_mount_destroy(fm);
	if (IS_ERR(sb))
		return PTR_ERR(sb);

	/* Initialize superblock, making @mp_fi its root */
	err = fuse_fill_super_submount(sb, mp_fi);
	if (err) {
		deactivate_locked_super(sb);
		return err;
	}

	down_write(&fc->killsb);
	list_add_tail(&fm->fc_entry, &fc->mounts);
	up_write(&fc->killsb);

	sb->s_flags |= SB_ACTIVE;
	fsc->root = dget(sb->s_root);

	return 0;
}

static const struct fs_context_operations fuse_context_submount_ops = {
	.get_tree	= fuse_get_tree_submount,
};

int fuse_init_fs_context_submount(struct fs_context *fsc)
{
	fsc->ops = &fuse_context_submount_ops;
	return 0;
}
EXPORT_SYMBOL_GPL(fuse_init_fs_context_submount);

int fuse_fill_super_common(struct super_block *sb, struct fuse_fs_context *ctx)
{
	struct fuse_dev *fud = NULL;
	struct fuse_mount *fm = get_fuse_mount_super(sb);
	struct fuse_conn *fc = fm->fc;
	struct inode *root;
	struct dentry *root_dentry;
	int err;

	err = -EINVAL;
	if (sb->s_flags & SB_MANDLOCK)
		goto err;

	rcu_assign_pointer(fc->curr_bucket, fuse_sync_bucket_alloc());
	fuse_sb_defaults(sb);

	if (ctx->is_bdev) {
#ifdef CONFIG_BLOCK
		err = -EINVAL;
		if (!sb_set_blocksize(sb, ctx->blksize))
			goto err;
#endif
	} else {
		sb->s_blocksize = PAGE_SIZE;
		sb->s_blocksize_bits = PAGE_SHIFT;
	}

	sb->s_subtype = ctx->subtype;
	ctx->subtype = NULL;
	if (IS_ENABLED(CONFIG_FUSE_DAX)) {
		err = fuse_dax_conn_alloc(fc, ctx->dax_mode, ctx->dax_dev);
		if (err)
			goto err;
	}

	if (ctx->fudptr) {
		err = -ENOMEM;
		fud = fuse_dev_alloc_install(fc);
		if (!fud)
			goto err_free_dax;
	}

	fc->dev = sb->s_dev;
	fm->sb = sb;
	err = fuse_bdi_init(fc, sb);
	if (err)
		goto err_dev_free;

	/* Handle umasking inside the fuse code */
	if (sb->s_flags & SB_POSIXACL)
		fc->dont_mask = 1;
	sb->s_flags |= SB_POSIXACL;

	fc->default_permissions = ctx->default_permissions;
	fc->allow_other = ctx->allow_other;
	fc->user_id = ctx->user_id;
	fc->group_id = ctx->group_id;
	fc->legacy_opts_show = ctx->legacy_opts_show;
	fc->max_read = max_t(unsigned int, 4096, ctx->max_read);
	fc->destroy = ctx->destroy;
	fc->no_control = ctx->no_control;
	fc->no_force_umount = ctx->no_force_umount;

	err = -ENOMEM;
	root = fuse_get_root_inode(sb, ctx->rootmode);
	sb->s_d_op = &fuse_root_dentry_operations;
	root_dentry = d_make_root(root);
	if (!root_dentry)
		goto err_dev_free;
	/* Root dentry doesn't have .d_revalidate */
	sb->s_d_op = &fuse_dentry_operations;

	mutex_lock(&fuse_mutex);
	err = -EINVAL;
	if (ctx->fudptr && *ctx->fudptr)
		goto err_unlock;

	err = fuse_ctl_add_conn(fc);
	if (err)
		goto err_unlock;

	list_add_tail(&fc->entry, &fuse_conn_list);
	sb->s_root = root_dentry;
	if (ctx->fudptr)
		*ctx->fudptr = fud;
	mutex_unlock(&fuse_mutex);
	return 0;

 err_unlock:
	mutex_unlock(&fuse_mutex);
	dput(root_dentry);
 err_dev_free:
	if (fud)
		fuse_dev_free(fud);
 err_free_dax:
	if (IS_ENABLED(CONFIG_FUSE_DAX))
		fuse_dax_conn_free(fc);
 err:
	return err;
}
EXPORT_SYMBOL_GPL(fuse_fill_super_common);

static int fuse_fill_super(struct super_block *sb, struct fs_context *fsc)
{
	struct fuse_fs_context *ctx = fsc->fs_private;
	int err;

	if (!ctx->file || !ctx->rootmode_present ||
	    !ctx->user_id_present || !ctx->group_id_present)
		return -EINVAL;

	/*
	 * Require mount to happen from the same user namespace which
	 * opened /dev/fuse to prevent potential attacks.
	 */
	if ((ctx->file->f_op != &fuse_dev_operations) ||
	    (ctx->file->f_cred->user_ns != sb->s_user_ns))
		return -EINVAL;
	ctx->fudptr = &ctx->file->private_data;

	err = fuse_fill_super_common(sb, ctx);
	if (err)
		return err;
	/* file->private_data shall be visible on all CPUs after this */
	smp_mb();
	fuse_send_init(get_fuse_mount_super(sb));
	return 0;
}

/*
 * This is the path where user supplied an already initialized fuse dev.  In
 * this case never create a new super if the old one is gone.
 */
static int fuse_set_no_super(struct super_block *sb, struct fs_context *fsc)
{
	return -ENOTCONN;
}

static int fuse_test_super(struct super_block *sb, struct fs_context *fsc)
{

	return fsc->sget_key == get_fuse_conn_super(sb);
}

static int fuse_get_tree(struct fs_context *fsc)
{
	struct fuse_fs_context *ctx = fsc->fs_private;
	struct fuse_dev *fud;
	struct fuse_conn *fc;
	struct fuse_mount *fm;
	struct super_block *sb;
	int err;

	fc = kmalloc(sizeof(*fc), GFP_KERNEL);
	if (!fc)
		return -ENOMEM;

	fm = kzalloc(sizeof(*fm), GFP_KERNEL);
	if (!fm) {
		kfree(fc);
		return -ENOMEM;
	}

	fuse_conn_init(fc, fm, fsc->user_ns, &fuse_dev_fiq_ops, NULL);
	fc->release = fuse_free_conn;

	fsc->s_fs_info = fm;

	if (ctx->fd_present)
		ctx->file = fget(ctx->fd);

	if (IS_ENABLED(CONFIG_BLOCK) && ctx->is_bdev) {
		err = get_tree_bdev(fsc, fuse_fill_super);
		goto out;
	}
	/*
	 * While block dev mount can be initialized with a dummy device fd
	 * (found by device name), normal fuse mounts can't
	 */
	err = -EINVAL;
	if (!ctx->file)
		goto out;

	/*
	 * Allow creating a fuse mount with an already initialized fuse
	 * connection
	 */
	fud = READ_ONCE(ctx->file->private_data);
	if (ctx->file->f_op == &fuse_dev_operations && fud) {
		fsc->sget_key = fud->fc;
		sb = sget_fc(fsc, fuse_test_super, fuse_set_no_super);
		err = PTR_ERR_OR_ZERO(sb);
		if (!IS_ERR(sb))
			fsc->root = dget(sb->s_root);
	} else {
		err = get_tree_nodev(fsc, fuse_fill_super);
	}
out:
	if (fsc->s_fs_info)
		fuse_mount_destroy(fm);
	if (ctx->file)
		fput(ctx->file);
	return err;
}

static const struct fs_context_operations fuse_context_ops = {
	.free		= fuse_free_fsc,
	.parse_param	= fuse_parse_param,
	.reconfigure	= fuse_reconfigure,
	.get_tree	= fuse_get_tree,
};

/*
 * Set up the filesystem mount context.
 */
static int fuse_init_fs_context(struct fs_context *fsc)
{
	struct fuse_fs_context *ctx;

	ctx = kzalloc(sizeof(struct fuse_fs_context), GFP_KERNEL);
	if (!ctx)
		return -ENOMEM;

	ctx->max_read = ~0;
	ctx->blksize = FUSE_DEFAULT_BLKSIZE;
	ctx->legacy_opts_show = true;

#ifdef CONFIG_BLOCK
	if (fsc->fs_type == &fuseblk_fs_type) {
		ctx->is_bdev = true;
		ctx->destroy = true;
	}
#endif

	fsc->fs_private = ctx;
	fsc->ops = &fuse_context_ops;
	return 0;
}

bool fuse_mount_remove(struct fuse_mount *fm)
{
	struct fuse_conn *fc = fm->fc;
	bool last = false;

	down_write(&fc->killsb);
	list_del_init(&fm->fc_entry);
	if (list_empty(&fc->mounts))
		last = true;
	up_write(&fc->killsb);

	return last;
}
EXPORT_SYMBOL_GPL(fuse_mount_remove);

void fuse_conn_destroy(struct fuse_mount *fm)
{
	struct fuse_conn *fc = fm->fc;

	if (fc->destroy)
		fuse_send_destroy(fm);

	fuse_abort_conn(fc);
	fuse_wait_aborted(fc);

	if (!list_empty(&fc->entry)) {
		mutex_lock(&fuse_mutex);
		list_del(&fc->entry);
		fuse_ctl_remove_conn(fc);
		mutex_unlock(&fuse_mutex);
	}
}
EXPORT_SYMBOL_GPL(fuse_conn_destroy);

static void fuse_sb_destroy(struct super_block *sb)
{
	struct fuse_mount *fm = get_fuse_mount_super(sb);
	bool last;

	if (sb->s_root) {
		last = fuse_mount_remove(fm);
		if (last)
			fuse_conn_destroy(fm);
	}
}

void fuse_mount_destroy(struct fuse_mount *fm)
{
	fuse_conn_put(fm->fc);
	kfree(fm);
}
EXPORT_SYMBOL(fuse_mount_destroy);

static void fuse_kill_sb_anon(struct super_block *sb)
{
	fuse_sb_destroy(sb);
	kill_anon_super(sb);
	fuse_mount_destroy(get_fuse_mount_super(sb));
}

static struct file_system_type fuse_fs_type = {
	.owner		= THIS_MODULE,
	.name		= "fuse",
	.fs_flags	= FS_HAS_SUBTYPE | FS_USERNS_MOUNT,
	.init_fs_context = fuse_init_fs_context,
	.parameters	= fuse_fs_parameters,
	.kill_sb	= fuse_kill_sb_anon,
};
MODULE_ALIAS_FS("fuse");

#ifdef CONFIG_BLOCK
static void fuse_kill_sb_blk(struct super_block *sb)
{
	fuse_sb_destroy(sb);
	kill_block_super(sb);
	fuse_mount_destroy(get_fuse_mount_super(sb));
}

static struct file_system_type fuseblk_fs_type = {
	.owner		= THIS_MODULE,
	.name		= "fuseblk",
	.init_fs_context = fuse_init_fs_context,
	.parameters	= fuse_fs_parameters,
	.kill_sb	= fuse_kill_sb_blk,
	.fs_flags	= FS_REQUIRES_DEV | FS_HAS_SUBTYPE,
};
MODULE_ALIAS_FS("fuseblk");

static inline int register_fuseblk(void)
{
	return register_filesystem(&fuseblk_fs_type);
}

static inline void unregister_fuseblk(void)
{
	unregister_filesystem(&fuseblk_fs_type);
}
#else
static inline int register_fuseblk(void)
{
	return 0;
}

static inline void unregister_fuseblk(void)
{
}
#endif

static void fuse_inode_init_once(void *foo)
{
	struct inode *inode = foo;

	inode_init_once(inode);
}

static int __init fuse_fs_init(void)
{
	int err;

	fuse_inode_cachep = kmem_cache_create("fuse_inode",
			sizeof(struct fuse_inode), 0,
			SLAB_HWCACHE_ALIGN|SLAB_ACCOUNT|SLAB_RECLAIM_ACCOUNT,
			fuse_inode_init_once);
	err = -ENOMEM;
	if (!fuse_inode_cachep)
		goto out;

	err = register_fuseblk();
	if (err)
		goto out2;

	err = register_filesystem(&fuse_fs_type);
	if (err)
		goto out3;

	return 0;

 out3:
	unregister_fuseblk();
 out2:
	kmem_cache_destroy(fuse_inode_cachep);
 out:
	return err;
}

static void fuse_fs_cleanup(void)
{
	unregister_filesystem(&fuse_fs_type);
	unregister_fuseblk();

	/*
	 * Make sure all delayed rcu free inodes are flushed before we
	 * destroy cache.
	 */
	rcu_barrier();
	kmem_cache_destroy(fuse_inode_cachep);
}

static struct kobject *fuse_kobj;

static int fuse_sysfs_init(void)
{
	int err;

	fuse_kobj = kobject_create_and_add("fuse", fs_kobj);
	if (!fuse_kobj) {
		err = -ENOMEM;
		goto out_err;
	}

	err = sysfs_create_mount_point(fuse_kobj, "connections");
	if (err)
		goto out_fuse_unregister;

	return 0;

 out_fuse_unregister:
	kobject_put(fuse_kobj);
 out_err:
	return err;
}

static void fuse_sysfs_cleanup(void)
{
	sysfs_remove_mount_point(fuse_kobj, "connections");
	kobject_put(fuse_kobj);
}

static int __init fuse_init(void)
{
	int res;

	pr_info("init (API version %i.%i)\n",
		FUSE_KERNEL_VERSION, FUSE_KERNEL_MINOR_VERSION);

	INIT_LIST_HEAD(&fuse_conn_list);
	res = fuse_fs_init();
	if (res)
		goto err;

	res = fuse_dev_init();
	if (res)
		goto err_fs_cleanup;

	res = fuse_sysfs_init();
	if (res)
		goto err_dev_cleanup;

	res = fuse_ctl_init();
	if (res)
		goto err_sysfs_cleanup;

	sanitize_global_limit(&max_user_bgreq);
	sanitize_global_limit(&max_user_congthresh);

	return 0;

 err_sysfs_cleanup:
	fuse_sysfs_cleanup();
 err_dev_cleanup:
	fuse_dev_cleanup();
 err_fs_cleanup:
	fuse_fs_cleanup();
 err:
	return res;
}

static void __exit fuse_exit(void)
{
	pr_debug("exit\n");

	fuse_ctl_cleanup();
	fuse_sysfs_cleanup();
	fuse_fs_cleanup();
	fuse_dev_cleanup();
}

module_init(fuse_init);
module_exit(fuse_exit);<|MERGE_RESOLUTION|>--- conflicted
+++ resolved
@@ -288,11 +288,7 @@
 		return;
 	}
 
-<<<<<<< HEAD
-	old_mtime = inode->i_mtime;
-=======
 	old_mtime = inode_get_mtime(inode);
->>>>>>> 5c47251e
 	fuse_change_attributes_common(inode, attr, sx, attr_valid, cache_mask);
 
 	oldsize = inode->i_size;
