--- conflicted
+++ resolved
@@ -2,11 +2,7 @@
 VERSION = 5
 PATCHLEVEL = 13
 SUBLEVEL = 0
-<<<<<<< HEAD
-EXTRAVERSION =-valve12-rtwdbg-6
-=======
-EXTRAVERSION =-valve38
->>>>>>> 30593642
+EXTRAVERSION =-valve38-rtwdbg-6
 NAME = Opossums on Parade
 
 # *DOCUMENTATION*
