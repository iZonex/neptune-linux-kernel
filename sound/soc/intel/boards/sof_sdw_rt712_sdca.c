--- conflicted
+++ resolved
@@ -13,7 +13,6 @@
 #include <sound/soc.h>
 #include <sound/soc-acpi.h>
 #include <sound/soc-dapm.h>
-#include "sof_board_helpers.h"
 #include "sof_sdw_common.h"
 
 /*
@@ -27,15 +26,7 @@
 	{ "Speaker", NULL, "rt712 SPOR" },
 };
 
-<<<<<<< HEAD
-static const struct snd_kcontrol_new rt712_spk_controls[] = {
-	SOC_DAPM_PIN_SWITCH("Speaker"),
-};
-
-int rt712_spk_rtd_init(struct snd_soc_pcm_runtime *rtd)
-=======
 int rt712_spk_rtd_init(struct snd_soc_pcm_runtime *rtd, struct snd_soc_dai *dai)
->>>>>>> 0c383648
 {
 	struct snd_soc_card *card = rtd->card;
 	int ret;
@@ -52,31 +43,3 @@
 
 	return ret;
 }
-<<<<<<< HEAD
-
-static const char * const dmics[] = {
-	"rt712-sdca-dmic"
-};
-
-int rt712_sdca_dmic_rtd_init(struct snd_soc_pcm_runtime *rtd)
-{
-	struct snd_soc_card *card = rtd->card;
-	struct snd_soc_dai *codec_dai;
-	struct snd_soc_component *component;
-
-	codec_dai = get_codec_dai_by_name(rtd, dmics, ARRAY_SIZE(dmics));
-	if (!codec_dai)
-		return -EINVAL;
-
-	component = codec_dai->component;
-	card->components = devm_kasprintf(card->dev, GFP_KERNEL,
-					  "%s mic:%s",
-					  card->components, component->name_prefix);
-	if (!card->components)
-		return -ENOMEM;
-
-	return 0;
-}
-MODULE_IMPORT_NS(SND_SOC_INTEL_SOF_BOARD_HELPERS);
-=======
->>>>>>> 0c383648
