--- conflicted
+++ resolved
@@ -1216,11 +1216,7 @@
  * the PLL Lock interrupt, in the IRQ handler.
  */
 int cs35l41_global_enable(struct device *dev, struct regmap *regmap, enum cs35l41_boost_type b_type,
-<<<<<<< HEAD
-			  int enable, bool firmware_running)
-=======
 			  int enable, struct cs_dsp *dsp)
->>>>>>> 8e2f79f4
 {
 	int ret;
 	unsigned int gpio1_func, pad_control, pwr_ctrl1, pwr_ctrl3, int_status, pup_pdn_mask;
