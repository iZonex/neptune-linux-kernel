--- conflicted
+++ resolved
@@ -24,16 +24,10 @@
 #define WMFW_CTL_FLAG_READABLE    0x0001
 
 /* Non-ALSA coefficient types start at 0x1000 */
-<<<<<<< HEAD
-#define WMFW_CTL_TYPE_ACKED       0x1000 /* acked control */
-#define WMFW_CTL_TYPE_HOSTEVENT   0x1001 /* event control */
-#define WMFW_CTL_TYPE_HOST_BUFFER 0x1002 /* host buffer pointer */
 #define WMFW_CTL_TYPE_FWEVENT     0x1004 /* firmware event control */
-=======
 #define WMFW_CTL_TYPE_ACKED       ((__force snd_ctl_elem_type_t)0x1000) /* acked control */
 #define WMFW_CTL_TYPE_HOSTEVENT   ((__force snd_ctl_elem_type_t)0x1001) /* event control */
 #define WMFW_CTL_TYPE_HOST_BUFFER ((__force snd_ctl_elem_type_t)0x1002) /* host buffer pointer */
->>>>>>> 0a5740a1
 
 struct wmfw_header {
 	char magic[4];
