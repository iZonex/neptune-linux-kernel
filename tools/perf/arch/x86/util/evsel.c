--- conflicted
+++ resolved
@@ -6,13 +6,10 @@
 #include "util/pmu.h"
 #include "linux/string.h"
 #include "evsel.h"
-<<<<<<< HEAD
-=======
 #include "util/debug.h"
 
 #define IBS_FETCH_L3MISSONLY   (1ULL << 59)
 #define IBS_OP_L3MISSONLY      (1ULL << 16)
->>>>>>> 7365df19
 
 void arch_evsel__set_sample_weight(struct evsel *evsel)
 {
@@ -67,8 +64,6 @@
 	return evsel->name &&
 		(strcasestr(evsel->name, "slots") ||
 		 strcasestr(evsel->name, "topdown"));
-<<<<<<< HEAD
-=======
 }
 
 int arch_evsel__hw_name(struct evsel *evsel, char *bf, size_t size)
@@ -137,5 +132,4 @@
 			warned_once = 1;
 		}
 	}
->>>>>>> 7365df19
 }